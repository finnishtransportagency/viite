package fi.liikennevirasto.viite

import fi.liikennevirasto.digiroad2.asset.{BoundingRectangle, SideCode}
import fi.liikennevirasto.digiroad2.linearasset.RoadLink
import fi.liikennevirasto.digiroad2.masstransitstop.oracle.Sequences
import fi.liikennevirasto.digiroad2.oracle.OracleDatabase
import fi.liikennevirasto.digiroad2.util.{RoadAddressException, Track}
import fi.liikennevirasto.digiroad2.{DigiroadEventBus, GeometryUtils, RoadLinkService}
import fi.liikennevirasto.viite.dao.ProjectState._
import fi.liikennevirasto.viite.dao.{ProjectDAO, RoadAddressDAO, _}
import fi.liikennevirasto.viite.model.{ProjectAddressLink, ProjectAddressLinkLike, RoadAddressLink, RoadAddressLinkLike}
import fi.liikennevirasto.viite.process._
import org.joda.time.DateTime
import org.slf4j.LoggerFactory
import org.joda.time.format.DateTimeFormat

import scala.collection.mutable.ListBuffer
import scala.concurrent.ExecutionContext.Implicits.global
import scala.concurrent.duration.Duration
import scala.concurrent.{Await, Future}
import scala.util.Random
import scala.util.control.NonFatal

class ProjectService(roadAddressService: RoadAddressService, roadLinkService: RoadLinkService, eventbus: DigiroadEventBus) {
  def withDynTransaction[T](f: => T): T = OracleDatabase.withDynTransaction(f)

  def withDynSession[T](f: => T): T = OracleDatabase.withDynSession(f)

  val logger = LoggerFactory.getLogger(getClass)

  val allowedSideCodes = List(SideCode.TowardsDigitizing, SideCode.AgainstDigitizing)

  /**
    *
    * @param roadNumber    Road's number (long)
    * @param roadStartPart Starting part (long)
    * @param roadEndPart   Ending part (long)
    * @return Optional error message, None if no error
    */
  def checkRoadAddressNumberAndSEParts(roadNumber: Long, roadStartPart: Long, roadEndPart: Long): Option[String] = {
    withDynTransaction {
      if (!RoadAddressDAO.roadPartExists(roadNumber, roadStartPart)) {
        if (!RoadAddressDAO.roadNumberExists(roadNumber)) {
          Some("Tienumeroa ei ole olemassa, tarkista tiedot")
        }
        else //roadnumber exists, but starting roadpart not
          Some("Tiellä ei ole olemassa valittua alkuosaa, tarkista tiedot")
      } else if (!RoadAddressDAO.roadPartExists(roadNumber, roadEndPart)) { // ending part check
        Some("Tiellä ei ole olemassa valittua loppuosaa, tarkista tiedot")
      } else
        None
    }
  }

  /**
    * Checks that new road address is not already reserved (currently only checks roadaddresstable)
    * @param roadNumber road number
    * @param roadPart road part number
    * @param project  roadaddress project needed for id and error message
    * @return
    */
  def checkNewRoadAddressNumberAndPart(roadNumber: Long, roadPart: Long, project :RoadAddressProject): Option[String] = {
      val projectLinks = RoadAddressDAO.isNewRoadPartUsed(roadNumber, roadPart, project.id)
      if (projectLinks.isEmpty) {
        None
      } else {
        val fmt = DateTimeFormat.forPattern("dd.MM.yyyy")
        Some(s"TIE $roadNumber OSA $roadPart on jo olemassa projektin alkupäivänä ${project.startDate.toString(fmt)}, tarkista tiedot") //message to user if address is already in use
      }
  }

  private def createNewProjectToDB(roadAddressProject: RoadAddressProject): RoadAddressProject = {
    val id = Sequences.nextViitePrimaryKeySeqValue
    val project = roadAddressProject.copy(id = id)
    ProjectDAO.createRoadAddressProject(project)
    project
  }

  private def projectFound(roadAddressProject: RoadAddressProject): Option[RoadAddressProject] = {
    val newRoadAddressProject=0
    if (roadAddressProject.id==newRoadAddressProject) return None
    withDynTransaction {
      return ProjectDAO.getRoadAddressProjectById(roadAddressProject.id)
    }
  }

  def checkReservability(roadNumber: Long, startPart: Long, endPart: Long): Either[String, Seq[ReservedRoadPart]] = {
    withDynTransaction {
      var listOfAddressParts: ListBuffer[ReservedRoadPart] = ListBuffer.empty
      for (part <- startPart to endPart) {
        val reserved = ProjectDAO.roadPartReservedByProject(roadNumber, part)
        reserved match {
          case Some(projectname) => return Left(s"TIE $roadNumber OSA $part on jo varattuna projektissa $projectname, tarkista tiedot")
          case None =>
            val (roadpartID, linkID, length, discontinuity, ely, startDate, endDate, foundAddress) = getAddressPartinfo(roadNumber, part)
            if (foundAddress) // db search failed or we couldnt get info from VVH
              listOfAddressParts += ReservedRoadPart(roadpartID, roadNumber, part, length, Discontinuity.apply(discontinuity), ely, startDate, endDate)
        }
      }
      Right(listOfAddressParts)
    }
  }

  def projDateValidation(reservedParts:Seq[ReservedRoadPart], projDate:DateTime): Option[String] = {
    reservedParts.foreach( part => {
      if(part.startDate.nonEmpty && part.startDate.get.isAfter(projDate)) return Option(s"Tieosalla TIE ${part.roadNumber} OSA ${part.roadPartNumber} alkupäivämäärä ${part.startDate.get.toString("dd.MM.yyyy")} on uudempi kuin tieosoiteprojektin alkupäivämäärä ${projDate.toString("dd.MM.yyyy")}, tarkista tiedot.")
      if(part.endDate.nonEmpty && part.endDate.get.isAfter(projDate)) return Option(s"Tieosalla TIE ${part.roadNumber} OSA ${part.roadPartNumber} loppupäivämäärä ${part.endDate.get.toString("dd.MM.yyyy")} on uudempi kuin tieosoiteprojektin alkupäivämäärä ${projDate.toString("dd.MM.yyyy")}, tarkista tiedot.")
    })
    None
  }

  private def getAddressPartinfo(roadnumber: Long, roadpart: Long): (Long, Long, Double, String, Long, Option[DateTime], Option[DateTime], Boolean) = {
    RoadAddressDAO.getRoadPartInfo(roadnumber, roadpart) match {
      case Some((roadpartid, linkid, lenght, discontinuity, startDate, endDate)) => {
        val enrichment = false
        val roadLink = roadLinkService.getRoadLinksByLinkIdsFromVVH(Set(linkid), enrichment)
        val ely: Option[Long] = roadLink.headOption.map(rl => MunicipalityDAO.getMunicipalityRoadMaintainers.getOrElse(rl.municipalityCode, 0))
        ely match {
          case Some(value) if ely.nonEmpty && ely.get != 0 => (roadpartid, linkid, lenght, Discontinuity.apply(discontinuity.toInt).description, value, Option(startDate), Option(endDate), true)
          case _ => (0, 0, 0, "", 0, None, None, false)
        }
      }
      case None =>
        (0, 0, 0, "", 0, None, None, false)
    }
  }


  /**
    * Used when adding road address that does not have previous address
    */
  def addNewLinksToProject(roadLinks: Seq[ProjectAddressLink], roadAddressProjectID :Long, newRoadNumber : Long, newRoadPartNumber: Long, newTrackCode: Long, newDiscontinuity: Long):String = {

      val randomSideCode = allowedSideCodes(new Random(System.currentTimeMillis()).nextInt(allowedSideCodes.length))
      ProjectDAO.getRoadAddressProjectById(roadAddressProjectID) match {
        case Some(project) => {
          checkNewRoadAddressNumberAndPart(newRoadNumber, newRoadPartNumber, project) match {
            case Some(errorMessage) => errorMessage
            case None => {
              val reserved = ProjectDAO.roadPartReservedByProject(newRoadNumber, newRoadPartNumber, project.id, true)
              reserved match {
                case Some(projectname) =>
                  val fmt = DateTimeFormat.forPattern("dd.MM.yyyy")
                  (s"TIE $newRoadNumber OSA $newRoadPartNumber on jo varattuna projektissa $projectname, tarkista tiedot")
                case None =>
                  val newProjectLinks = roadLinks.map(projectLink => {
                    ProjectLink(NewRoadAddress, newRoadNumber, newRoadPartNumber, Track.apply(newTrackCode.toInt), Discontinuity.apply(newDiscontinuity.toInt), projectLink.startAddressM,
                      projectLink.endAddressM, Some(project.startDate), None, Some(project.createdBy), -1, projectLink.linkId, projectLink.startMValue, projectLink.endMValue, randomSideCode,
                      (projectLink.startCalibrationPoint, projectLink.endCalibrationPoint), false, projectLink.geometry, roadAddressProjectID, LinkStatus.New, projectLink.roadType, projectLink.roadLinkSource, projectLink.length)
                  })
                  //Determine geometries for the mValues and addressMValues
                  val geometries = newProjectLinks.groupBy(record => (record.roadNumber, record.roadPartNumber)).map(v => {
                    val projectLinkSequence = v._2
                    val roadPartLengths = projectLinkSequence.map(link => {
                      new RoadPartLengths(link.linkId, link.geometryLength)
                    })
                    new RoadPartBasis(v._1._1, v._1._2) -> roadPartLengths
                  })
                  val linksWithMValues = ProjectDeltaCalculator.determineMValues(newProjectLinks,geometries)
                  ProjectDAO.create(linksWithMValues)
                  ""
              }
            }
          }
        }
        case None => "Projektikoodilla ei löytynyt projektia"
      }
  }
<<<<<<< HEAD
  def updateProjectLinks(): Unit = {
    //check that project links are reserved to project
    //update project links
=======
  def changeDirection(projectLink:Seq[Long]): String = {
    try {
      withDynTransaction {
        val projectId= ProjectDAO.projectLinksExist(projectLink)
        if (projectId.size!=projectLink.size)
          return "Kaikkia linkkejä ei löytynyt"
        if (projectId.forall(_ !=projectId.head)){
         return "Linkit kuuluvat useampaan projektiin"
        }
        ProjectDAO.flipProjectLinksSideCodes(projectLink)
        ""
      }
    } catch{
     case NonFatal(e) =>
    "Päivitys ei onnistunut"
    }

>>>>>>> d539749f
    }

  /**
    * Adds reserved road links (from road parts) to a road address project. Reservability is check before this.
    *
    * @param project
    * @return
    */
  private def addLinksToProject(project: RoadAddressProject): Option[String] = {
    def toProjectLink(roadTypeMap: Map[Long, RoadType])(roadAddress: RoadAddress): ProjectLink = {
      ProjectLink(id=NewRoadAddress, roadAddress.roadNumber, roadAddress.roadPartNumber, roadAddress.track,
        roadAddress.discontinuity, roadAddress.startAddrMValue, roadAddress.endAddrMValue, roadAddress.startDate,
        roadAddress.endDate, modifiedBy=Option(project.createdBy), 0L, roadAddress.linkId, roadAddress.startMValue, roadAddress.endMValue,
        roadAddress.sideCode, roadAddress.calibrationPoints, floating=false, roadAddress.geom, project.id,
        LinkStatus.NotHandled, roadTypeMap.getOrElse(roadAddress.linkId, RoadType.Unknown),roadAddress.linkGeomSource, GeometryUtils.geometryLength(roadAddress.geom))
    }
    //TODO: Check that there are no floating road addresses present when starting
    val errors = project.reservedParts.map(roadAddress =>
      if (!RoadAddressDAO.roadPartExists(roadAddress.roadNumber, roadAddress.roadPartNumber)) {
        s"TIE ${roadAddress.roadNumber} OSA: ${roadAddress.roadPartNumber}"
      } else "").filterNot(_ == "")
    if (errors.nonEmpty)
      Some(s"Seuraavia tieosia ei löytynyt tietokannasta: ${errors.mkString(", ")}")
    else {
      val elyErrors = project.reservedParts.map(roadAddress =>
      if (project.ely.nonEmpty && roadAddress.ely != project.ely.get) {
        s"TIE ${roadAddress.roadNumber} OSA: ${roadAddress.roadPartNumber} (ELY != ${project.ely.get})"
      } else "").filterNot(_ == "")
      if (elyErrors.nonEmpty)
        return Some(s"Seuraavat tieosat ovat eri ELY-numerolla kuin projektin muut osat: ${errors.mkString(", ")}")
      val addresses = project.reservedParts.flatMap { roadaddress =>
        val addressesOnPart = RoadAddressDAO.fetchByRoadPart(roadaddress.roadNumber, roadaddress.roadPartNumber, false)
        val mapping = roadLinkService.getRoadLinksByLinkIdsFromVVH(addressesOnPart.map(_.linkId).toSet, false)
          .map(rl => rl.linkId -> RoadAddressLinkBuilder.getRoadType(rl.administrativeClass, rl.linkType)).toMap
        addressesOnPart.map(toProjectLink(mapping))
      }
      val ely = project.reservedParts.map(_.ely)
      if (ely.distinct.size > 1) {
        Some(s"Tieosat ovat eri ELYistä")
      }  else {
        ProjectDAO.create(addresses)
        if (project.ely.isEmpty)
          ProjectDAO.updateProjectELY(project, ely.head)
        None
      }
    }
  }
  private def createFormOfReservedLinksToSavedRoadParts(project: RoadAddressProject): (Seq[ProjectFormLine], Option[ProjectLink]) = {
    val createdAddresses = ProjectDAO.getProjectLinks(project.id)
    val groupedAddresses = createdAddresses.groupBy { address =>
      (address.roadNumber, address.roadPartNumber)
    }.toSeq.sortBy(_._1._2)(Ordering[Long])
    val adddressestoform = groupedAddresses.map(addressGroup => {
      val lastAddressM = addressGroup._2.last.endAddrMValue
      val roadLink = roadLinkService.getRoadLinksByLinkIdsFromVVH(Set(addressGroup._2.last.linkId), false)
      val addressFormLine = ProjectFormLine(addressGroup._2.last.linkId, project.id, addressGroup._1._1,
        addressGroup._1._2, lastAddressM, MunicipalityDAO.getMunicipalityRoadMaintainers.getOrElse(roadLink.head.municipalityCode, -1),
        addressGroup._2.last.discontinuity.description)
      //TODO:case class RoadAddressProjectFormLine(projectId: Long, roadNumber: Long, roadPartNumber: Long, RoadLength: Long, ely : Long, discontinuity: String)
      addressFormLine
    })
    val addresses = createdAddresses.headOption
    (adddressestoform, addresses)
  }

  private def createNewRoadLinkProject(roadAddressProject: RoadAddressProject) = {
    withDynTransaction {
      val project = createNewProjectToDB(roadAddressProject)
      if (project.reservedParts.isEmpty) //check if new project has links
      {
        val (forminfo, createdlink) = createFormOfReservedLinksToSavedRoadParts(project)
        (project, None, forminfo, "ok")
      } else {
        //project with links success field contains errors if any, else "ok"
        val errorMessage = addLinksToProject(project)

        val (forminfo, createdlink) = createFormOfReservedLinksToSavedRoadParts(project)

        (project, createdlink, forminfo, errorMessage.getOrElse("ok"))
      }
    }
  }

  def saveRoadLinkProject(roadAddressProject: RoadAddressProject): (RoadAddressProject, Option[ProjectLink], Seq[ProjectFormLine], String) = {
    if (projectFound(roadAddressProject).isEmpty)
      throw new IllegalArgumentException("Project not found")
    withDynTransaction {
      if (roadAddressProject.reservedParts.isEmpty) { //roadaddresses to update is empty
        ProjectDAO.updateRoadAddressProject(roadAddressProject)
        val (forminfo, createdlink) = createFormOfReservedLinksToSavedRoadParts(roadAddressProject)
        (roadAddressProject, createdlink, forminfo, "ok")
      } else {
        //list contains road addresses that we need to add
        val errorMessage = addLinksToProject(roadAddressProject)
        if (errorMessage.isEmpty) {
          //adding links succeeeded
          ProjectDAO.updateRoadAddressProject(roadAddressProject)
          val (forminfo, createdlink) = createFormOfReservedLinksToSavedRoadParts(roadAddressProject)
          (roadAddressProject, createdlink, forminfo, "ok")
        } else {
          //adding links failed
          val (forminfo, createdlink) = createFormOfReservedLinksToSavedRoadParts(roadAddressProject)
          (roadAddressProject, createdlink, forminfo, errorMessage.get)
        }
      }
    }
  }

  def createRoadLinkProject(roadAddressProject: RoadAddressProject): (RoadAddressProject, Option[ProjectLink], Seq[ProjectFormLine], String) = {
    if (roadAddressProject.id != 0)
      throw new IllegalArgumentException(s"Road address project to create has an id ${roadAddressProject.id}")
    createNewRoadLinkProject(roadAddressProject)
  }

  def getRoadAddressSingleProject(projectId: Long): Seq[RoadAddressProject] = {
    withDynTransaction {
      ProjectDAO.getRoadAddressProjects(projectId)
    }
  }

  def getRoadAddressAllProjects(): Seq[RoadAddressProject] = {
    withDynTransaction {
      ProjectDAO.getRoadAddressProjects()
    }
  }

  def getProjectsWithReservedRoadParts(projectId: Long): (RoadAddressProject, Seq[ProjectFormLine]) = {
    withDynTransaction {
      val project:RoadAddressProject = ProjectDAO.getRoadAddressProjects(projectId).head
      val createdAddresses = ProjectDAO.getProjectLinks(project.id)
      val groupedAddresses = createdAddresses.groupBy { address =>
        (address.roadNumber, address.roadPartNumber)
      }.toSeq.sortBy(_._1._2)(Ordering[Long])
      val formInfo: Seq[ProjectFormLine] = groupedAddresses.map(addressGroup => {
        val endAddressM = addressGroup._2.last.endAddrMValue
        val roadLink = roadLinkService.getRoadLinksByLinkIdsFromVVH(Set(addressGroup._2.head.linkId), false)
        val addressFormLine = ProjectFormLine(addressGroup._2.head.linkId, project.id,
          addressGroup._2.head.roadNumber, addressGroup._2.head.roadPartNumber, endAddressM,
          MunicipalityDAO.getMunicipalityRoadMaintainers.getOrElse(roadLink.head.municipalityCode, -1),
          addressGroup._2.last.discontinuity.description)
        addressFormLine
      })

      (project, formInfo)
    }
  }

  def getChangeProject(projectId:Long): Option[ChangeProject] = {
    withDynTransaction {
      try {
        val delta = ProjectDeltaCalculator.delta(projectId)
        //TODO would be better to give roadType to ProjectLinks table instead of calling vvh here
        val vvhRoadLinks = roadLinkService.getRoadLinksByLinkIdsFromVVH(delta.terminations.map(_.linkId).toSet, false)
        val filledTerminations = enrichTerminations(delta.terminations, vvhRoadLinks)

        if (setProjectDeltaToDB(delta.copy(terminations = filledTerminations), projectId)) {
          val roadAddressChanges = RoadAddressChangesDAO.fetchRoadAddressChanges(Set(projectId))
          return Some(ViiteTierekisteriClient.convertToChangeProject(roadAddressChanges.sortBy(r => (r.changeInfo.source.trackCode, r.changeInfo.source.startAddressM, r.changeInfo.source.startRoadPartNumber, r.changeInfo.source.roadNumber))))
        }
      } catch {
        case NonFatal(e) => logger.info(s"Change info not available for project $projectId: " + e.getMessage)
      }
    }
    None
  }

  def enrichTerminations(terminations: Seq[RoadAddress], roadlinks: Seq[RoadLink]): Seq[RoadAddress] = {
    val withRoadType = terminations.map{
      t =>
        val relatedRoadLink = roadlinks.filter(rl => rl.linkId == t.linkId).headOption
        relatedRoadLink match {
          case None => t
          case Some(rl) =>
            val roadType = RoadAddressLinkBuilder.getRoadType(rl.administrativeClass, rl.linkType)
            t.copy(roadType = roadType)
        }
    }
    withRoadType
  }

  def getRoadAddressChangesAndSendToTR(projectId: Set[Long]) = {
    val roadAddressChanges = RoadAddressChangesDAO.fetchRoadAddressChanges(projectId)
    ViiteTierekisteriClient.sendChanges(roadAddressChanges)
  }

  def getProjectRoadLinksByLinkIds(projectId: Long, linkIdsToGet : Set[Long]): Seq[ProjectAddressLink] = {
    def complementaryLinkFilter(roadNumberLimits: Seq[(Int, Int)], municipalities: Set[Int],
                                everything: Boolean = false, publicRoads: Boolean = false)(roadAddressLink: RoadAddressLink) = {
      everything || publicRoads || roadNumberLimits.exists {
        case (start, stop) => roadAddressLink.roadNumber >= start && roadAddressLink.roadNumber <= stop
      }
    }

    val fetchVVHStartTime = System.currentTimeMillis()
    val complementedRoadLinks = roadLinkService.getRoadLinksByLinkIdsFromVVH(linkIdsToGet)
    val linkIds = complementedRoadLinks.map(_.linkId).toSet
    val fetchVVHEndTime = System.currentTimeMillis()
    logger.info("End fetch vvh road links in %.3f sec".format((fetchVVHEndTime - fetchVVHStartTime) * 0.001))

    val buildStartTime = System.currentTimeMillis()

    val projectRoadLinks = complementedRoadLinks
      .map { rl =>
        val ra = Seq()
        val missed =  Seq()
        rl.linkId -> roadAddressService.buildRoadAddressLink(rl, ra, missed)
      }.toMap

    val filledProjectLinks = RoadAddressFiller.fillTopology(complementedRoadLinks, projectRoadLinks)

    filledProjectLinks._1.map(toProjectAddressLink)

  }

  def getProjectRoadLinks(projectId: Long, boundingRectangle: BoundingRectangle, roadNumberLimits: Seq[(Int, Int)], municipalities: Set[Int],
                          everything: Boolean = false, publicRoads: Boolean = false): Seq[ProjectAddressLink] = {
    def complementaryLinkFilter(roadNumberLimits: Seq[(Int, Int)], municipalities: Set[Int],
                                everything: Boolean = false, publicRoads: Boolean = false)(roadAddressLink: RoadAddressLink) = {
      everything || publicRoads || roadNumberLimits.exists {
        case (start, stop) => roadAddressLink.roadNumber >= start && roadAddressLink.roadNumber <= stop
      }
    }

    val fetchRoadAddressesByBoundingBoxF = Future(withDynTransaction {
      val (floating, addresses) = RoadAddressDAO.fetchRoadAddressesByBoundingBox(boundingRectangle, fetchOnlyFloating = false).partition(_.floating)
      (floating.groupBy(_.linkId), addresses.groupBy(_.linkId))
    })
    val fetchProjectLinksF = Future(withDynTransaction {
      ProjectDAO.getProjectLinks(projectId).groupBy(_.linkId)
    })
    val fetchVVHStartTime = System.currentTimeMillis()
    val (complementedRoadLinks, complementaryLinkIds) = fetchRoadLinksWithComplementary(boundingRectangle, roadNumberLimits, municipalities, everything, publicRoads)
    val linkIds = complementedRoadLinks.map(_.linkId).toSet
    val fetchVVHEndTime = System.currentTimeMillis()
    logger.info("End fetch vvh road links in %.3f sec".format((fetchVVHEndTime - fetchVVHStartTime) * 0.001))

    val fetchMissingRoadAddressStartTime = System.currentTimeMillis()
    val ((floating, addresses), projectLinks) = Await.result(fetchRoadAddressesByBoundingBoxF.zip(fetchProjectLinksF), Duration.Inf)
    // TODO: When floating handling is enabled we need this - but ignoring the result otherwise here
    val missingLinkIds = linkIds -- floating.keySet -- addresses.keySet -- projectLinks.keySet

    val missedRL = withDynTransaction {
      RoadAddressDAO.getMissingRoadAddresses(missingLinkIds)
    }.groupBy(_.linkId)
    val fetchMissingRoadAddressEndTime = System.currentTimeMillis()
    logger.info("End fetch missing and floating road address in %.3f sec".format((fetchMissingRoadAddressEndTime - fetchMissingRoadAddressStartTime) * 0.001))

    val buildStartTime = System.currentTimeMillis()

    val projectRoadLinks = complementedRoadLinks.map {
      rl =>
        val pl = projectLinks.getOrElse(rl.linkId, Seq())
        rl.linkId -> buildProjectRoadLink(rl, pl)
    }.filterNot { case (_, optPAL) => optPAL.isEmpty}.toMap.mapValues(_.get)

    val filledProjectLinks = RoadAddressFiller.fillProjectTopology(complementedRoadLinks, projectRoadLinks)

    val nonProjectRoadLinks = complementedRoadLinks.filterNot(rl => projectRoadLinks.keySet.contains(rl.linkId))

    val viiteRoadLinks = nonProjectRoadLinks
      .map { rl =>
        val ra = addresses.getOrElse(rl.linkId, Seq())
        val missed = missedRL.getOrElse(rl.linkId, Seq())
        rl.linkId -> roadAddressService.buildRoadAddressLink(rl, ra, missed)
      }.toMap

    val buildEndTime = System.currentTimeMillis()
    logger.info("End building road address in %.3f sec".format((buildEndTime - buildStartTime) * 0.001))

    val (filledTopology, _) = RoadAddressFiller.fillTopology(nonProjectRoadLinks, viiteRoadLinks)

    val returningTopology = filledTopology.filter(link => !complementaryLinkIds.contains(link.linkId) ||
      complementaryLinkFilter(roadNumberLimits, municipalities, everything, publicRoads)(link))

    returningTopology.map(toProjectAddressLink) ++ filledProjectLinks

  }

  def updateProjectLinkStatus(projectId: Long, linkIds: Set[Long], linkStatus: LinkStatus, userName: String): Boolean = {
    withDynTransaction{
      val projectLinks = ProjectDAO.getProjectLinks(projectId)
      val changed = projectLinks.filter(pl => linkIds.contains(pl.linkId)).map(_.id).toSet
      ProjectDAO.updateProjectLinkStatus(changed, linkStatus, userName)
      try {
        val delta = ProjectDeltaCalculator.delta(projectId)
        setProjectDeltaToDB(delta,projectId)
        true
      } catch {
        case ex: RoadAddressException =>
          logger.info("Delta calculation not possible: " + ex.getMessage)
          false
      }
    }
  }

  def projectLinkPublishable(projectId: Long): Boolean = {
    // TODO: add other checks after transfers etc. are enabled
    withDynSession{
      ProjectDAO.getProjectLinks(projectId, Some(LinkStatus.NotHandled)).isEmpty
    }
  }

  /**
    * Publish project with id projectId
    * @param projectId Project to publish
    * @return optional error message, empty if no error
    */
  def publishProject(projectId: Long): PublishResult = {
    // TODO: Check that project actually is finished: projectLinkPublishable(projectId)
    // TODO: Run post-change tests for the roads that have been edited and throw an exception to roll back if not acceptable
    withDynTransaction {
      try {
        val delta=ProjectDeltaCalculator.delta(projectId)
        if(!setProjectDeltaToDB(delta,projectId)) {return PublishResult(false, false, Some("Muutostaulun luonti epäonnistui. Tarkasta ely"))}
        val trProjectStateMessage = getRoadAddressChangesAndSendToTR(Set(projectId))
        trProjectStateMessage.status match {
          case it if 200 until 300 contains it => {
            setProjectStatusToSend2TR(projectId)
            PublishResult(true, true, Some(trProjectStateMessage.reason))
          }
          case _ => {
            //rollback
            PublishResult(true, false, Some(trProjectStateMessage.reason))
          }
        }
      } catch{
        case NonFatal(e) =>  PublishResult(false, false, None)
      }
    }
  }

  private def setProjectDeltaToDB(projectDelta:Delta, projectId:Long):Boolean= {
    RoadAddressChangesDAO.clearRoadChangeTable(projectId)
    RoadAddressChangesDAO.insertDeltaToRoadChangeTable(projectDelta, projectId)
  }

  private def toProjectAddressLink(ral: RoadAddressLinkLike): ProjectAddressLink = {
    ProjectAddressLink(ral.id, ral.linkId, ral.geometry, ral.length, ral.administrativeClass, ral.linkType, ral.roadLinkType,
      ral.constructionType, ral.roadLinkSource, ral.roadType, ral.roadName, ral.municipalityCode, ral.modifiedAt, ral.modifiedBy,
      ral.attributes, ral.roadNumber, ral.roadPartNumber, ral.trackCode, ral.elyCode, ral.discontinuity,
      ral.startAddressM, ral.endAddressM, ral.startMValue, ral.endMValue, ral.sideCode, ral.startCalibrationPoint, ral.endCalibrationPoint,
      ral.anomaly, ral.lrmPositionId, LinkStatus.Unknown)
  }

  private def buildProjectRoadLink(rl: RoadLink, projectLinks: Seq[ProjectLink]): Option[ProjectAddressLink] = {
    val pl = projectLinks.size match {
      case 0 => return None
      case 1 => projectLinks.head
      case _ => fuseProjectLinks(projectLinks)
    }

    Some(RoadAddressLinkBuilder.projectBuild(rl, pl))
  }

  private def fuseProjectLinks(links: Seq[ProjectLink]) = {
    val linkIds = links.map(_.linkId).distinct
    if (linkIds.size != 1)
      throw new IllegalArgumentException(s"Multiple road link ids given for building one link: ${linkIds.mkString(", ")}")
    val (startM, endM, startA, endA) = (links.map(_.startMValue).min, links.map(_.endMValue).max,
      links.map(_.startAddrMValue).min, links.map(_.endAddrMValue).max)
    links.head.copy(startMValue = startM, endMValue = endM, startAddrMValue = startA, endAddrMValue = endA)
  }

  private def fetchRoadLinksWithComplementary(boundingRectangle: BoundingRectangle, roadNumberLimits: Seq[(Int, Int)], municipalities: Set[Int],
                                              everything: Boolean = false, publicRoads: Boolean = false): (Seq[RoadLink], Set[Long]) = {
    val roadLinksF = Future(roadLinkService.getViiteRoadLinksFromVVH(boundingRectangle, roadNumberLimits, municipalities, everything, publicRoads))
    val complementaryLinksF = Future(roadLinkService.getComplementaryRoadLinksFromVVH(boundingRectangle, municipalities))
    val (roadLinks, complementaryLinks) = Await.result(roadLinksF.zip(complementaryLinksF), Duration.Inf)
    (roadLinks ++ complementaryLinks, complementaryLinks.map(_.linkId).toSet)
  }

  def getProjectStatusFromTR(projectId: Long) = {
    ViiteTierekisteriClient.getProjectStatus(projectId)
  }

  private def getStatusFromTRObject(trProject:Option[TRProjectStatus]):Option[ProjectState] = {
    trProject match {
      case Some(trPojectobject) => mapTRstateToViiteState(trPojectobject.status.getOrElse(""))
      case None => None
      case _ => None
    }
  }

  private def getTRErrorMessage(trProject:Option[TRProjectStatus]):String = {
    trProject match {
      case Some(trProjectobject) => trProjectobject.errorMessage.getOrElse("")
      case None => ""
      case _ => ""
    }
  }

  def setProjectStatusToSend2TR(projectId:Long) =
  {
    ProjectDAO.updateProjectStatus(projectId, ProjectState.Sent2TR,"")
  }

  def updateProjectStatusIfNeeded(currentStatus:ProjectState, newStatus:ProjectState, errorMessage:String,projectId:Long) :(ProjectState)= {
    if (currentStatus.value!=newStatus.value && newStatus != ProjectState.Unknown)
    {
      ProjectDAO.updateProjectStatus(projectId,newStatus,errorMessage)
    }
    if (newStatus != ProjectState.Unknown){
      newStatus
    } else
    {
      currentStatus
    }
  }

  private def getProjectsPendingInTR() :Seq[Long]= {
    withDynSession {
      ProjectDAO.getProjectsWithWaitingTRStatus()
    }
  }
  def updateProjectsWaitingResponseFromTR(): Unit =
  {
    val listOfPendingProjects=getProjectsPendingInTR()
    for(project<-listOfPendingProjects)
    {
      withDynSession {
        val status = checkProjectStatus(project)
        ProjectDAO.incrementCheckCounter(project, 1)
        status
      }
    }

  }

  private def checkProjectStatus(projectID: Long) =
  {
    val projectStatus=ProjectDAO.getProjectStatus(projectID)
    if (projectStatus.isDefined)
    {
      val currentState = projectStatus.getOrElse(ProjectState.Unknown)
      val trProjectState = ViiteTierekisteriClient.getProjectStatusObject(projectID)
      val newState = getStatusFromTRObject(trProjectState).getOrElse(ProjectState.Unknown)
      val errorMessage = getTRErrorMessage(trProjectState)
      val updatedStatus = updateProjectStatusIfNeeded(currentState,newState,errorMessage,projectID)
      updateRoadAddressWithProject(newState, projectID)
      updatedStatus
    }
  }

  private def mapTRstateToViiteState(trState:String): Option[ProjectState] ={

    trState match {
      case "S" => Some(ProjectState.apply(ProjectState.TRProcessing.value))
      case "K" => Some(ProjectState.apply(ProjectState.TRProcessing.value))
      case "T" => Some(ProjectState.apply(ProjectState.Saved2TR.value))
      case "V" => Some(ProjectState.apply(ProjectState.ErroredInTR.value))
      case "null" => Some(ProjectState.apply(ProjectState.ErroredInTR.value))
      case _=> None
    }
  }

  def updateRoadAddressWithProject(newState: ProjectState, projectID: Long): Seq[Long] ={
    if(newState == Saved2TR){
      val delta = ProjectDeltaCalculator.delta(projectID)
      val changes = RoadAddressChangesDAO.fetchRoadAddressChanges(Set(projectID))
      val newLinks = delta.terminations.map(terminated => terminated.copy(id = NewRoadAddress,
        endDate = Some(changes.head.projectStartDate)))
      //Expiring old addresses
      roadAddressService.expireRoadAddresses(delta.terminations.map(_.id).toSet)
      //Creating new addresses with the applicable changes
      val newRoads = RoadAddressDAO.create(newLinks, None)
      //Remove the ProjectLinks from PROJECT_LINK table?
//      val projectLinks = ProjectDAO.getProjectLinks(projectID, Some(LinkStatus.Terminated))
//      ProjectDAO.removeProjectLinksById(projectLinks.map(_.projectId).toSet)
      newRoads
    } else {
      throw new RuntimeException(s"Project state not at Saved2TR: $newState")
    }
  }
  case class PublishResult(validationSuccess: Boolean, sendSuccess: Boolean, errorMessage: Option[String])
}<|MERGE_RESOLUTION|>--- conflicted
+++ resolved
@@ -166,11 +166,6 @@
         case None => "Projektikoodilla ei löytynyt projektia"
       }
   }
-<<<<<<< HEAD
-  def updateProjectLinks(): Unit = {
-    //check that project links are reserved to project
-    //update project links
-=======
   def changeDirection(projectLink:Seq[Long]): String = {
     try {
       withDynTransaction {
@@ -188,7 +183,6 @@
     "Päivitys ei onnistunut"
     }
 
->>>>>>> d539749f
     }
 
   /**
