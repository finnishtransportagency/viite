package fi.liikennevirasto.viite

import java.io.IOException
import java.sql.SQLException
import java.util.Date

import fi.liikennevirasto.digiroad2._
import fi.liikennevirasto.digiroad2.asset.SideCode.AgainstDigitizing
import fi.liikennevirasto.digiroad2.asset.{BoundingRectangle, LinkGeomSource, TrafficDirection, _}
import fi.liikennevirasto.digiroad2.client.vvh.{VVHClient, VVHHistoryRoadLink, VVHRoadlink}
import fi.liikennevirasto.digiroad2.dao.Sequences
import fi.liikennevirasto.digiroad2.linearasset.{RoadLink, RoadLinkLike}
import fi.liikennevirasto.digiroad2.oracle.OracleDatabase
import fi.liikennevirasto.digiroad2.service.RoadLinkService
import fi.liikennevirasto.digiroad2.util.LogUtils.time
import fi.liikennevirasto.digiroad2.util.{RoadAddressException, RoadPartReservedException, Track}
import fi.liikennevirasto.viite.dao.CalibrationPointDAO.UserDefinedCalibrationPoint
import fi.liikennevirasto.viite.dao.Discontinuity.Continuous
import fi.liikennevirasto.viite.dao.FloatingReason.NoFloating
import fi.liikennevirasto.viite.dao.LinkStatus._
import fi.liikennevirasto.viite.dao.ProjectState._
import fi.liikennevirasto.viite.dao.TerminationCode.{NoTermination, Termination}
import fi.liikennevirasto.viite.dao.{LinkStatus, ProjectDAO, RoadwayDAO, _}
import fi.liikennevirasto.viite.model.{ProjectAddressLink, RoadAddressLink}
import fi.liikennevirasto.viite.process._
import fi.liikennevirasto.viite.util.{ProjectLinkSplitter, SplitOptions, SplitResult}
import org.apache.http.client.ClientProtocolException
import org.joda.time.DateTime
import org.slf4j.LoggerFactory
import slick.driver.JdbcDriver.backend.Database.dynamicSession

import scala.concurrent.ExecutionContext.Implicits.global
import scala.concurrent.duration.Duration
import scala.concurrent.{Await, Future}
import scala.util.control.NonFatal

sealed trait RoadNameSource {
  def value: Long
  def sourceName: String
}

object RoadNameSource {
  val values = Set(UnknownSource, ProjectLinkSource, RoadAddressSource)

  def apply (value: Long): RoadNameSource = {
    values.find(_.value == value).getOrElse(UnknownSource)
  }

  case object UnknownSource extends RoadNameSource {
    def value = 99
    def sourceName = "Unknown Source"
  }
  case object ProjectLinkSource extends RoadNameSource {
    def value = 0
    def sourceName = "Project Link Source"
  }

  case object RoadAddressSource extends RoadNameSource {
    def value = 1
    def sourceName = "Road Name Source"
  }

}

case class PreFillInfo(RoadNumber: BigInt, RoadPart: BigInt, roadName: String, roadNameSource: RoadNameSource)

case class LinkToRevert(id: Long, linkId: Long, status: Long, geometry: Seq[Point])

class ProjectService(roadAddressService: RoadAddressService, roadLinkService: RoadLinkService, eventbus: DigiroadEventBus, frozenTimeVVHAPIServiceEnabled: Boolean = false) {

  def withDynTransaction[T](f: => T): T = OracleDatabase.withDynTransaction(f)

  def withDynSession[T](f: => T): T = OracleDatabase.withDynSession(f)

  private val logger = LoggerFactory.getLogger(getClass)
  val roadwayDAO = new RoadwayDAO
  val linearLocationDAO = new LinearLocationDAO
  val projectDAO = new ProjectDAO
  val projectLinkDAO = new ProjectLinkDAO
  val projectReservedPartDAO = new ProjectReservedPartDAO
  val roadwayChangesDAO = new RoadwayChangesDAO
  val projectValidator = new ProjectValidator
  val roadwayAddressMapper = new RoadwayAddressMapper(roadwayDAO, linearLocationDAO)
  val allowedSideCodes = List(SideCode.TowardsDigitizing, SideCode.AgainstDigitizing)
  val roadAddressLinkBuilder = new RoadAddressLinkBuilder(roadwayDAO, linearLocationDAO, projectLinkDAO)

  /**
    *
    * @param roadNumber    Road's number (long)
    * @param roadStartPart Starting part (long)
    * @param roadEndPart   Ending part (long)
    * @return Optional error message, None if no error
    */
  def checkRoadPartsExist(roadNumber: Long, roadStartPart: Long, roadEndPart: Long): Option[String] = {
      if (roadwayDAO.fetchAllByRoadAndPart(roadNumber, roadStartPart).isEmpty) {
        Some(ErrorStartingRoadPartNotFound)
      } else if (roadwayDAO.fetchAllByRoadAndPart(roadNumber, roadEndPart).isEmpty) {
        Some(ErrorEndingRoadPartNotFound)
      } else
        None
  }

  def calculateProjectCoordinates(projectId: Long): ProjectCoordinates = {
      val links = projectLinkDAO.fetchProjectLinks(projectId)
      if (links.nonEmpty) {
        val corners = GeometryUtils.boundingRectangleCorners(links.flatten(_.geometry))
        val centerX = (corners._1.x + corners._2.x) / 2
        val centerY = (corners._1.y + corners._2.y) / 2
        val (xLength, yLength) = (Math.abs(corners._2.x - corners._1.x), Math.abs(corners._2.y - corners._1.y))
        val zoom = Resolutions.map(r => {
          (xLength / r, yLength / r) match {
            case (x, y) if x < DefaultScreenWidth && y < DefaultScreenHeight => Resolutions.indexOf(r)
            case _ => 0
          }
        })
        ProjectCoordinates(centerX, centerY, zoom.max)
      } else {
        ProjectCoordinates(0, 0, 0)
      }
  }

  def saveProjectCoordinates(projectId: Long, coordinates: ProjectCoordinates): Unit = {
      projectDAO.updateProjectCoordinates(projectId, coordinates)
  }

  /**
    * Creates the new project
    * Adds the road addresses from the reserved parts to the project link table
    *
    * @param roadAddressProject
    * @return the created project
    */
  private def createProject(roadAddressProject: Project): Project = {
    val id = Sequences.nextViitePrimaryKeySeqValue
    val project = roadAddressProject.copy(id = id)
    projectDAO.create(project)
    val error = addLinksToProject(project)
    if (error.nonEmpty)
      throw new RoadPartReservedException(error.get)
    projectDAO.fetchById(id).get
  }

  private def projectFound(roadAddressProject: Project): Option[Project] = {
    val newRoadAddressProject = 0
    if (roadAddressProject.id == newRoadAddressProject) return None
    withDynTransaction {
      return projectDAO.fetchById(roadAddressProject.id)
    }
  }

  def fetchPreFillFromVVH(linkId: Long, projectId: Long): Either[String, PreFillInfo] = {
    parsePreFillData(roadLinkService.getVVHRoadlinks(Set(linkId)), projectId)
  }

  def parsePreFillData(vvhRoadLinks: Seq[VVHRoadlink], projectId: Long = -1000): Either[String, PreFillInfo] = {
    withDynSession {
      if (vvhRoadLinks.isEmpty) {
        Left("Link could not be found in VVH")
      }
      else {
        val vvhLink = vvhRoadLinks.head
        (vvhLink.attributes.get("ROADNUMBER"), vvhLink.attributes.get("ROADPARTNUMBER")) match {
          case (Some(roadNumber: BigInt), Some(roadPartNumber: BigInt)) =>
            val preFilledRoadName =
              RoadNameDAO.getLatestRoadName(roadNumber.toLong) match {
                case Some(roadName) => PreFillInfo(roadNumber, roadPartNumber, roadName.roadName, RoadNameSource.RoadAddressSource )
                case _ => ProjectLinkNameDAO.get(roadNumber.toLong, projectId) match {
                  case Some(projectLinkName) => PreFillInfo(roadNumber, roadPartNumber, projectLinkName.roadName, RoadNameSource.ProjectLinkSource)
                  case _ => PreFillInfo(roadNumber, roadPartNumber, "", RoadNameSource.UnknownSource)
                }
              }
            Right(preFilledRoadName)
          case _ => Left("Link does not contain valid prefill info")
        }
      }
    }
  }

  def checkRoadPartsReservable(roadNumber: Long, startPart: Long, endPart: Long): Either[String, Seq[ProjectReservedPart]] = {
      (startPart to endPart).foreach(part =>
        projectReservedPartDAO.roadPartReservedByProject(roadNumber, part) match {
          case Some(name) => return Left(s"Tie $roadNumber osa $part ei ole vapaana projektin alkupäivämääränä. Tieosoite on jo varattuna projektissa: $name.")
          case _ =>
        })
      Right((startPart to endPart).flatMap(part => getAddressPartInfo(roadNumber, part))
      )
  }

  def checkRoadPartExistsAndReservable(roadNumber: Long, startPart: Long, endPart: Long, projectDate: DateTime): Either[String, Seq[ProjectReservedPart]] = {
    withDynTransaction {
      checkRoadPartsExist(roadNumber, startPart, endPart) match {
        case None => checkRoadPartsReservable(roadNumber, startPart, endPart) match {
          case Left(err) => Left(err)
          case Right(reservedRoadParts) =>
            if (reservedRoadParts.isEmpty) {
              Right(reservedRoadParts)
            } else {
              validateProjectDate(reservedRoadParts, projectDate) match {
                case Some(errMsg) => Left(errMsg)
                case None => Right(reservedRoadParts)
              }
            }
        }
        case Some(error) => Left(error)
      }
    }
  }

  /**
    *
    * @param projectId project's id
    * @return if state of the project is incomplete
    */

  def isWritableState(projectId: Long): Boolean = {
      projectWritableCheckInSession(projectId) match {
        case Some(_) => false
        case None => true
      }
  }

  def projectWritableCheckInSession(projectId: Long): Option[String] = {
    projectDAO.fetchProjectStatus(projectId) match {
      case Some(projectState) =>
        if (projectState == ProjectState.Incomplete || projectState == ProjectState.ErrorInViite || projectState == ProjectState.ErrorInTR)
          return None
        Some("Projektin tila ei ole keskeneräinen") //project state is not incomplete
      case None => Some("Projektia ei löytynyt") //project could not be found
    }
  }

  def projectWritableCheck(projectId: Long): Option[String] = {
    withDynSession {
      projectWritableCheckInSession(projectId)
    }
  }

  def validateProjectDate(reservedParts: Seq[ProjectReservedPart], date: DateTime): Option[String] = {
    // TODO If RoadwayDAO.getRoadPartInfo would return Option[RoadPartInfo], we could use the named attributes instead of these numbers
    reservedParts.map(rp => (rp.roadNumber, rp.roadPartNumber) -> roadwayDAO.getRoadPartInfo(rp.roadNumber, rp.roadPartNumber)).toMap.
      filterNot(_._2.isEmpty).foreach {
      case ((roadNumber, roadPartNumber), value) =>
        val (startDate, endDate) = value.map(v => (v._6, v._7)).get
        if (startDate.nonEmpty && startDate.get.isAfter(date))
          return Option(s"Tieosalla TIE $roadNumber OSA $roadPartNumber alkupäivämäärä " +
            s"${startDate.get.toString("dd.MM.yyyy")} on myöhempi kuin tieosoiteprojektin alkupäivämäärä " +
            s"${date.toString("dd.MM.yyyy")}, tarkista tiedot.")
        if (endDate.nonEmpty && endDate.get.isAfter(date))
          return Option(s"Tieosalla TIE $roadNumber OSA $roadPartNumber loppupäivämäärä " +
            s"${endDate.get.toString("dd.MM.yyyy")} on myöhempi kuin tieosoiteprojektin alkupäivämäärä " +
            s"${date.toString("dd.MM.yyyy")}, tarkista tiedot.")
    }
    None
  }

  private def getAddressPartInfo(roadNumber: Long, roadPart: Long): Option[ProjectReservedPart] = {
    projectReservedPartDAO.fetchReservedRoadPart(roadNumber, roadPart).orElse(generateAddressPartInfo(roadNumber, roadPart))
  }

  private def generateAddressPartInfo(roadNumber: Long, roadPart: Long): Option[ProjectReservedPart] = {
    roadwayDAO.getRoadPartInfo(roadNumber, roadPart).map {
      case (_, linkId, addrLength, discontinuity, ely, _, _) =>
        ProjectReservedPart(0L, roadNumber, roadPart, Some(addrLength), Some(Discontinuity.apply(discontinuity.toInt)), Some(ely),
          newLength = Some(addrLength), newDiscontinuity = Some(Discontinuity.apply(discontinuity.toInt)), newEly = Some(ely), Some(linkId))
    }
  }

  private def sortRamps(seq: Seq[ProjectLink], linkIds: Seq[Long]): Seq[ProjectLink] = {
    if (seq.headOption.exists(isRamp))
      seq.find(l => linkIds.headOption.contains(l.linkId)).toSeq ++ seq.filter(_.linkId != linkIds.headOption.getOrElse(0L))
    else
      seq
  }

  private def setProjectRoadName(projectId: Long, roadNumber: Long, roadName: String): Unit = {
    ProjectLinkNameDAO.get(roadNumber, projectId) match {
      case Some(projectLinkName) => ProjectLinkNameDAO.update(projectLinkName.id, roadName)
      case _ =>
        val existingRoadName = RoadNameDAO.getLatestRoadName(roadNumber)
        ProjectLinkNameDAO.create(projectId, roadNumber, existingRoadName.map(_.roadName).getOrElse(roadName))
    }
  }

  def writableWithValidTrack(projectId: Long, track: Int): Option[String] = {
    if (!isWritableState(projectId)) Some(projectNotWritable)
    else if (!validateLinkTrack(track)) Some("Invalid track code")
    else None
  }

  def createProjectLinks(linkIds: Seq[Long], projectId: Long, roadNumber: Long, roadPartNumber: Long, track: Track,
                         discontinuity: Discontinuity, roadType: RoadType, roadLinkSource: LinkGeomSource,
                         roadEly: Long, user: String, roadName: String, coordinates: Option[ProjectCoordinates] = None): Map[String, Any] = {
    withDynSession {
      writableWithValidTrack(projectId, track.value) match {
        case None =>
          val linkId = linkIds.head
          val roadLinks = (if (roadLinkSource != LinkGeomSource.SuravageLinkInterface) {
            roadLinkService.getRoadLinksByLinkIdsFromVVH(linkIds.toSet)
          } else {
            roadLinkService.getSuravageRoadLinksFromVVH(linkIds.toSet)
          }).map(l => l.linkId -> l).toMap
          if (roadLinks.keySet != linkIds.toSet)
            return Map("success" -> false,
              "errorMessage" -> (linkIds.toSet -- roadLinks.keySet).mkString(ErrorRoadLinkNotFound + " puuttuvat id:t ", ", ", ""))
          val project = projectDAO.fetchById(projectId).getOrElse(throw new RuntimeException(s"Missing project $projectId"))
          val existingProjectLinks = projectLinkDAO.fetchByProjectRoadPart(roadNumber, roadPartNumber, projectId)
          val reversed = if (existingProjectLinks.nonEmpty) existingProjectLinks.forall(_.reversed) else false

          val projectLinks: Seq[ProjectLink] = linkIds.toSet.map { id: Long =>
            newProjectLink(roadLinks(id), project, roadNumber, roadPartNumber, track, discontinuity, roadType, roadEly, roadName, reversed)
          }.toSeq
          if(coordinates.isDefined){
            saveProjectCoordinates(project.id, coordinates.get)
          }
          else{
            saveProjectCoordinates(project.id, calculateProjectCoordinates(project.id))
          }
          setProjectEly(projectId, roadEly) match {
            case Some(errorMessage) => Map("success" -> false, "errorMessage" -> errorMessage)
            case None =>
              addNewLinksToProject(sortRamps(projectLinks.toSeq, linkIds), projectId, user, linkId, newTransaction = false) match {
                case Some(errorMessage) => Map("success" -> false, "errorMessage" -> errorMessage)
                case None => Map("success" -> true, "projectErrors" -> validateProjectById(projectId, newSession = false))
              }
          }
        case Some(error) => Map("success" -> false, "errorMessage" -> error)
      }
    }
  }

  def addNewLinksToProject(newLinks: Seq[ProjectLink], projectId: Long, user: String, firstLinkId: Long, newTransaction: Boolean = true): Option[String] = {
    if (newTransaction)
      withDynTransaction {
        addNewLinksToProjectInTX(newLinks, projectId, user, firstLinkId)
      }
    else
      addNewLinksToProjectInTX(newLinks, projectId, user, firstLinkId)

  }

  /**
    * Used when adding road address that do not have a previous address
    */
  private def addNewLinksToProjectInTX(newLinks: Seq[ProjectLink], projectId: Long, user: String, firstLinkId: Long): Option[String] = {
    val newRoadNumber = newLinks.head.roadNumber
    val newRoadPartNumber = newLinks.head.roadPartNumber
    val linkStatus = newLinks.head.status
    try {
      val project = getProjectWithReservationChecks(projectId, newRoadNumber, newRoadPartNumber, linkStatus, newLinks)

      if (!project.isReserved(newRoadNumber, newRoadPartNumber))
        projectReservedPartDAO.reserveRoadPart(project.id, newRoadNumber, newRoadPartNumber, project.modifiedBy)
      if (GeometryUtils.isNonLinear(newLinks))
        throw new ProjectValidationException(ErrorGeometryContainsBranches)
      // Determine address value scheme (ramp, roundabout, all others)
      val createLinks =
        if (newLinks.headOption.exists(isRamp)) {
          logger.info("Added links recognized to be in ramp category")
          if (TrackSectionOrder.isRoundabout(newLinks)) {
            logger.info("Added links recognized to be a roundabout - using roundabout addressing scheme")
            val ordered = newLinks.partition(_.linkId == firstLinkId)
            val created = TrackSectionOrder.mValueRoundabout(ordered._1 ++ ordered._2)
            val endingM = created.map(_.endAddrMValue).max
            created.map(pl =>
              if (pl.endAddrMValue == endingM && endingM > 0)
                pl.copy(discontinuity = Discontinuity.EndOfRoad)
              else
                pl.copy(discontinuity = Discontinuity.Continuous))
          } else {
            val existingLinks = projectLinkDAO.fetchByProjectRoadPart(newRoadNumber, newRoadPartNumber, projectId)
            fillRampGrowthDirection(newLinks.map(_.linkId).toSet, newRoadNumber, newRoadPartNumber, newLinks,
              firstLinkId, existingLinks)
          }
        } else
          newLinks
      projectLinkDAO.create(createLinks.map(_.copy(createdBy = Some(user))))
      recalculateProjectLinks(projectId, user, Set((newRoadNumber, newRoadPartNumber)))
      newLinks.flatMap(_.roadName).headOption.foreach { roadName =>
        setProjectRoadName(projectId, newRoadNumber, roadName)
      }
      None
    } catch {
      case ex: ProjectValidationException => Some(ex.getMessage)
    }
  }

  /**
    * Will attempt to find relevant sideCode information to the projectLinks given a number of factors
    * for example if they are of suravage or complementary origin
    *
    * @param linkIds        the linkIds to process
    * @param roadNumber     the roadNumber to apply/was applied to said linkIds
    * @param roadPartNumber the roadPartNumber to apply/was applied to said linkIds
    * @param newLinks       new project links for this ramp
    * @return the projectLinks with a assigned SideCode
    */
  private def fillRampGrowthDirection(linkIds: Set[Long], roadNumber: Long, roadPartNumber: Long,
                                      newLinks: Seq[ProjectLink], firstLinkId: Long, existingLinks: Seq[ProjectLink]): Seq[ProjectLink] = {
    if (newLinks.exists(nl => existingLinks.exists(pl => pl.status != LinkStatus.Terminated &&
      GeometryUtils.areAdjacent(pl.geometry, nl.geometry)))) {
      // Connected to existing geometry -> let the track section calculation take it's natural course
      newLinks.map(_.copy(sideCode = SideCode.Unknown))
    } else {
      val roadLinks = roadLinkService.fetchVVHRoadLinksAndComplementaryFromVVH(linkIds) ++ roadLinkService.getSuravageRoadLinksFromVVH(linkIds)
      //Set the sideCode as defined by the trafficDirection
      val sideCode = roadLinks.map(rl => rl.linkId -> (rl.trafficDirection match {
        case TrafficDirection.AgainstDigitizing => SideCode.AgainstDigitizing
        case TrafficDirection.TowardsDigitizing => SideCode.TowardsDigitizing
        case _ => SideCode.Unknown
      })).toMap
      newLinks.map(nl => nl.copy(sideCode = sideCode.getOrElse(nl.linkId, SideCode.Unknown)))
    }
  }

  def getFirstProjectLink(project: Project): Option[ProjectLink] = {
    project.reservedParts.find(_.startingLinkId.nonEmpty) match {
      case Some(rrp) =>
        withDynSession {
          projectLinkDAO.fetchFirstLink(project.id, rrp.roadNumber, rrp.roadPartNumber)
        }
      case _ => None
    }
  }

  def changeDirection(projectId: Long, roadNumber: Long, roadPartNumber: Long, links: Seq[LinkToRevert], coordinates: ProjectCoordinates, username: String): Option[String] = {
    roadAddressLinkBuilder.municipalityRoadMaintainerMapping // make sure it is populated outside of this TX
    try {
      withDynTransaction {
        projectWritableCheckInSession(projectId) match {
          case None =>
            if (projectLinkDAO.countLinksByStatus(projectId, roadNumber, roadPartNumber, Set(UnChanged.value, NotHandled.value)) > 0)
              return Some(ErrorReversingUnchangedLinks)
            val continuity = projectLinkDAO.getProjectLinksContinuityCodes(projectId, roadNumber, roadPartNumber)
            val newContinuity: Map[Long, Discontinuity] = if (continuity.nonEmpty) {
              val discontinuityAtEnd = continuity.maxBy(_._1)
              continuity.filterKeys(_ < discontinuityAtEnd._1).map { case (addr, d) => (discontinuityAtEnd._1 - addr) -> d } ++
                Map(discontinuityAtEnd._1 -> discontinuityAtEnd._2)
            } else
              Map()
            projectLinkDAO.reverseRoadPartDirection(projectId, roadNumber, roadPartNumber)
            val projectLinks = projectLinkDAO.fetchProjectLinks(projectId).filter(pl => {
              pl.status != LinkStatus.Terminated && pl.roadNumber == roadNumber && pl.roadPartNumber == roadPartNumber
            })
            val originalSideCodes = linearLocationDAO.fetchByRoadways(projectLinks.map(_.roadwayId).toSet)
              .map(l => l.id -> l.sideCode).toMap

            val originalAddresses = roadAddressService.getRoadAddressesByRoadwayIds(projectLinks.map(_.roadwayId))

            projectLinkDAO.updateProjectLinks(projectLinks.map(x =>
              x.copy(reversed = isReversed(originalSideCodes)(x),
                discontinuity = newContinuity.getOrElse(x.endAddrMValue, Discontinuity.Continuous))), username, originalAddresses)
            CalibrationPointDAO.removeAllCalibrationPoints(projectLinks.map(_.id).toSet)
            recalculateProjectLinks(projectId, username, Set((roadNumber, roadPartNumber)))
            saveProjectCoordinates(projectId, coordinates)
            None
          case Some(error) => Some(error)
        }
      }
    } catch {
      case NonFatal(e) =>
        logger.info("Direction change failed", e)
        Some(ErrorSavingFailed)
    }
  }

  private def isReversed(originalSideCodes: Map[Long, SideCode])(projectLink: ProjectLink): Boolean = {
    originalSideCodes.get(projectLink.linearLocationId) match {
      case Some(sideCode) => sideCode != projectLink.sideCode
      case _ => projectLink.reversed
    }
  }

  /**
    *  Checks if the road part that user wants to reserve exists
    *  Checks if the road parts that user tries to reserve have different ely    *
    *
    * @param reservedRoadParts
    * @param projectEly
    * @param projectLinks
    * @param roadways
    * @return None in case of success, error code in case of failed validation
    */

  def validateReservations(reservedRoadParts: ProjectReservedPart, projectEly: Option[Long],
                                   projectLinks: Seq[ProjectLink], roadways: Seq[Roadway], allPartsToReserve: Seq[ProjectReservedPart] = Seq.empty[ProjectReservedPart]): Option[String] = {
    val differingElyParts = allPartsToReserve.filter(pr => pr.ely != allPartsToReserve.head.ely)
    if(differingElyParts.nonEmpty){
      val allDifferingElyParts = Seq(allPartsToReserve.head) ++ differingElyParts
      Some(s"$ErrorFollowingPartsHaveDifferingEly " ++ allDifferingElyParts.map(op => {
        s"TIE ${op.roadNumber} OSA: ${op.roadPartNumber} ELY: ${op.ely.getOrElse(-1)}"
      }).mkString(" ja "))
    } else if (roadways.isEmpty && !projectLinks.exists(pl => pl.roadNumber == reservedRoadParts.roadNumber && pl.roadPartNumber == reservedRoadParts.roadPartNumber))
      Some(s"$ErrorFollowingRoadPartsNotFoundInDB TIE ${reservedRoadParts.roadNumber} OSA: ${reservedRoadParts.roadPartNumber}")
    else if ((projectLinks.exists(_.ely != reservedRoadParts.ely.get) || roadways.exists(_.ely != reservedRoadParts.ely.get)) && (projectEly.isEmpty || projectEly.get != defaultProjectEly ))
      Some(s"$ErrorFollowingPartsHaveDifferingEly TIE ${reservedRoadParts.roadNumber} OSA: ${reservedRoadParts.roadPartNumber}")
    else
      None
  }

  /**
    * Adds reserved road links (from road parts) to a road address project. Clears
    * project links that are no longer reserved for the project. Reservability is check before this.
    * for each reserved part get all roadways
    * validate if the road exists on the roadway table and if there isn't different ely codes reserved
    *     in case there is, throw roadPartReserved exception
    * get the road links from the suravage and from the regular interface
    * map the road links into road address objects
    * check, make the reservation and update the ely code of the project
    * map the addresses into project links
    * insert the new project links and remove the ones that were unreserved
    */
  private def addLinksToProject(project: Project): Option[String] = {
    logger.info(s"Adding reserved road parts with links to project ${project.id}")
    val projectLinks = projectLinkDAO.fetchProjectLinks(project.id)
    logger.debug(s"${projectLinks.size} links fetched")
    val projectLinkOriginalParts = if (projectLinks.nonEmpty) roadwayDAO.fetchAllByRoadwayId(projectLinks.map(_.roadwayId)).map(ra => (ra.roadNumber, ra.roadPartNumber)) else Seq()
    val newProjectLinks = project.reservedParts.filterNot(res =>
      projectLinkOriginalParts.contains((res.roadNumber, res.roadPartNumber))).flatMap {
      reserved => {
        val roadways = roadwayDAO.fetchAllBySection(reserved.roadNumber, reserved.roadPartNumber)
        validateReservations(reserved, project.ely, projectLinks, roadways, project.reservedParts) match {
          case Some(error) => throw new RoadPartReservedException(error)
          case _ =>
            val (suravageSource, regular) = linearLocationDAO.fetchByRoadways(roadways.map(_.roadwayNumber).toSet).partition(_.linkGeomSource == LinkGeomSource.SuravageLinkInterface)
            val suravageMapping = roadLinkService.getSuravageRoadLinksByLinkIdsFromVVH(suravageSource.map(_.linkId).toSet).map(sm => sm.linkId -> sm).toMap
            val regularMapping = roadLinkService.getRoadLinksByLinkIdsFromVVH(regular.map(_.linkId).toSet).map(rm => rm.linkId -> rm).toMap
            val fullMapping = regularMapping ++ suravageMapping
            val addresses = roadways.flatMap(r => roadwayAddressMapper.mapRoadAddresses(r, (suravageSource ++ regular).groupBy(_.roadwayNumber)(r.roadwayNumber)))
            checkAndReserve(project, reserved)
            logger.debug(s"Reserve done")
            addresses.map(ra => newProjectTemplate(fullMapping(ra.linkId), ra, project))
        }
      }
    }
    projectLinkDAO.create(newProjectLinks.filterNot(ad => projectLinks.exists(pl => pl.roadNumber == ad.roadNumber && pl.roadPartNumber == ad.roadPartNumber)))
    logger.debug(s"New links created ${newProjectLinks.size}")
    val linksOnRemovedParts = projectLinks.filterNot(pl => project.reservedParts.exists(_.holds(pl)))
    roadwayChangesDAO.clearRoadChangeTable(project.id)
    projectLinkDAO.removeProjectLinksById(linksOnRemovedParts.map(_.id).toSet)
    None
  }

  def revertSplit(projectId: Long, linkId: Long, userName: String): Option[String] = {
    withDynTransaction {
      val previousSplit = projectLinkDAO.fetchSplitLinks(projectId, linkId)
      if (previousSplit.nonEmpty) {
        revertSplitInTX(projectId, previousSplit, userName)
        None
      } else
        Some(s"No split for link id $linkId found!")
    }
  }

  private def revertSplitInTX(projectId: Long, previousSplit: Seq[ProjectLink], userName: String): Unit = {

    def getGeometryWithTimestamp(linkId: Long, timeStamp: Long, roadLinks: Seq[RoadLink],
                                 vvhHistoryLinks: Seq[VVHHistoryRoadLink]): Seq[Point] = {
      val matchingLinksGeometry = (roadLinks ++ vvhHistoryLinks).find(rl => rl.linkId == linkId && rl.vvhTimeStamp == timeStamp).map(_.geometry)
      if (matchingLinksGeometry.nonEmpty) {
        matchingLinksGeometry.get
      } else {
        (roadLinks ++ vvhHistoryLinks).find(rl => rl.linkId == linkId).map(_.geometry)
          .getOrElse(throw new InvalidAddressDataException(s"Geometry with linkId $linkId and timestamp $timeStamp not found!"))
      }
    }

    val (roadLinks, vvhHistoryLinks) = roadLinkService.getCurrentAndHistoryRoadLinksFromVVH(previousSplit.map(_.linkId).toSet)
    val (suravage, original) = previousSplit.partition(_.linkGeomSource == LinkGeomSource.SuravageLinkInterface)
    revertLinks(projectId, previousSplit.head.roadNumber, previousSplit.head.roadPartNumber,
      suravage.map(link => LinkToRevert(link.id, link.linkId, link.status.value, link.geometry)),
      original.map(link => LinkToRevert(link.id, link.linkId, link.status.value, getGeometryWithTimestamp(link.linkId,
        link.linkGeometryTimeStamp, roadLinks, vvhHistoryLinks))),
      userName, recalculate = false)
  }

  /**
    * Fetches the projectLink name, first from the project link, if that's not available then search for the road address.
    *
    * @param projectLink
    * @return
    */
  def fillRoadNames(projectLink: ProjectLink): ProjectLink = {
    val projectLinkName = ProjectLinkNameDAO.get(projectLink.roadNumber, projectLink.projectId).map(_.roadName)
      .getOrElse(RoadNameDAO.getLatestRoadName(projectLink.roadNumber).map(_.roadName).getOrElse(projectLink.roadName.get))
    projectLink.copy(roadName = Option(projectLinkName))
  }

  def preSplitSuravageLink(linkId: Long, userName: String, splitOptions: SplitOptions): (Option[Seq[ProjectLink]], Seq[ProjectLink], Option[String], Option[(Point, Vector3d)]) = {
    def previousSplitToSplitOptions(plSeq: Seq[ProjectLink], splitOptions: SplitOptions): SplitOptions = {
      val splitsAB = plSeq.filter(_.linkId == linkId)
      val (template, splitA, splitB) = (plSeq.find(_.status == LinkStatus.Terminated),
        splitsAB.find(_.status != LinkStatus.New), splitsAB.find(_.status == LinkStatus.New))
      val linkData = splitA.orElse(splitB).orElse(template).map(l => (l.roadNumber, l.roadPartNumber,
        l.track, l.ely)).getOrElse((splitOptions.roadNumber, splitOptions.roadPartNumber, splitOptions.trackCode, splitOptions.ely))
      val discontinuity = splitsAB.filterNot(_.discontinuity == Continuous).map(_.discontinuity).headOption
      splitOptions.copy(statusA = splitA.map(_.status).getOrElse(splitOptions.statusA),
        roadNumber = linkData._1, roadPartNumber = linkData._2, trackCode = linkData._3, ely = linkData._4,
        discontinuity = discontinuity.getOrElse(Continuous))
    }

    withDynTransaction {
      if (isWritableState(splitOptions.projectId)) {
        val previousSplit = projectLinkDAO.fetchSplitLinks(splitOptions.projectId, linkId)
        val updatedSplitOptions =
          if (previousSplit.nonEmpty) {
            previousSplitToSplitOptions(previousSplit, splitOptions)
          } else
            splitOptions
        val (splitResultOption, errorMessage, splitVector) = preSplitSuravageLinkInTX(linkId, userName, updatedSplitOptions)
        dynamicSession.rollback()
        val allTerminatedProjectLinks = if (splitResultOption.isEmpty) {
          Seq.empty[ProjectLink]
        } else {
          splitResultOption.get.allTerminatedProjectLinks.map(fillRoadNames)
        }
        val splitWithMergeTerminated = splitResultOption.map(rs => rs.toSeqWithMergeTerminated.map(fillRoadNames))
        (splitWithMergeTerminated, allTerminatedProjectLinks, errorMessage, splitVector)
      }
      else (None, Seq(), None, None)
    }
  }

  def splitSuravageLink(track: Int, projectId: Long, coordinates: ProjectCoordinates, linkId: Long, username: String,
                        splitOptions: SplitOptions): Option[String] = {
    withDynTransaction {
      writableWithValidTrack(projectId, track) match {
        case None =>
          saveProjectCoordinates(projectId, coordinates)
          splitSuravageLinkInTX(linkId, username, splitOptions)
        case Some(error) => Some(error)
      }
    }
  }

  def preSplitSuravageLinkInTX(linkId: Long, username: String,
                               splitOptions: SplitOptions): (Option[SplitResult], Option[String], Option[(Point, Vector3d)]) = {
    val projectId = splitOptions.projectId
    val sOption = roadLinkService.getSuravageRoadLinksByLinkIdsFromVVH(Set(Math.abs(linkId))).headOption
    val previousSplit = projectLinkDAO.fetchSplitLinks(projectId, linkId)
    val project = projectDAO.fetchById(projectId).get
    if (sOption.isEmpty) {
      (None, Some(ErrorSuravageLinkNotFound), None)
    } else {
      if (previousSplit.nonEmpty)
        revertSplitInTX(projectId, previousSplit, username)
      val suravageLink = sOption.get
      val endPoints = GeometryUtils.geometryEndpoints(suravageLink.geometry)
      val x = if (endPoints._1.x > endPoints._2.x) (endPoints._2.x, endPoints._1.x) else (endPoints._1.x, endPoints._2.x)
      val rightTop = Point(x._2, endPoints._2.y)
      val leftBottom = Point(x._1, endPoints._1.y)
      val projectLinks = getProjectLinksInBoundingBox(BoundingRectangle(leftBottom, rightTop), projectId)
      if (projectLinks.isEmpty)
        return (None, Some(ErrorNoMatchingProjectLinkForSplit), None)
      val roadLink = roadLinkService.getRoadLinkByLinkIdFromVVH(projectLinks.head.linkId)
      if (roadLink.isEmpty) {
        (None, Some(ErrorSuravageLinkNotFound), None)
      }

      val projectLinksConnected = projectLinks.filter(l => GeometryUtils.areAdjacent(l.geometry, suravageLink.geometry))

      //we rank template links near suravage link by how much they overlap with suravage geometry
      val commonSections = projectLinksConnected.map(x =>
        x -> ProjectLinkSplitter.findMatchingGeometrySegment(suravageLink, x).map(GeometryUtils.geometryLength)
          .getOrElse(0.0)).filter(_._2 > MinAllowedRoadAddressLength)
      if (commonSections.isEmpty)
        (None, Some(ErrorNoMatchingProjectLinkForSplit), None)
      else {
        val bestFit = commonSections.maxBy(_._2)._1
        val splitResult = ProjectLinkSplitter.split(roadLink.get, newProjectLink(suravageLink, project, splitOptions), bestFit, projectLinks, splitOptions)
        (Some(splitResult), None, GeometryUtils.calculatePointAndHeadingOnGeometry(suravageLink.geometry, splitOptions.splitPoint))
      }
    }
  }

  def splitSuravageLinkInTX(linkId: Long, username: String, splitOptions: SplitOptions): Option[String] = {
    val (splitResultOption, errorMessage, _) = preSplitSuravageLinkInTX(linkId, username, splitOptions)
    if (errorMessage.nonEmpty) {
      errorMessage
    } else {
      splitResultOption.foreach {
        splitResult =>
          val splitLinks = splitResult.toSeqWithAllTerminated
          projectLinkDAO.removeProjectLinksByLinkId(splitOptions.projectId, splitLinks.map(_.linkId).toSet)
          projectLinkDAO.create(splitLinks.map(x => x.copy(createdBy = Some(username))))
          projectDAO.updateProjectCoordinates(splitOptions.projectId, splitOptions.coordinates)
          recalculateProjectLinks(splitOptions.projectId, username, Set((splitOptions.roadNumber, splitOptions.roadPartNumber)))
      }
      None
    }
  }

  def getProjectLinksInBoundingBox(bbox: BoundingRectangle, projectId: Long): Seq[ProjectLink] = {
    val roadLinks = roadLinkService.getRoadLinksAndComplementaryFromVVH(bbox, Set()).map(rl => rl.linkId -> rl).toMap
    projectLinkDAO.fetchProjectLinksByProjectAndLinkId(Set(), roadLinks.keys.toSet, projectId).filter(_.status == LinkStatus.NotHandled)
  }

  /**
    * Save road link project, reserve new road parts, free previously reserved road parts that were removed
    *
    * @param roadAddressProject Updated road address project case class
    * @return Updated project reloaded from the database
    */
  def saveProject(roadAddressProject: Project): Project = {
    if (projectFound(roadAddressProject).isEmpty)
      throw new IllegalArgumentException("Project not found")
    withDynTransaction {
      if (isWritableState(roadAddressProject.id)) {
        validateProjectDate(roadAddressProject.reservedParts, roadAddressProject.startDate) match {
          case Some(errMsg) => throw new IllegalStateException(errMsg)
          case None =>
            if (projectDAO.isUniqueName(roadAddressProject.id, roadAddressProject.name)) {
              val storedProject = projectDAO.fetchById(roadAddressProject.id).get
              val removed = storedProject.reservedParts.filterNot(part =>
                roadAddressProject.reservedParts.exists(rp => rp.roadPartNumber == part.roadPartNumber &&
                  rp.roadNumber == part.roadNumber))
              removed.foreach(p => projectReservedPartDAO.removeReservedRoadPartAndChanges(roadAddressProject.id, p.roadNumber, p.roadPartNumber))
              removed.groupBy(_.roadNumber).keys.foreach(ProjectLinkNameDAO.revert(_, roadAddressProject.id))
              addLinksToProject(roadAddressProject)
              val updatedProject = projectDAO.fetchById(roadAddressProject.id).get
              if (updatedProject.reservedParts.nonEmpty) {
                projectDAO.update(roadAddressProject.copy(ely = projectLinkDAO.fetchElyFromProjectLinks(roadAddressProject.id)))
              } else { //in empty case we release ely
                projectDAO.update(roadAddressProject.copy(ely = None))
              }
              val savedProject = projectDAO.fetchById(roadAddressProject.id).get
              saveProjectCoordinates(savedProject.id, calculateProjectCoordinates(savedProject.id))
              savedProject
            } else {
              throw new NameExistsException(s"Nimellä ${roadAddressProject.name} on jo olemassa projekti. Muuta nimeä.")
            }
        }
      } else {
        throw new IllegalStateException(projectNotWritable)
      }
    }
  }

  /**
    * Delete road link project, if it exists and the state is Incomplete
    *
    * @param projectId Id of the project to delete
    * @return boolean that confirms if the project is deleted
    */
  def deleteProject(projectId: Long): Boolean = {
    withDynTransaction {
      val project = projectDAO.fetchById(projectId)
      val canBeDeleted = projectId != 0 && project.isDefined && project.get.status == ProjectState.Incomplete
      if (canBeDeleted) {
        val links = projectLinkDAO.fetchProjectLinks(projectId)
        projectLinkDAO.removeProjectLinksByProject(projectId)
        projectReservedPartDAO.removeReservedRoadPartsByProject(projectId)
        links.groupBy(_.roadNumber).keys.foreach(ProjectLinkNameDAO.revert(_, projectId))
        projectDAO.updateProjectStatus(projectId, ProjectState.Deleted)
        projectDAO.updateProjectStateInfo(ProjectState.Deleted.description, projectId)
      }
      canBeDeleted
    }
  }

  def createRoadLinkProject(roadAddressProject: Project): Project = {
    if (roadAddressProject.id != 0)
      throw new IllegalArgumentException(s"Road address project to create has an id ${roadAddressProject.id}")
    withDynTransaction {
      if (projectDAO.isUniqueName(roadAddressProject.id, roadAddressProject.name)) {
        val savedProject = createProject(roadAddressProject)
        saveProjectCoordinates(savedProject.id, calculateProjectCoordinates(savedProject.id))
        savedProject
      } else {
        throw new NameExistsException(s"Nimellä ${roadAddressProject.name} on jo olemassa projekti. Muuta nimeä.")
      }
    }
  }

  def getSingleProjectById(projectId: Long): Option[Project] = {
    withDynSession {
      projectDAO.fetchById(projectId)
    }
  }

  def getAllProjects: Seq[Project] = {
    withDynSession {
      projectDAO.fetchAll()
    }
  }

  def updateProjectLinkGeometry(projectId: Long, username: String, onlyNotHandled: Boolean = false): Unit = {
    withDynTransaction {
      val projectLinks = projectLinkDAO.fetchProjectLinks(projectId, if (onlyNotHandled) Some(LinkStatus.NotHandled) else None)
      val roadLinks = roadLinkService.getCurrentAndComplementaryVVHRoadLinks(projectLinks.filter(x => x.linkGeomSource == LinkGeomSource.NormalLinkInterface
        || x.linkGeomSource == LinkGeomSource.FrozenLinkInterface || x.linkGeomSource == LinkGeomSource.ComplimentaryLinkInterface).map(x => x.linkId).toSet)
      val suravageLinks = roadLinkService.getSuravageRoadLinksFromVVH(projectLinks.filter(x => x.linkGeomSource == LinkGeomSource.SuravageLinkInterface).map(x => x.linkId).toSet)
      val vvhLinks = roadLinks ++ suravageLinks
      val geometryMap = vvhLinks.map(l => l.linkId -> (l.geometry, l.vvhTimeStamp)).toMap
      val timeStamp = new Date().getTime
      val updatedProjectLinks = projectLinks.map { pl =>
        val (geometry, time) = geometryMap.getOrElse(pl.linkId, (Seq(), timeStamp))
        pl.copy(geometry = GeometryUtils.truncateGeometry2D(geometry, pl.startMValue, pl.endMValue),
          linkGeometryTimeStamp = time)
      }
      projectLinkDAO.updateProjectLinksGeometry(updatedProjectLinks, username)
    }
  }

  /**
    * Check that road part is available for reservation and return the id of reserved road part table row.
    * Reservation must contain road number and road part number, other data is not used or saved.
    *
    * @param project          Project for which to reserve (or for which it is already reserved)
    * @param reservedRoadPart Reservation information (req: road number, road part number)
    * @return
    */
  private def checkAndReserve(project: Project, reservedRoadPart: ProjectReservedPart): (Option[ProjectReservedPart], Option[String]) = {
    val currentReservedPart = projectReservedPartDAO.roadPartReservedTo(reservedRoadPart.roadNumber, reservedRoadPart.roadPartNumber)
    logger.info(s"Check ${project.id} matching to " + currentReservedPart)
    currentReservedPart match {
      case Some(proj) if proj._1 != project.id => (None, Some(proj._2))
      case Some(proj) if proj._1 == project.id =>
        (projectReservedPartDAO.fetchReservedRoadPart(reservedRoadPart.roadNumber, reservedRoadPart.roadPartNumber), None)
      case _ =>
        projectReservedPartDAO.reserveRoadPart(project.id, reservedRoadPart.roadNumber, reservedRoadPart.roadPartNumber, project.modifiedBy)
        setProjectEly(project.id, reservedRoadPart.ely.getOrElse(-1))
        (projectReservedPartDAO.fetchReservedRoadPart(reservedRoadPart.roadNumber, reservedRoadPart.roadPartNumber), None)
    }
  }

  def getProjectLinks(projectId: Long): Seq[ProjectLink] = {
    withDynTransaction {
      projectLinkDAO.fetchProjectLinks(projectId)
    }
  }

  //This method will not be used now because we don't want to show suravage in project mode. It will be used in future
  def getProjectLinksWithSuravage(roadAddressService: RoadAddressService, projectId: Long, boundingRectangle: BoundingRectangle,
                                  roadNumberLimits: Seq[(Int, Int)], municipalities: Set[Int], everything: Boolean = false,
                                  publicRoads: Boolean = false): Seq[ProjectAddressLink] = {
    val fetch = fetchBoundingBoxF(boundingRectangle, projectId, roadNumberLimits, municipalities, everything, publicRoads)
    val suravageList = withDynSession {
      Await.result(fetch.suravageF, Duration.Inf)
        .map(x => (x, Some(projectId))).map(roadAddressLinkBuilder.buildSuravageRoadAddressLink)
    }
    val projectLinks = fetchProjectRoadLinks(projectId, boundingRectangle, roadNumberLimits, municipalities, everything, publicRoads, fetch)
    val keptSuravageLinks = suravageList.filter(sl => !projectLinks.exists(pl => sl.linkId == pl.linkId))
    keptSuravageLinks.map(ProjectAddressLinkBuilder.build) ++
      projectLinks
  }

  //Temporary method that will be replaced for getProjectLinksWithSuravage method
  def getProjectLinksWithoutSuravage(roadAddressService: RoadAddressService, projectId: Long, boundingRectangle: BoundingRectangle,
                                     roadNumberLimits: Seq[(Int, Int)], municipalities: Set[Int], everything: Boolean = false,
                                     publicRoads: Boolean = false): Seq[ProjectAddressLink] = {
    val fetch = fetchBoundingBoxF(boundingRectangle, projectId, roadNumberLimits, municipalities, everything, publicRoads)
    fetchProjectRoadLinks(projectId, boundingRectangle, roadNumberLimits, municipalities, everything, publicRoads, fetch)
  }

  def getProjectLinksLinear(roadAddressService: RoadAddressService, projectId: Long, boundingRectangle: BoundingRectangle,
                            roadNumberLimits: Seq[(Int, Int)], municipalities: Set[Int], everything: Boolean = false,
                            publicRoads: Boolean = false): Seq[ProjectAddressLink] = {
    val projectLinks = fetchProjectRoadLinksLinearGeometry(projectId, boundingRectangle, roadNumberLimits, municipalities, everything)
    projectLinks
  }

  def getChangeProject(projectId: Long): Option[ChangeProject] = {
    withDynTransaction {
      getChangeProjectInTX(projectId)
    }
  }

  def getChangeProjectInTX(projectId: Long): Option[ChangeProject] = {
    try {
      if (recalculateChangeTable(projectId)) {
        val roadwayChanges = roadwayChangesDAO.fetchRoadwayChangesResume(Set(projectId))
        Some(ViiteTierekisteriClient.convertToChangeProject(roadwayChanges))
      } else {
        None
      }
    } catch {
      case NonFatal(e) =>
        logger.info(s"Change info not available for project $projectId: " + e.getMessage)
        None
    }
  }

  def prettyPrintLog(roadwayChanges: List[ProjectRoadwayChange]): Unit = {
    roadwayChanges.groupBy(a => (a.projectId, a.projectName, a.projectStartDate, a.ely)).foreach(g => {
      val (projectId, projectName, projectStartDate, projectEly) = g._1
      val changes = g._2
      logger.info(s"Changes for project [ID: $projectId; Name: ${projectName.getOrElse("")}; StartDate: $projectStartDate; Ely: $projectEly]:")
      changes.foreach(c => {
        logger.info(s"Change: ${c.toStringWithFields}")
      })
    })
  }

  def getRoadwayChangesAndSendToTR(projectId: Set[Long]): ProjectChangeStatus = {
    logger.info(s"Fetching all road address changes for projects: ${projectId.toString()}")
    val roadwayChanges = roadwayChangesDAO.fetchRoadwayChanges(projectId)
    prettyPrintLog(roadwayChanges)
    logger.info(s"Sending changes to TR")
    val sentObj = ViiteTierekisteriClient.sendChanges(roadwayChanges)
    logger.info(s"Changes Sent to TR")
    sentObj
  }

  def getProjectAddressLinksByLinkIds(linkIdsToGet: Set[Long]): Seq[ProjectAddressLink] = {
    if (linkIdsToGet.isEmpty)
      Seq()
    withDynSession {
      new ProjectLinkDAO().fetchProjectLinksByLinkId(linkIdsToGet.toSeq).map(pl => ProjectAddressLinkBuilder.build(pl))
    }
  }

  def getProjectSuravageRoadLinksByLinkIds(linkIdsToGet: Set[Long]): Seq[ProjectAddressLink] = {
    if (linkIdsToGet.isEmpty)
      Seq()
    else {
      val suravageRoadLinks = time(logger, "Fetch VVH road links") {
        roadAddressService.getSuravageRoadLinkAddressesByLinkIds(linkIdsToGet)
      }
      suravageRoadLinks.map(ProjectAddressLinkBuilder.build)
    }
  }

  def fetchProjectRoadLinks(projectId: Long, boundingRectangle: BoundingRectangle, roadNumberLimits: Seq[(Int, Int)], municipalities: Set[Int],
                            everything: Boolean = false, publicRoads: Boolean = false, fetch: ProjectBoundingBoxResult): Seq[ProjectAddressLink] = {
    def complementaryLinkFilter(roadNumberLimits: Seq[(Int, Int)], municipalities: Set[Int],
                                everything: Boolean = false, publicRoads: Boolean = false)(roadAddressLink: RoadAddressLink) = {
      everything || publicRoads || roadNumberLimits.exists {
        case (start, stop) => roadAddressLink.roadNumber >= start && roadAddressLink.roadNumber <= stop
      }
    }

    val projectState = getProjectState(projectId)
    val fetchRoadAddressesByBoundingBoxF = Future(withDynTransaction {
      val (floating, addresses) = roadAddressService.getRoadAddressesByBoundingBox(boundingRectangle,
        roadNumberLimits = roadNumberLimits).partition(_.isFloating)
      (floating.groupBy(_.linkId), addresses.groupBy(_.linkId))
    })
    val fetchProjectLinksF = fetch.projectLinkResultF
    val fetchVVHStartTime = System.currentTimeMillis()

    val (regularLinks, complementaryLinks, suravageLinks) = awaitRoadLinks(fetch.roadLinkF, fetch.complementaryF, fetch.suravageF)
    // Removing complementary links for now
    val linkIds = regularLinks.map(_.linkId).toSet ++ /*complementaryLinks.map(_.linkId).toSet ++*/ suravageLinks.map(_.linkId).toSet
    val fetchVVHEndTime = System.currentTimeMillis()
    logger.info("Fetch VVH road links completed in %d ms".format(fetchVVHEndTime - fetchVVHStartTime))

    val fetchUnaddressedRoadLinkStartTime = System.currentTimeMillis()
    val ((floating, addresses), currentProjectLinks) = Await.result(fetchRoadAddressesByBoundingBoxF.zip(fetchProjectLinksF), Duration.Inf)
    val projectLinks = if (projectState.isDefined && projectState.get == Saved2TR) {
      fetchProjectHistoryLinks(projectId)
    }
    else currentProjectLinks

    val normalLinks = regularLinks.filterNot(l => projectLinks.exists(_.linkId == l.linkId))

    val fetchUnaddressedRoadLinkEndTime = System.currentTimeMillis()
    logger.info("Fetch unaddressed road links and floating linear locations completed in %d ms".format(fetchUnaddressedRoadLinkEndTime - fetchUnaddressedRoadLinkStartTime))

    val buildStartTime = System.currentTimeMillis()

    val projectRoadLinks = withDynSession {
      projectLinks.groupBy(l => (l.linkId, l.roadType)).flatMap {
        pl => buildProjectRoadLink(pl._2)
      }
    }

    val nonProjectRoadLinks = (normalLinks ++ complementaryLinks).filterNot(rl => projectRoadLinks.exists(_.linkId == rl.linkId))
    val buildEndTime = System.currentTimeMillis()
    logger.info("Build road addresses completed in %d ms".format(buildEndTime - buildStartTime))

    val filledTopology = RoadAddressFiller.fillTopology(nonProjectRoadLinks, addresses.values.flatten.toSeq)

    val complementaryLinkIds = complementaryLinks.map(_.linkId).toSet
    val returningTopology = filledTopology.filter(link => !complementaryLinkIds.contains(link.linkId) ||
      complementaryLinkFilter(roadNumberLimits, municipalities, everything, publicRoads)(link))
    returningTopology.map(ProjectAddressLinkBuilder.build) ++ projectRoadLinks
  }


  def fetchProjectHistoryLinks(projectId: Long): Seq[ProjectLink] = {
    withDynTransaction {
      projectLinkDAO.fetchProjectLinksHistory(projectId)
    }
  }

  def fetchProjectRoadLinksLinearGeometry(projectId: Long, boundingRectangle: BoundingRectangle, roadNumberLimits: Seq[(Int, Int)], municipalities: Set[Int],
                                          everything: Boolean = false, publicRoads: Boolean = false): Seq[ProjectAddressLink] = {
    val fetchRoadAddressesByBoundingBoxF = Future(withDynTransaction {
      val (floating, addresses) = roadAddressService.getRoadAddressesByBoundingBox(boundingRectangle,
        roadNumberLimits = roadNumberLimits).partition(_.isFloating)
      (floating.groupBy(_.linkId), addresses.groupBy(_.linkId))
    })

    val fetchProjectLinksF = Future(withDynSession {
      val projectState = projectDAO.fetchProjectStatus(projectId)
      if (projectState.isDefined && projectState.get == Saved2TR)
        projectLinkDAO.fetchProjectLinksHistory(projectId).groupBy(_.linkId)
      else
        projectLinkDAO.fetchProjectLinks(projectId).groupBy(_.linkId)
    })
    val ((_, addresses), projectLinks) = time(logger, "Fetch road addresses by bounding box") {
      Await.result(fetchRoadAddressesByBoundingBoxF.zip(fetchProjectLinksF), Duration.Inf)
    }

    val buildStartTime = System.currentTimeMillis()
    val projectRoadLinks = withDynSession {
      projectLinks.map {
        pl => pl._1 -> buildProjectRoadLink(pl._2)
      }
    }

    val nonProjectAddresses = addresses.filterNot(a => projectLinks.contains(a._1))

    val nonProjectLinks = nonProjectAddresses.values.flatten.toSeq.map { address =>
      address.linkId -> roadAddressLinkBuilder.build(address)
    }.toMap

    logger.info("Build road addresses completed in %d ms".format(System.currentTimeMillis() - buildStartTime))


    nonProjectLinks.values.toSeq.map(ProjectAddressLinkBuilder.build) ++ projectRoadLinks.values.flatten
  }


  def fetchBoundingBoxF(boundingRectangle: BoundingRectangle, projectId: Long, roadNumberLimits: Seq[(Int, Int)], municipalities: Set[Int],
                        everything: Boolean = false, publicRoads: Boolean = false): ProjectBoundingBoxResult = {
    ProjectBoundingBoxResult(
      Future(withDynSession(projectLinkDAO.fetchProjectLinks(projectId))),
      Future(roadLinkService.getRoadLinksFromVVH(boundingRectangle, roadNumberLimits, municipalities, everything, publicRoads, frozenTimeVVHAPIServiceEnabled)),
      Future(
        if (everything) roadLinkService.getComplementaryRoadLinksFromVVH(boundingRectangle, municipalities)
        else Seq()),
      roadLinkService.getSuravageLinksFromVVHF(boundingRectangle, municipalities)
    )
  }

  def getProjectRoadLinks(projectId: Long, boundingRectangle: BoundingRectangle, roadNumberLimits: Seq[(Int, Int)], municipalities: Set[Int],
                          everything: Boolean = false, publicRoads: Boolean = false): Seq[ProjectAddressLink] = {
    val fetch = fetchBoundingBoxF(boundingRectangle, projectId, roadNumberLimits, municipalities, everything, publicRoads)
    fetchProjectRoadLinks(projectId, boundingRectangle, roadNumberLimits, municipalities, everything, publicRoads, fetch)
  }

  private def getProjectWithReservationChecks(projectId: Long, newRoadNumber: Long, newRoadPart: Long, linkStatus: LinkStatus, projectLinks: Seq[ProjectLink]): Project = {
    projectValidator.checkProjectExists(projectId)
    val project = projectDAO.fetchById(projectId).get
    projectValidator.checkReservedExistence(project, newRoadNumber, newRoadPart, linkStatus, projectLinks)
    projectValidator.checkAvailable(newRoadNumber, newRoadPart, project)
    projectValidator.checkNotReserved(newRoadNumber, newRoadPart, project)
    project
  }

  def revertLinks(links: Iterable[ProjectLink], userName: String): Option[String] = {
    if (links.groupBy(l => (l.projectId, l.roadNumber, l.roadPartNumber)).keySet.size != 1)
      throw new IllegalArgumentException("Reverting links from multiple road parts at once is not allowed")
    val l = links.head
    revertLinks(l.projectId, l.roadNumber, l.roadPartNumber, links.map(
      link => LinkToRevert(link.id, link.linkId, link.status.value, link.geometry)), userName)
  }

  def revertRoadName(projectId: Long, roadNumber: Long): Unit = {
    if (projectLinkDAO.fetchProjectLinks(projectId).exists(pl => pl.roadNumber == roadNumber) && RoadNameDAO.getLatestRoadName(roadNumber).nonEmpty) {
      ProjectLinkNameDAO.revert(roadNumber, projectId)
      val roadAddressName = RoadNameDAO.getLatestRoadName(roadNumber)
      val projectRoadName = ProjectLinkNameDAO.get(roadNumber, projectId)
      if (roadAddressName.nonEmpty && projectRoadName.isEmpty) {
        ProjectLinkNameDAO.create(projectId, roadNumber, roadAddressName.get.roadName)
      }
    }
    if (!projectLinkDAO.fetchProjectLinks(projectId).exists(pl => pl.roadNumber == roadNumber)) {
      ProjectLinkNameDAO.revert(roadNumber, projectId)
    }
  }

  private def revertLinks(projectId: Long, roadNumber: Long, roadPartNumber: Long, toRemove: Iterable[LinkToRevert],
                          modified: Iterable[LinkToRevert], userName: String, recalculate: Boolean = true): Unit = {
    val modifiedLinkIds = modified.map(_.linkId).toSet
    projectLinkDAO.removeProjectLinksByLinkId(projectId, toRemove.map(_.linkId).toSet)
    val vvhRoadLinks = roadLinkService.getCurrentAndComplementaryAndSuravageRoadLinksFromVVH(modifiedLinkIds)
    val roadAddresses = roadwayAddressMapper.getRoadAddressesByLinearLocation(linearLocationDAO.fetchRoadwayByLinkId(modifiedLinkIds))
    roadAddresses.foreach(ra =>
      modified.find(mod => mod.linkId == ra.linkId) match {
        case Some(mod) if mod.geometry.nonEmpty =>
          checkAndReserve(projectDAO.fetchById(projectId).get, toReservedRoadPart(ra.roadNumber, ra.roadPartNumber, ra.ely))
          val vvhGeometry = vvhRoadLinks.find(roadLink => roadLink.linkId == mod.linkId && roadLink.linkSource == ra.linkGeomSource)
          val geom = GeometryUtils.truncateGeometry3D(vvhGeometry.get.geometry, ra.startMValue, ra.endMValue)
          projectLinkDAO.updateProjectLinkValues(projectId, ra.copy(geometry = geom))

        case _ =>
          checkAndReserve(projectDAO.fetchById(projectId).get, toReservedRoadPart(ra.roadNumber, ra.roadPartNumber, ra.ely))
          projectLinkDAO.updateProjectLinkValues(projectId, ra, updateGeom = false)
      })

    revertRoadName(projectId, roadNumber)

    if (recalculate)
      try {
        recalculateProjectLinks(projectId, userName, Set((roadNumber, roadPartNumber)))
      } catch {
        case _: Exception => logger.info("Couldn't recalculate after reverting a link (this may happen)")
      }
    val afterUpdateLinks = projectLinkDAO.fetchByProjectRoadPart(roadNumber, roadPartNumber, projectId)
    if (afterUpdateLinks.isEmpty) {
      releaseRoadPart(projectId, roadNumber, roadPartNumber, userName)
    }
  }

  def isProjectWithGivenLinkIdWritable(linkId: Long): Boolean = {
    val projects =
      withDynSession(projectDAO.fetchAllIdsByLinkId(linkId))
    if (projects.isEmpty)
      return false
    true
  }

  def toReservedRoadPart(roadNumber: Long, roadPartNumber: Long, ely: Long): ProjectReservedPart = {
    ProjectReservedPart(0L, roadNumber, roadPartNumber,
      None, None, Some(ely),
      None, None, None, None)
  }


  def revertLinks(projectId: Long, roadNumber: Long, roadPartNumber: Long, links: Iterable[LinkToRevert], userName: String): Option[String] = {
    val (added, modified) = links.partition(_.status == LinkStatus.New.value)
    if (modified.exists(_.status == LinkStatus.Numbering.value)) {
      logger.info(s"Reverting whole road part in $projectId ($roadNumber/$roadPartNumber)")
      // Numbering change affects the whole road part
      revertLinks(projectId, roadNumber, roadPartNumber, added,
        projectLinkDAO.fetchByProjectRoadPart(roadNumber, roadPartNumber, projectId).map(
          link => LinkToRevert(link.id, link.linkId, link.status.value, link.geometry)),
        userName)
    } else {
      revertLinks(projectId, roadNumber, roadPartNumber, added, modified, userName)
    }
    None
  }

  def revertLinks(projectId: Long, roadNumber: Long, roadPartNumber: Long, links: Iterable[LinkToRevert], coordinates: ProjectCoordinates, userName: String): Option[String] = {
    try {
      withDynTransaction {
        projectWritableCheckInSession(projectId) match {
          case None =>
            revertLinks(projectId, roadNumber, roadPartNumber, links, userName) match {
              case None =>
                saveProjectCoordinates(projectId, coordinates)
                None
              case Some(error) => Some(error)
            }
          case Some(error) => Some(error)
        }
      }
    } catch {
      case NonFatal(e) =>
        logger.info("Error reverting the changes on roadlink", e)
        Some("Virhe tapahtui muutosten palauttamisen yhteydessä")
    }
  }

  private def releaseRoadPart(projectId: Long, roadNumber: Long, roadPartNumber: Long, userName: String) = {
    if (projectLinkDAO.fetchFirstLink(projectId, roadNumber, roadPartNumber).isEmpty) {
      projectReservedPartDAO.removeReservedRoadPartAndChanges(projectId, roadNumber, roadPartNumber)
    } else {
      val links = projectLinkDAO.fetchByProjectRoadPart(roadNumber, roadPartNumber, projectId)
      revertLinks(links, userName)
    }
  }

  /**
    * Update project links to given status and recalculate delta and change table
    *
    * @param projectId  Project's id
    * @param linkIds    Set of link ids that are set to this status
    * @param linkStatus New status for given link ids
    * @param userName   Username of the user that does this change
    * @return true, if the delta calculation is successful and change table has been updated.
    */
  def updateProjectLinks(projectId: Long, ids: Set[Long], linkIds: Seq[Long], linkStatus: LinkStatus, userName: String,
                         newRoadNumber: Long, newRoadPartNumber: Long, newTrackCode: Int,
                         userDefinedEndAddressM: Option[Int], roadType: Long = RoadType.PublicRoad.value,
                         discontinuity: Int = Discontinuity.Continuous.value, ely: Option[Long] = None,
                         reversed: Boolean = false, roadName: Option[String] = None, coordinates: Option[ProjectCoordinates] = None): Option[String] = {
    def isCompletelyNewPart(toUpdateLinks: Seq[ProjectLink]): (Boolean, Long, Long) = {
      val reservedPart = projectReservedPartDAO.fetchReservedRoadPart(toUpdateLinks.head.roadNumber, toUpdateLinks.head.roadPartNumber).get
      val newSavedLinks = projectLinkDAO.fetchByProjectRoadPart(reservedPart.roadNumber, reservedPart.roadPartNumber, projectId)
      /*
      replaceable -> New link part should replace New existing part if:
        1. Action is LinkStatus.New
        2. New road or part is different from existing one
        3. All New links in existing part are in selected links for New part
       */
      val replaceable = (linkStatus == New || linkStatus == Transfer) && (reservedPart.roadNumber != newRoadNumber || reservedPart.roadPartNumber != newRoadPartNumber) && newSavedLinks.map(_.id).toSet.subsetOf(ids)
      (replaceable, reservedPart.roadNumber, reservedPart.roadPartNumber)
    }

    def updateRoadTypeDiscontinuity(links: Seq[ProjectLink]): Unit = {
      val originalAddresses = roadAddressService.getRoadAddressesByRoadwayIds(links.map(_.roadwayId))
      if (links.nonEmpty) {
        val lastSegment = links.maxBy(_.endAddrMValue)
        if (links.lengthCompare(1) > 0) {
          val linksToUpdate = links.filterNot(_.id == lastSegment.id)
          projectLinkDAO.updateProjectLinks(linksToUpdate, userName, originalAddresses)
        }
        projectLinkDAO.updateProjectLinks(Seq(lastSegment.copy(discontinuity = Discontinuity.apply(discontinuity.toInt))), userName, originalAddresses)
      }
    }

    def checkAndMakeReservation(projectId: Long, newRoadNumber: Long, newRoadPart: Long, linkStatus: LinkStatus, projectLinks: Seq[ProjectLink]): (Boolean, Option[Long], Option[Long]) = {
      val project = getProjectWithReservationChecks(projectId, newRoadNumber, newRoadPartNumber, linkStatus, projectLinks)
      try {
        val (toReplace, road, part) = isCompletelyNewPart(projectLinks)
        if (toReplace && linkStatus == New) {
          val reservedPart = projectReservedPartDAO.fetchReservedRoadPart(road, part).get
          projectReservedPartDAO.removeReservedRoadPartAndChanges(projectId, reservedPart.roadNumber, reservedPart.roadPartNumber)
          val newProjectLinks: Seq[ProjectLink] = projectLinks.map(pl => pl.copy(id = NewProjectLink,
            roadNumber = newRoadNumber, roadPartNumber = newRoadPartNumber, track = Track.apply(newTrackCode),
            roadType = RoadType.apply(roadType.toInt), discontinuity = Discontinuity.apply(discontinuity.toInt),
            endAddrMValue = userDefinedEndAddressM.getOrElse(pl.endAddrMValue.toInt).toLong))
          if (linkIds.nonEmpty) {
            addNewLinksToProject(sortRamps(newProjectLinks, linkIds), projectId, userName, linkIds.head, newTransaction = false)
          } else {
            val newSavedLinkIds = projectLinks.map(_.linkId)
            addNewLinksToProject(sortRamps(newProjectLinks, newSavedLinkIds), projectId, userName, newSavedLinkIds.head, newTransaction = false)
          }
        } else if (!project.isReserved(newRoadNumber, newRoadPartNumber)) {
          projectReservedPartDAO.reserveRoadPart(project.id, newRoadNumber, newRoadPartNumber, project.modifiedBy)
        }
        (toReplace, Some(road), Some(part))
      } catch {
        case e: Exception => println("Unexpected exception occurred: " + e)
          (false, None, None)
      }
    }

    def resetLinkValues(toReset: Seq[ProjectLink]): Unit = {
      val addressesForRoadway = roadAddressService.getRoadAddressesByRoadwayIds(toReset.map(_.roadwayId))
      val filteredAddresses = addressesForRoadway.filter(link => toReset.map(_.linkId).contains(link.linkId))
      filteredAddresses.foreach(ra => projectLinkDAO.updateProjectLinkValues(projectId, ra, updateGeom = false))
    }

    try {
      withDynTransaction {
        val toUpdateLinks = projectLinkDAO.fetchProjectLinksByProjectAndLinkId(ids, linkIds.toSet, projectId)
        if (toUpdateLinks.exists(_.isSplit))
          throw new ProjectValidationException(ErrorSplitSuravageNotUpdatable)
        userDefinedEndAddressM.map(addressM => {
          val endSegment = toUpdateLinks.maxBy(_.endAddrMValue)
          val calibrationPoint = UserDefinedCalibrationPoint(newCalibrationPointId, endSegment.id, projectId, addressM.toDouble - endSegment.startMValue, addressM)
          val calibrationPointIsPresent = toUpdateLinks.find(ul => ul.projectId == projectId && ul.startAddrMValue == endSegment.startAddrMValue) match {
            case Some(projectLink) =>
              projectLink.hasCalibrationPointAt(calibrationPoint.addressMValue)
            case _ => false
          }
          if (!calibrationPointIsPresent) {
            val foundCalibrationPoint = CalibrationPointDAO.findEndCalibrationPoint(endSegment.id, projectId)
            if (foundCalibrationPoint.isEmpty)
              CalibrationPointDAO.createCalibrationPoint(calibrationPoint)
            else
              CalibrationPointDAO.updateSpecificCalibrationPointMeasures(foundCalibrationPoint.head.id, addressM.toDouble - endSegment.startMValue, addressM)
            Seq(CalibrationPoint)
          } else
            Seq.empty[CalibrationPoint]
        })
        linkStatus match {
          case LinkStatus.Terminated =>
            // Fetching road addresses in order to obtain the original addressMValues, since we may not have those values
            // on project_link table, after previous recalculations
            resetLinkValues(toUpdateLinks)
            projectLinkDAO.updateProjectLinksStatus(toUpdateLinks.map(_.id).toSet, LinkStatus.Terminated, userName)

          case LinkStatus.Numbering =>
            if (toUpdateLinks.nonEmpty) {
              val roadAddresses = roadAddressService.getRoadAddressesByRoadwayIds(toUpdateLinks.map(_.roadwayId), includeFloating = true)
              if (roadAddresses.exists(x =>
                x.roadNumber == newRoadNumber && x.roadPartNumber == newRoadPartNumber)) // check the original numbering wasn't exactly the same
                throw new ProjectValidationException(ErrorRenumberingToOriginalNumber) // you cannot use current roadnumber and roadpart number in numbering operation
              if (toUpdateLinks.map(pl => (pl.roadNumber, pl.roadPartNumber)).distinct.lengthCompare(1) != 0 ||
                roadAddresses.map(ra => (ra.roadNumber, ra.roadPartNumber)).distinct.lengthCompare(1) != 0) {
                throw new ProjectValidationException(ErrorMultipleRoadNumbersOrParts)
              }
              checkAndMakeReservation(projectId, newRoadNumber, newRoadPartNumber, LinkStatus.Numbering, toUpdateLinks)
              projectLinkDAO.updateProjectLinkNumbering(toUpdateLinks.map(_.id), linkStatus, newRoadNumber, newRoadPartNumber, userName, discontinuity)
              roadName.foreach(setProjectRoadName(projectId, newRoadNumber, _))
            } else {
              throw new ProjectValidationException(ErrorRoadLinkNotFoundInProject)
            }

          case LinkStatus.Transfer =>
            val (replaceable, road, part) = checkAndMakeReservation(projectId, newRoadNumber, newRoadPartNumber, LinkStatus.Transfer, toUpdateLinks)
            val updated = toUpdateLinks.map(l => {
              l.copy(roadNumber = newRoadNumber, roadPartNumber = newRoadPartNumber, track = Track.apply(newTrackCode),
                status = linkStatus, calibrationPoints = (None, None), roadType = RoadType.apply(roadType.toInt))
            })
            val originalAddresses = roadAddressService.getRoadAddressesByRoadwayIds(updated.map(_.roadwayId))
            projectLinkDAO.updateProjectLinks(updated, userName, originalAddresses)
            projectLinkDAO.updateProjectLinkRoadTypeDiscontinuity(Set(updated.maxBy(_.endAddrMValue).id), linkStatus, userName, roadType, Some(discontinuity))
            //transfer cases should remove the part after the project link table update operation
            if (replaceable) {
              projectReservedPartDAO.removeReservedRoadPart(projectId, road.get, part.get)
            }
            roadName.foreach(setProjectRoadName(projectId, newRoadNumber, _))
          case LinkStatus.UnChanged =>
            checkAndMakeReservation(projectId, newRoadNumber, newRoadPartNumber, LinkStatus.UnChanged, toUpdateLinks)
            // Reset back to original values
            resetLinkValues(toUpdateLinks)
            updateRoadTypeDiscontinuity(toUpdateLinks.map(_.copy(roadType = RoadType.apply(roadType.toInt), status = linkStatus)))

          case LinkStatus.New =>
            // Current logic allows only re adding new road addresses whithin same road/part group
            if (toUpdateLinks.groupBy(l => (l.roadNumber, l.roadPartNumber)).size <= 1) {
              checkAndMakeReservation(projectId, newRoadNumber, newRoadPartNumber, LinkStatus.New, toUpdateLinks)
              updateRoadTypeDiscontinuity(toUpdateLinks.map(_.copy(roadType = RoadType.apply(roadType.toInt), roadNumber = newRoadNumber, roadPartNumber = newRoadPartNumber, track = Track.apply(newTrackCode))))
              roadName.foreach(setProjectRoadName(projectId, newRoadNumber, _))
            } else {
              throw new RoadAddressException(s"Useamman kuin yhden tien/tieosan tallennus kerralla ei ole tuettu.")
            }
          case _ =>
            throw new ProjectValidationException(s"Virheellinen operaatio $linkStatus")
        }
        recalculateProjectLinks(projectId, userName, Set((newRoadNumber, newRoadPartNumber)) ++
          toUpdateLinks.map(pl => (pl.roadNumber, pl.roadPartNumber)).toSet)
        if(coordinates.isDefined){
          saveProjectCoordinates(projectId, coordinates.get)
        }
        else{
          saveProjectCoordinates(projectId, calculateProjectCoordinates(projectId))
        }
        None
      }
    } catch {
      case ex: RoadAddressException =>
        logger.info("Road address Exception: " + ex.getMessage)
        Some(s"Tieosoitevirhe: (${ex.getMessage}")
      case ex: ProjectValidationException => Some(ex.getMessage)
      case ex: Exception => Some(ex.getMessage)
    }
  }

  private def recalculateProjectLinks(projectId: Long, userName: String, roadParts: Set[(Long, Long)] = Set()): Unit = {

    def setReversedFlag(adjustedLink: ProjectLink, before: Option[ProjectLink]): ProjectLink = {
      before.map(_.sideCode) match {
        case Some(value) if value != adjustedLink.sideCode && value != SideCode.Unknown =>
          adjustedLink.copy(reversed = !adjustedLink.reversed)
        case _ => adjustedLink
      }
    }

    val projectLinks = projectLinkDAO.fetchProjectLinks(projectId)
    logger.info(s"Recalculating project $projectId, parts ${roadParts.map(p => s"${p._1}/${p._2}").mkString(", ")}")

    time(logger, "Recalculate links") {
      val (terminated, others) = projectLinks.partition(_.status == LinkStatus.Terminated)

      val recalculated = others.groupBy(
        pl => (pl.roadNumber, pl.roadPartNumber)).flatMap {
        grp =>
          val calibrationPoints = CalibrationPointDAO.fetchByRoadPart(projectId, grp._1._1, grp._1._2)
          ProjectSectionCalculator.assignMValues(grp._2, calibrationPoints).map(rpl =>
            setReversedFlag(rpl, grp._2.find(pl => pl.id == rpl.id && rpl.roadwayId != 0L))
          )
      }.toSeq

      val recalculatedTerminated = ProjectSectionCalculator.assignTerminatedMValues(terminated, recalculated)
      val originalAddresses = roadAddressService.getRoadAddressesByRoadwayIds((recalculated ++ recalculatedTerminated).map(_.roadwayId))
      projectLinkDAO.updateProjectLinks(recalculated ++ recalculatedTerminated, userName, originalAddresses)
    }
  }

  private def recalculateChangeTable(projectId: Long): Boolean = {
    val projectOpt = projectDAO.fetchById(projectId)
    if (projectOpt.isEmpty)
      throw new IllegalArgumentException("Project not found")
    val project = projectOpt.get
    project.status match {
      case ProjectState.Saved2TR => true
      case _ =>
        val delta = ProjectDeltaCalculator.delta(project)
        setProjectDeltaToDB(delta, projectId)

    }
  }

  /**
    * method to check if project is publishable. add filters for cases we do not want to prevent sending
    *
    * @param projectId project-id
    * @return if project contains any notifications preventing sending
    */
  def isProjectPublishable(projectId: Long): Boolean = {
    validateProjectById(projectId).isEmpty
  }

  def allLinksHandled(projectId: Long): Boolean = { //some tests want to know if all projectLinks have been handled. to remove this test need to be updated to check if termination is correctly applied etc best done after all validations have been implemented
    withDynSession {
      projectLinkDAO.fetchProjectLinks(projectId, Some(LinkStatus.NotHandled)).isEmpty &&
        projectLinkDAO.fetchProjectLinks(projectId).nonEmpty
    }
  }

  /** Nullifies projects tr_id attribute, changes status to unfinished and saves tr_info value to status_info. Tries to append old status info if it is possible
    * otherwise it only takes first 300 chars
    *
    * @param projectId project-id
    * @return returns option error string
    */
  def removeRotatingTRId(projectId: Long): Option[String] = {
    withDynSession {
      val project = projectDAO.fetchById(projectId)
      val rotatingTR_Id = projectDAO.fetchTRIdByProjectId(projectId)
      projectDAO.updateProjectStatus(projectId, ProjectState.Incomplete)
      val addedStatus = if (rotatingTR_Id.isEmpty) "" else "[OLD TR_ID was " + rotatingTR_Id.get + "]"
      if (project.isEmpty)
        return Some("Projektia ei löytynyt")
      appendStatusInfo(project.get, addedStatus)
    }
    None
  }

  /**
    * Tries to append old status info if it is possible
    * otherwise it only takes first 300 chars of the old status
    *
    * @param project
    * @param appendMessage
    */
  private def appendStatusInfo(project: Project, appendMessage: String): Unit = {
    val maxStringLength = 1000
    project.statusInfo match { // before removing tr-id we want to save it in statusInfo if we need it later. Currently it is overwritten when we resend and get new error
      case Some(statusInfo) =>
        if ((statusInfo + appendMessage).length < maxStringLength)
          projectDAO.updateProjectStateInfo(appendMessage + statusInfo, project.id)
        else if (statusInfo.length + appendMessage.length < 600)
          projectDAO.updateProjectStateInfo(appendMessage + statusInfo.substring(0, 300), project.id)
      case None =>
        if (appendMessage.nonEmpty)
          projectDAO.updateProjectStateInfo(appendMessage, project.id)
    }
    projectDAO.removeProjectTRId(project.id)
  }

  /**
    * Publish project with id projectId
    *
    * @param projectId Project to publish
    * @return optional error message, empty if no error
    */
  def publishProject(projectId: Long): PublishResult = {
    logger.info(s"Preparing to send Project ID: $projectId to TR")
    withDynTransaction {
      try {
        if (!recalculateChangeTable(projectId)) {
          return PublishResult(validationSuccess = false, sendSuccess = false, Some("Muutostaulun luonti epäonnistui. Tarkasta ely"))
        }
        projectDAO.assignNewProjectTRId(projectId) //Generate new TR_ID
        val trProjectStateMessage = getRoadwayChangesAndSendToTR(Set(projectId))
        if (trProjectStateMessage.status == ProjectState.Failed2GenerateTRIdInViite.value) {
          return PublishResult(validationSuccess = false, sendSuccess = false, Some(trProjectStateMessage.reason))
        }
        trProjectStateMessage.status match {
          case it if 200 until 300 contains it =>
            setProjectStatus(projectId, Sent2TR, withSession = false)
            logger.info(s"Sending to TR successful: ${trProjectStateMessage.reason}")
            PublishResult(validationSuccess = true, sendSuccess = true, Some(trProjectStateMessage.reason))

          case _ =>
            //rollback
            logger.info(s"Sending to TR failed: ${trProjectStateMessage.reason}")
            val returningMessage = if (trProjectStateMessage.reason.nonEmpty) trProjectStateMessage.reason else trMessageRefusal
            PublishResult(validationSuccess = true, sendSuccess = false, Some(returningMessage))
        }
      } catch {
        //Exceptions taken out val response = client.execute(request) of sendJsonMessage in ViiteTierekisteriClient
        case ioe@(_: IOException | _: ClientProtocolException) =>
          projectDAO.updateProjectStatus(projectId, SendingToTR)
          PublishResult(validationSuccess = false, sendSuccess = false, Some(trUnreachableMessage))
        case NonFatal(_) =>
          projectDAO.updateProjectStatus(projectId, ErrorInViite)
          PublishResult(validationSuccess = false, sendSuccess = false, Some(genericViiteErrorMessage))
      }
    }
  }

  private def setProjectDeltaToDB(projectDelta: Delta, projectId: Long): Boolean = {
    roadwayChangesDAO.clearRoadChangeTable(projectId)
    roadwayChangesDAO.insertDeltaToRoadChangeTable(projectDelta, projectId)
  }

  private def newProjectTemplate(rl: RoadLinkLike, ra: RoadAddress, project: Project): ProjectLink = {
    val geometry = GeometryUtils.truncateGeometry3D(rl.geometry, ra.startMValue, ra.endMValue)
    ProjectLink(NewProjectLink, ra.roadNumber, ra.roadPartNumber, ra.track, ra.discontinuity, ra.startAddrMValue,
      ra.endAddrMValue, ra.startAddrMValue, ra.endAddrMValue, ra.startDate, ra.endDate, Some(project.modifiedBy), ra.linkId, ra.startMValue, ra.endMValue,
      ra.sideCode, ra.toProjectLinkCalibrationPoints(), ra.floating, geometry,
      project.id, LinkStatus.NotHandled, ra.roadType, ra.linkGeomSource, GeometryUtils.geometryLength(geometry),
      ra.id, ra.linearLocationId, ra.ely, ra.reversed, None, ra.adjustedTimestamp, roadAddressLength = Some(ra.endAddrMValue - ra.startAddrMValue))
  }

  private def newProjectLink(rl: RoadLinkLike, project: Project, roadNumber: Long,
                             roadPartNumber: Long, trackCode: Track, discontinuity: Discontinuity, roadType: RoadType,
                             ely: Long, roadName: String = "", reversed: Boolean = false): ProjectLink = {
    ProjectLink(NewRoadway, roadNumber, roadPartNumber, trackCode, discontinuity,
      0L, 0L, 0L, 0L, Some(project.startDate), None, Some(project.modifiedBy), rl.linkId, 0.0, rl.length,
      SideCode.Unknown, (None, None), floating = NoFloating, rl.geometry,
      project.id, LinkStatus.New, roadType, rl.linkSource, rl.length,
      0L, 0L, ely, reversed, None, rl.vvhTimeStamp, roadName = Some(roadName))
  }

  private def newProjectLink(rl: RoadLinkLike, project: Project, splitOptions: SplitOptions): ProjectLink = {
    newProjectLink(rl, project, splitOptions.roadNumber, splitOptions.roadPartNumber, splitOptions.trackCode,
      splitOptions.discontinuity, splitOptions.roadType, splitOptions.ely)
  }

  private def buildProjectRoadLink(projectLinks: Seq[ProjectLink]): Seq[ProjectAddressLink] = {
    val pl: Seq[ProjectLink] = projectLinks.size match {
      case 0 => return Seq()
      case 1 => projectLinks
      case _ => fuseProjectLinks(projectLinks)
    }
    pl.map(l => ProjectAddressLinkBuilder.build(l))
  }

  private def fuseProjectLinks(links: Seq[ProjectLink]): Seq[ProjectLink] = {
    val linkIds = links.map(_.linkId).distinct
    val existingRoadAddresses = roadAddressService.getRoadAddressesByRoadwayIds(links.map(_.roadwayId))
    val groupedRoadAddresses = existingRoadAddresses.groupBy(record =>
      (record.roadwayNumber, record.roadNumber, record.roadPartNumber, record.track.value, record.startDate, record.endDate, record.linkId, record.roadType, record.ely, record.terminated))

    if (groupedRoadAddresses.size > 1) {
      links
    }
    else {
      if (linkIds.lengthCompare(1) != 0)
        throw new IllegalArgumentException(s"Multiple road link ids given for building one link: ${linkIds.mkString(", ")}")
      if (links.exists(_.isSplit))
        links
      else {
        val geom = links.head.sideCode match {
          case SideCode.TowardsDigitizing => links.map(_.geometry).foldLeft(Seq[Point]())((geometries, ge) => geometries ++ ge)
          case _ => links.map(_.geometry).reverse.foldLeft(Seq[Point]())((geometries, ge) => geometries ++ ge)
        }
        val (startM, endM, startA, endA) = (links.map(_.startMValue).min, links.map(_.endMValue).max,
          links.map(_.startAddrMValue).min, links.map(_.endAddrMValue).max)
        Seq(links.head.copy(startMValue = startM, endMValue = endM, startAddrMValue = startA, endAddrMValue = endA, geometry = geom, discontinuity = links.maxBy(_.startAddrMValue).discontinuity))
      }
    }
  }

  private def awaitRoadLinks(fetch: (Future[Seq[RoadLink]], Future[Seq[RoadLink]], Future[Seq[VVHRoadlink]])) = {
    val combinedFuture = for {
      fStandard <- fetch._1
      fComplementary <- fetch._2
      fSuravage <- fetch._3
    } yield (fStandard, fComplementary, fSuravage)

    val (roadLinks, complementaryLinks, suravageLinks) = Await.result(combinedFuture, Duration.Inf)
    (roadLinks, complementaryLinks, suravageLinks)
  }

  def getProjectStatusFromTR(projectId: Long): Map[String, Any] = {
    ViiteTierekisteriClient.getProjectStatus(projectId)
  }

  private def getStatusFromTRObject(trProject: Option[TRProjectStatus]): Option[ProjectState] = {
    trProject match {
      case Some(trProjectObject) => mapTRStateToViiteState(trProjectObject.status.getOrElse(""))
      case None => None
      case _ => None
    }
  }

  private def getTRErrorMessage(trProject: Option[TRProjectStatus]): String = {
    trProject match {
      case Some(trProjectobject) => trProjectobject.errorMessage.getOrElse("")
      case None => ""
      case _ => ""
    }
  }

  def setProjectStatus(projectId: Long, newStatus: ProjectState, withSession: Boolean = true): Unit = {
    if (withSession) {
      withDynSession {
        projectDAO.updateProjectStatus(projectId, newStatus)
      }
    } else {
      projectDAO.updateProjectStatus(projectId, newStatus)
    }
  }

  def updateProjectStatusIfNeeded(currentStatus: ProjectState, newStatus: ProjectState, errorMessage: String, projectId: Long): ProjectState = {
    if (currentStatus.value != newStatus.value && newStatus != ProjectState.Unknown) {
      logger.info(s"Status update is needed as Project Current status ($currentStatus) differs from TR Status($newStatus)")
      val project = projectDAO.fetchById(projectId)
      if (project.nonEmpty && newStatus == ProjectState.ErrorInTR) {
        // We write error message and clear old TR_ID which was stored there, so user wont see it in hower
        logger.info(s"Writing error message and clearing old TR_ID: ($errorMessage)")
        projectDAO.updateProjectStateInfo(errorMessage, projectId)
      }
      projectDAO.updateProjectStatus(projectId, newStatus)
    }
    if (newStatus != ProjectState.Unknown) {
      newStatus
    } else {
      currentStatus
    }
  }

  private def getProjectsPendingInTR: Seq[Long] = {
    withDynSession {
      projectDAO.fetchProjectIdsWithWaitingTRStatus
    }
  }

  def updateProjectsWaitingResponseFromTR(): Unit = {
    val listOfPendingProjects = getProjectsPendingInTR
    for (project <- listOfPendingProjects) {
      try {
        if (withDynTransaction {
          logger.info(s"Checking status for $project")
          checkAndUpdateProjectStatus(project)
        }) {
          eventbus.publish("roadAddress:RoadNetworkChecker", RoadCheckOptions(Seq()))
        } else {
          logger.info(s"Not going to check road network (status != Saved2TR)")
        }
      } catch {
        case t: SQLException => logger.error(s"SQL error while importing project: $project! Check if any roads have multiple valid names with out end dates ", t.getStackTrace)
        case t: Exception => logger.warn(s"Couldn't update project $project", t.getMessage)
      }
    }

  }

  def getProjectState(projectId: Long): Option[ProjectState] = {
    withDynTransaction {
      projectDAO.fetchProjectStatus(projectId)
    }
  }

  private def checkAndUpdateProjectStatus(projectID: Long): Boolean = {
    projectDAO.fetchTRIdByProjectId(projectID) match {
      case Some(trId) =>
        projectDAO.fetchProjectStatus(projectID).map { currentState =>
          logger.info(s"Current status is $currentState, fetching TR state")
          val trProjectState = ViiteTierekisteriClient.getProjectStatusObject(trId)
          logger.info(s"Retrieved TR status: ${trProjectState.getOrElse(None)}")
          val newState = getStatusFromTRObject(trProjectState).getOrElse(ProjectState.Unknown)
          val errorMessage = getTRErrorMessage(trProjectState)
          logger.info(s"TR returned project status for $projectID: $currentState -> $newState, errMsg: $errorMessage")
          val updatedStatus = updateProjectStatusIfNeeded(currentState, newState, errorMessage, projectID)
          if (updatedStatus == Saved2TR) {
            logger.info(s"Starting project $projectID roadaddresses importing to roadaddresstable")
            updateRoadwaysAndLinearLocationsWithProjectLinks(updatedStatus, projectID)
          }
        }
        false
      case None =>
        logger.info(s"During status checking VIITE wasn't able to find TR_ID to project $projectID")
        appendStatusInfo(projectDAO.fetchById(projectID).head, " Failed to find TR-ID ")
        false
    }
  }

  private def mapTRStateToViiteState(trState: String): Option[ProjectState] = {

    trState match {
      case "S" => Some(ProjectState.apply(ProjectState.TRProcessing.value))
      case "K" => Some(ProjectState.apply(ProjectState.TRProcessing.value))
      case "T" => Some(ProjectState.apply(ProjectState.Saved2TR.value))
      case "V" => Some(ProjectState.apply(ProjectState.ErrorInTR.value))
      case "null" => Some(ProjectState.apply(ProjectState.ErrorInTR.value))
      case _ => None
    }
  }

  def createSplitRoadAddress(roadAddress: RoadAddress, split: Seq[ProjectLink], project: Project): Seq[RoadAddress] = {
    def transferValues(terminated: Option[ProjectLink]): (Long, Long, Double, Double) = {
      terminated.map(termLink =>
        termLink.sideCode match {
          case AgainstDigitizing =>
            if (termLink.startAddrMValue == roadAddress.startAddrMValue)
              (termLink.endAddrMValue, roadAddress.endAddrMValue,
                roadAddress.startMValue, termLink.startMValue)
            else (roadAddress.startAddrMValue, termLink.startAddrMValue,
              termLink.endMValue, roadAddress.endMValue)
          case _ =>
            if (termLink.startAddrMValue == roadAddress.startAddrMValue)
              (termLink.endAddrMValue, roadAddress.endAddrMValue,
                termLink.endMValue, roadAddress.endMValue)
            else (roadAddress.startAddrMValue, termLink.startAddrMValue,
              roadAddress.startMValue, termLink.startMValue)
        }
      ).getOrElse(roadAddress.startAddrMValue, roadAddress.endAddrMValue, roadAddress.startMValue, roadAddress.endMValue)
    }

    split.flatMap(pl => {
      val floatingValue = if (roadAddress.validTo.isDefined) FloatingReason.SplittingTool else NoFloating
      pl.status match {
        case UnChanged =>
          Seq(roadAddress.copy(id = NewProjectLink, startAddrMValue = pl.startAddrMValue, endAddrMValue = pl.endAddrMValue,
            createdBy = Some(project.createdBy), linkId = pl.linkId, startMValue = pl.startMValue, endMValue = pl.endMValue,
            adjustedTimestamp = pl.linkGeometryTimeStamp, geometry = pl.geometry, floating = floatingValue))
        case New =>
          Seq(RoadAddress(NewProjectLink, pl.linearLocationId, pl.roadNumber, pl.roadPartNumber, pl.roadType, pl.track, pl.discontinuity,
            pl.startAddrMValue, pl.endAddrMValue, Some(project.startDate), None, Some(project.createdBy), pl.linkId,
            pl.startMValue, pl.endMValue, pl.sideCode, pl.linkGeometryTimeStamp, pl.toCalibrationPoints, floating = NoFloating,
            pl.geometry, pl.linkGeomSource, pl.ely, terminated = NoTermination, NewRoadwayNumber))
        case Transfer => // TODO if the whole roadway -segment is transferred, keep the original roadway_number, otherwise generate new ids for the different segments
          val (startAddr, endAddr, startM, endM) = transferValues(split.find(_.status == Terminated))
          Seq(
            //TODO we should check situations where we need to create one new roadway for new and transfer/unchanged
            // Transferred part, original values
            roadAddress.copy(id = NewProjectLink, startAddrMValue = startAddr, endAddrMValue = endAddr,
              endDate = Some(project.startDate), createdBy = Some(project.createdBy), startMValue = startM, endMValue = endM, floating = floatingValue),
            // Transferred part, new values
            roadAddress.copy(id = NewProjectLink, startAddrMValue = pl.startAddrMValue, endAddrMValue = pl.endAddrMValue,
              startDate = Some(project.startDate), createdBy = Some(project.createdBy), linkId = pl.linkId,
              startMValue = pl.startMValue, endMValue = pl.endMValue, adjustedTimestamp = pl.linkGeometryTimeStamp,
              geometry = pl.geometry, floating = floatingValue)
          )
        case Terminated => // TODO Check roadway_number
          Seq(roadAddress.copy(id = NewProjectLink, startAddrMValue = pl.startAddrMValue, endAddrMValue = pl.endAddrMValue,
            endDate = Some(project.startDate), createdBy = Some(project.createdBy), linkId = pl.linkId, startMValue = pl.startMValue,
            endMValue = pl.endMValue, adjustedTimestamp = pl.linkGeometryTimeStamp, geometry = pl.geometry, terminated = Termination))
        case _ =>
          logger.error(s"Invalid status for split project link: ${pl.status} in project ${pl.projectId}")
          throw new InvalidAddressDataException(s"Invalid status for split project link: ${pl.status}")
      }
    })
  }

  /**
    * This will expire roadways (valid_to = null and end_date = project_date)
    *
    * @param projectLinks          ProjectLinks
    * @param expiringRoadAddresses A map of (RoadwayId -> RoadAddress)
    */
  def expireHistoryRows(roadwayId: Long, roadway: Roadway, projectDate: DateTime): Int = {
    roadwayDAO.expireHistory(Set(roadwayId), projectDate, roadway.terminated)
  }

  def updateRoadwaysAndLinearLocationsWithProjectLinks(newState: ProjectState, projectID: Long): Option[String] = {
        if (newState != Saved2TR) {
          logger.error(s" Project state not at Saved2TR")
          throw new RuntimeException(s"Project state not at Saved2TR: $newState")
        }
        val project = projectDAO.fetchById(projectID).get
        val projectLinks = projectLinkDAO.fetchProjectLinks(projectID)
        val currentRoadways = roadwayDAO.fetchAllByRoadwayId(projectLinks.map(pl => pl.roadwayId)).map(roadway => (roadway.id, roadway)).toMap
        val historyRoadways = roadwayDAO.fetchAllByRoadwayNumbers(currentRoadways.map(_._2.roadwayNumber).toSet, withHistory = true).map(roadway => (roadway.id, roadway)).toMap
        val roadwayChanges = roadwayChangesDAO.fetchRoadwayChanges(Set(projectID))
        val roadwayProjectLinkIds = roadwayChangesDAO.fetchRoadwayChangesLinks(projectID)
        val mappedRoadwaysWithLinks = roadwayChanges.map{
          change =>
          val linksRelatedToChange = roadwayProjectLinkIds.filter(link => link._1 == change.changeInfo.orderInChangeTable).map(_._2)
          val projectLinksInChange = projectLinks.filter(pl => linksRelatedToChange.contains(pl.id))
            (change, projectLinksInChange)
        }

    if (projectLinks.isEmpty) {
      logger.error(s" There are no addresses to update, rollbacking update ${project.id}")
      throw new InvalidAddressDataException(s"There are no addresses to update , rollbacking update ${project.id}")
    }

    projectLinkDAO.moveProjectLinksToHistory(projectID)
    logger.info(s"Moving project links to project link history.")
    try {
      val generatedRoadways = RoadwayFiller.fillRoadways(currentRoadways, historyRoadways, mappedRoadwaysWithLinks)
      val historyRoadwaysToKeep = generatedRoadways.flatMap(_._1).filter(_.id != NewRoadway).map(_.id)
      logger.info(s"Creating history rows based on operation")
      linearLocationDAO.expireByRoadwayNumbers((currentRoadways ++ historyRoadways).map(_._2.roadwayNumber).toSet)
      (currentRoadways ++ historyRoadways.filterNot(hRoadway => historyRoadwaysToKeep.contains(hRoadway._1))).map(roadway => expireHistoryRows(roadway._1, roadway._2, project.startDate))
      roadwayDAO.create(generatedRoadways.flatMap(_._1).filter(_.id == NewRoadway))
      linearLocationDAO.create(generatedRoadways.flatMap(_._2))
      handleNewRoadNames(roadwayChanges)
      handleTransferAndRenumeration(roadwayChanges)
      handleTerminatedRoadwayChanges(roadwayChanges)
      Some(s"road addresses created")
    } catch {
      case e: ProjectValidationException =>
        logger.error("Failed to validate project message:" + e.getMessage)
        Some(e.getMessage)
    }
  }

  def handleTransferAndRenumeration(roadwayChanges: Seq[ProjectRoadwayChange]): Unit = {
    var roadNames: Seq[RoadName] = Seq()
    roadwayChanges.foreach(rwc => {
      if (rwc.changeInfo.changeType.equals(AddressChangeType.ReNumeration) || rwc.changeInfo.changeType.equals(AddressChangeType.Transfer)) {
        val targetRoadNumberOptional = rwc.changeInfo.target.roadNumber
        val srcRoadNumberOptional = rwc.changeInfo.source.roadNumber

        if (targetRoadNumberOptional.isDefined && srcRoadNumberOptional.isDefined) {
          val targetRoadNumber = targetRoadNumberOptional.get
          val srcRoadNumber = srcRoadNumberOptional.get

          val targetExistingRoadways = roadwayDAO.fetchAllByRoad(targetRoadNumber)
          val srcExistingRoadways = roadwayDAO.fetchAllByRoad(srcRoadNumber)

          if (targetExistingRoadways.isEmpty) {
            // TRANSFERING OR NUMBERING TO A NEW ROADWAY
            if (srcExistingRoadways.nonEmpty) {
              // IF EXISTS SOURCE ROADWAY AND ROADNAME EXPIRE IT
              val srcRoadName = RoadNameDAO.getLatestRoadName(srcRoadNumber)
              if (srcRoadName.isDefined) {
                RoadNameDAO.update(srcRoadName.get.id, Map("endDate" -> rwc.projectStartDate.toLocalDate.toString("dd-MM-yyyy")))
              }
            }
            // CREATE NEW ROADNAME FOR TARGET ROADNUMBER
            val projectLinkNames = ProjectLinkNameDAO.get(Set(targetRoadNumber), rwc.projectId)
            if (projectLinkNames.nonEmpty) {
              roadNames = roadNames :+ RoadName(NewRoadNameId, targetRoadNumber, projectLinkNames.head.roadName, startDate = Some(rwc.projectStartDate), validFrom = Some(DateTime.now()), createdBy = rwc.user)
              ProjectLinkNameDAO.removeProjectLinkName(targetRoadNumber, rwc.projectId)
            }
          } else {
            // TRANSFERING OR NUMBERING TO AN EXISTING ROADWAY
            // IF EXISTS SOURCE ROADWAY AND ROADNAME EXPIRE IT
            val srcRoadName = RoadNameDAO.getLatestRoadName(srcRoadNumber)
            if (srcRoadName.isDefined) {
              RoadNameDAO.update(srcRoadName.get.id, Map("endDate" -> rwc.projectStartDate.toLocalDate.toString("dd-MM-yyyy")))
            }
          }
        }
      }
    })

<<<<<<< HEAD
    RoadNameDAO.create(roadNames)
  }

  def handleTerminatedRoadwayChanges(roadwayChanges: Seq[ProjectRoadwayChange]) = {
    roadwayChanges.foreach(rwc => {
      if (rwc.changeInfo.changeType.equals(AddressChangeType.Termination)) {
        val roadNumberOptional = rwc.changeInfo.source.roadNumber
        if (roadNumberOptional.isDefined) {
          val roadNumber = roadNumberOptional.get
          val roadways = roadwayDAO.fetchAllByRoad(roadNumber)
          if (roadways.isEmpty) {
            val roadNameOpt = RoadNameDAO.getLatestRoadName(roadNumber)
            if (roadNameOpt.isDefined) {
              RoadNameDAO.update(roadNameOpt.get.id, Map("endDate" -> rwc.projectStartDate.toLocalDate.toString("dd-MM-yyyy")))
            }
          }
=======
        projectLinkDAO.moveProjectLinksToHistory(projectID)
        logger.info(s"Moving project links to project link history.")
        handleNewRoadNames(projectLinks, project)
        try {
          val generatedRoadways = RoadwayFiller.fillRoadways(currentRoadways, historyRoadways, mappedRoadwaysWithLinks)
          val historyRoadwaysToKeep = generatedRoadways.flatMap(_._1).filter(_.id != NewRoadway).map(_.id)
          logger.info(s"Creating history rows based on operation")
          linearLocationDAO.expireByRoadwayNumbers((currentRoadways ++ historyRoadways).map(_._2.roadwayNumber).toSet)
          (currentRoadways ++ historyRoadways.filterNot(hRoadway => historyRoadwaysToKeep.contains(hRoadway._1))).map(roadway => expireHistoryRows(roadway._1, roadway._2, project.startDate))
          roadwayDAO.create(generatedRoadways.flatMap(_._1).filter(_.id == NewRoadway).groupBy(roadway => (roadway.roadNumber, roadway.roadPartNumber, roadway.startAddrMValue, roadway.endAddrMValue, roadway.track, roadway.discontinuity, roadway.startDate, roadway.endDate,
                                                                    roadway.validFrom, roadway.validTo, roadway.ely, roadway.roadType, roadway.terminated)).map(_._2.head))
          linearLocationDAO.create(generatedRoadways.flatMap(_._2), createdBy = project.createdBy)
          Some(s"road addresses created")
        } catch {
          case e: ProjectValidationException =>
            logger.error("Failed to validate project message:" + e.getMessage)
            Some(e.getMessage)
>>>>>>> 83bc8391
        }
      }
    })
  }

  def handleNewRoadNames(roadwayChanges: Seq[ProjectRoadwayChange]): Unit = {
    var roadNames: Seq[RoadName] = Seq()
    roadwayChanges.foreach(rwc => {
      if (rwc.changeInfo.changeType.equals(AddressChangeType.New)) {
        val roadNumberOptional = rwc.changeInfo.target.roadNumber
        if (roadNumberOptional.isDefined) {
          val roadNumber = roadNumberOptional.get
          val existingRoadnames = RoadNameDAO.getCurrentRoadNamesByRoadNumber(roadNumber)
          if (existingRoadnames.isEmpty) {
            val projectLinkNames = ProjectLinkNameDAO.get(Set(roadNumber), rwc.projectId)
            if (projectLinkNames.nonEmpty) {
              roadNames = roadNames :+ RoadName(NewRoadNameId, roadNumber, projectLinkNames.head.roadName, startDate = Some(rwc.projectStartDate), validFrom = Some(DateTime.now()), createdBy = rwc.user)
              ProjectLinkNameDAO.removeProjectLinkName(roadNumberOptional.get, rwc.projectId)
            }
          }
        }
      }
    })

    RoadNameDAO.create(roadNames)
    if (roadNames.nonEmpty) {
      logger.info(s"Found ${roadNames.size} names in project that differ from road address name")
    }
  }

  def setProjectEly(currentProjectId: Long, newEly: Long): Option[String] = {
    getProjectEly(currentProjectId).filterNot(_ == newEly).map { currentProjectEly =>
      logger.info(s"The project can not handle multiple ELY areas (the project ELY range is $currentProjectEly). Recording was discarded.")
      s"Projektissa ei voi käsitellä useita ELY-alueita (projektin ELY-alue on $currentProjectEly). Tallennus hylättiin."
    }.orElse {
      projectDAO.updateProjectEly(currentProjectId, newEly)
      None
    }
  }

  def getProjectEly(projectId: Long): Option[Long] = {
    projectDAO.fetchProjectElyById(projectId)
  }

  def validateProjectById(projectId: Long, newSession: Boolean = true): Seq[projectValidator.ValidationErrorDetails] = {
    if (newSession) {
      withDynSession {
        projectValidator.validateProject(projectDAO.fetchById(projectId).get, projectLinkDAO.fetchProjectLinks(projectId))
      }
    }
    else{
      projectValidator.validateProject(projectDAO.fetchById(projectId).get, projectLinkDAO.fetchProjectLinks(projectId))
    }
  }

  def validateLinkTrack(track: Int): Boolean = {
    Track.values.filterNot(_.value == Track.Unknown.value).exists(_.value == track)
  }

  def sendProjectsInWaiting(): Unit = {
    logger.info(s"Finding projects whose status is SendingToTRStatus/ ${SendingToTR.description}")
    val listOfProjects = getProjectsWaitingForTR
    logger.info(s"Found ${listOfProjects.size} projects")
    for (projectId <- listOfProjects) {
      logger.info(s"Trying to publish project: $projectId")
      publishProject(projectId)
    }

  }

  private def getProjectsWaitingForTR: Seq[Long] = {
    withDynSession {
      projectDAO.fetchProjectIdsWithSendingToTRStatus
    }
  }

  case class PublishResult(validationSuccess: Boolean, sendSuccess: Boolean, errorMessage: Option[String])

}

class SplittingException(s: String) extends RuntimeException {
  override def getMessage: String = s
}

case class ProjectBoundingBoxResult(projectLinkResultF: Future[Seq[ProjectLink]], roadLinkF: Future[Seq[RoadLink]],
                                    complementaryF: Future[Seq[RoadLink]], suravageF: Future[Seq[VVHRoadlink]])
<|MERGE_RESOLUTION|>--- conflicted
+++ resolved
@@ -1767,8 +1767,8 @@
       logger.info(s"Creating history rows based on operation")
       linearLocationDAO.expireByRoadwayNumbers((currentRoadways ++ historyRoadways).map(_._2.roadwayNumber).toSet)
       (currentRoadways ++ historyRoadways.filterNot(hRoadway => historyRoadwaysToKeep.contains(hRoadway._1))).map(roadway => expireHistoryRows(roadway._1, roadway._2, project.startDate))
-      roadwayDAO.create(generatedRoadways.flatMap(_._1).filter(_.id == NewRoadway))
-      linearLocationDAO.create(generatedRoadways.flatMap(_._2))
+          roadwayDAO.create(generatedRoadways.flatMap(_._1).filter(_.id == NewRoadway).groupBy(roadway => (roadway.roadNumber, roadway.roadPartNumber, roadway.startAddrMValue, roadway.endAddrMValue, roadway.track, roadway.discontinuity, roadway.startDate, roadway.endDate,
+                                                                    roadway.validFrom, roadway.validTo, roadway.ely, roadway.roadType, roadway.terminated)).map(_._2.head))
       handleNewRoadNames(roadwayChanges)
       handleTransferAndRenumeration(roadwayChanges)
       handleTerminatedRoadwayChanges(roadwayChanges)
@@ -1821,7 +1821,6 @@
       }
     })
 
-<<<<<<< HEAD
     RoadNameDAO.create(roadNames)
   }
 
@@ -1838,25 +1837,6 @@
               RoadNameDAO.update(roadNameOpt.get.id, Map("endDate" -> rwc.projectStartDate.toLocalDate.toString("dd-MM-yyyy")))
             }
           }
-=======
-        projectLinkDAO.moveProjectLinksToHistory(projectID)
-        logger.info(s"Moving project links to project link history.")
-        handleNewRoadNames(projectLinks, project)
-        try {
-          val generatedRoadways = RoadwayFiller.fillRoadways(currentRoadways, historyRoadways, mappedRoadwaysWithLinks)
-          val historyRoadwaysToKeep = generatedRoadways.flatMap(_._1).filter(_.id != NewRoadway).map(_.id)
-          logger.info(s"Creating history rows based on operation")
-          linearLocationDAO.expireByRoadwayNumbers((currentRoadways ++ historyRoadways).map(_._2.roadwayNumber).toSet)
-          (currentRoadways ++ historyRoadways.filterNot(hRoadway => historyRoadwaysToKeep.contains(hRoadway._1))).map(roadway => expireHistoryRows(roadway._1, roadway._2, project.startDate))
-          roadwayDAO.create(generatedRoadways.flatMap(_._1).filter(_.id == NewRoadway).groupBy(roadway => (roadway.roadNumber, roadway.roadPartNumber, roadway.startAddrMValue, roadway.endAddrMValue, roadway.track, roadway.discontinuity, roadway.startDate, roadway.endDate,
-                                                                    roadway.validFrom, roadway.validTo, roadway.ely, roadway.roadType, roadway.terminated)).map(_._2.head))
-          linearLocationDAO.create(generatedRoadways.flatMap(_._2), createdBy = project.createdBy)
-          Some(s"road addresses created")
-        } catch {
-          case e: ProjectValidationException =>
-            logger.error("Failed to validate project message:" + e.getMessage)
-            Some(e.getMessage)
->>>>>>> 83bc8391
         }
       }
     })
