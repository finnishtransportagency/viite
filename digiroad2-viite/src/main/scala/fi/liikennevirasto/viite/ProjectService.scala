--- conflicted
+++ resolved
@@ -293,23 +293,9 @@
         }).toMap
         if (GeometryUtils.isNonLinear(newProjectLinks.values.toSeq))
           throw new ProjectValidationException("Valittu tiegeometria sisältää haarautumia ja pitää käsitellä osina. Tallennusta ei voi tehdä.")
-<<<<<<< HEAD
-        val existingLinks = roadPartLinks.filterNot(l => newProjectLinks.contains(l.linkId))
-        val combinedLinks = existingLinks ++ newProjectLinks.values.toSeq
-        //Determine geometries for the mValues and addressMValues, with the addition of rampsGrowthDirection
-        val linksWithMValues =  if(!rampsGrowthDirection.isEmpty){
-          ProjectSectionCalculator.assignMValues(combinedLinks).map(link =>link.copy(sideCode = rampsGrowthDirection.get))
-        } else {
-          ProjectSectionCalculator.assignMValues(combinedLinks)
-        }
-        val (toCreate, toUpdate) = linksWithMValues.partition(_.id == NewRoadAddress)
-        ProjectDAO.updateProjectLinksToDB(toUpdate, user)
-        ProjectDAO.create(toCreate)
-=======
         //Determine geometries for the mValues and addressMValues
         ProjectDAO.create(newProjectLinks.values.toSeq)
         recalculateProjectLinks(projectId, user, Set((newRoadNumber, newRoadPartNumber)))
->>>>>>> 6695c561
         None
       }
     } catch {
