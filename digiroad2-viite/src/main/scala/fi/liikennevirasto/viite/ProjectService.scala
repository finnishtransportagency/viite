--- conflicted
+++ resolved
@@ -1018,23 +1018,16 @@
             ProjectDAO.updateProjectLinksToDB(updatedPL.map(_.copy(status = linkStatus, calibrationPoints = (None, None))), userName)
           }
           case LinkStatus.Numbering => {
-<<<<<<< HEAD
             val project = getProjectWithReservationChecks(projectId, newRoadNumber, newRoadPartNumber)
-            if (!project.isReserved(newRoadNumber, newRoadPartNumber))
-              ProjectDAO.reserveRoadPart(project.id, newRoadNumber, newRoadPartNumber, project.modifiedBy,ely)
-            ProjectDAO.updateProjectLinkNumbering(projectId, updatedProjectLinks.head.roadNumber, updatedProjectLinks.head.roadPartNumber, linkStatus, newRoadNumber, newRoadPartNumber, userName)
-=======
-            val project = getProjectWithReservationChecks(projectId, roadNumber, roadPartNumber)
             ProjectDAO.getProjectLinksByLinkId(updatedProjectLinks.head.linkId).headOption match {
               case Some(roadPartLink) =>
                 if (roadPartLink.roadNumber == roadNumber && roadPartLink.roadPartNumber == roadPartNumber)
                   throw new ProjectValidationException(s"Numeroinnissa ei voi käyttää alkuperäistä tienumeroa ja -osanumeroa") // you cannot use current roadnumber and roadpart number in numbering operation
-                if (!project.isReserved(roadNumber, roadPartNumber))
-                  ProjectDAO.reserveRoadPart(project.id, roadNumber, roadPartNumber, project.modifiedBy, ely)
-                ProjectDAO.updateProjectLinkNumbering(projectId, updatedProjectLinks.head.roadNumber, updatedProjectLinks.head.roadPartNumber, linkStatus, roadNumber, roadPartNumber, userName)
+                if (!project.isReserved(newRoadNumber, newRoadPartNumber))
+                  ProjectDAO.reserveRoadPart(project.id, newRoadNumber, newRoadPartNumber, project.modifiedBy, ely)
+                ProjectDAO.updateProjectLinkNumbering(projectId, updatedProjectLinks.head.roadNumber, updatedProjectLinks.head.roadPartNumber, linkStatus, newRoadNumber, newRoadPartNumber, userName)
               case _ => throw new ProjectValidationException(s"Linkkiä ei löytynyt projektista")
             }
->>>>>>> 748cee8d
           }
           case LinkStatus.Transfer => {
             if (isRoadPartTransfer(projectLinks, updatedProjectLinks, newRoadNumber, newRoadPartNumber)) {
