package fi.liikennevirasto.viite

import java.io.IOException
import java.sql.SQLException
import java.util.Date

import fi.liikennevirasto.digiroad2._
import fi.liikennevirasto.digiroad2.asset.SideCode.AgainstDigitizing
import fi.liikennevirasto.digiroad2.asset.{BoundingRectangle, LinkGeomSource, TrafficDirection, _}
import fi.liikennevirasto.digiroad2.client.vvh.{VVHHistoryRoadLink, VVHRoadlink}
import fi.liikennevirasto.digiroad2.dao.Sequences
import fi.liikennevirasto.digiroad2.linearasset.{RoadLink, RoadLinkLike}
import fi.liikennevirasto.digiroad2.oracle.OracleDatabase
import fi.liikennevirasto.digiroad2.service.RoadLinkService
import fi.liikennevirasto.digiroad2.util.LogUtils.time
import fi.liikennevirasto.digiroad2.util.{RoadAddressException, RoadPartReservedException, Track}
import fi.liikennevirasto.viite.dao.CalibrationPointDAO.UserDefinedCalibrationPoint
import fi.liikennevirasto.viite.dao.Discontinuity.Continuous
import fi.liikennevirasto.viite.dao.FloatingReason.{NewAddressGiven, NoFloating}
import fi.liikennevirasto.viite.dao.LinkStatus._
import fi.liikennevirasto.viite.dao.ProjectState._
import fi.liikennevirasto.viite.dao.TerminationCode.{NoTermination, Subsequent, Termination}
import fi.liikennevirasto.viite.dao.{LinkStatus, ProjectDAO, RoadwayDAO, _}
import fi.liikennevirasto.viite.model.{Anomaly, ProjectAddressLink, RoadAddressLink}
import fi.liikennevirasto.viite.process._
import fi.liikennevirasto.viite.util.{CalibrationPointsUtils, ProjectLinkSplitter, SplitOptions, SplitResult}
import org.apache.http.client.ClientProtocolException
import org.joda.time.DateTime
import org.slf4j.LoggerFactory
import slick.driver.JdbcDriver.backend.Database.dynamicSession

import scala.concurrent.ExecutionContext.Implicits.global
import scala.concurrent.duration.Duration
import scala.concurrent.{Await, Future}
import scala.util.control.NonFatal

case class PreFillInfo(RoadNumber: BigInt, RoadPart: BigInt, roadName: String)

case class LinkToRevert(id: Long, linkId: Long, status: Long, geometry: Seq[Point])

class ProjectService(roadAddressService: RoadAddressService, roadLinkService: RoadLinkService, eventbus: DigiroadEventBus) {

  def withDynTransaction[T](f: => T): T = OracleDatabase.withDynTransaction(f)

  def withDynSession[T](f: => T): T = OracleDatabase.withDynSession(f)

  private val logger = LoggerFactory.getLogger(getClass)
  val roadwayDAO = new RoadwayDAO
  val linearLocationDAO = new LinearLocationDAO
  val projectDAO = new ProjectDAO
  val projectLinkDAO = new ProjectLinkDAO
  val projectReservedPartDAO = new ProjectReservedPartDAO
  val roadwayChangesDAO = new RoadwayChangesDAO
  val projectValidator = new ProjectValidator
  val roadwayAddressMapper = new RoadwayAddressMapper(roadwayDAO, linearLocationDAO)
  val allowedSideCodes = List(SideCode.TowardsDigitizing, SideCode.AgainstDigitizing)

  /**
    *
    * @param roadNumber    Road's number (long)
    * @param roadStartPart Starting part (long)
    * @param roadEndPart   Ending part (long)
    * @return Optional error message, None if no error
    */
  def checkRoadPartsExist(roadNumber: Long, roadStartPart: Long, roadEndPart: Long): Option[String] = {
      if (roadwayDAO.fetchAllByRoadAndPart(roadNumber, roadStartPart).isEmpty) {
        Some(ErrorStartingRoadPartNotFound)
      } else if (roadwayDAO.fetchAllByRoadAndPart(roadNumber, roadEndPart).isEmpty) {
        Some(ErrorEndingRoadPartNotFound)
      } else
        None
  }

  def calculateProjectCoordinates(projectId: Long): ProjectCoordinates = {
      val links = projectLinkDAO.getProjectLinks(projectId)
      if (links.nonEmpty) {
        val corners = GeometryUtils.boundingRectangleCorners(links.flatten(_.geometry))
        val centerX = (corners._1.x + corners._2.x) / 2
        val centerY = (corners._1.y + corners._2.y) / 2
        val (xLength, yLength) = (Math.abs(corners._2.x - corners._1.x), Math.abs(corners._2.y - corners._1.y))
        val zoom = Resolutions.map(r => {
          (xLength / r, yLength / r) match {
            case (x, y) if x < DefaultScreenWidth && y < DefaultScreenHeight => Resolutions.indexOf(r)
            case _ => 0
          }
        })
        ProjectCoordinates(centerX, centerY, zoom.max)
      } else {
        ProjectCoordinates(0, 0, 0)
      }
  }

  def saveProjectCoordinates(projectId: Long, coordinates: ProjectCoordinates): Unit = {
      projectDAO.updateProjectCoordinates(projectId, coordinates)
  }

  /**
    * Creates the new project
    * Adds the road addresses from the reserved parts to the project link table
    *
    * @param roadAddressProject
    * @return the created project
    */
  private def createProject(roadAddressProject: RoadAddressProject): RoadAddressProject = {
    val id = Sequences.nextViitePrimaryKeySeqValue
    val project = roadAddressProject.copy(id = id)
    projectDAO.createRoadAddressProject(project)
    val error = addLinksToProject(project)
    if (error.nonEmpty)
      throw new RoadPartReservedException(error.get)
    projectDAO.getRoadAddressProjectById(id).get
  }

  private def projectFound(roadAddressProject: RoadAddressProject): Option[RoadAddressProject] = {
    val newRoadAddressProject = 0
    if (roadAddressProject.id == newRoadAddressProject) return None
    withDynTransaction {
      return projectDAO.getRoadAddressProjectById(roadAddressProject.id)
    }
  }

  def fetchPreFillFromVVH(linkId: Long): Either[String, PreFillInfo] = {
    parsePreFillData(roadLinkService.getVVHRoadlinks(Set(linkId)))
  }

  def parsePreFillData(vvhRoadLinks: Seq[VVHRoadlink]): Either[String, PreFillInfo] = {
    withDynSession {
      if (vvhRoadLinks.isEmpty) {
        Left("Link could not be found in VVH")
      }
      else {
        val vvhLink = vvhRoadLinks.head
        (vvhLink.attributes.get("ROADNUMBER"), vvhLink.attributes.get("ROADPARTNUMBER")) match {
          case (Some(roadNumber: BigInt), Some(roadPartNumber: BigInt)) =>
            val roadName = RoadNameDAO.getLatestRoadName(roadNumber.toLong)
            Right(PreFillInfo(roadNumber, roadPartNumber, if (roadName.isEmpty) "" else roadName.get.roadName))
          case _ => Left("Link does not contain valid prefill info")
        }
      }
    }
  }

  def checkRoadPartsReservable(roadNumber: Long, startPart: Long, endPart: Long): Either[String, Seq[ProjectReservedPart]] = {
      (startPart to endPart).foreach(part =>
        projectReservedPartDAO.roadPartReservedByProject(roadNumber, part) match {
          case Some(name) => return Left(s"Tie $roadNumber osa $part ei ole vapaana projektin alkupäivämääränä. Tieosoite on jo varattuna projektissa: $name.")
          case _ =>
        })
      Right((startPart to endPart).flatMap(part => getAddressPartInfo(roadNumber, part))
      )
  }

  def checkRoadPartExistsAndReservable(roadNumber: Long, startPart: Long, endPart: Long, projectDate: DateTime): Either[String, Seq[ProjectReservedPart]] = {
    withDynTransaction {
      checkRoadPartsExist(roadNumber, startPart, endPart) match {
        case None => checkRoadPartsReservable(roadNumber, startPart, endPart) match {
          case Left(err) => Left(err)
          case Right(reservedRoadParts) => {
            if (reservedRoadParts.isEmpty) {
              Right(reservedRoadParts)
            } else {
              validateProjectDate(reservedRoadParts, projectDate) match {
                case Some(errMsg) => Left(errMsg)
                case None => Right(reservedRoadParts)
              }
            }
          }
        }
        case Some(error) => Left(error)
      }
    }
  }

  /**
    *
    * @param projectId project's id
    * @return if state of the project is incomplete
    */

  def isWritableState(projectId: Long): Boolean = {
      projectWritableCheck(projectId) match {
        case Some(_) => false
        case None => true
      }
  }

  def projectWritableCheck(projectId: Long): Option[String] = {
    projectDAO.getProjectStatus(projectId) match {
      case Some(projectState) =>
        if (projectState == ProjectState.Incomplete || projectState == ProjectState.ErrorInViite || projectState == ProjectState.ErrorInTR)
          return None
        Some("Projektin tila ei ole keskeneräinen") //project state is not incomplete
      case None => Some("Projektia ei löytynyt") //project could not be found
    }
  }

  def validateProjectDate(reservedParts: Seq[ProjectReservedPart], date: DateTime): Option[String] = {
    // TODO If RoadwayDAO.getRoadPartInfo would return Option[RoadPartInfo], we could use the named attributes instead of these numbers
    reservedParts.map(rp => (rp.roadNumber, rp.roadPartNumber) -> roadwayDAO.getRoadPartInfo(rp.roadNumber, rp.roadPartNumber)).toMap.
      filterNot(_._2.isEmpty).foreach {
      case ((roadNumber, roadPartNumber), value) =>
        val (startDate, endDate) = value.map(v => (v._6, v._7)).get
        if (startDate.nonEmpty && startDate.get.isAfter(date))
          return Option(s"Tieosalla TIE $roadNumber OSA $roadPartNumber alkupäivämäärä " +
            s"${startDate.get.toString("dd.MM.yyyy")} on myöhempi kuin tieosoiteprojektin alkupäivämäärä " +
            s"${date.toString("dd.MM.yyyy")}, tarkista tiedot.")
        if (endDate.nonEmpty && endDate.get.isAfter(date))
          return Option(s"Tieosalla TIE $roadNumber OSA $roadPartNumber loppupäivämäärä " +
            s"${endDate.get.toString("dd.MM.yyyy")} on myöhempi kuin tieosoiteprojektin alkupäivämäärä " +
            s"${date.toString("dd.MM.yyyy")}, tarkista tiedot.")
    }
    None
  }

  private def getAddressPartInfo(roadNumber: Long, roadPart: Long): Option[ProjectReservedPart] = {
    projectReservedPartDAO.fetchReservedRoadPart(roadNumber, roadPart).orElse(generateAddressPartInfo(roadNumber, roadPart))
  }

  private def generateAddressPartInfo(roadNumber: Long, roadPart: Long): Option[ProjectReservedPart] = {
    roadwayDAO.getRoadPartInfo(roadNumber, roadPart).map {
      case (_, linkId, addrLength, discontinuity, ely, _, _) =>
        ProjectReservedPart(0L, roadNumber, roadPart, Some(addrLength), Some(Discontinuity.apply(discontinuity.toInt)), Some(ely),
          newLength = Some(addrLength), newDiscontinuity = Some(Discontinuity.apply(discontinuity.toInt)), newEly = Some(ely), Some(linkId))
    }
  }

  private def sortRamps(seq: Seq[ProjectLink], linkIds: Seq[Long]): Seq[ProjectLink] = {
    if (seq.headOption.exists(isRamp))
      seq.find(l => linkIds.headOption.contains(l.linkId)).toSeq ++ seq.filter(_.linkId != linkIds.headOption.getOrElse(0L))
    else
      seq
  }

  private def setProjectRoadName(projectId: Long, roadNumber: Long, roadName: String) = {
    ProjectLinkNameDAO.get(roadNumber, projectId) match {
      case Some(projectLinkName) => ProjectLinkNameDAO.update(projectLinkName.id, roadName)
      case _ =>
        val existingRoadName = RoadNameDAO.getLatestRoadName(roadNumber).headOption
        ProjectLinkNameDAO.create(projectId, roadNumber, existingRoadName.map(_.roadName).getOrElse(roadName))
    }
  }

  def writableWithValidTrack(projectId: Long, track: Int): Option[String] = {
    if (!isWritableState(projectId)) Some(projectNotWritable)
    else if (!validateLinkTrack(track)) Some("Invalid track code")
    else None
  }

  def createProjectLinks(linkIds: Seq[Long], projectId: Long, roadNumber: Long, roadPartNumber: Long, track: Track,
                         discontinuity: Discontinuity, roadType: RoadType, roadLinkSource: LinkGeomSource,
                         roadEly: Long, user: String, roadName: String): Map[String, Any] = {
    withDynSession {
      writableWithValidTrack(projectId, track.value) match {
        case None =>
          val linkId = linkIds.head
          val roadLinks = (if (roadLinkSource != LinkGeomSource.SuravageLinkInterface) {
            roadLinkService.getRoadLinksByLinkIdsFromVVH(linkIds.toSet)
          } else {
            roadLinkService.getSuravageRoadLinksFromVVH(linkIds.toSet)
          }).map(l => l.linkId -> l).toMap
          if (roadLinks.keySet != linkIds.toSet)
            return Map("success" -> false,
              "errorMessage" -> (linkIds.toSet -- roadLinks.keySet).mkString(ErrorRoadLinkNotFound + " puuttuvat id:t ", ", ", ""))
          val project = projectDAO.getRoadAddressProjectById(projectId).getOrElse(throw new RuntimeException(s"Missing project $projectId"))
          val existingProjectLinks = projectLinkDAO.getProjectLinksByProjectRoadPart(roadNumber, roadPartNumber, projectId)
          val reversed = if (existingProjectLinks.nonEmpty) existingProjectLinks.forall(_.reversed) else false

          val projectLinks: Seq[ProjectLink] = linkIds.map { id =>
            newProjectLink(roadLinks(id), project, roadNumber, roadPartNumber, track, discontinuity, roadType, roadEly, roadName, reversed)
          }
          saveProjectCoordinates(project.id, calculateProjectCoordinates(project.id))
          setProjectEly(projectId, roadEly) match {
            case Some(errorMessage) => Map("success" -> false, "errorMessage" -> errorMessage)
            case None => {
              addNewLinksToProject(sortRamps(projectLinks, linkIds), projectId, user, linkId, false) match {
                case Some(errorMessage) => Map("success" -> false, "errorMessage" -> errorMessage)
                case None => Map("success" -> true, "projectErrors" -> validateProjectById(projectId, false))
              }
            }
          }
        case Some(error) => Map("success" -> false, "errorMessage" -> error)
      }
    }
  }

  def addNewLinksToProject(newLinks: Seq[ProjectLink], projectId: Long, user: String, firstLinkId: Long, newTransaction: Boolean = true): Option[String] = {
    if (newTransaction)
      withDynTransaction {
        addNewLinksToProjectInTX(newLinks, projectId, user, firstLinkId)
      }
    else
      addNewLinksToProjectInTX(newLinks, projectId, user, firstLinkId)

  }

  /**
    * Used when adding road address that do not have a previous address
    */
  private def addNewLinksToProjectInTX(newLinks: Seq[ProjectLink], projectId: Long, user: String, firstLinkId: Long): Option[String] = {
    val newRoadNumber = newLinks.head.roadNumber
    val newRoadPartNumber = newLinks.head.roadPartNumber
    val linkStatus = newLinks.head.status
    try {
      val project = getProjectWithReservationChecks(projectId, newRoadNumber, newRoadPartNumber, linkStatus, newLinks)

      if (!project.isReserved(newRoadNumber, newRoadPartNumber))
        projectReservedPartDAO.reserveRoadPart(project.id, newRoadNumber, newRoadPartNumber, project.modifiedBy)
      if (GeometryUtils.isNonLinear(newLinks))
        throw new ProjectValidationException(ErrorGeometryContainsBranches)
      // Determine address value scheme (ramp, roundabout, all others)
      val createLinks =
        if (newLinks.headOption.exists(isRamp)) {
          logger.info("Added links recognized to be in ramp category")
          if (TrackSectionOrder.isRoundabout(newLinks)) {
            logger.info("Added links recognized to be a roundabout - using roundabout addressing scheme")
            val ordered = newLinks.partition(_.linkId == firstLinkId)
            val created = TrackSectionOrder.mValueRoundabout(ordered._1 ++ ordered._2)
            val endingM = created.map(_.endAddrMValue).max
            created.map(pl =>
              if (pl.endAddrMValue == endingM && endingM > 0)
                pl.copy(discontinuity = Discontinuity.EndOfRoad)
              else
                pl.copy(discontinuity = Discontinuity.Continuous))
          } else {
            val existingLinks = projectLinkDAO.fetchByProjectRoadPart(newRoadNumber, newRoadPartNumber, projectId)
            fillRampGrowthDirection(newLinks.map(_.linkId).toSet, newRoadNumber, newRoadPartNumber, newLinks,
              firstLinkId, existingLinks)
          }
        } else
          newLinks
      projectLinkDAO.create(createLinks.map(_.copy(createdBy = Some(user))))
      recalculateProjectLinks(projectId, user, Set((newRoadNumber, newRoadPartNumber)))
      newLinks.flatMap(_.roadName).headOption.foreach { roadName =>
        setProjectRoadName(projectId, newRoadNumber, roadName)
      }
      None
    } catch {
      case ex: ProjectValidationException => Some(ex.getMessage)
    }
  }

  /**
    * Will attempt to find relevant sideCode information to the projectLinks given a number of factors
    * for example if they are of suravage or complementary origin
    *
    * @param linkIds        the linkIds to process
    * @param roadNumber     the roadNumber to apply/was applied to said linkIds
    * @param roadPartNumber the roadPartNumber to apply/was applied to said linkIds
    * @param newLinks       new project links for this ramp
    * @return the projectLinks with a assigned SideCode
    */
  private def fillRampGrowthDirection(linkIds: Set[Long], roadNumber: Long, roadPartNumber: Long,
                                      newLinks: Seq[ProjectLink], firstLinkId: Long, existingLinks: Seq[ProjectLink]): Seq[ProjectLink] = {
    if (newLinks.exists(nl => existingLinks.exists(pl => pl.status != LinkStatus.Terminated &&
      GeometryUtils.areAdjacent(pl.geometry, nl.geometry)))) {
      // Connected to existing geometry -> let the track section calculation take it's natural course
      newLinks.map(_.copy(sideCode = SideCode.Unknown))
    } else {
      val roadLinks = roadLinkService.fetchVVHRoadLinksAndComplementaryFromVVH(linkIds) ++ roadLinkService.getSuravageRoadLinksFromVVH(linkIds)
      //Set the sideCode as defined by the trafficDirection
      val sideCode = roadLinks.map(rl => rl.linkId -> (rl.trafficDirection match {
        case TrafficDirection.AgainstDigitizing => SideCode.AgainstDigitizing
        case TrafficDirection.TowardsDigitizing => SideCode.TowardsDigitizing
        case _ => SideCode.Unknown
      })).toMap
      newLinks.map(nl => nl.copy(sideCode = sideCode.getOrElse(nl.linkId, SideCode.Unknown)))
    }
  }

  def getFirstProjectLink(project: RoadAddressProject): Option[ProjectLink] = {
    project.reservedParts.find(_.startingLinkId.nonEmpty) match {
      case Some(rrp) =>
        withDynSession {
          projectLinkDAO.fetchFirstLink(project.id, rrp.roadNumber, rrp.roadPartNumber)
        }
      case _ => None
    }
  }

  def changeDirection(projectId: Long, roadNumber: Long, roadPartNumber: Long, links: Seq[LinkToRevert], coordinates: ProjectCoordinates, username: String): Option[String] = {
    RoadAddressLinkBuilder.municipalityRoadMaintainerMapping // make sure it is populated outside of this TX
    try {
      withDynTransaction {
        projectWritableCheck(projectId) match {
          case None => {
            if (projectLinkDAO.countLinksByStatus(projectId, roadNumber, roadPartNumber, Set(UnChanged.value, NotHandled.value)) > 0)
              return Some(ErrorReversingUnchangedLinks)
            val continuity = projectLinkDAO.getProjectLinksContinuityCodes(projectId, roadNumber, roadPartNumber)
            val newContinuity: Map[Long, Discontinuity] = if (continuity.nonEmpty) {
              val discontinuityAtEnd = continuity.maxBy(_._1)
              continuity.filterKeys(_ < discontinuityAtEnd._1).map { case (addr, d) => (discontinuityAtEnd._1 - addr) -> d } ++
                Map(discontinuityAtEnd._1 -> discontinuityAtEnd._2)
            } else
              Map()
            projectLinkDAO.reverseRoadPartDirection(projectId, roadNumber, roadPartNumber)
            val projectLinks = projectLinkDAO.getProjectLinks(projectId).filter(pl => {
              pl.status != LinkStatus.Terminated && pl.roadNumber == roadNumber && pl.roadPartNumber == roadPartNumber
            })
            val originalSideCodes = linearLocationDAO.fetchByRoadways(projectLinks.map(_.roadwayId).toSet)
              .map(l => l.id -> l.sideCode).toMap

            val originalAddresses = roadAddressService.getRoadAddressesByRoadwayIds(projectLinks.map(_.roadwayId))

            projectLinkDAO.updateProjectLinksToDB(projectLinks.map(x =>
              x.copy(reversed = isReversed(originalSideCodes)(x),
                discontinuity = newContinuity.getOrElse(x.endAddrMValue, Discontinuity.Continuous))), username, originalAddresses)
            CalibrationPointDAO.removeAllCalibrationPoints(projectLinks.map(_.id).toSet)
            recalculateProjectLinks(projectId, username, Set((roadNumber, roadPartNumber)))
            saveProjectCoordinates(projectId, coordinates)
            None
          }
          case Some(error) => Some(error)
        }
      }
    } catch {
      case NonFatal(e) =>
        logger.info("Direction change failed", e)
        Some(ErrorSavingFailed)
    }
  }

  private def isReversed(originalSideCodes: Map[Long, SideCode])(projectLink: ProjectLink): Boolean = {
<<<<<<< HEAD
    originalSideCodes.get(projectLink.linearLocationId) match {
      case Some(sideCode) if sideCode != projectLink.sideCode => true
      case _ => false
=======
    originalSideCodes.get(projectLink.roadwayId) match {
      case Some(sideCode) => sideCode != projectLink.sideCode
      case _ => projectLink.reversed
>>>>>>> 87891ed9
    }
  }

  /**
    *  Checks if the road part that user wants to reserve exists
    *  Checks if the road parts that user tries to reserve have different ely    *
    *
    * @param reservedRoadParts
    * @param projectEly
    * @param projectLinks
    * @param roadways
    * @return None in case of success, error code in case of failed validation
    */

  def validateReservations(reservedRoadParts: ProjectReservedPart, projectEly: Option[Long],
                                   projectLinks: Seq[ProjectLink], roadways: Seq[Roadway], allPartsToReserve: Seq[ProjectReservedPart] = Seq.empty[ProjectReservedPart]): Option[String] = {
    val differingElyParts = allPartsToReserve.filter(pr => pr.ely != allPartsToReserve.head.ely)
    if(differingElyParts.nonEmpty){
      val allDifferingElyParts = Seq(allPartsToReserve.head) ++ differingElyParts
      Some(s"$ErrorFollowingPartsHaveDifferingEly " ++ allDifferingElyParts.map(op => {
        s"TIE ${op.roadNumber} OSA: ${op.roadPartNumber} ELY: ${op.ely.getOrElse(-1)}"
      }).mkString(" ja "))
    } else if (roadways.isEmpty && !projectLinks.exists(pl => pl.roadNumber == reservedRoadParts.roadNumber && pl.roadPartNumber == reservedRoadParts.roadPartNumber))
      Some(s"$ErrorFollowingRoadPartsNotFoundInDB TIE ${reservedRoadParts.roadNumber} OSA: ${reservedRoadParts.roadPartNumber}")
    else if ((projectLinks.exists(_.ely != reservedRoadParts.ely.get) || roadways.exists(_.ely != reservedRoadParts.ely.get)) && (projectEly.isEmpty || projectEly.get != defaultProjectEly ))
      Some(s"$ErrorFollowingPartsHaveDifferingEly TIE ${reservedRoadParts.roadNumber} OSA: ${reservedRoadParts.roadPartNumber}")
    else
      None
  }

  /**
    * Adds reserved road links (from road parts) to a road address project. Clears
    * project links that are no longer reserved for the project. Reservability is check before this.
    * for each reserved part get all roadways
    * validate if the road exists on the roadway table and if there isn't different ely codes reserved
    *     in case there is, throw roadPartReserved exception
    * get the road links from the suravage and from the regular interface
    * map the road links into road address objects
    * check, make the reservation and update the ely code of the project
    * map the addresses into project links
    * insert the new project links and remove the ones that were unreserved
    */
  private def addLinksToProject(project: RoadAddressProject): Option[String] = {
    logger.info(s"Adding reserved road parts with links to project ${project.id}")
    val projectLinks = projectLinkDAO.getProjectLinks(project.id)
    logger.debug(s"${projectLinks.size} links fetched")
    val projectLinkOriginalParts = if (projectLinks.nonEmpty) roadwayDAO.fetchAllByRoadwayId(projectLinks.map(_.roadwayId)).map(ra => (ra.roadNumber, ra.roadPartNumber)) else Seq()
    val newProjectLinks = project.reservedParts.filterNot(res =>
      projectLinkOriginalParts.contains((res.roadNumber, res.roadPartNumber))).flatMap {
      reserved => {
        val roadways = roadwayDAO.fetchAllBySection(reserved.roadNumber, reserved.roadPartNumber)
        validateReservations(reserved, project.ely, projectLinks, roadways, project.reservedParts) match {
          case Some(error) => throw new RoadPartReservedException(error)
          case _ =>
            val (suravageSource, regular) = linearLocationDAO.fetchByRoadways(roadways.map(_.roadwayNumber).toSet).partition(_.linkGeomSource == LinkGeomSource.SuravageLinkInterface)
            val suravageMapping = roadLinkService.getSuravageRoadLinksByLinkIdsFromVVH(suravageSource.map(_.linkId).toSet).map(sm => sm.linkId -> sm).toMap
            val regularMapping = roadLinkService.getRoadLinksByLinkIdsFromVVH(regular.map(_.linkId).toSet).map(rm => rm.linkId -> rm).toMap
            val fullMapping = regularMapping ++ suravageMapping
            val addresses = roadways.flatMap(r => roadwayAddressMapper.mapRoadAddresses(r, (suravageSource ++ regular).groupBy(_.roadwayNumber)(r.roadwayNumber)))
            checkAndReserve(project, reserved)
            logger.debug(s"Reserve done")
            addresses.map(ra => newProjectTemplate(fullMapping(ra.linkId), ra, project))
        }
      }
    }
    projectLinkDAO.create(newProjectLinks.filterNot(ad => projectLinks.exists(pl => pl.roadNumber == ad.roadNumber && pl.roadPartNumber == ad.roadPartNumber)))
    logger.debug(s"New links created ${newProjectLinks.size}")
    val linksOnRemovedParts = projectLinks.filterNot(pl => project.reservedParts.exists(_.holds(pl)))
    roadwayChangesDAO.clearRoadChangeTable(project.id)
    projectLinkDAO.removeProjectLinksById(linksOnRemovedParts.map(_.id).toSet)
    None
  }

  def revertSplit(projectId: Long, linkId: Long, userName: String): Option[String] = {
    withDynTransaction {
      val previousSplit = projectLinkDAO.fetchSplitLinks(projectId, linkId)
      if (previousSplit.nonEmpty) {
        revertSplitInTX(projectId, previousSplit, userName)
        None
      } else
        Some(s"No split for link id $linkId found!")
    }
  }

  private def revertSplitInTX(projectId: Long, previousSplit: Seq[ProjectLink], userName: String): Unit = {

    def getGeometryWithTimestamp(linkId: Long, timeStamp: Long, roadLinks: Seq[RoadLink],
                                 vvhHistoryLinks: Seq[VVHHistoryRoadLink]): Seq[Point] = {
      val matchingLinksGeometry = (roadLinks ++ vvhHistoryLinks).find(rl => rl.linkId == linkId && rl.vvhTimeStamp == timeStamp).map(_.geometry)
      if (matchingLinksGeometry.nonEmpty) {
        matchingLinksGeometry.get
      } else {
        (roadLinks ++ vvhHistoryLinks).find(rl => rl.linkId == linkId).map(_.geometry)
          .getOrElse(throw new InvalidAddressDataException(s"Geometry with linkId $linkId and timestamp $timeStamp not found!"))
      }
    }

    val (roadLinks, vvhHistoryLinks) = roadLinkService.getCurrentAndHistoryRoadLinksFromVVH(previousSplit.map(_.linkId).toSet)
    val (suravage, original) = previousSplit.partition(_.linkGeomSource == LinkGeomSource.SuravageLinkInterface)
    revertLinks(projectId, previousSplit.head.roadNumber, previousSplit.head.roadPartNumber,
      suravage.map(link => LinkToRevert(link.id, link.linkId, link.status.value, link.geometry)),
      original.map(link => LinkToRevert(link.id, link.linkId, link.status.value, getGeometryWithTimestamp(link.linkId,
        link.linkGeometryTimeStamp, roadLinks, vvhHistoryLinks))),
      userName, recalculate = false)
  }

  /**
    * Fetches the projectLink name, first from the project link, if that's not available then search for the road address.
    *
    * @param projectLink
    * @return
    */
  def fillRoadNames(projectLink: ProjectLink): ProjectLink = {
    val projectLinkName = ProjectLinkNameDAO.get(projectLink.roadNumber, projectLink.projectId).map(_.roadName)
      .getOrElse(RoadNameDAO.getLatestRoadName(projectLink.roadNumber).map(_.roadName).getOrElse(projectLink.roadName.get))
    projectLink.copy(roadName = Option(projectLinkName))
  }

  def preSplitSuravageLink(linkId: Long, userName: String, splitOptions: SplitOptions): (Option[Seq[ProjectLink]], Seq[ProjectLink], Option[String], Option[(Point, Vector3d)]) = {
    def previousSplitToSplitOptions(plSeq: Seq[ProjectLink], splitOptions: SplitOptions): SplitOptions = {
      val splitsAB = plSeq.filter(_.linkId == linkId)
      val (template, splitA, splitB) = (plSeq.find(_.status == LinkStatus.Terminated),
        splitsAB.find(_.status != LinkStatus.New), splitsAB.find(_.status == LinkStatus.New))
      val linkData = splitA.orElse(splitB).orElse(template).map(l => (l.roadNumber, l.roadPartNumber,
        l.track, l.ely)).getOrElse((splitOptions.roadNumber, splitOptions.roadPartNumber, splitOptions.trackCode, splitOptions.ely))
      val discontinuity = splitsAB.filterNot(_.discontinuity == Continuous).map(_.discontinuity).headOption
      splitOptions.copy(statusA = splitA.map(_.status).getOrElse(splitOptions.statusA),
        roadNumber = linkData._1, roadPartNumber = linkData._2, trackCode = linkData._3, ely = linkData._4,
        discontinuity = discontinuity.getOrElse(Continuous))
    }

    withDynTransaction {
      if (isWritableState(splitOptions.projectId)) {
        val previousSplit = projectLinkDAO.fetchSplitLinks(splitOptions.projectId, linkId)
        val updatedSplitOptions =
          if (previousSplit.nonEmpty) {
            previousSplitToSplitOptions(previousSplit, splitOptions)
          } else
            splitOptions
        val (splitResultOption, errorMessage, splitVector) = preSplitSuravageLinkInTX(linkId, userName, updatedSplitOptions)
        dynamicSession.rollback()
        val allTerminatedProjectLinks = if (splitResultOption.isEmpty) {
          Seq.empty[ProjectLink]
        } else {
          splitResultOption.get.allTerminatedProjectLinks.map(fillRoadNames)
        }
        val splitWithMergeTerminated = splitResultOption.map(rs => rs.toSeqWithMergeTerminated.map(fillRoadNames))
        (splitWithMergeTerminated, allTerminatedProjectLinks, errorMessage, splitVector)
      }
      else (None, Seq(), None, None)
    }
  }

  def splitSuravageLink(track: Int, projectId: Long, coordinates: ProjectCoordinates, linkId: Long, username: String,
                        splitOptions: SplitOptions): Option[String] = {
    withDynTransaction {
      writableWithValidTrack(projectId, track) match {
        case None => {
          saveProjectCoordinates(projectId, coordinates)
          splitSuravageLinkInTX(linkId, username, splitOptions) }
        case Some(error) => Some(error)
      }
    }
  }

  def preSplitSuravageLinkInTX(linkId: Long, username: String,
                               splitOptions: SplitOptions): (Option[SplitResult], Option[String], Option[(Point, Vector3d)]) = {
    val projectId = splitOptions.projectId
    val sOption = roadLinkService.getSuravageRoadLinksByLinkIdsFromVVH(Set(Math.abs(linkId))).headOption
    val previousSplit = projectLinkDAO.fetchSplitLinks(projectId, linkId)
    val project = projectDAO.getRoadAddressProjectById(projectId).get
    if (sOption.isEmpty) {
      (None, Some(ErrorSuravageLinkNotFound), None)
    } else {
      if (previousSplit.nonEmpty)
        revertSplitInTX(projectId, previousSplit, username)
      val suravageLink = sOption.get
      val endPoints = GeometryUtils.geometryEndpoints(suravageLink.geometry)
      val x = if (endPoints._1.x > endPoints._2.x) (endPoints._2.x, endPoints._1.x) else (endPoints._1.x, endPoints._2.x)
      val rightTop = Point(x._2, endPoints._2.y)
      val leftBottom = Point(x._1, endPoints._1.y)
      val projectLinks = getProjectLinksInBoundingBox(BoundingRectangle(leftBottom, rightTop), projectId)
      if (projectLinks.isEmpty)
        return (None, Some(ErrorNoMatchingProjectLinkForSplit), None)
      val roadLink = roadLinkService.getRoadLinkByLinkIdFromVVH(projectLinks.head.linkId)
      if (roadLink.isEmpty) {
        (None, Some(ErrorSuravageLinkNotFound), None)
      }

      val projectLinksConnected = projectLinks.filter(l => GeometryUtils.areAdjacent(l.geometry, suravageLink.geometry))

      //we rank template links near suravage link by how much they overlap with suravage geometry
      val commonSections = projectLinksConnected.map(x =>
        x -> ProjectLinkSplitter.findMatchingGeometrySegment(suravageLink, x).map(GeometryUtils.geometryLength)
          .getOrElse(0.0)).filter(_._2 > MinAllowedRoadAddressLength)
      if (commonSections.isEmpty)
        (None, Some(ErrorNoMatchingProjectLinkForSplit), None)
      else {
        val bestFit = commonSections.maxBy(_._2)._1
        val splitResult = ProjectLinkSplitter.split(roadLink.get, newProjectLink(suravageLink, project, splitOptions), bestFit, projectLinks, splitOptions)
        (Some(splitResult), None, GeometryUtils.calculatePointAndHeadingOnGeometry(suravageLink.geometry, splitOptions.splitPoint))
      }
    }
  }

  def splitSuravageLinkInTX(linkId: Long, username: String, splitOptions: SplitOptions): Option[String] = {
    val (splitResultOption, errorMessage, _) = preSplitSuravageLinkInTX(linkId, username, splitOptions)
    if (errorMessage.nonEmpty) {
      errorMessage
    } else {
      splitResultOption.map {
        splitResult =>
          val splitLinks = splitResult.toSeqWithAllTerminated
          projectLinkDAO.removeProjectLinksByLinkId(splitOptions.projectId, splitLinks.map(_.linkId).toSet)
          projectLinkDAO.create(splitLinks.map(x => x.copy(createdBy = Some(username))))
          projectDAO.updateProjectCoordinates(splitOptions.projectId, splitOptions.coordinates)
          recalculateProjectLinks(splitOptions.projectId, username, Set((splitOptions.roadNumber, splitOptions.roadPartNumber)))
      }
      None
    }
  }

  def getProjectLinksInBoundingBox(bbox: BoundingRectangle, projectId: Long): (Seq[ProjectLink]) = {
    val roadLinks = roadLinkService.getRoadLinksAndComplementaryFromVVH(bbox, Set()).map(rl => rl.linkId -> rl).toMap
    projectLinkDAO.getProjectLinksByProjectAndLinkId(Set(), roadLinks.keys.toSeq, projectId).filter(_.status == LinkStatus.NotHandled)
  }

  /**
    * Save road link project, reserve new road parts, free previously reserved road parts that were removed
    *
    * @param roadAddressProject Updated road address project case class
    * @return Updated project reloaded from the database
    */
  def saveProject(roadAddressProject: RoadAddressProject): RoadAddressProject = {
    if (projectFound(roadAddressProject).isEmpty)
      throw new IllegalArgumentException("Project not found")
    withDynTransaction {
      if (isWritableState(roadAddressProject.id)) {
        validateProjectDate(roadAddressProject.reservedParts, roadAddressProject.startDate) match {
          case Some(errMsg) => throw new IllegalStateException(errMsg)
          case None => {
            if (projectDAO.uniqueName(roadAddressProject.id, roadAddressProject.name)) {
              val storedProject = projectDAO.getRoadAddressProjectById(roadAddressProject.id).get
              val removed = storedProject.reservedParts.filterNot(part =>
                roadAddressProject.reservedParts.exists(rp => rp.roadPartNumber == part.roadPartNumber &&
                  rp.roadNumber == part.roadNumber))
              removed.foreach(p => projectReservedPartDAO.removeReservedRoadPart(roadAddressProject.id, p))
              removed.groupBy(_.roadNumber).keys.foreach(ProjectLinkNameDAO.revert(_, roadAddressProject.id))
              addLinksToProject(roadAddressProject)
              val updatedProject = projectDAO.getRoadAddressProjectById(roadAddressProject.id).get
              if (updatedProject.reservedParts.nonEmpty) {
                projectDAO.updateRoadAddressProject(roadAddressProject.copy(ely = projectLinkDAO.getElyFromProjectLinks(roadAddressProject.id)))
              } else { //in empty case we release ely
                projectDAO.updateRoadAddressProject(roadAddressProject.copy(ely = None))
              }
              val savedProject = projectDAO.getRoadAddressProjectById(roadAddressProject.id).get
              saveProjectCoordinates(savedProject.id, calculateProjectCoordinates(savedProject.id))
              savedProject
            } else {
              throw new NameExistsException(s"Nimellä ${roadAddressProject.name} on jo olemassa projekti. Muuta nimeä.")
            }
          }
        }
      } else {
        throw new IllegalStateException(projectNotWritable)
      }
    }
  }

  /**
    * Delete road link project, if it exists and the state is Incomplete
    *
    * @param projectId Id of the project to delete
    * @return boolean that confirms if the project is deleted
    */
  def deleteProject(projectId: Long): Boolean = {
    withDynTransaction {
      val project = projectDAO.getRoadAddressProjectById(projectId)
      val canBeDeleted = projectId != 0 && project.isDefined && project.get.status == ProjectState.Incomplete
      if (canBeDeleted) {
        val links = projectLinkDAO.getProjectLinks(projectId)
        projectLinkDAO.removeProjectLinksByProject(projectId)
        projectReservedPartDAO.removeReservedRoadPartsByProject(projectId)
        links.groupBy(_.roadNumber).keys.foreach(ProjectLinkNameDAO.revert(_, projectId))
        projectDAO.updateProjectStatus(projectId, ProjectState.Deleted)
        projectDAO.updateProjectStateInfo(ProjectState.Deleted.description, projectId)
      }
      canBeDeleted
    }
  }

  def createRoadLinkProject(roadAddressProject: RoadAddressProject): RoadAddressProject = {
    if (roadAddressProject.id != 0)
      throw new IllegalArgumentException(s"Road address project to create has an id ${roadAddressProject.id}")
    withDynTransaction {
      if (projectDAO.uniqueName(roadAddressProject.id, roadAddressProject.name)) {
        val savedProject = createProject(roadAddressProject)
        saveProjectCoordinates(savedProject.id, calculateProjectCoordinates(savedProject.id))
        savedProject
      } else {
        throw new NameExistsException(s"Nimellä ${roadAddressProject.name} on jo olemassa projekti. Muuta nimeä.")
      }
    }
  }

  def getSingleProjectById(projectId: Long): Option[RoadAddressProject] = {
    withDynTransaction {
      projectDAO.getProjects(projectId).headOption
    }
  }

  def getAllProjects: Seq[RoadAddressProject] = {
    withDynTransaction {
      projectDAO.getProjects()
    }
  }

  def updateProjectLinkGeometry(projectId: Long, username: String, onlyNotHandled: Boolean = false): Unit = {
    withDynTransaction {
      val projectLinks = projectLinkDAO.getProjectLinks(projectId, if (onlyNotHandled) Some(LinkStatus.NotHandled) else None)
      val roadLinks = roadLinkService.getCurrentAndComplementaryVVHRoadLinks(projectLinks.filter(x => x.linkGeomSource == LinkGeomSource.NormalLinkInterface
        || x.linkGeomSource == LinkGeomSource.FrozenLinkInterface || x.linkGeomSource == LinkGeomSource.ComplimentaryLinkInterface).map(x => x.linkId).toSet)
      val suravageLinks = roadLinkService.getSuravageRoadLinksFromVVH(projectLinks.filter(x => x.linkGeomSource == LinkGeomSource.SuravageLinkInterface).map(x => x.linkId).toSet)
      val vvhLinks = roadLinks ++ suravageLinks
      val geometryMap = vvhLinks.map(l => l.linkId -> (l.geometry, l.vvhTimeStamp)).toMap
      val timeStamp = new Date().getTime
      val updatedProjectLinks = projectLinks.map { pl =>
        val (geometry, time) = geometryMap.getOrElse(pl.linkId, (Seq(), timeStamp))
        pl.copy(geometry = GeometryUtils.truncateGeometry2D(geometry, pl.startMValue, pl.endMValue),
          linkGeometryTimeStamp = time)
      }
      projectLinkDAO.updateProjectLinksGeometry(updatedProjectLinks, username)
    }
  }

  //Needed for VIITE-1591 batch to import all VARCHAR geometry into Sdo_Geometry collumn. Remove after apply batch
  def updateProjectLinkSdoGeometry(projectId: Long, username: String, onlyNotHandled: Boolean = false): Unit = {
    withDynTransaction {
      val linksGeometry = projectLinkDAO.getProjectLinksGeometry(projectId, if (onlyNotHandled) Some(LinkStatus.NotHandled) else None)
      println(s"Got ${linksGeometry.size} links from project $projectId")
      linksGeometry.foreach(pl => projectLinkDAO.updateGeometryStringToSdo(pl._1, pl._2))
    }
  }

  /**
    * Check that road part is available for reservation and return the id of reserved road part table row.
    * Reservation must contain road number and road part number, other data is not used or saved.
    *
    * @param project          Project for which to reserve (or for which it is already reserved)
    * @param reservedRoadPart Reservation information (req: road number, road part number)
    * @return
    */
  private def checkAndReserve(project: RoadAddressProject, reservedRoadPart: ProjectReservedPart): (Option[ProjectReservedPart], Option[String]) = {
    val currentReservedPart = projectReservedPartDAO.roadPartReservedTo(reservedRoadPart.roadNumber, reservedRoadPart.roadPartNumber)
    logger.info(s"Check ${project.id} matching to " + currentReservedPart)
    currentReservedPart match {
      case Some(proj) if proj._1 != project.id => (None, Some(proj._2))
      case Some(proj) if proj._1 == project.id =>
        (projectReservedPartDAO.fetchReservedRoadPart(reservedRoadPart.roadNumber, reservedRoadPart.roadPartNumber), None)
      case _ =>
        projectReservedPartDAO.reserveRoadPart(project.id, reservedRoadPart.roadNumber, reservedRoadPart.roadPartNumber, project.modifiedBy)
        setProjectEly(project.id, reservedRoadPart.ely.getOrElse(-1))
        (projectReservedPartDAO.fetchReservedRoadPart(reservedRoadPart.roadNumber, reservedRoadPart.roadPartNumber), None)
    }
  }

  def getProjectLinks(projectId: Long): Seq[ProjectLink] = {
    withDynTransaction {
      projectLinkDAO.getProjectLinks(projectId)
    }
  }

  //This method will not be used now because we don't want to show suravage in project mode. It will be used in future
  def getProjectLinksWithSuravage(roadAddressService: RoadAddressService, projectId: Long, boundingRectangle: BoundingRectangle,
                                  roadNumberLimits: Seq[(Int, Int)], municipalities: Set[Int], everything: Boolean = false,
                                  publicRoads: Boolean = false): Seq[ProjectAddressLink] = {
    val fetch = fetchBoundingBoxF(boundingRectangle, projectId, roadNumberLimits, municipalities, everything, publicRoads)
    val suravageList = withDynSession {
      Await.result(fetch.suravageF, Duration.Inf)
        .map(x => (x, Some(projectId))).map(RoadAddressLinkBuilder.buildSuravageRoadAddressLink)
    }
    val projectLinks = fetchProjectRoadLinks(projectId, boundingRectangle, roadNumberLimits, municipalities, everything, publicRoads, fetch)
    val keptSuravageLinks = suravageList.filter(sl => !projectLinks.exists(pl => sl.linkId == pl.linkId))
    keptSuravageLinks.map(ProjectAddressLinkBuilder.build) ++
      projectLinks
  }

  //Temporary method that will be replaced for getProjectLinksWithSuravage method
  def getProjectLinksWithoutSuravage(roadAddressService: RoadAddressService, projectId: Long, boundingRectangle: BoundingRectangle,
                                  roadNumberLimits: Seq[(Int, Int)], municipalities: Set[Int], everything: Boolean = false,
                                  publicRoads: Boolean = false): Seq[ProjectAddressLink] = {
    val fetch = fetchBoundingBoxF(boundingRectangle, projectId, roadNumberLimits, municipalities, everything, publicRoads)
    fetchProjectRoadLinks(projectId, boundingRectangle, roadNumberLimits, municipalities, everything, publicRoads, fetch)
  }

  def getProjectLinksLinear(roadAddressService: RoadAddressService, projectId: Long, boundingRectangle: BoundingRectangle,
                            roadNumberLimits: Seq[(Int, Int)], municipalities: Set[Int], everything: Boolean = false,
                            publicRoads: Boolean = false): Seq[ProjectAddressLink] = {
    val projectLinks = fetchProjectRoadLinksLinearGeometry(projectId, boundingRectangle, roadNumberLimits, municipalities, everything)
    projectLinks
  }

  def getChangeProject(projectId: Long): Option[ChangeProject] = {
    withDynTransaction {
      getChangeProjectInTX(projectId)
    }
  }

  def getChangeProjectInTX(projectId: Long): Option[ChangeProject] = {
    try {
      if (recalculateChangeTable(projectId)) {
        val roadwayChanges = roadwayChangesDAO.fetchRoadwayChanges(Set(projectId))
        Some(ViiteTierekisteriClient.convertToChangeProject(roadwayChanges))
      } else {
        None
      }
    } catch {
      case NonFatal(e) =>
        logger.info(s"Change info not available for project $projectId: " + e.getMessage)
        None
    }
  }

  def prettyPrintLog(roadwayChanges: List[ProjectRoadwayChange]) = {
    roadwayChanges.groupBy(a => (a.projectId, a.projectName, a.projectStartDate, a.ely)).foreach(g => {
      val (projectId, projectName, projectStartDate, projectEly) = g._1
      val changes = g._2
      logger.info(s"Changes for project [ID: $projectId; Name: ${projectName.getOrElse("")}; StartDate: $projectStartDate; Ely: $projectEly]:")
      changes.foreach(c => {
        logger.info(s"Change: ${c.toStringWithFields}")
      })
    })
  }

  def getRoadwayChangesAndSendToTR(projectId: Set[Long]): ProjectChangeStatus = {
    logger.info(s"Fetching all road address changes for projects: ${projectId.toString()}")
    val roadwayChanges = roadwayChangesDAO.fetchRoadwayChanges(projectId)
    prettyPrintLog(roadwayChanges)
    logger.info(s"Sending changes to TR")
    val sentObj = ViiteTierekisteriClient.sendChanges(roadwayChanges)
    logger.info(s"Changes Sent to TR")
    sentObj
  }

  def getProjectRoadLinksByLinkIds(linkIdsToGet: Set[Long]): Seq[ProjectAddressLink] = {
    throw new NotImplementedError("Will be implemented at VIITE-1539")
    //    if (linkIdsToGet.isEmpty)
    //      return Seq()
    //
    //    val complementedRoadLinks = time(logger, "Fetch VVH road links") {
    //      roadLinkService.getRoadLinksByLinkIdsFromVVH(linkIdsToGet, useFrozenVVHLinks)
    //    }
    //
    //    val projectRoadLinks = complementedRoadLinks
    //      .map { rl =>
    //        val ra = Seq()
    //        val missed = Seq()
    //        rl.linkId -> roadAddressService.buildRoadAddressLink(rl, ra, missed)
    //      }.toMap
    //
    //    val filledProjectLinks = RoadAddressFiller.fillTopology(complementedRoadLinks, projectRoadLinks)
    //
    //    filledProjectLinks._1.map(ProjectAddressLinkBuilder.build)
  }

  def getProjectSuravageRoadLinksByLinkIds(linkIdsToGet: Set[Long]): Seq[ProjectAddressLink] = {
    if (linkIdsToGet.isEmpty)
      Seq()
    else {
      val suravageRoadLinks = time(logger, "Fetch VVH road links") {
        roadAddressService.getSuravageRoadLinkAddressesByLinkIds(linkIdsToGet)
      }
      suravageRoadLinks.map(ProjectAddressLinkBuilder.build)
    }
  }

  def fetchProjectRoadLinks(projectId: Long, boundingRectangle: BoundingRectangle, roadNumberLimits: Seq[(Int, Int)], municipalities: Set[Int],
                            everything: Boolean = false, publicRoads: Boolean = false, fetch: ProjectBoundingBoxResult): Seq[ProjectAddressLink] = {
    def complementaryLinkFilter(roadNumberLimits: Seq[(Int, Int)], municipalities: Set[Int],
                                everything: Boolean = false, publicRoads: Boolean = false)(roadAddressLink: RoadAddressLink) = {
      everything || publicRoads || roadNumberLimits.exists {
        case (start, stop) => roadAddressLink.roadNumber >= start && roadAddressLink.roadNumber <= stop
      }
    }

    val projectState = getProjectState(projectId)
    val fetchRoadAddressesByBoundingBoxF = Future(withDynTransaction {
      val (floating, addresses) = roadAddressService.getRoadAddressesByBoundingBox(boundingRectangle,
        roadNumberLimits = roadNumberLimits).partition(_.isFloating)
      (floating.groupBy(_.linkId), addresses.groupBy(_.linkId))
    })
    val fetchProjectLinksF = fetch.projectLinkResultF
    val fetchVVHStartTime = System.currentTimeMillis()

    val (regularLinks, complementaryLinks, suravageLinks) = awaitRoadLinks(fetch.roadLinkF, fetch.complementaryF, fetch.suravageF)
    // Removing complementary links for now
    val linkIds = regularLinks.map(_.linkId).toSet ++ /*complementaryLinks.map(_.linkId).toSet ++*/ suravageLinks.map(_.linkId).toSet
    val fetchVVHEndTime = System.currentTimeMillis()
    logger.info("Fetch VVH road links completed in %d ms".format(fetchVVHEndTime - fetchVVHStartTime))

    val fetchUnaddressedRoadLinkStartTime = System.currentTimeMillis()
    val ((floating, addresses), currentProjectLinks) = Await.result(fetchRoadAddressesByBoundingBoxF.zip(fetchProjectLinksF), Duration.Inf)
    val projectLinks = if (projectState.isDefined && projectState.get == Saved2TR) {
      fetchProjectHistoryLinks(projectId)
    }
    else currentProjectLinks

    val normalLinks = regularLinks.filterNot(l => projectLinks.exists(_.linkId == l.linkId))

    val missedRL = withDynTransaction {
        val missingLinkIds = linkIds -- floating.keySet -- addresses.keySet -- projectLinks.map(_.linkId).toSet
        roadAddressService.fetchUnaddressedRoadLinksByLinkIds(missingLinkIds)
      }.groupBy(_.linkId)
    val fetchUnaddressedRoadLinkEndTime = System.currentTimeMillis()
    logger.info("Fetch unaddressed road links and floating linear locations completed in %d ms".format(fetchUnaddressedRoadLinkEndTime - fetchUnaddressedRoadLinkStartTime))

    val buildStartTime = System.currentTimeMillis()

    val projectRoadLinks = withDynSession {
      projectLinks.groupBy(l => (l.linkId, l.roadType)).flatMap {
        pl => buildProjectRoadLink(pl._2)
      }
    }

    val nonProjectRoadLinks = (normalLinks ++ complementaryLinks).filterNot(rl => projectRoadLinks.exists(_.linkId == rl.linkId))
    val buildEndTime = System.currentTimeMillis()
    logger.info("Build road addresses completed in %d ms".format(buildEndTime - buildStartTime))

    val filledTopology = RoadAddressFiller.fillTopology(nonProjectRoadLinks, addresses.values.flatten.toSeq)

    val complementaryLinkIds = complementaryLinks.map(_.linkId).toSet
    val returningTopology = filledTopology.filter(link => !complementaryLinkIds.contains(link.linkId) ||
      complementaryLinkFilter(roadNumberLimits, municipalities, everything, publicRoads)(link))
    returningTopology.map(ProjectAddressLinkBuilder.build) ++ projectRoadLinks
  }


  def fetchProjectHistoryLinks(projectId: Long): Seq[ProjectLink] = {
    withDynTransaction{
      projectLinkDAO.getProjectLinksHistory(projectId)
    }
  }

  def fetchProjectRoadLinksLinearGeometry(projectId: Long, boundingRectangle: BoundingRectangle, roadNumberLimits: Seq[(Int, Int)], municipalities: Set[Int],
                                          everything: Boolean = false, publicRoads: Boolean = false): Seq[ProjectAddressLink] = {
    val fetchRoadAddressesByBoundingBoxF = Future(withDynTransaction {
      val (floating, addresses) = roadAddressService.getRoadAddressesByBoundingBox(boundingRectangle,
        roadNumberLimits = roadNumberLimits).partition(_.isFloating)
      (floating.groupBy(_.linkId), addresses.groupBy(_.linkId))
    })

    val fetchProjectLinksF = Future(withDynSession {
      val projectState = projectDAO.getProjectStatus(projectId)
      if (projectState.isDefined && projectState.get == Saved2TR)
        projectLinkDAO.getProjectLinksHistory(projectId).groupBy(_.linkId)
      else
        projectLinkDAO.getProjectLinks(projectId).groupBy(_.linkId)
    })
    val ((_, addresses), projectLinks) = time(logger, "Fetch road addresses by bounding box") {
      Await.result(fetchRoadAddressesByBoundingBoxF.zip(fetchProjectLinksF), Duration.Inf)
    }

    val buildStartTime = System.currentTimeMillis()
    val projectRoadLinks = withDynSession {
      projectLinks.map {
        pl => pl._1 -> buildProjectRoadLink(pl._2)
      }
    }

    val nonProjectAddresses = addresses.filterNot(a => projectLinks.contains(a._1))

    val nonProjectLinks = nonProjectAddresses.values.flatten.toSeq.map { address =>
      address.linkId -> RoadAddressLinkBuilder.build(address)
    }.toMap

    logger.info("Build road addresses completed in %d ms".format(System.currentTimeMillis() - buildStartTime))


    nonProjectLinks.values.toSeq.map(ProjectAddressLinkBuilder.build) ++ projectRoadLinks.values.flatten
  }


  def fetchBoundingBoxF(boundingRectangle: BoundingRectangle, projectId: Long, roadNumberLimits: Seq[(Int, Int)], municipalities: Set[Int],
                        everything: Boolean = false, publicRoads: Boolean = false): ProjectBoundingBoxResult = {
    ProjectBoundingBoxResult(
      Future(withDynSession(projectLinkDAO.getProjectLinks(projectId))),
      Future(roadLinkService.getRoadLinksFromVVH(boundingRectangle, roadNumberLimits, municipalities, everything, publicRoads)),
      Future(
        if (everything) roadLinkService.getComplementaryRoadLinksFromVVH(boundingRectangle, municipalities)
        else Seq()),
      roadLinkService.getSuravageLinksFromVVHF(boundingRectangle, municipalities)
    )
  }

  def getProjectRoadLinks(projectId: Long, boundingRectangle: BoundingRectangle, roadNumberLimits: Seq[(Int, Int)], municipalities: Set[Int],
                          everything: Boolean = false, publicRoads: Boolean = false): Seq[ProjectAddressLink] = {
    val fetch = fetchBoundingBoxF(boundingRectangle, projectId, roadNumberLimits, municipalities, everything, publicRoads)
    fetchProjectRoadLinks(projectId, boundingRectangle, roadNumberLimits, municipalities, everything, publicRoads, fetch)
  }

  private def getProjectWithReservationChecks(projectId: Long, newRoadNumber: Long, newRoadPart: Long, linkStatus: LinkStatus, projectLinks: Seq[ProjectLink]): RoadAddressProject = {
    projectValidator.checkProjectExists(projectId)
    val project = projectDAO.getRoadAddressProjectById(projectId).get
    projectValidator.checkReservedExistence(project, newRoadNumber, newRoadPart, linkStatus, projectLinks)
    projectValidator.checkAvailable(newRoadNumber, newRoadPart, project)
    projectValidator.checkNotReserved(newRoadNumber, newRoadPart, project)
    project
  }

  def revertLinks(links: Iterable[ProjectLink], userName: String): Option[String] = {
    if (links.groupBy(l => (l.projectId, l.roadNumber, l.roadPartNumber)).keySet.size != 1)
      throw new IllegalArgumentException("Reverting links from multiple road parts at once is not allowed")
    val l = links.head
    revertLinks(l.projectId, l.roadNumber, l.roadPartNumber, links.map(
      link => LinkToRevert(link.id, link.linkId, link.status.value, link.geometry)), userName)
  }

  def revertRoadName(projectId: Long, roadNumber: Long): Unit = {
    if (projectLinkDAO.getProjectLinks(projectId).exists(pl => pl.roadNumber == roadNumber) && RoadNameDAO.getLatestRoadName(roadNumber).nonEmpty) {
      ProjectLinkNameDAO.revert(roadNumber, projectId)
      val roadAddressName = RoadNameDAO.getLatestRoadName(roadNumber)
      val projectRoadName = ProjectLinkNameDAO.get(roadNumber, projectId)
      if (roadAddressName.nonEmpty && projectRoadName.isEmpty) {
        ProjectLinkNameDAO.create(projectId, roadNumber, roadAddressName.get.roadName)
      }
    }
    if (!projectLinkDAO.getProjectLinks(projectId).exists(pl => pl.roadNumber == roadNumber)) {
      ProjectLinkNameDAO.revert(roadNumber, projectId)
    }
  }

  private def revertLinks(projectId: Long, roadNumber: Long, roadPartNumber: Long, toRemove: Iterable[LinkToRevert],
                          modified: Iterable[LinkToRevert], userName: String, recalculate: Boolean = true): Unit = {
    val modifiedLinkIds = modified.map(_.linkId).toSet
    projectLinkDAO.removeProjectLinksByLinkId(projectId, toRemove.map(_.linkId).toSet)
    val vvhRoadLinks = roadLinkService.getCurrentAndComplementaryAndSuravageRoadLinksFromVVH(modifiedLinkIds)
    val roadAddresses = roadwayAddressMapper.getRoadAddressesByLinearLocation(linearLocationDAO.fetchRoadwayByLinkId(modifiedLinkIds))
    roadAddresses.foreach(ra =>
      modified.find(mod => mod.linkId == ra.linkId) match {
        case Some(mod) if mod.geometry.nonEmpty => {
          checkAndReserve(projectDAO.getRoadAddressProjectById(projectId).get, toReservedRoadPart(ra.roadNumber, ra.roadPartNumber, ra.ely))
          val vvhGeometry = vvhRoadLinks.find(roadLink => roadLink.linkId == mod.linkId && roadLink.linkSource == ra.linkGeomSource)
          val geom = GeometryUtils.truncateGeometry3D(vvhGeometry.get.geometry, ra.startMValue, ra.endMValue)
          projectLinkDAO.updateProjectLinkValues(projectId, ra.copy(geometry = geom))
        }
        case _ => {
          checkAndReserve(projectDAO.getRoadAddressProjectById(projectId).get, toReservedRoadPart(ra.roadNumber, ra.roadPartNumber, ra.ely))
          projectLinkDAO.updateProjectLinkValues(projectId, ra, updateGeom = false)
        }
      })

    revertRoadName(projectId, roadNumber)

    if (recalculate)
      try {
        recalculateProjectLinks(projectId, userName, Set((roadNumber, roadPartNumber)))
      } catch {
        case _: Exception => logger.info("Couldn't recalculate after reverting a link (this may happen)")
      }
    val afterUpdateLinks = projectLinkDAO.fetchByProjectRoadPart(roadNumber, roadPartNumber, projectId)
    if (afterUpdateLinks.isEmpty) {
      releaseRoadPart(projectId, roadNumber, roadPartNumber, userName)
    }
  }

  def isProjectWithGivenLinkIdWritable(linkId: Long): Boolean = {
    val projects =
      withDynSession(projectDAO.getProjectsWithGivenLinkId(linkId))
    if (projects.isEmpty)
      return false
    true
  }

  def toReservedRoadPart(roadNumber: Long, roadPartNumber: Long, ely: Long): ProjectReservedPart = {
    ProjectReservedPart(0L, roadNumber, roadPartNumber,
      None, None, Some(ely),
      None, None, None, None, false)
  }


  def revertLinks(projectId: Long, roadNumber: Long, roadPartNumber: Long, links: Iterable[LinkToRevert], userName: String): Option[String] = {
        val (added, modified) = links.partition(_.status == LinkStatus.New.value)
        if (modified.exists(_.status == LinkStatus.Numbering.value)) {
          logger.info(s"Reverting whole road part in $projectId ($roadNumber/$roadPartNumber)")
          // Numbering change affects the whole road part
          revertLinks(projectId, roadNumber, roadPartNumber, added,
            projectLinkDAO.fetchByProjectRoadPart(roadNumber, roadPartNumber, projectId).map(
              link => LinkToRevert(link.id, link.linkId, link.status.value, link.geometry)),
            userName)
        } else {
          revertLinks(projectId, roadNumber, roadPartNumber, added, modified, userName)
        }
        None
  }

  def revertLinks(projectId: Long, roadNumber: Long, roadPartNumber: Long, links: Iterable[LinkToRevert], coordinates: ProjectCoordinates, userName: String): Option[String] = {
    try {
      withDynTransaction {
        projectWritableCheck(projectId) match {
          case None => {
            revertLinks(projectId, roadNumber, roadPartNumber, links, userName) match {
              case None => {
                saveProjectCoordinates(projectId, coordinates)
                None
              }
              case Some(error) => Some(error)
            }}
          case Some(error) => Some(error)
        }
      }
    } catch {
      case NonFatal(e) =>
        logger.info("Error reverting the changes on roadlink", e)
        Some("Virhe tapahtui muutosten palauttamisen yhteydessä")
    }
  }

  private def releaseRoadPart(projectId: Long, roadNumber: Long, roadPartNumber: Long, userName: String) = {
    if (projectLinkDAO.fetchFirstLink(projectId, roadNumber, roadPartNumber).isEmpty) {
      val part = projectReservedPartDAO.fetchReservedRoadPart(roadNumber, roadPartNumber)
      if (part.isEmpty) {
        projectReservedPartDAO.removeReservedRoadPart(projectId, roadNumber, roadPartNumber)
      } else {
        projectReservedPartDAO.removeReservedRoadPart(projectId, part.get)
      }
    } else {
      val links = projectLinkDAO.fetchByProjectRoadPart(roadNumber, roadPartNumber, projectId)
      revertLinks(links, userName)
    }
  }

  /**
    * Update project links to given status and recalculate delta and change table
    *
    * @param projectId  Project's id
    * @param linkIds    Set of link ids that are set to this status
    * @param linkStatus New status for given link ids
    * @param userName   Username of the user that does this change
    * @return true, if the delta calculation is successful and change table has been updated.
    */
  def updateProjectLinks(projectId: Long, ids: Set[Long], linkIds: Seq[Long], linkStatus: LinkStatus, userName: String,
                         newRoadNumber: Long, newRoadPartNumber: Long, newTrackCode: Int,
                         userDefinedEndAddressM: Option[Int], roadType: Long = RoadType.PublicRoad.value,
                         discontinuity: Int = Discontinuity.Continuous.value, ely: Option[Long] = None,
                         reversed: Boolean = false, roadName: Option[String] = None): Option[String] = {
    def isCompletelyNewPart(toUpdateLinks: Seq[ProjectLink]): (Boolean, Long, Long) = {
      val reservedPart = projectReservedPartDAO.fetchReservedRoadPart(toUpdateLinks.head.roadNumber, toUpdateLinks.head.roadPartNumber).get
      val newSavedLinks = projectLinkDAO.getProjectLinksByProjectRoadPart(reservedPart.roadNumber, reservedPart.roadPartNumber, projectId)
      /*
      replaceable -> New link part should replace New existing part if:
        1. Action is LinkStatus.New
        2. New road or part is different from existing one
        3. All New links in existing part are in selected links for New part
       */
      val replaceable = (linkStatus == New || linkStatus == Transfer) && (reservedPart.roadNumber != newRoadNumber || reservedPart.roadPartNumber != newRoadPartNumber) && newSavedLinks.map(_.id).toSet.subsetOf(ids)
      (replaceable, reservedPart.roadNumber, reservedPart.roadPartNumber)
    }

    def updateRoadTypeDiscontinuity(links: Seq[ProjectLink]): Unit = {
      val originalAddresses = roadAddressService.getRoadAddressesByRoadwayIds(links.map(_.roadwayId))
      if (links.nonEmpty) {
        val lastSegment = links.maxBy(_.endAddrMValue)
        if (links.lengthCompare(1) > 0) {
          val linksToUpdate = links.filterNot(_.id == lastSegment.id)
          projectLinkDAO.updateProjectLinksToDB(linksToUpdate, userName, originalAddresses)
        }
        projectLinkDAO.updateProjectLinksToDB(Seq(lastSegment.copy(discontinuity = Discontinuity.apply(discontinuity.toInt))), userName, originalAddresses)
      }
    }

    def checkAndMakeReservation(projectId: Long, newRoadNumber: Long, newRoadPart: Long, linkStatus: LinkStatus, projectLinks: Seq[ProjectLink]): (Boolean, Option[Long], Option[Long]) = {
      val project = getProjectWithReservationChecks(projectId, newRoadNumber, newRoadPartNumber, linkStatus, projectLinks)
      try {
        val (toReplace, road, part) = isCompletelyNewPart(projectLinks)
        if (toReplace && linkStatus == New) {
          val reservedPart = projectReservedPartDAO.fetchReservedRoadPart(road, part).get
          projectReservedPartDAO.removeReservedRoadPart(projectId, reservedPart)
          val newProjectLinks: Seq[ProjectLink] = projectLinks.map(pl => pl.copy(id = NewProjectLink,
            roadNumber = newRoadNumber, roadPartNumber = newRoadPartNumber, track = Track.apply(newTrackCode),
            roadType = RoadType.apply(roadType.toInt), discontinuity = Discontinuity.apply(discontinuity.toInt),
            endAddrMValue = userDefinedEndAddressM.getOrElse(pl.endAddrMValue.toInt).toLong))
          if (linkIds.nonEmpty) {
            addNewLinksToProject(sortRamps(newProjectLinks, linkIds), projectId, userName, linkIds.head, false)
          } else {
            val newSavedLinkIds = projectLinks.map(_.linkId)
            addNewLinksToProject(sortRamps(newProjectLinks, newSavedLinkIds), projectId, userName, newSavedLinkIds.head, false)
          }
        } else if (!project.isReserved(newRoadNumber, newRoadPartNumber)) {
          projectReservedPartDAO.reserveRoadPart(project.id, newRoadNumber, newRoadPartNumber, project.modifiedBy)
        }
        (toReplace, Some(road), Some(part))
      } catch {
        case e: Exception => println("Unexpected exception occurred: " + e)
          (false, None, None)
      }
    }

    def resetLinkValues(toReset: Seq[ProjectLink]): Unit = {
      val addressesForRoadway = roadAddressService.getRoadAddressesByRoadwayIds(toReset.map(_.roadwayId))
      val filteredAddresses = addressesForRoadway.filter(link => toReset.map(_.linkId).contains(link.linkId))
      filteredAddresses.foreach(ra => projectLinkDAO.updateProjectLinkValues(projectId, ra, updateGeom = false))
    }

    try {
      withDynTransaction {
        val toUpdateLinks = projectLinkDAO.getProjectLinksByProjectAndLinkId(ids, linkIds, projectId)
        if (toUpdateLinks.exists(_.isSplit))
          throw new ProjectValidationException(ErrorSplitSuravageNotUpdatable)
        userDefinedEndAddressM.map(addressM => {
          val endSegment = toUpdateLinks.maxBy(_.endAddrMValue)
          val calibrationPoint = UserDefinedCalibrationPoint(newCalibrationPointId, endSegment.id, projectId, addressM.toDouble - endSegment.startMValue, addressM)
          val calibrationPointIsPresent = toUpdateLinks.find(ul => ul.projectId == projectId && ul.startAddrMValue == endSegment.startAddrMValue) match {
            case Some(projectLink) => {
              projectLink.hasCalibrationPointAt(calibrationPoint.addressMValue)
            }
            case _ => false
          }
          if (!calibrationPointIsPresent) {
            val foundCalibrationPoint = CalibrationPointDAO.findEndCalibrationPoint(endSegment.id, projectId)
            if (foundCalibrationPoint.isEmpty)
              CalibrationPointDAO.createCalibrationPoint(calibrationPoint)
            else
              CalibrationPointDAO.updateSpecificCalibrationPointMeasures(foundCalibrationPoint.head.id, addressM.toDouble - endSegment.startMValue, addressM)
            Seq(CalibrationPoint)
          } else
            Seq.empty[CalibrationPoint]
        })
        linkStatus match {
          case LinkStatus.Terminated =>
            // Fetching road addresses in order to obtain the original addressMValues, since we may not have those values
            // on project_link table, after previous recalculations
            resetLinkValues(toUpdateLinks)
            projectLinkDAO.updateProjectLinksToTerminated(toUpdateLinks.map(_.id).toSet, userName)

          case LinkStatus.Numbering =>
            if (toUpdateLinks.nonEmpty) {
              val roadAddresses = roadAddressService.getRoadAddressesByRoadwayIds(toUpdateLinks.map(_.roadwayId), includeFloating = true)
              if (roadAddresses.exists(x =>
                x.roadNumber == newRoadNumber && x.roadPartNumber == newRoadPartNumber)) // check the original numbering wasn't exactly the same
                throw new ProjectValidationException(ErrorRenumberingToOriginalNumber) // you cannot use current roadnumber and roadpart number in numbering operation
              if (toUpdateLinks.map(pl => (pl.roadNumber, pl.roadPartNumber)).distinct.lengthCompare(1) != 0 ||
                roadAddresses.map(ra => (ra.roadNumber, ra.roadPartNumber)).distinct.lengthCompare(1) != 0) {
                throw new ProjectValidationException(ErrorMultipleRoadNumbersOrParts)
              }
              checkAndMakeReservation(projectId, newRoadNumber, newRoadPartNumber, LinkStatus.Numbering, toUpdateLinks)
              projectLinkDAO.updateProjectLinkNumbering(toUpdateLinks.map(_.id), linkStatus, newRoadNumber, newRoadPartNumber, userName, discontinuity)
              roadName.foreach(setProjectRoadName(projectId, newRoadNumber, _))
            } else {
              throw new ProjectValidationException(ErrorRoadLinkNotFoundInProject)
            }

          case LinkStatus.Transfer =>
            val (replaceable, road, part) = checkAndMakeReservation(projectId, newRoadNumber, newRoadPartNumber, LinkStatus.Transfer, toUpdateLinks)
            val updated = toUpdateLinks.map(l => {
              l.copy(roadNumber = newRoadNumber, roadPartNumber = newRoadPartNumber, track = Track.apply(newTrackCode),
                status = linkStatus, calibrationPoints = (None, None), roadType = RoadType.apply(roadType.toInt))
            })
            val originalAddresses = roadAddressService.getRoadAddressesByRoadwayIds(updated.map(_.roadwayId))
            projectLinkDAO.updateProjectLinksToDB(updated, userName, originalAddresses)
            projectLinkDAO.updateProjectLinkRoadTypeDiscontinuity(Set(updated.maxBy(_.endAddrMValue).id), linkStatus, userName, roadType, Some(discontinuity))
            //transfer cases should remove the part after the project link table update operation
            if (replaceable) {
              projectReservedPartDAO.removeReservedRoadPart(projectId, road.get, part.get)
            }
            roadName.foreach(setProjectRoadName(projectId, newRoadNumber, _))
          case LinkStatus.UnChanged =>
            checkAndMakeReservation(projectId, newRoadNumber, newRoadPartNumber, LinkStatus.UnChanged, toUpdateLinks)
            // Reset back to original values
            resetLinkValues(toUpdateLinks)
            updateRoadTypeDiscontinuity(toUpdateLinks.map(_.copy(roadType = RoadType.apply(roadType.toInt), status = linkStatus)))

          case LinkStatus.New =>
            // Current logic allows only re adding new road addresses whithin same road/part group
            if (toUpdateLinks.groupBy(l => (l.roadNumber, l.roadPartNumber)).size <= 1) {
              checkAndMakeReservation(projectId, newRoadNumber, newRoadPartNumber, LinkStatus.New, toUpdateLinks)
              updateRoadTypeDiscontinuity(toUpdateLinks.map(_.copy(roadType = RoadType.apply(roadType.toInt), roadNumber = newRoadNumber, roadPartNumber = newRoadPartNumber, track = Track.apply(newTrackCode))))
              roadName.foreach(setProjectRoadName(projectId, newRoadNumber, _))
            } else {
              throw new RoadAddressException(s"Useamman kuin yhden tien/tieosan tallennus kerralla ei ole tuettu.")
            }
          case _ =>
            throw new ProjectValidationException(s"Virheellinen operaatio $linkStatus")
        }
        recalculateProjectLinks(projectId, userName, Set((newRoadNumber, newRoadPartNumber)) ++
          toUpdateLinks.map(pl => (pl.roadNumber, pl.roadPartNumber)).toSet)
        None
      }
    } catch {
      case ex: RoadAddressException =>
        logger.info("Road address Exception: " + ex.getMessage)
        Some(s"Tieosoitevirhe: (${ex.getMessage}")
      case ex: ProjectValidationException => Some(ex.getMessage)
      case ex: Exception => Some(ex.getMessage)
    }
  }

  private def recalculateProjectLinks(projectId: Long, userName: String, roadParts: Set[(Long, Long)] = Set()): Unit = {

    def setReversedFlag(adjustedLink: ProjectLink, before: Option[ProjectLink]): ProjectLink = {
      before.map(_.sideCode) match {
        case Some(value) if value != adjustedLink.sideCode && value != SideCode.Unknown =>
          adjustedLink.copy(reversed = !adjustedLink.reversed)
        case _ => adjustedLink
      }
    }

    val projectLinks = projectLinkDAO.getProjectLinks(projectId)
    logger.info(s"Recalculating project $projectId, parts ${roadParts.map(p => s"${p._1}/${p._2}").mkString(", ")}")

    time(logger, "Recalculate links") {
      val (terminated, others) = projectLinks.partition(_.status == LinkStatus.Terminated)

      val recalculated = others.groupBy(
        pl => (pl.roadNumber, pl.roadPartNumber)).flatMap {
        grp =>
          val calibrationPoints = CalibrationPointDAO.fetchByRoadPart(projectId, grp._1._1, grp._1._2)
          ProjectSectionCalculator.assignMValues(grp._2, calibrationPoints).map(rpl =>
            setReversedFlag(rpl, grp._2.find(pl => pl.id == rpl.id && rpl.roadwayId != 0L))
          )
      }.toSeq

      val recalculatedTerminated = ProjectSectionCalculator.assignTerminatedMValues(terminated, recalculated)
      val originalAddresses = roadAddressService.getRoadAddressesByRoadwayIds((recalculated ++ recalculatedTerminated).map(_.roadwayId))
      projectLinkDAO.updateProjectLinksToDB(recalculated ++ recalculatedTerminated, userName, originalAddresses)
    }
  }

  private def recalculateChangeTable(projectId: Long): Boolean = {
    val projectOpt = projectDAO.getRoadAddressProjectById(projectId)
    if (projectOpt.isEmpty)
      throw new IllegalArgumentException("Project not found")
    val project = projectOpt.get
    project.status match {
      case ProjectState.Saved2TR => true
      case _ =>
        val delta = ProjectDeltaCalculator.delta(project)
        setProjectDeltaToDB(delta, projectId)

    }
  }

  /**
    * method to check if project is publishable. add filters for cases we do not want to prevent sending
    *
    * @param projectId project-id
    * @return if project contains any notifications preventing sending
    */
  def isProjectPublishable(projectId: Long): Boolean = {
    validateProjectById(projectId).isEmpty
  }

  def allLinksHandled(projectId: Long): Boolean = { //some tests want to know if all projectLinks have been handled. to remove this test need to be updated to check if termination is correctly applied etc best done after all validations have been implemented
    withDynSession {
      projectLinkDAO.getProjectLinks(projectId, Some(LinkStatus.NotHandled)).isEmpty &&
        projectLinkDAO.getProjectLinks(projectId).nonEmpty
    }
  }

  /** Nullifies projects tr_id attribute, changes status to unfinished and saves tr_info value to status_info. Tries to append old status info if it is possible
    * otherwise it only takes first 300 chars
    *
    * @param projectId project-id
    * @return returns option error string
    */
  def removeRotatingTRId(projectId: Long): Option[String] = {
    withDynSession {
      val projects = projectDAO.getProjects(projectId)
      val rotatingTR_Id = projectDAO.getRotatingTRProjectId(projectId)
      projectDAO.updateProjectStatus(projectId, ProjectState.Incomplete)
      val addedStatus = if (rotatingTR_Id.isEmpty) "" else "[OLD TR_ID was " + rotatingTR_Id.head + "]"
      if (projects.isEmpty)
        return Some("Projektia ei löytynyt")
      val project = projects.head
      appendStatusInfo(project, addedStatus)
    }
    None
  }

  /**
    * Tries to append old status info if it is possible
    * otherwise it only takes first 300 chars of the old status
    *
    * @param project
    * @param appendMessage
    */
  private def appendStatusInfo(project: RoadAddressProject, appendMessage: String): Unit = {
    val maxStringLength = 1000
    project.statusInfo match { // before removing tr-id we want to save it in statusInfo if we need it later. Currently it is overwritten when we resend and get new error
      case Some(statusInfo) =>
        if ((statusInfo + appendMessage).length < maxStringLength)
          projectDAO.updateProjectStateInfo(appendMessage + statusInfo, project.id)
        else if (statusInfo.length + appendMessage.length < 600)
          projectDAO.updateProjectStateInfo(appendMessage + statusInfo.substring(0, 300), project.id)
      case None =>
        if (appendMessage.nonEmpty)
          projectDAO.updateProjectStateInfo(appendMessage, project.id)
    }
    projectDAO.removeRotatingTRProjectId(project.id)
  }

  /**
    * Publish project with id projectId
    *
    * @param projectId Project to publish
    * @return optional error message, empty if no error
    */
  def publishProject(projectId: Long): PublishResult = {
    logger.info(s"Preparing to send Project ID: $projectId to TR")
    withDynTransaction {
      try {
        if (!recalculateChangeTable(projectId)) {
          return PublishResult(validationSuccess = false, sendSuccess = false, Some("Muutostaulun luonti epäonnistui. Tarkasta ely"))
        }
        projectDAO.addRotatingTRProjectId(projectId) //Generate new TR_ID
        val trProjectStateMessage = getRoadwayChangesAndSendToTR(Set(projectId))
        if (trProjectStateMessage.status == ProjectState.Failed2GenerateTRIdInViite.value) {
          return PublishResult(validationSuccess = false, sendSuccess = false, Some(trProjectStateMessage.reason))
        }
        trProjectStateMessage.status match {
          case it if 200 until 300 contains it =>
            setProjectStatus(projectId, Sent2TR, false)
            logger.info(s"Sending to TR successful: ${trProjectStateMessage.reason}")
            PublishResult(validationSuccess = true, sendSuccess = true, Some(trProjectStateMessage.reason))

          case _ =>
            //rollback
            logger.info(s"Sending to TR failed: ${trProjectStateMessage.reason}")
            val returningMessage = if (trProjectStateMessage.reason.nonEmpty) trProjectStateMessage.reason else trMessageRefusal
            PublishResult(validationSuccess = true, sendSuccess = false, Some(returningMessage))
        }
      } catch {
        //Exceptions taken out val response = client.execute(request) of sendJsonMessage in ViiteTierekisteriClient
        case ioe@(_: IOException | _: ClientProtocolException) => {
          projectDAO.updateProjectStatus(projectId, SendingToTR)
          PublishResult(validationSuccess = false, sendSuccess = false, Some(trUnreachableMessage))
        }
        case NonFatal(_) => {
          projectDAO.updateProjectStatus(projectId, ErrorInViite)
          PublishResult(validationSuccess = false, sendSuccess = false, Some(genericViiteErrorMessage))
        }
      }
    }
  }

  private def setProjectDeltaToDB(projectDelta: Delta, projectId: Long): Boolean = {
    roadwayChangesDAO.clearRoadChangeTable(projectId)
    roadwayChangesDAO.insertDeltaToRoadChangeTable(projectDelta, projectId)
  }

  private def newProjectTemplate(rl: RoadLinkLike, ra: RoadAddress, project: RoadAddressProject): ProjectLink = {
    val geometry = GeometryUtils.truncateGeometry3D(rl.geometry, ra.startMValue, ra.endMValue)
    ProjectLink(NewProjectLink, ra.roadNumber, ra.roadPartNumber, ra.track, ra.discontinuity, ra.startAddrMValue,
      ra.endAddrMValue, ra.startAddrMValue, ra.endAddrMValue, ra.startDate, ra.endDate, Some(project.modifiedBy), ra.linkId, ra.startMValue, ra.endMValue,
      ra.sideCode, ra.toProjectLinkCalibrationPoints(), ra.floating, geometry,
      project.id, LinkStatus.NotHandled, ra.roadType, ra.linkGeomSource, GeometryUtils.geometryLength(geometry),
      ra.id, ra.linearLocationId, ra.ely, ra.reversed, None, ra.adjustedTimestamp, roadAddressLength = Some(ra.endAddrMValue - ra.startAddrMValue))
  }

  private def newProjectLink(rl: RoadLinkLike, project: RoadAddressProject, roadNumber: Long,
                             roadPartNumber: Long, trackCode: Track, discontinuity: Discontinuity, roadType: RoadType,
                             ely: Long, roadName: String = "", reversed: Boolean = false): ProjectLink = {
    ProjectLink(NewRoadway, roadNumber, roadPartNumber, trackCode, discontinuity,
      0L, 0L, 0L, 0L, Some(project.startDate), None, Some(project.modifiedBy), rl.linkId, 0.0, rl.length,
      SideCode.Unknown, (None, None), floating = NoFloating, rl.geometry,
      project.id, LinkStatus.New, roadType, rl.linkSource, rl.length,
      0L, 0L, ely, reversed, None, rl.vvhTimeStamp, roadName = Some(roadName))
  }

  private def newProjectLink(rl: RoadLinkLike, project: RoadAddressProject, splitOptions: SplitOptions): ProjectLink = {
    newProjectLink(rl, project, splitOptions.roadNumber, splitOptions.roadPartNumber, splitOptions.trackCode,
      splitOptions.discontinuity, splitOptions.roadType, splitOptions.ely)
  }

  private def buildProjectRoadLink(projectLinks: Seq[ProjectLink]): Seq[ProjectAddressLink] = {
    val pl: Seq[ProjectLink] = projectLinks.size match {
      case 0 => return Seq()
      case 1 => projectLinks
      case _ => fuseProjectLinks(projectLinks)
    }
    pl.map(l => ProjectAddressLinkBuilder.build(l))
  }

  private def fuseProjectLinks(links: Seq[ProjectLink]): Seq[ProjectLink] = {
    val linkIds = links.map(_.linkId).distinct
    val existingRoadAddresses = roadAddressService.getRoadAddressesByRoadwayIds(links.map(_.roadwayId))
    val groupedRoadAddresses = existingRoadAddresses.groupBy(record =>
      (record.roadwayNumber, record.roadNumber, record.roadPartNumber, record.track.value, record.startDate, record.endDate, record.linkId, record.roadType, record.ely, record.terminated))

    if (groupedRoadAddresses.size > 1) {
      return links
    }
    else {
      if (linkIds.lengthCompare(1) != 0)
        throw new IllegalArgumentException(s"Multiple road link ids given for building one link: ${linkIds.mkString(", ")}")
      if (links.exists(_.isSplit))
        links
      else {
        val geom = links.head.sideCode match {
          case SideCode.TowardsDigitizing => links.map(_.geometry).foldLeft(Seq[Point]())((geometries, ge) => geometries ++ ge)
          case _ => links.map(_.geometry).reverse.foldLeft(Seq[Point]())((geometries, ge) => geometries ++ ge)
        }
        val (startM, endM, startA, endA) = (links.map(_.startMValue).min, links.map(_.endMValue).max,
          links.map(_.startAddrMValue).min, links.map(_.endAddrMValue).max)
        Seq(links.head.copy(startMValue = startM, endMValue = endM, startAddrMValue = startA, endAddrMValue = endA, geometry = geom, discontinuity = links.maxBy(_.startAddrMValue).discontinuity))
      }
    }
  }

  private def awaitRoadLinks(fetch: (Future[Seq[RoadLink]], Future[Seq[RoadLink]], Future[Seq[VVHRoadlink]])) = {
    val combinedFuture = for {
      fStandard <- fetch._1
      fComplementary <- fetch._2
      fSuravage <- fetch._3
    } yield (fStandard, fComplementary, fSuravage)

    val (roadLinks, complementaryLinks, suravageLinks) = Await.result(combinedFuture, Duration.Inf)
    (roadLinks, complementaryLinks, suravageLinks)
  }

  def getProjectStatusFromTR(projectId: Long): Map[String, Any] = {
    ViiteTierekisteriClient.getProjectStatus(projectId)
  }

  private def getStatusFromTRObject(trProject: Option[TRProjectStatus]): Option[ProjectState] = {
    trProject match {
      case Some(trProjectObject) => mapTRStateToViiteState(trProjectObject.status.getOrElse(""))
      case None => None
      case _ => None
    }
  }

  private def getTRErrorMessage(trProject: Option[TRProjectStatus]): String = {
    trProject match {
      case Some(trProjectobject) => trProjectobject.errorMessage.getOrElse("")
      case None => ""
      case _ => ""
    }
  }

  def setProjectStatus(projectId: Long, newStatus: ProjectState, withSession: Boolean = true): Unit = {
    if (withSession) {
      withDynSession {
        projectDAO.updateProjectStatus(projectId, newStatus)
      }
    } else {
      projectDAO.updateProjectStatus(projectId, newStatus)
    }
  }

  def updateProjectStatusIfNeeded(currentStatus: ProjectState, newStatus: ProjectState, errorMessage: String, projectId: Long): (ProjectState) = {
    if (currentStatus.value != newStatus.value && newStatus != ProjectState.Unknown) {
      logger.info(s"Status update is needed as Project Current status (${currentStatus}) differs from TR Status(${newStatus})")
      val projects = projectDAO.getProjects(projectId)
      if (projects.nonEmpty && newStatus == ProjectState.ErrorInTR) {
        // We write error message and clear old TR_ID which was stored there, so user wont see it in hower
        logger.info(s"Writing error message and clearing old TR_ID: ($errorMessage)")
        projectDAO.updateProjectStateInfo(errorMessage, projectId)
      }
      projectDAO.updateProjectStatus(projectId, newStatus)
    }
    if (newStatus != ProjectState.Unknown) {
      newStatus
    } else {
      currentStatus
    }
  }

  private def getProjectsPendingInTR: Seq[Long] = {
    withDynSession {
      projectDAO.getProjectsWithWaitingTRStatus
    }
  }

  def updateProjectsWaitingResponseFromTR(): Unit = {
    val listOfPendingProjects = getProjectsPendingInTR
    for (project <- listOfPendingProjects) {
      try {
        if (withDynTransaction {
          logger.info(s"Checking status for $project")
          checkAndUpdateProjectStatus(project)
        }) {
          eventbus.publish("roadAddress:RoadNetworkChecker", RoadCheckOptions(Seq()))
        } else {
          logger.info(s"Not going to check road network (status != Saved2TR)")
        }
      } catch {
        case t: SQLException => logger.error(s"SQL error while importing project: $project! Check if any roads have multiple valid names with out end dates ", t.getStackTrace)
        case t: Exception => logger.warn(s"Couldn't update project $project", t.getMessage)
      }
    }

  }

  def getProjectState(projectId: Long): Option[ProjectState] = {
    withDynTransaction {
      projectDAO.getProjectStatus(projectId)
    }
  }

  private def checkAndUpdateProjectStatus(projectID: Long): Boolean = {
    projectDAO.getRotatingTRProjectId(projectID).headOption match {
      case Some(trId) =>
        projectDAO.getProjectStatus(projectID).map { currentState =>
          logger.info(s"Current status is $currentState, fetching TR state")
          val trProjectState = ViiteTierekisteriClient.getProjectStatusObject(trId)
          logger.info(s"Retrived TR status: ${trProjectState.getOrElse(None)}")
          val newState = getStatusFromTRObject(trProjectState).getOrElse(ProjectState.Unknown)
          val errorMessage = getTRErrorMessage(trProjectState)
          logger.info(s"TR returned project status for $projectID: $currentState -> $newState, errMsg: $errorMessage")
          val updatedStatus = updateProjectStatusIfNeeded(currentState, newState, errorMessage, projectID)
          if (updatedStatus == Saved2TR) {
            logger.info(s"Starting project $projectID roadaddresses importing to roadaddresstable")
            updateRoadwaysAndLinearLocationsWithProjectLinks(updatedStatus, projectID)
          }
        }
        false
      case None =>
        logger.info(s"During status checking VIITE wasnt able to find TR_ID to project $projectID")
        appendStatusInfo(projectDAO.getRoadAddressProjectById(projectID).head, " Failed to find TR-ID ")
        false
    }
  }

  private def mapTRStateToViiteState(trState: String): Option[ProjectState] = {

    trState match {
      case "S" => Some(ProjectState.apply(ProjectState.TRProcessing.value))
      case "K" => Some(ProjectState.apply(ProjectState.TRProcessing.value))
      case "T" => Some(ProjectState.apply(ProjectState.Saved2TR.value))
      case "V" => Some(ProjectState.apply(ProjectState.ErrorInTR.value))
      case "null" => Some(ProjectState.apply(ProjectState.ErrorInTR.value))
      case _ => None
    }
  }

  def createSplitRoadAddress(roadAddress: RoadAddress, split: Seq[ProjectLink], project: RoadAddressProject): Seq[RoadAddress] = {
    def transferValues(terminated: Option[ProjectLink]): (Long, Long, Double, Double) = {
      terminated.map(termLink =>
        termLink.sideCode match {
          case AgainstDigitizing =>
            if (termLink.startAddrMValue == roadAddress.startAddrMValue)
              (termLink.endAddrMValue, roadAddress.endAddrMValue,
                roadAddress.startMValue, termLink.startMValue)
            else (roadAddress.startAddrMValue, termLink.startAddrMValue,
              termLink.endMValue, roadAddress.endMValue)
          case _ =>
            if (termLink.startAddrMValue == roadAddress.startAddrMValue)
              (termLink.endAddrMValue, roadAddress.endAddrMValue,
                termLink.endMValue, roadAddress.endMValue)
            else (roadAddress.startAddrMValue, termLink.startAddrMValue,
              roadAddress.startMValue, termLink.startMValue)
        }
      ).getOrElse(roadAddress.startAddrMValue, roadAddress.endAddrMValue, roadAddress.startMValue, roadAddress.endMValue)
    }

    split.flatMap(pl => {
      val floatingValue = if (roadAddress.validTo.isDefined) FloatingReason.SplittingTool else NoFloating
      pl.status match {
        case UnChanged =>
          Seq(roadAddress.copy(id = NewProjectLink, startAddrMValue = pl.startAddrMValue, endAddrMValue = pl.endAddrMValue,
            createdBy = Some(project.createdBy), linkId = pl.linkId, startMValue = pl.startMValue, endMValue = pl.endMValue,
            adjustedTimestamp = pl.linkGeometryTimeStamp, geometry = pl.geometry, floating = floatingValue))
        case New =>
          Seq(RoadAddress(NewProjectLink, pl.linearLocationId, pl.roadNumber, pl.roadPartNumber, pl.roadType, pl.track, pl.discontinuity,
            pl.startAddrMValue, pl.endAddrMValue, Some(project.startDate), None, Some(project.createdBy), pl.linkId,
            pl.startMValue, pl.endMValue, pl.sideCode, pl.linkGeometryTimeStamp, pl.toCalibrationPoints, floating = NoFloating,
            pl.geometry, pl.linkGeomSource, pl.ely, terminated = NoTermination, NewRoadwayNumber))
        case Transfer => // TODO if the whole roadway -segment is transferred, keep the original roadway_number, otherwise generate new ids for the different segments
          val (startAddr, endAddr, startM, endM) = transferValues(split.find(_.status == Terminated))
          Seq(
            //TODO we should check situations where we need to create one new roadway for new and transfer/unchanged
            // Transferred part, original values
            roadAddress.copy(id = NewProjectLink, startAddrMValue = startAddr, endAddrMValue = endAddr,
              endDate = Some(project.startDate), createdBy = Some(project.createdBy), startMValue = startM, endMValue = endM, floating = floatingValue),
            // Transferred part, new values
            roadAddress.copy(id = NewProjectLink, startAddrMValue = pl.startAddrMValue, endAddrMValue = pl.endAddrMValue,
              startDate = Some(project.startDate), createdBy = Some(project.createdBy), linkId = pl.linkId,
              startMValue = pl.startMValue, endMValue = pl.endMValue, adjustedTimestamp = pl.linkGeometryTimeStamp,
              geometry = pl.geometry, floating = floatingValue)
          )
        case Terminated => // TODO Check roadway_number
          Seq(roadAddress.copy(id = NewProjectLink, startAddrMValue = pl.startAddrMValue, endAddrMValue = pl.endAddrMValue,
            endDate = Some(project.startDate), createdBy = Some(project.createdBy), linkId = pl.linkId, startMValue = pl.startMValue,
            endMValue = pl.endMValue, adjustedTimestamp = pl.linkGeometryTimeStamp, geometry = pl.geometry, terminated = Termination))
        case _ =>
          logger.error(s"Invalid status for split project link: ${pl.status} in project ${pl.projectId}")
          throw new InvalidAddressDataException(s"Invalid status for split project link: ${pl.status}")
      }
    })
  }

  // TODO
  def updateTerminationForHistory(terminatedLinkIds: Set[Long], splitReplacements: Seq[ProjectLink]): Unit = {
    throw new NotImplementedError("Will be implemented at VIITE-1540")
//    withDynSession {
//      roadAddressService.setSubsequentTermination(terminatedLinkIds)
//      val mapping = RoadAddressSplitMapper.createAddressMap(splitReplacements)
//      val splitTerminationLinkIds = mapping.map(_.sourceLinkId).toSet
//      val splitCurrentRoadwayIds = splitReplacements.map(_.roadwayId).toSet
//      val linkGeomSources = splitReplacements.map(pl => pl.linkId -> pl.linkGeomSource).toMap
//      val addresses = roadAddressService.getRoadAddressesByLinkIds(splitTerminationLinkIds, includeFloating = true, includeHistory = true,
//        includeTerminated = false, includeCurrent = false, splitCurrentRoadwayIds) // Do not include current ones as they're created separately with other project links
//
//      // TODO roadways instead of road addresses
//      val splitAddresses = addresses.flatMap(RoadAddressSplitMapper.mapRoadAddresses(mapping, addresses)).map(ra =>
//        ra.copy(terminated = if (splitTerminationLinkIds.contains(ra.linkId)) Subsequent else NoTermination,
//          linkGeomSource = linkGeomSources(ra.linkId)))
//
//      val roadwayIds = addresses.map(_.id)
//      val roadwaysToBeExpired = roadwayDAO.fetchAllByRoadwayId(roadwayIds)
//      roadwayDAO.expireById(roadwayIds.toSet)
//
//      // TODO create Roadways with new terminated and linkGeomSource -values
//      roadwayDAO.create(roadwaysToBeExpired.map(_.copy(id = NewRoadway, ...)))
//    }
  }

  private def getRoadNamesFromProjectLinks(projectLinks: Seq[ProjectLink]): Seq[RoadName] = {
    projectLinks.groupBy(pl => (pl.roadNumber, pl.roadName, pl.startDate, pl.endDate, pl.createdBy)).keys.map(rn =>
      if (rn._2.nonEmpty) {
        RoadName(NewRoadNameId, rn._1, rn._2.get, rn._3, rn._4, rn._3, createdBy = rn._5.getOrElse(""))
      } else {
        throw new RuntimeException(s"Road name is not defined for road ${rn._1}")
      }
    ).toSeq
  }

  /**
    * This will expire roadways (valid_to = null and end_date = project_date)
    *
    * @param projectLinks          ProjectLinks
    * @param expiringRoadAddresses A map of (RoadwayId -> RoadAddress)
    */
  def createHistoryRows(roadwayId: Long, roadway : Roadway, projectDate: DateTime) = {
    roadwayDAO.createHistory(Set(roadwayId), projectDate, roadway.terminated)
  }

  def updateRoadwaysAndLinearLocationsWithProjectLinks(newState: ProjectState, projectID: Long): Option[String] = {
        if (newState != Saved2TR) {
          logger.error(s" Project state not at Saved2TR")
          throw new RuntimeException(s"Project state not at Saved2TR: $newState")
        }
        val project = projectDAO.getRoadAddressProjectById(projectID).get
        val projectLinks = projectLinkDAO.getProjectLinks(projectID)
        val currentRoadways = roadwayDAO.fetchAllByRoadwayId(projectLinks.map(pl => pl.roadwayId)).map(roadway => (roadway.id, roadway)).toMap
        val historyRoadways = roadwayDAO.fetchAllByRoadwayNumbers(currentRoadways.map(_._2.roadwayNumber).toSet, withHistory = true).map(roadway => (roadway.id, roadway)).toMap
        val roadwayChanges = roadwayChangesDAO.fetchRoadwayChanges(Set(projectID))
        val roadwayProjectLinkIds = roadwayChangesDAO.fetchRoadwayChangesLinks(projectID)
        val mappedRoadwaysWithLinks = roadwayChanges.map{
          change =>
          val linksRelatedToChange = roadwayProjectLinkIds.filter(link => link._1 == change.changeInfo.orderInChangeTable).map(_._2)
          val projectLinksInChange = projectLinks.filter(pl => linksRelatedToChange.contains(pl.id))
            (change, projectLinksInChange)
        }

        if (projectLinks.isEmpty){
          logger.error(s" There are no addresses to update, rollbacking update ${project.id}")
          throw new InvalidAddressDataException(s"There are no addresses to update , rollbacking update ${project.id}")
        }

        projectLinkDAO.moveProjectLinksToHistory(projectID)
        logger.info(s"Moving project links to project link history.")
        handleNewRoadNames(projectLinks, project)
        try {
          val generatedRoadways = RoadwayFiller.fillRoadways(currentRoadways, historyRoadways, mappedRoadwaysWithLinks)
          logger.info(s"Creating history rows based on operation")
          linearLocationDAO.expireByRoadwayNumbers((currentRoadways ++ historyRoadways).map(_._2.roadwayNumber).toSet)
          (currentRoadways ++ historyRoadways).map(roadway => createHistoryRows(roadway._1, roadway._2, project.startDate))
          //updateTerminationForHistory(terminatedLinkIds, splitReplacements)
          //Create endDate rows for old data that is "valid" (row should be ignored after end_date)
          roadwayDAO.create(generatedRoadways.flatMap(_._1))
          linearLocationDAO.create(generatedRoadways.flatMap(_._2))
          Some(s"road addresses created")
        } catch {
          case e: ProjectValidationException =>
            logger.error("Failed to validate project message:" + e.getMessage)
            Some(e.getMessage)
        }
  }

  def handleNewRoadNames(projectLinks: Seq[ProjectLink], project: RoadAddressProject): Unit = {
    val projectLinkNames = ProjectLinkNameDAO.get(projectLinks.map(_.roadNumber).toSet, project.id).filterNot(p => {
      p.roadNumber >= maxRoadNumberDemandingRoadName && p.roadName == null
    })
    val existingInRoadNames = projectLinkNames.flatMap(n => RoadNameDAO.getCurrentRoadNamesByRoadNumber(n.roadNumber)).map(_.roadNumber)
    val (existingLinkNames, newLinkNames) = projectLinkNames.partition(pln => existingInRoadNames.contains(pln.roadNumber))
    val newNames = newLinkNames.map {
      ln => RoadName(NewRoadNameId, ln.roadNumber, ln.roadName, startDate = Some(project.startDate), validFrom = Some(DateTime.now()), createdBy = project.createdBy)
    }
    RoadNameDAO.create(newNames)
    projectLinkNames.foreach(en => ProjectLinkNameDAO.removeProjectLinkName(en.roadNumber, project.id))
    if (newNames.nonEmpty) {
      logger.info(s"Found ${newNames.size} names in project that differ from road address name")
    }
    if (existingLinkNames.nonEmpty) {
      val nameString = s"${existingLinkNames.map(_.roadNumber).mkString(",")}"
      appendStatusInfo(project, roadNameWasNotSavedInProject + nameString)
    }
  }

  def convertToRoadAddress(splitReplacements: Seq[ProjectLink], pureReplacements: Seq[ProjectLink], additions: Seq[ProjectLink],
                           roadAddresses: Map[Long, RoadAddress], project: RoadAddressProject): Seq[RoadAddress] = {
    splitReplacements.groupBy(_.linearLocationId).flatMap { case (id, seq) =>
      createSplitRoadAddress(roadAddresses(id), seq, project)
    }.toSeq ++
      pureReplacements.map(pl => convertProjectLinkToRoadAddress(pl, project, roadAddresses.get(pl.linearLocationId))) ++
      additions.map(pl => convertProjectLinkToRoadAddress(pl, project, roadAddresses.get(pl.linearLocationId))) ++
      pureReplacements.flatMap(pl =>
        setEndDate(roadAddresses(pl.linearLocationId), pl, None, project))
  }

  private def convertProjectLinkToRoadAddress(pl: ProjectLink, project: RoadAddressProject,
                                              source: Option[RoadAddress]): RoadAddress = {
        val geom = if (pl.geometry.nonEmpty) {
          val linkGeom = GeometryUtils.geometryEndpoints(GeometryUtils.truncateGeometry2D(pl.geometry, 0, pl.endMValue - pl.startMValue))
          if (pl.sideCode == SideCode.TowardsDigitizing)
            Seq(linkGeom._1, linkGeom._2)
          else
            Seq(linkGeom._2, linkGeom._1)
        } else {
          Seq()
        }

        val floatingReason = if (source.isDefined && source.get.validTo.isDefined && source.get.validTo.get.isBeforeNow) FloatingReason.ProjectToRoadAddress else NoFloating
        val roadAddress = RoadAddress(source.map(_.id).getOrElse(NewProjectLink), source.map(_.linearLocationId).getOrElse(NewLinearLocation), pl.roadNumber, pl.roadPartNumber, pl.roadType, pl.track, pl.discontinuity,
          pl.startAddrMValue, pl.endAddrMValue, None, None, pl.createdBy, pl.linkId, pl.startMValue, pl.endMValue, pl.sideCode,
          pl.linkGeometryTimeStamp, pl.toCalibrationPoints(), floating = NoFloating, geom, pl.linkGeomSource, pl.ely, terminated = NoTermination, source.map(_.roadwayNumber).getOrElse(0), source.flatMap(_.validFrom), source.flatMap(_.validTo))
        pl.status match {
          case UnChanged =>
            if (source.get.roadType == roadAddress.roadType && source.get.discontinuity == roadAddress.discontinuity && source.get.ely == roadAddress.ely) {
              roadAddress.copy(startDate = source.get.startDate, endDate = source.get.endDate, floating = floatingReason)
            } else {
              roadAddress.copy(startDate = Some(project.startDate), floating = floatingReason)
            }
          case Transfer | Numbering =>
            roadAddress.copy(startDate = Some(project.startDate), floating = floatingReason)
          case New =>
            roadAddress.copy(startDate = Some(project.startDate))
          case Terminated =>
            roadAddress.copy(startDate = source.get.startDate, endDate = Some(project.startDate), terminated = Termination)
          case _ =>
            logger.error(s"Invalid status for imported project link: ${pl.status} in project ${pl.projectId}")
            throw new InvalidAddressDataException(s"Invalid status for split project link: ${pl.status}")
        }
  }

  /**
    * Called for road addresses that are replaced by a new version at end date
    *
    * @param roadAddress
    * @param pl
    * @param vvhLink
    * @return
    */
  private def setEndDate(roadAddress: RoadAddress, pl: ProjectLink, vvhLink: Option[VVHRoadlink], project: RoadAddressProject): Option[RoadAddress] = {
    pl.status match {
      // terminated is created from the project link in convertProjectLinkToRoadAddress
      case Terminated =>
        None
      // unchanged will get end_date if the road_type, discontinuity or ely code changes, otherwise we keep the same end_date
      case UnChanged =>
        if (roadAddress.roadType == pl.roadType && roadAddress.ely == pl.ely && roadAddress.discontinuity == pl.discontinuity) {
          None
        } else {
          Some(roadAddress.copy(endDate = Some(project.startDate)))
        }
      case Transfer | Numbering =>
        Some(roadAddress.copy(endDate = pl.startDate))
      case _ =>
        logger.error(s"Invalid status for imported project link: ${pl.status} in project ${pl.projectId}")
        throw new InvalidAddressDataException(s"Invalid status for split project link: ${pl.status}")
    }
  }

  def setProjectEly(currentProjectId: Long, newEly: Long): Option[String] = {
    getProjectEly(currentProjectId).filterNot(_ == newEly).map { currentProjectEly =>
      logger.info(s"The project can not handle multiple ELY areas (the project ELY range is $currentProjectEly). Recording was discarded.")
      s"Projektissa ei voi käsitellä useita ELY-alueita (projektin ELY-alue on $currentProjectEly). Tallennus hylättiin."
    }.orElse {
      projectDAO.updateProjectEly(currentProjectId, newEly)
      None
    }
  }

  def correctNullProjectEly(): Unit = {
    withDynSession {
      //Get all the projects with non-existent ely code
      val nullElyProjects = projectDAO.getProjects(withNullElyFilter = true)
      nullElyProjects.foreach(project => {
        //Get all the reserved road parts of said projects
        val reservedRoadParts = projectReservedPartDAO.fetchReservedRoadParts(project.id).filterNot(_.ely == 0)
        //Find the lowest m-Address Value of the reserved road parts
        val reservedRoadAddresses = roadAddressService.getRoadAddressWithRoadAndPart(reservedRoadParts.head.roadNumber, reservedRoadParts.head.roadPartNumber).minBy(_.endAddrMValue)
        //Use this part ELY code and set it on the project
        projectDAO.updateProjectEly(project.id, reservedRoadAddresses.ely)
      })
    }
  }

  def getProjectEly(projectId: Long): Option[Long] = {
    projectDAO.getProjectEly(projectId)
  }

  def validateProjectById(projectId: Long, newSession: Boolean = true): Seq[projectValidator.ValidationErrorDetails] = {
    if(newSession) {
      withDynSession {
        projectValidator.validateProject(projectDAO.getRoadAddressProjectById(projectId).get, projectLinkDAO.getProjectLinks(projectId))
      }
    }
    else{
      projectValidator.validateProject(projectDAO.getRoadAddressProjectById(projectId).get, projectLinkDAO.getProjectLinks(projectId))
    }
  }

  def validateLinkTrack(track: Int): Boolean = {
    Track.values.filterNot(_.value == Track.Unknown.value).exists(_.value == track)
  }

  def sendProjectsInWaiting(): Unit = {
    logger.info(s"Finding projects whose status is SendingToTRStatus/ ${SendingToTR.description}")
    val listOfProjects = getProjectsWaitingForTR
    logger.info(s"Found ${listOfProjects.size} projects")
    for (projectId <- listOfProjects) {
      logger.info(s"Trying to publish project: ${projectId}")
      publishProject(projectId)
    }

  }

  private def getProjectsWaitingForTR(): Seq[Long] = {
    withDynSession {
      projectDAO.getProjectsWithSendingToTRStatus
    }
  }

  case class PublishResult(validationSuccess: Boolean, sendSuccess: Boolean, errorMessage: Option[String])

}

class SplittingException(s: String) extends RuntimeException {
  override def getMessage: String = s
}

case class ProjectBoundingBoxResult(projectLinkResultF: Future[Seq[ProjectLink]], roadLinkF: Future[Seq[RoadLink]],
                                    complementaryF: Future[Seq[RoadLink]], suravageF: Future[Seq[VVHRoadlink]])
<|MERGE_RESOLUTION|>--- conflicted
+++ resolved
@@ -420,15 +420,9 @@
   }
 
   private def isReversed(originalSideCodes: Map[Long, SideCode])(projectLink: ProjectLink): Boolean = {
-<<<<<<< HEAD
     originalSideCodes.get(projectLink.linearLocationId) match {
-      case Some(sideCode) if sideCode != projectLink.sideCode => true
-      case _ => false
-=======
-    originalSideCodes.get(projectLink.roadwayId) match {
       case Some(sideCode) => sideCode != projectLink.sideCode
       case _ => projectLink.reversed
->>>>>>> 87891ed9
     }
   }
 
@@ -1829,52 +1823,6 @@
     }
   }
 
-  def convertToRoadAddress(splitReplacements: Seq[ProjectLink], pureReplacements: Seq[ProjectLink], additions: Seq[ProjectLink],
-                           roadAddresses: Map[Long, RoadAddress], project: RoadAddressProject): Seq[RoadAddress] = {
-    splitReplacements.groupBy(_.linearLocationId).flatMap { case (id, seq) =>
-      createSplitRoadAddress(roadAddresses(id), seq, project)
-    }.toSeq ++
-      pureReplacements.map(pl => convertProjectLinkToRoadAddress(pl, project, roadAddresses.get(pl.linearLocationId))) ++
-      additions.map(pl => convertProjectLinkToRoadAddress(pl, project, roadAddresses.get(pl.linearLocationId))) ++
-      pureReplacements.flatMap(pl =>
-        setEndDate(roadAddresses(pl.linearLocationId), pl, None, project))
-  }
-
-  private def convertProjectLinkToRoadAddress(pl: ProjectLink, project: RoadAddressProject,
-                                              source: Option[RoadAddress]): RoadAddress = {
-        val geom = if (pl.geometry.nonEmpty) {
-          val linkGeom = GeometryUtils.geometryEndpoints(GeometryUtils.truncateGeometry2D(pl.geometry, 0, pl.endMValue - pl.startMValue))
-          if (pl.sideCode == SideCode.TowardsDigitizing)
-            Seq(linkGeom._1, linkGeom._2)
-          else
-            Seq(linkGeom._2, linkGeom._1)
-        } else {
-          Seq()
-        }
-
-        val floatingReason = if (source.isDefined && source.get.validTo.isDefined && source.get.validTo.get.isBeforeNow) FloatingReason.ProjectToRoadAddress else NoFloating
-        val roadAddress = RoadAddress(source.map(_.id).getOrElse(NewProjectLink), source.map(_.linearLocationId).getOrElse(NewLinearLocation), pl.roadNumber, pl.roadPartNumber, pl.roadType, pl.track, pl.discontinuity,
-          pl.startAddrMValue, pl.endAddrMValue, None, None, pl.createdBy, pl.linkId, pl.startMValue, pl.endMValue, pl.sideCode,
-          pl.linkGeometryTimeStamp, pl.toCalibrationPoints(), floating = NoFloating, geom, pl.linkGeomSource, pl.ely, terminated = NoTermination, source.map(_.roadwayNumber).getOrElse(0), source.flatMap(_.validFrom), source.flatMap(_.validTo))
-        pl.status match {
-          case UnChanged =>
-            if (source.get.roadType == roadAddress.roadType && source.get.discontinuity == roadAddress.discontinuity && source.get.ely == roadAddress.ely) {
-              roadAddress.copy(startDate = source.get.startDate, endDate = source.get.endDate, floating = floatingReason)
-            } else {
-              roadAddress.copy(startDate = Some(project.startDate), floating = floatingReason)
-            }
-          case Transfer | Numbering =>
-            roadAddress.copy(startDate = Some(project.startDate), floating = floatingReason)
-          case New =>
-            roadAddress.copy(startDate = Some(project.startDate))
-          case Terminated =>
-            roadAddress.copy(startDate = source.get.startDate, endDate = Some(project.startDate), terminated = Termination)
-          case _ =>
-            logger.error(s"Invalid status for imported project link: ${pl.status} in project ${pl.projectId}")
-            throw new InvalidAddressDataException(s"Invalid status for split project link: ${pl.status}")
-        }
-  }
-
   /**
     * Called for road addresses that are replaced by a new version at end date
     *
