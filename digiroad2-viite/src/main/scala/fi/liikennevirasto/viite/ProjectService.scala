package fi.liikennevirasto.viite

import fi.liikennevirasto.digiroad2.asset.LinkGeomSource.SuravageLinkInterface
import fi.liikennevirasto.digiroad2.asset.SideCode.{AgainstDigitizing, BothDirections, TowardsDigitizing}
import fi.liikennevirasto.digiroad2.asset._
import fi.liikennevirasto.digiroad2.linearasset.{RoadLink, RoadLinkLike}
import fi.liikennevirasto.digiroad2.masstransitstop.oracle.Sequences
import fi.liikennevirasto.digiroad2.oracle.OracleDatabase
import fi.liikennevirasto.digiroad2.util.{RoadAddressException, RoadPartReservedException, Track}
import fi.liikennevirasto.digiroad2._
import fi.liikennevirasto.viite.dao.ProjectState._
import fi.liikennevirasto.viite.dao.{ProjectDAO, RoadAddressDAO, _}
import fi.liikennevirasto.viite.model.{ProjectAddressLink, RoadAddressLink, RoadAddressLinkLike}
import fi.liikennevirasto.viite.process._
import fi.liikennevirasto.viite.util.GuestimateGeometryForMissingLinks
import org.joda.time.DateTime
import org.joda.time.format.DateTimeFormat
import org.slf4j.LoggerFactory

import scala.collection.mutable.ListBuffer
import scala.concurrent.ExecutionContext.Implicits.global
import scala.concurrent.duration.Duration
import scala.concurrent.{Await, Future}
import scala.util.control.NonFatal
case class PreFillInfo(RoadNumber:BigInt, RoadPart:BigInt)
<<<<<<< HEAD
case class LinkToRevert(id:Long, linkId: Long, status: Long)
=======
case class LinkToRevert(linkId: Long, status: Long)
>>>>>>> fe12e7b0
class ProjectService(roadAddressService: RoadAddressService, roadLinkService: RoadLinkService, eventbus: DigiroadEventBus, frozenTimeVVHAPIServiceEnabled: Boolean = false) {
  def withDynTransaction[T](f: => T): T = OracleDatabase.withDynTransaction(f)

  def withDynSession[T](f: => T): T = OracleDatabase.withDynSession(f)
  private val guessGeom= new GuestimateGeometryForMissingLinks
  private val logger = LoggerFactory.getLogger(getClass)
  val allowedSideCodes = List(SideCode.TowardsDigitizing, SideCode.AgainstDigitizing)

  /**
    *
    * @param roadNumber    Road's number (long)
    * @param roadStartPart Starting part (long)
    * @param roadEndPart   Ending part (long)
    * @return Optional error message, None if no error
    */
  def checkRoadPartsExist(roadNumber: Long, roadStartPart: Long, roadEndPart: Long): Option[String] = {
    withDynTransaction {
      if (!RoadAddressDAO.roadPartExists(roadNumber, roadStartPart)) {
        if (!RoadAddressDAO.roadNumberExists(roadNumber)) {
          Some("Tienumeroa ei ole olemassa, tarkista tiedot")
        }
        else //roadnumber exists, but starting roadpart not
          Some("Tiellä ei ole olemassa valittua alkuosaa, tarkista tiedot")
      } else if (!RoadAddressDAO.roadPartExists(roadNumber, roadEndPart)) { // ending part check
        Some("Tiellä ei ole olemassa valittua loppuosaa, tarkista tiedot")
      } else
        None
    }
  }

  /**
    * Checks that new road address is not already reserved (currently only checks road address table)
    *
    * @param roadNumber road number
    * @param roadPart road part number
    * @param project  road address project needed for id and error message
    * @return
    */
  def checkNewRoadPartAvailableForProject(roadNumber: Long, roadPart: Long, project: RoadAddressProject): Option[String] = {
    val isReserved = RoadAddressDAO.isNotAvailableForProject(roadNumber, roadPart, project.id)
    if (!isReserved) {
      None
    } else {
      val fmt = DateTimeFormat.forPattern("dd.MM.yyyy")
      Some(s"TIE $roadNumber OSA $roadPart on jo olemassa projektin alkupäivänä ${project.startDate.toString(fmt)}, tarkista tiedot") //message to user if address is already in use
    }
  }

  private def createProject(roadAddressProject: RoadAddressProject): RoadAddressProject = {
    val id = Sequences.nextViitePrimaryKeySeqValue
    val project = roadAddressProject.copy(id = id)
    ProjectDAO.createRoadAddressProject(project)
    val error = addLinksToProject(project)
    if (error.nonEmpty)
      throw new RoadPartReservedException(error.get)
    ProjectDAO.getRoadAddressProjectById(id).get
  }

  private def projectFound(roadAddressProject: RoadAddressProject): Option[RoadAddressProject] = {
    val newRoadAddressProject=0
    if (roadAddressProject.id==newRoadAddressProject) return None
    withDynTransaction {
      return ProjectDAO.getRoadAddressProjectById(roadAddressProject.id)
    }
  }

  def fetchPreFillFromVVH(linkId: Long): Either[String,PreFillInfo] = {
    parsePreFillData(roadLinkService.fetchVVHRoadlinks(Set(linkId),frozenTimeVVHAPIServiceEnabled))
  }

  def parsePreFillData(vvhRoadLinks: Seq[VVHRoadlink]): Either[String, PreFillInfo] = {
    if (vvhRoadLinks.isEmpty) {
      Left("Link could not be found in VVH")    }
    else {
      val vvhLink = vvhRoadLinks.head
      (vvhLink.attributes.get("ROADNUMBER"), vvhLink.attributes.get("ROADPARTNUMBER")) match {
        case (Some(roadNumber:BigInt), Some(roadPartNumber:BigInt)) => {
          Right(PreFillInfo(roadNumber,roadPartNumber))
        }
        case _ => Left("Link does not contain valid prefill info")
      }
    }
  }

  def checkRoadPartsReservable(roadNumber: Long, startPart: Long, endPart: Long): Either[String, Seq[ReservedRoadPart]] = {
    withDynTransaction {
      (startPart to endPart).foreach(part =>
        ProjectDAO.roadPartReservedByProject(roadNumber, part) match {
          case Some(name) => return Left(s"TIE $roadNumber OSA $part on jo varattuna projektissa $name, tarkista tiedot")
          case _ =>
        })
      Right((startPart to endPart).flatMap( part => getAddressPartInfo(roadNumber, part))
      )
    }
  }

  def validateProjectDate(reservedParts: Seq[ReservedRoadPart], date: DateTime): Option[String] = {
    reservedParts.foreach( part => {
      if(part.startDate.nonEmpty && part.startDate.get.isAfter(date))
        return Option(s"Tieosalla TIE ${part.roadNumber} OSA ${part.roadPartNumber} alkupäivämäärä " +
          s"${part.startDate.get.toString("dd.MM.yyyy")} on myöhempi kuin tieosoiteprojektin alkupäivämäärä " +
          s"${date.toString("dd.MM.yyyy")}, tarkista tiedot.")
      if(part.endDate.nonEmpty && part.endDate.get.isAfter(date))
        return Option(s"Tieosalla TIE ${part.roadNumber} OSA ${part.roadPartNumber} loppupäivämäärä " +
          s"${part.endDate.get.toString("dd.MM.yyyy")} on myöhempi kuin tieosoiteprojektin alkupäivämäärä " +
          s"${date.toString("dd.MM.yyyy")}, tarkista tiedot.")
    })
    None
  }

  private def getAddressPartInfo(roadNumber: Long, roadPart: Long): Option[ReservedRoadPart] = {
    ProjectDAO.fetchReservedRoadPart(roadNumber, roadPart).orElse(generateAddressPartInfo(roadNumber, roadPart))
  }

  private def generateAddressPartInfo(roadNumber: Long, roadPart: Long): Option[ReservedRoadPart] = {
    RoadAddressDAO.getRoadPartInfo(roadNumber, roadPart) match {
      case Some((partId, linkId, addrLength, discontinuity, startDate, endDate)) =>
        val roadLink = roadLinkService.getViiteRoadLinksByLinkIdsFromVVH(Set(linkId), newTransaction = false, frozenTimeVVHAPIServiceEnabled)
        val ely: Option[Long] = roadLink.headOption.map(rl => MunicipalityDAO.getMunicipalityRoadMaintainers.getOrElse(rl.municipalityCode, -1))
        ely match {
          case Some(value) if value != -1 =>
            Some(ReservedRoadPart(0L, roadNumber, roadPart, addrLength, addrLength, Discontinuity.apply(discontinuity.toInt), value, startDate, endDate, Some(linkId)))
          case _ => None
        }
      case None =>
        None
    }
  }

  def createProjectLinks(linkIds: Set[Long], projectId: Long, roadNumber: Long, roadPartNumber:Long, trackCode: Int, discontinuity: Int, roadType: Int, roadLinkSource: Int, roadEly: Long): Map[String, Any] = {
    val roadLinks = if(roadLinkSource == LinkGeomSource.SuravageLinkInterface.value) {
      getProjectSuravageRoadLinksByLinkIds(linkIds)
    } else {
      getProjectRoadLinksByLinkIds(linkIds)
    }
    setProjectEly(projectId, roadEly) match {
      case Some(errorMessage) => Map("success" -> false, "errormessage" -> errorMessage)
      case None => {
        addNewLinksToProject(roadLinks, projectId, roadNumber, roadPartNumber, trackCode, discontinuity, roadType) match {
          case Some(errorMessage) => Map("success" -> false, "errormessage" -> errorMessage)
          case None => Map ("success" -> true, "publishable" -> projectLinkPublishable(projectId))
        }
      }
    }
  }

  /**
    * Used when adding road address that does not have previous address
    */
  def addNewLinksToProject(projectAddressLinks: Seq[ProjectAddressLink], roadAddressProjectID: Long, newRoadNumber: Long,
                           newRoadPartNumber: Long, newTrackCode: Long, newDiscontinuity: Long, newRoadType: Long = RoadType.Unknown.value): Option[String] = {
    def newProjectLink(projectAddressLink: ProjectAddressLink, project: RoadAddressProject, sideCode: SideCode): ProjectLink = {
      toProjectLink(projectAddressLink, NewRoadAddress, Track.apply(newTrackCode.toInt), project, sideCode, true)
    }

    def existingProjectLink(projectAddressLink: ProjectAddressLink, project: RoadAddressProject, sideCode: SideCode): ProjectLink = {
      toProjectLink(projectAddressLink, projectAddressLink.id, Track.apply(projectAddressLink.trackCode.toInt), project, sideCode, false)
    }

    def toProjectLink(projectAddressLink: ProjectAddressLink, id: Long, track: Track, project: RoadAddressProject,
                      sideCode: SideCode, isNewProjectLink:Boolean = false): ProjectLink = {
      ProjectLink(id, newRoadNumber, newRoadPartNumber, track,
        Discontinuity.apply(newDiscontinuity.toInt), projectAddressLink.startAddressM,
        projectAddressLink.endAddressM, Some(project.startDate), None, Some(project.createdBy), -1,
        projectAddressLink.linkId, projectAddressLink.startMValue, projectAddressLink.endMValue, sideCode,
        (projectAddressLink.startCalibrationPoint, projectAddressLink.endCalibrationPoint), floating = false,
        projectAddressLink.geometry, roadAddressProjectID, if (isNewProjectLink) LinkStatus.New else projectAddressLink.status, RoadType.apply(newRoadType.toInt),
        projectAddressLink.roadLinkSource, projectAddressLink.length, projectAddressLink.roadAddressId)
    }

    def matchSideCodes(newLink: ProjectAddressLink, existingLink: ProjectAddressLink): SideCode = {
      val (startP, endP) =GeometryUtils.geometryEndpoints(existingLink.geometry)

      if (GeometryUtils.areAdjacent(newLink.geometry.head, endP) ||
        GeometryUtils.areAdjacent(newLink.geometry.last, startP))
        existingLink.sideCode
      else {
        if (existingLink.sideCode.equals(AgainstDigitizing))
          TowardsDigitizing
        else
          AgainstDigitizing
      }
    }

    try {
      withDynTransaction {
        val linksInProject = getLinksByProjectLinkId(ProjectDAO.fetchByProjectNewRoadPart(newRoadNumber, newRoadPartNumber, roadAddressProjectID).map(l => l.linkId).toSet, roadAddressProjectID, false)
        //Deleting all existent roads for same road_number and road_part_number, in order to recalculate the full road if it is already in project
        if (linksInProject.nonEmpty) {
          ProjectDAO.removeProjectLinksByProjectAndRoadNumber(roadAddressProjectID, newRoadNumber, newRoadPartNumber)
        }
        val randomSideCode =
          linksInProject.filterNot(link => link.status == LinkStatus.Terminated).map(l => l -> projectAddressLinks.find(n => GeometryUtils.areAdjacent(l.geometry, n.geometry))).toMap.find { case (l, n) => n.nonEmpty }.map {
            case (l, Some(n)) =>
              matchSideCodes(n, l)
            case _ => SideCode.TowardsDigitizing
          }.getOrElse(SideCode.TowardsDigitizing)
        val project = getProjectWithReservationChecks(roadAddressProjectID, newRoadNumber, newRoadPartNumber)
        if (!project.isReserved(newRoadNumber, newRoadPartNumber))
          ProjectDAO.reserveRoadPart(project.id, newRoadNumber, newRoadPartNumber, project.modifiedBy)
        val newProjectLinks = projectAddressLinks.map(projectLink => {
          projectLink.linkId ->
            newProjectLink(projectLink, project, randomSideCode)
        }).toMap
        if (GeometryUtils.isNonLinear(newProjectLinks.values.toSeq))
          throw new ProjectValidationException("Valittu tiegeometria sisältää haarautumia ja pitää käsitellä osina. Tallennusta ei voi tehdä.")
        val existingLinks = linksInProject.map(projectLink => {
          projectLink.linkId ->
            existingProjectLink(projectLink, project,  projectLink.sideCode)
        }).toMap
        val combinedLinks = (newProjectLinks.keySet ++ existingLinks.keySet).toSeq.map(
          linkId => newProjectLinks.getOrElse(linkId, existingLinks(linkId))
        )
        //Determine geometries for the mValues and addressMValues
        val linksWithMValues = ProjectSectionCalculator.assignMValues(combinedLinks)
        ProjectDAO.removeProjectLinksByLinkId(roadAddressProjectID, combinedLinks.map(c => c.linkId).toSet)
        ProjectDAO.create(linksWithMValues)
        None
      }
    } catch {
      case ex: ProjectValidationException => Some(ex.getMessage)
    }
  }

  def getFirstProjectLink(project: RoadAddressProject): Option[ProjectLink] = {
    project.reservedParts.find(_.startingLinkId.nonEmpty) match {
      case Some(rrp) =>
        withDynSession {
          ProjectDAO.fetchFirstLink(project.id, rrp.roadNumber, rrp.roadPartNumber).flatMap(pl =>
            withGeometry(Seq(pl)).headOption)
        }
      case _ => None
    }
  }

  private def withGeometry(projectLinks: Seq[ProjectLink], resetAddress: Boolean = false): Seq[ProjectLink] = {
    val linkGeometries = roadLinkService.getViiteRoadLinksByLinkIdsFromVVH(projectLinks.map(_.linkId).toSet,
      false, frozenTimeVVHAPIServiceEnabled).map(pal => pal.linkId -> pal.geometry).toMap
    projectLinks.map{pl =>
      val geom = GeometryUtils.truncateGeometry2D(linkGeometries(pl.linkId), pl.startMValue, pl.endMValue)
      pl.copy(geometry = geom,
        geometryLength = GeometryUtils.geometryLength(geom),
        startAddrMValue = if (resetAddress) 0L else pl.startAddrMValue,
        endAddrMValue = if (resetAddress) 0L else pl.endAddrMValue,
        calibrationPoints = if (resetAddress) (None, None) else pl.calibrationPoints)
    }
  }

  def changeDirection(projectId : Long, roadNumber : Long, roadPartNumber : Long): Option[String] = {
    RoadAddressLinkBuilder.municipalityRoadMaintainerMapping // make sure it is populated outside of this TX
    try {
      withDynTransaction {
        val projectLinkIds = ProjectDAO.fetchProjectLinkIds(projectId, roadNumber, roadPartNumber)
        if (!projectLinkIds.contains(projectLinkIds.head)){
          return Some("Linkit kuuluvat useampaan projektiin")
        }
        if(ProjectDAO.projectLinksCountUnchanged(projectId, roadNumber, roadPartNumber) > 0)
          return Some("Tieosalle ei voi tehdä kasvusuunnan kääntöä, koska tieosalla on linkkejä, jotka on tässä projektissa määritelty säilymään ennallaan.")
        ProjectDAO.flipProjectLinksSideCodes(projectId, roadNumber, roadPartNumber)
        val projectLinks = ProjectDAO.getProjectLinks(projectId)
        val adjLinks = withGeometry(projectLinks, resetAddress = false)
        ProjectSectionCalculator.assignMValues(adjLinks).foreach(
          link => ProjectDAO.updateAddrMValues(link))
        None
      }
    } catch{
      case NonFatal(e) =>
        logger.info("Direction change failed", e)
        Some("Päivitys ei onnistunut")
    }
  }

  /**
    * Adds reserved road links (from road parts) to a road address project. Clears
    * project links that are no longer reserved for the project. Reservability is check before this.
    *
    * @param project
    * @return
    */
  private def addLinksToProject(project: RoadAddressProject): Option[String] = {
    def toProjectLink(roadTypeMap: Map[Long, RoadType])(roadAddress: RoadAddress): ProjectLink = {
      ProjectLink(id=NewRoadAddress, roadAddress.roadNumber, roadAddress.roadPartNumber, roadAddress.track,
        roadAddress.discontinuity, roadAddress.startAddrMValue, roadAddress.endAddrMValue, roadAddress.startDate,
        roadAddress.endDate, modifiedBy=Option(project.createdBy), 0L, roadAddress.linkId, roadAddress.startMValue, roadAddress.endMValue,
        roadAddress.sideCode, roadAddress.calibrationPoints, floating=false, roadAddress.geometry, project.id,
        LinkStatus.NotHandled, roadTypeMap.getOrElse(roadAddress.linkId, RoadType.Unknown),roadAddress.linkGeomSource, GeometryUtils.geometryLength(roadAddress.geometry), roadAddress.id)
    }
    //TODO: Check that there are no floating road addresses present when starting
    logger.info(s"Adding reserved road parts with links to project ${project.id}")
    val projectLinks = ProjectDAO.getProjectLinks(project.id)
    logger.debug(s"Links fetched")
    project.reservedParts.foreach(p => logger.debug(s"Project has part ${p.roadNumber}/${p.roadPartNumber} in ${p.ely} (${p.addressLength} m)"))
    validateReservations(project.reservedParts, project.ely, project.id, projectLinks).orElse {
      logger.debug(s"Validation passed")
      val addresses = project.reservedParts.flatMap { reservation =>
        logger.debug(s"Reserve $reservation")
        val addressesOnPart = RoadAddressDAO.fetchByRoadPart(reservation.roadNumber, reservation.roadPartNumber, false)
        val mapping = roadLinkService.getViiteRoadLinksByLinkIdsFromVVH(addressesOnPart.map(_.linkId).toSet, false,frozenTimeVVHAPIServiceEnabled)
          .map(rl => rl.linkId -> RoadAddressLinkBuilder.getRoadType(rl.administrativeClass, rl.linkType)).toMap
        val reserved = checkAndReserve(project, reservation)
        if (reserved.isEmpty)
          throw new RuntimeException(s"Can't reserve road part ${reservation.roadNumber}/${reservation.roadPartNumber}")
        val generatedInfo = generateAddressPartInfo(reservation.roadNumber, reservation.roadPartNumber) match {
          case Some(info) =>
            info.copy(id = reserved.get.id)
          case None => reservation.copy(id = reserved.get.id)
        }
        val projectLinks = addressesOnPart.map(toProjectLink(mapping))
        ProjectDAO.updateReservedRoadPart(generatedInfo)
        logger.debug(s"New parts updated $generatedInfo")
        projectLinks
      }
      logger.debug(s"Reserve done")
      val linksOnRemovedParts = projectLinks.filterNot(pl => project.reservedParts.exists(_.holds(pl)))
      val newProjectLinks = addresses.filterNot {
        ad => projectLinks.exists(pl => pl.roadNumber == ad.roadNumber && pl.roadPartNumber == ad.roadPartNumber)
      }
      logger.debug(s"Removed / new links ready")
      if (linksOnRemovedParts.nonEmpty) {
        ProjectDAO.removeProjectLinksById(linksOnRemovedParts.map(_.id).toSet)
      }
      logger.debug(s"Removed deleted ${linksOnRemovedParts.size}")
      ProjectDAO.create(newProjectLinks)
      logger.debug(s"New links created ${newProjectLinks.size}")
      if (project.ely.isEmpty) {
        val ely = ProjectDAO.fetchReservedRoadParts(project.id).find(_.ely != -1).map(_.ely)
        if (ely.nonEmpty)
          ProjectDAO.updateProjectEly(project.id, ely.get)
      }
      logger.info(s"Adding reserved road parts finished for project ${project.id}")
      None
    }
  }

  private def validateReservations(reservedRoadParts: Seq[ReservedRoadPart], projectEly: Option[Long], projectId: Long, projectLinks: List[ProjectLink]): Option[String] = {
    val errors = reservedRoadParts.flatMap{ra =>
      val roadPartExistsInAddresses = RoadAddressDAO.roadPartExists(ra.roadNumber, ra.roadPartNumber) ||
        ProjectDAO.fetchProjectLinkIds(projectId, ra.roadNumber, ra.roadPartNumber).nonEmpty
      val projectLink = projectLinks.find(p => {
        ra.roadNumber == p.roadNumber && ra.roadPartNumber == p.roadPartNumber &&
          ra.discontinuity == p.discontinuity && ra.startDate == p.startDate &&
          ra.endDate == p.endDate
      })
      if ((!roadPartExistsInAddresses) && !existsInSuravageOrNew(projectLink)) {
        Some(s"TIE ${ra.roadNumber} OSA: ${ra.roadPartNumber}")
      } else
        None
    }
    val elyErrors = reservedRoadParts.flatMap(roadAddress =>
      if (projectEly.filterNot(l => l == -1L).getOrElse(roadAddress.ely) != roadAddress.ely) {
        Some(s"TIE ${roadAddress.roadNumber} OSA: ${roadAddress.roadPartNumber} (ELY != ${projectEly.get})")
      } else None)
    if (errors.nonEmpty)
      Some(s"Seuraavia tieosia ei löytynyt tietokannasta: ${errors.mkString(", ")}")
    else {
      if (elyErrors.nonEmpty)
        Some(s"Seuraavat tieosat ovat eri ELY-numerolla kuin projektin muut osat: ${elyErrors.mkString(", ")}")
      else {
        val ely = reservedRoadParts.map(_.ely)
        if (ely.distinct.size > 1) {
          Some(s"Tieosat ovat eri ELYistä")
        } else {
          None
        }
      }
    }
  }

  private def existsInSuravageOrNew(projectLink: Option[ProjectLink]): Boolean = {
    if (projectLink.isEmpty) {
      false
    } else {
      val link = projectLink.get
      if (link.linkGeomSource != LinkGeomSource.SuravageLinkInterface) {
        link.status == LinkStatus.New
      } else{
        if(roadLinkService.fetchSuravageLinksByLinkIdsFromVVH(Set(link.linkId)).isEmpty) {
          false
        } else true
      }
    }
  }

  private def isRoadPartTransfer(projectLinks: Seq[ProjectLink], updatedProjectLinks: Seq[ProjectLink], newRoadNumber: Long , newRoadPart: Long): Boolean = {
    projectLinks.exists(l => l.roadNumber == newRoadNumber && l.roadPartNumber == newRoadPart) match {
      case true => !updatedProjectLinks.exists(_.roadPartNumber == newRoadPart) || !updatedProjectLinks.exists(_.roadNumber == newRoadNumber)
      case _ => false
    }
  }

  /**
    * Save road link project, reserve new road parts, free previously reserved road parts that were removed
    * @param roadAddressProject Updated road address project case class
    * @return Updated project reloaded from the database
    */
  def saveProject(roadAddressProject: RoadAddressProject): RoadAddressProject = {
    if (projectFound(roadAddressProject).isEmpty)
      throw new IllegalArgumentException("Project not found")
    withDynTransaction {
      val storedProject = ProjectDAO.getRoadAddressProjectById(roadAddressProject.id).get
      val removed = storedProject.reservedParts.filterNot(part =>
        roadAddressProject.reservedParts.exists(rp => rp.roadPartNumber == part.roadPartNumber &&
          rp.roadNumber == part.roadNumber))
      removed.foreach(p => ProjectDAO.removeReservedRoadPart(roadAddressProject.id, p))
      addLinksToProject(roadAddressProject)
      ProjectDAO.updateRoadAddressProject(roadAddressProject)
      ProjectDAO.getRoadAddressProjectById(roadAddressProject.id).get
    }
  }

  def createRoadLinkProject(roadAddressProject: RoadAddressProject): RoadAddressProject = {
    if (roadAddressProject.id != 0)
      throw new IllegalArgumentException(s"Road address project to create has an id ${roadAddressProject.id}")
    withDynTransaction {
      createProject(roadAddressProject)
    }
  }

  def getRoadAddressSingleProject(projectId: Long): Option[RoadAddressProject] = {
    withDynTransaction {
      ProjectDAO.getRoadAddressProjects(projectId).headOption
    }
  }

  def getRoadAddressAllProjects(): Seq[RoadAddressProject] = {
    withDynTransaction {
      ProjectDAO.getRoadAddressProjects()
    }
  }

  /**
    * Check that road part is available for reservation and return the id of reserved road part table row.
    * Reservation must contain road number and road part number, other data is not used or saved.
    * @param project Project for which to reserve (or for which it is already reserved)
    * @param reservedRoadPart Reservation information (req: road number, road part number)
    * @return
    */
  private def checkAndReserve(project: RoadAddressProject, reservedRoadPart: ReservedRoadPart): Option[ReservedRoadPart] = {
    logger.info(s"Check ${project.id} matching to " + ProjectDAO.roadPartReservedTo(reservedRoadPart.roadNumber, reservedRoadPart.roadPartNumber))
    ProjectDAO.roadPartReservedTo(reservedRoadPart.roadNumber, reservedRoadPart.roadPartNumber) match {
      case Some(id) if id != project.id => None
      case Some(id) if id == project.id =>
        ProjectDAO.fetchReservedRoadPart(reservedRoadPart.roadNumber, reservedRoadPart.roadPartNumber)
      case _ =>
        ProjectDAO.reserveRoadPart(project.id, reservedRoadPart.roadNumber, reservedRoadPart.roadPartNumber,
        project.modifiedBy)
        ProjectDAO.fetchReservedRoadPart(reservedRoadPart.roadNumber, reservedRoadPart.roadPartNumber)
    }
  }

  def getProjectLinksWithSuravage(roadAddressService: RoadAddressService,projectId:Long, boundingRectangle: BoundingRectangle, roadNumberLimits: Seq[(Int, Int)], municipalities: Set[Int], everything: Boolean = false, publicRoads: Boolean=false): Seq[ProjectAddressLink] ={
    val combinedFuture=  for{
      fProjectLink <-  Future(getProjectRoadLinks(projectId, boundingRectangle, roadNumberLimits, municipalities, everything, frozenTimeVVHAPIServiceEnabled))
      fSuravage <- Future(roadAddressService.getSuravageRoadLinkAddresses(boundingRectangle, Set()))
    } yield (fProjectLink, fSuravage)
    val (projectLinkList,suravageList) =Await.result(combinedFuture, Duration.Inf)
    val projectSuravageLinkIds = projectLinkList.filter(_.roadLinkSource == SuravageLinkInterface).map(_.linkId).toSet
    roadAddressLinkToProjectAddressLink(suravageList.filterNot(s => projectSuravageLinkIds.contains(s.linkId))) ++
      projectLinkList
  }

  def getChangeProject(projectId:Long): Option[ChangeProject] = {
    val changeProjectData = withDynTransaction {
      try {
        val delta = ProjectDeltaCalculator.delta(projectId)
        if (setProjectDeltaToDB(delta, projectId)) {
          val roadAddressChanges = RoadAddressChangesDAO.fetchRoadAddressChanges(Set(projectId))
          Some(ViiteTierekisteriClient.convertToChangeProject(roadAddressChanges))
        } else {
          None
        }
      } catch {
        case NonFatal(e) =>
          logger.info(s"Change info not available for project $projectId: " + e.getMessage)
          None
      }
    }
    changeProjectData
  }

  def enrichTerminations(terminations: Seq[RoadAddress], roadlinks: Seq[RoadLink]): Seq[RoadAddress] = {
    val withRoadType = terminations.par.map{
      t =>
        val relatedRoadLink = roadlinks.find(rl => rl.linkId == t.linkId)
        relatedRoadLink match {
          case None => t
          case Some(rl) =>
            val roadType = RoadAddressLinkBuilder.getRoadType(rl.administrativeClass, rl.linkType)
            t.copy(roadType = roadType)
        }
    }
    withRoadType.toList
  }

  def getRoadAddressChangesAndSendToTR(projectId: Set[Long]) = {
    val roadAddressChanges = RoadAddressChangesDAO.fetchRoadAddressChanges(projectId)
    ViiteTierekisteriClient.sendChanges(roadAddressChanges)
  }

  def getProjectRoadLinksByLinkIds(linkIdsToGet : Set[Long], newTransaction : Boolean = true): Seq[ProjectAddressLink] = {

    if(linkIdsToGet.isEmpty)
      return Seq()

    val fetchVVHStartTime = System.currentTimeMillis()
    val complementedRoadLinks = roadLinkService.getViiteRoadLinksByLinkIdsFromVVH(linkIdsToGet, newTransaction,frozenTimeVVHAPIServiceEnabled)
    val fetchVVHEndTime = System.currentTimeMillis()
    logger.info("End fetch vvh road links in %.3f sec".format((fetchVVHEndTime - fetchVVHStartTime) * 0.001))

    val projectRoadLinks = complementedRoadLinks
      .map { rl =>
        val ra = Seq()
        val missed =  Seq()
        rl.linkId -> roadAddressService.buildRoadAddressLink(rl, ra, missed)
      }.toMap

    val filledProjectLinks = RoadAddressFiller.fillTopology(complementedRoadLinks, projectRoadLinks)

    filledProjectLinks._1.map(toProjectAddressLink)

  }

  def getProjectSuravageRoadLinksByLinkIds(linkIdsToGet : Set[Long]): Seq[ProjectAddressLink] = {
    if(linkIdsToGet.isEmpty)
      Seq()
    else {
      val fetchVVHStartTime = System.currentTimeMillis()
      val suravageRoadLinks = roadAddressService.getSuravageRoadLinkAddressesByLinkIds(linkIdsToGet)
      val fetchVVHEndTime = System.currentTimeMillis()
      logger.info("End fetch vvh road links in %.3f sec".format((fetchVVHEndTime - fetchVVHStartTime) * 0.001))
      suravageRoadLinks.map(toProjectAddressLink)
    }
  }

  def getLinksByProjectLinkId(linkIdsToGet : Set[Long], projectId: Long, newTransaction : Boolean = true): Seq[ProjectAddressLink] = {

    if(linkIdsToGet.isEmpty)
      return Seq()

    val fetchVVHStartTime = System.currentTimeMillis()
    val complementedRoadLinks = roadLinkService.getViiteRoadLinksByLinkIdsFromVVH(linkIdsToGet, newTransaction, frozenTimeVVHAPIServiceEnabled)
    val fetchVVHEndTime = System.currentTimeMillis()
    logger.info("End fetch vvh road links in %.3f sec".format((fetchVVHEndTime - fetchVVHStartTime) * 0.001))
    val fetchProjectLinks = ProjectDAO.getProjectLinks(projectId).groupBy(_.linkId)

    val projectRoadLinks = complementedRoadLinks.map {
      rl =>
        val pl = fetchProjectLinks.getOrElse(rl.linkId, Seq())
        rl.linkId -> buildProjectRoadLink(rl, pl)
    }.toMap.mapValues(_.get)

    RoadAddressFiller.fillProjectTopology(complementedRoadLinks, projectRoadLinks)
  }

  def getProjectRoadLinks(projectId: Long, boundingRectangle: BoundingRectangle, roadNumberLimits: Seq[(Int, Int)], municipalities: Set[Int],
                          everything: Boolean = false, publicRoads: Boolean = false): Seq[ProjectAddressLink] = {
    def complementaryLinkFilter(roadNumberLimits: Seq[(Int, Int)], municipalities: Set[Int],
                                everything: Boolean = false, publicRoads: Boolean = false)(roadAddressLink: RoadAddressLink) = {
      everything || publicRoads || roadNumberLimits.exists {
        case (start, stop) => roadAddressLink.roadNumber >= start && roadAddressLink.roadNumber <= stop
      }
    }

    val fetchRoadAddressesByBoundingBoxF = Future(withDynTransaction {
      val (floating, addresses) = RoadAddressDAO.fetchRoadAddressesByBoundingBox(boundingRectangle, fetchOnlyFloating = false).partition(_.floating)
      (floating.groupBy(_.linkId), addresses.groupBy(_.linkId))
    })
    val fetchProjectLinksF = Future(withDynTransaction {
      ProjectDAO.getProjectLinks(projectId).groupBy(_.linkId)
    })
    val fetchVVHStartTime = System.currentTimeMillis()
    val (complementedRoadLinks, suravageLinks) = fetchRoadLinksWithComplementaryAndSuravage(boundingRectangle, roadNumberLimits, municipalities, everything, publicRoads)
    val complementaryLinkIds = complementedRoadLinks.filter(_.linkSource == LinkGeomSource.ComplimentaryLinkInterface).map(_.linkId)
    val linkIds = complementedRoadLinks.map(_.linkId).toSet ++ suravageLinks.map(_.linkId).toSet
    val fetchVVHEndTime = System.currentTimeMillis()
    logger.info("End fetch vvh road links in %.3f sec".format((fetchVVHEndTime - fetchVVHStartTime) * 0.001))

    val fetchMissingRoadAddressStartTime = System.currentTimeMillis()
    val ((floating, addresses), projectLinks) = Await.result(fetchRoadAddressesByBoundingBoxF.zip(fetchProjectLinksF), Duration.Inf)
    // TODO: When floating handling is enabled we need this - but ignoring the result otherwise here
    val missingLinkIds = linkIds -- floating.keySet -- addresses.keySet -- projectLinks.keySet

    val missedRL = withDynTransaction {
      RoadAddressDAO.getMissingRoadAddresses(missingLinkIds)
    }.groupBy(_.linkId)
    val fetchMissingRoadAddressEndTime = System.currentTimeMillis()
    logger.info("End fetch missing and floating road address in %.3f sec".format((fetchMissingRoadAddressEndTime - fetchMissingRoadAddressStartTime) * 0.001))

    val buildStartTime = System.currentTimeMillis()

    val projectRoadLinks = (complementedRoadLinks.map {
      rl =>
        val pl = projectLinks.getOrElse(rl.linkId, Seq())
        rl.linkId -> buildProjectRoadLink(rl, pl)
    } ++
      suravageLinks.map {
        sl =>
          val pl = projectLinks.getOrElse(sl.linkId, Seq())
          sl.linkId -> buildProjectRoadLink(sl, pl)
      }).filterNot { case (_, optPAL) => optPAL.isEmpty}.toMap.mapValues(_.get)

    val filledProjectLinks = RoadAddressFiller.fillProjectTopology(complementedRoadLinks ++ suravageLinks, projectRoadLinks)

    val nonProjectRoadLinks = complementedRoadLinks.filterNot(rl => projectRoadLinks.keySet.contains(rl.linkId))

    val viiteRoadLinks = nonProjectRoadLinks
      .map { rl =>
        val ra = addresses.getOrElse(rl.linkId, Seq())
        val missed = missedRL.getOrElse(rl.linkId, Seq())
        rl.linkId -> roadAddressService.buildRoadAddressLink(rl, ra, missed)
      }.toMap

    val buildEndTime = System.currentTimeMillis()
    logger.info("End building road address in %.3f sec".format((buildEndTime - buildStartTime) * 0.001))

    val (filledTopology, _) = RoadAddressFiller.fillTopology(nonProjectRoadLinks, viiteRoadLinks)

    val returningTopology = filledTopology.filter(link => !complementaryLinkIds.contains(link.linkId) ||
      complementaryLinkFilter(roadNumberLimits, municipalities, everything, publicRoads)(link))
    returningTopology.map(toProjectAddressLink) ++ filledProjectLinks

  }

  def roadAddressLinkToProjectAddressLink(roadAddresses: Seq[RoadAddressLink]): Seq[ProjectAddressLink]= {
    roadAddresses.map(toProjectAddressLink)
  }

  private def getProjectWithReservationChecks(projectId: Long, newRoadNumber: Long, newRoadPart: Long): RoadAddressProject = {
    RoadAddressValidator.checkProjectExists(projectId)
    val project = ProjectDAO.getRoadAddressProjectById(projectId).get
    RoadAddressValidator.checkAvailable(newRoadNumber, newRoadPart, project)
    RoadAddressValidator.checkNotReserved(newRoadNumber, newRoadPart, project)
    project
  }

  def revertLinks(projectId: Long, roadNumber: Long, roadPartNumber: Long, links: List[LinkToRevert]): Option[String] = {
    try {
      withDynTransaction{
        links.foreach(link =>{
          if(link.status == LinkStatus.New.value){
            ProjectDAO.removeProjectLinksByLinkId(projectId, links.map(link=> link.linkId).toSet)
            val remainingLinks = ProjectDAO.fetchProjectLinkIds(projectId, roadNumber, roadPartNumber)
            if (remainingLinks.nonEmpty){
              val projectLinks = ProjectDAO.fetchByProjectNewRoadPart(roadNumber, roadPartNumber, projectId)
<<<<<<< HEAD
              val adjLinks = withGeometry(projectLinks)
              ProjectSectionCalculator.assignMValues(adjLinks).foreach(adjLink => ProjectDAO.updateAddrMValues(adjLink))
            }
          }
          else {
            val projectLink = ProjectDAO.getProjectLinksById(Seq(link.id))
            val roadLink = RoadAddressDAO.queryById(Set(projectLink.head.roadAddressId))
=======
              val adjLinks = withGeometry(projectLinks, resetAddress = true)
              ProjectSectionCalculator.assignMValues(adjLinks).foreach(
                adjLink => ProjectDAO.updateAddrMValues(adjLink))
            }
          }
          else if (link.status == LinkStatus.Terminated.value || link.status == LinkStatus.Transfer.value ){
            val roadLink = RoadAddressDAO.fetchByLinkId(Set(link.linkId),  false, false)
>>>>>>> fe12e7b0
            ProjectDAO.updateProjectLinkValues(projectId, roadLink.head)
          }
        })
        None
      }
    }
    catch{
      case NonFatal(e) =>
        logger.info("Error reverting the changes on roadlink", e)
        Some("Virhe tapahtui muutosten palauttamisen yhteydessä")
    }
  }

  /**
    * Update project links to given status and recalculate delta and change table
    * @param projectId Project's id
    * @param linkIds Set of link ids that are set to this status
    * @param linkStatus New status for given link ids
    * @param userName Username of the user that does this change
    * @return true, if the delta calculation is successful and change table has been updated.
    */
  def updateProjectLinks(projectId: Long, linkIds: Set[Long], linkStatus: LinkStatus, userName: String, roadNumber: Long = 0, roadPartNumber: Long = 0) = {
    try {
      withDynTransaction{
        val projectLinks = withGeometry(ProjectDAO.getProjectLinks(projectId))
        val (updatedProjectLinks, unchangedProjectLinks) = projectLinks.partition(pl => linkIds.contains(pl.linkId))
        linkStatus match {
          case LinkStatus.Terminated => {
            //Fetching road addresses in order to obtain the original addressMValues, since we may not have those values on project_link table, after previous recalculations
            val roadAddresses = RoadAddressDAO.fetchByLinkId(updatedProjectLinks.map(pl => pl.linkId).toSet)
            val updatedPL = updatedProjectLinks.map(pl => {
              val roadAddress = roadAddresses.filter(_.id == pl.roadAddressId).minBy(a =>
                Math.abs(a.startMValue-pl.startMValue) + Math.abs(a.endMValue-pl.endMValue)) // Match by LRM position
              pl.copy(startAddrMValue = roadAddress.startAddrMValue, endAddrMValue = roadAddress.endAddrMValue)
            })
            ProjectDAO.updateProjectLinksToDB(updatedPL.map(_.copy(status = linkStatus, calibrationPoints = (None, None))), userName)
          }
          case LinkStatus.Numbering => {
            val project = getProjectWithReservationChecks(projectId, roadNumber, roadPartNumber)
            if (!project.isReserved(roadNumber, roadPartNumber))
              ProjectDAO.reserveRoadPart(project.id, roadNumber, roadPartNumber, project.modifiedBy)
            ProjectDAO.updateProjectLinkNumbering(projectId, updatedProjectLinks.head.roadNumber, updatedProjectLinks.head.roadPartNumber, linkStatus, roadNumber, roadPartNumber, userName)
          }
          case LinkStatus.Transfer => {
<<<<<<< HEAD
            if (isRoadPartTransfer(projectLinks, updatedProjectLinks, roadNumber, roadPartNumber)) {
=======
            if (isRoadPartTransfer(projectLinks, updatedProjectLinks.filterNot(link => link.status == LinkStatus.Terminated), roadNumber, roadPartNumber)) {
>>>>>>> fe12e7b0
              val updated = updatedProjectLinks.filterNot(link => link.status == LinkStatus.Terminated).map(updl => {
                updl.copy(roadNumber = roadNumber, roadPartNumber = roadPartNumber, status = linkStatus, calibrationPoints = (None, None))
              })
              ProjectDAO.updateProjectLinksToDB(updated, userName)
            } else {
              ProjectDAO.updateProjectLinks(updatedProjectLinks.filterNot(link => link.status == LinkStatus.Terminated).map(_.id).toSet, linkStatus, userName)
            }
          }
          case _ => ProjectDAO.updateProjectLinks(updatedProjectLinks.filterNot(link => link.status == LinkStatus.Terminated).map(_.id).toSet, linkStatus, userName)
        }
        recalculateProjectLinks(projectId, userName)
      }
    } catch {
      case ex: RoadAddressException =>
        logger.info("Delta calculation not possible: " + ex.getMessage)
        Some(ex.getMessage)
      case ex: ProjectValidationException => Some(ex.getMessage)
    }
  }

  private def recalculateProjectLinks(projectId: Long, userName: String) = {
    val projectLinks = withGeometry(ProjectDAO.getProjectLinks(projectId))
    projectLinks.groupBy(
      pl => (pl.roadNumber, pl.roadPartNumber)).foreach {
      grp =>
        val recalculatedProjectLinks = ProjectSectionCalculator.assignMValues(grp._2)
        ProjectDAO.updateProjectLinksToDB(recalculatedProjectLinks, userName)
    }
    recalculateChangeTable(projectId)
  }

  private def recalculateChangeTable(projectId: Long) = {
    try {
      val delta = ProjectDeltaCalculator.delta(projectId)
      setProjectDeltaToDB(delta, projectId) match {
        case true   => None
        case false  => Some("Delta calculation not possible")
      }
    } catch {
      case ex: RoadAddressException =>
        logger.info("Delta calculation not possible: " + ex.getMessage)
        Some(ex.getMessage)
      case ex: ProjectValidationException => Some(ex.getMessage)
    }
  }

  def projectLinkPublishable(projectId: Long): Boolean = {
    // TODO: add other checks after transfers etc. are enabled
    withDynSession{
      ProjectDAO.getProjectLinks(projectId, Some(LinkStatus.NotHandled)).isEmpty &&
        ProjectDAO.getProjectLinks(projectId).nonEmpty
    }
  }

  /**
    * Publish project with id projectId
    *
    * @param projectId Project to publish
    * @return optional error message, empty if no error
    */
  def publishProject(projectId: Long): PublishResult = {
    // TODO: Check that project actually is finished: projectLinkPublishable(projectId)
    // TODO: Run post-change tests for the roads that have been edited and throw an exception to roll back if not acceptable
    withDynTransaction {
      try {
        val delta=ProjectDeltaCalculator.delta(projectId)
        if(!setProjectDeltaToDB(delta,projectId)) {return PublishResult(false, false, Some("Muutostaulun luonti epäonnistui. Tarkasta ely"))}
        val trProjectStateMessage = getRoadAddressChangesAndSendToTR(Set(projectId))
        trProjectStateMessage.status match {
          case it if 200 until 300 contains it => {
            setProjectStatusToSend2TR(projectId)
            PublishResult(true, true, Some(trProjectStateMessage.reason))
          }
          case _ => {
            //rollback
            PublishResult(true, false, Some(trProjectStateMessage.reason))
          }
        }
      } catch{
        case NonFatal(e) =>  PublishResult(false, false, None)
      }
    }
  }

  private def setProjectDeltaToDB(projectDelta:Delta, projectId:Long):Boolean = {
    RoadAddressChangesDAO.clearRoadChangeTable(projectId)
    RoadAddressChangesDAO.insertDeltaToRoadChangeTable(projectDelta, projectId)
  }

  private def toProjectAddressLink(ral: RoadAddressLinkLike): ProjectAddressLink = {
    ProjectAddressLink(ral.id, ral.linkId, ral.geometry, ral.length, ral.administrativeClass, ral.linkType, ral.roadLinkType,
      ral.constructionType, ral.roadLinkSource, ral.roadType, ral.roadName, ral.municipalityCode, ral.modifiedAt, ral.modifiedBy,
      ral.attributes, ral.roadNumber, ral.roadPartNumber, ral.trackCode, ral.elyCode, ral.discontinuity,
      ral.startAddressM, ral.endAddressM, ral.startMValue, ral.endMValue, ral.sideCode, ral.startCalibrationPoint, ral.endCalibrationPoint,
      ral.anomaly, ral.lrmPositionId, LinkStatus.Unknown, ral.id)
  }

  private def buildProjectRoadLink(rl: RoadLinkLike, projectLinks: Seq[ProjectLink]): Option[ProjectAddressLink] = {
    val pl = projectLinks.size match {
      case 0 => return None
      case 1 => projectLinks.head
      case _ => fuseProjectLinks(projectLinks)
    }
    Some(ProjectAddressLinkBuilder.build(rl, pl))
  }

  private def fuseProjectLinks(links: Seq[ProjectLink]) = {
    val linkIds = links.map(_.linkId).distinct
    if (linkIds.size != 1)
      throw new IllegalArgumentException(s"Multiple road link ids given for building one link: ${linkIds.mkString(", ")}")
    val (startM, endM, startA, endA) = (links.map(_.startMValue).min, links.map(_.endMValue).max,
      links.map(_.startAddrMValue).min, links.map(_.endAddrMValue).max)
    links.head.copy(startMValue = startM, endMValue = endM, startAddrMValue = startA, endAddrMValue = endA)
  }

  private def fetchRoadLinksWithComplementaryAndSuravage(boundingRectangle: BoundingRectangle, roadNumberLimits: Seq[(Int, Int)], municipalities: Set[Int],
                                                         everything: Boolean = false, publicRoads: Boolean = false): (Seq[RoadLink], Seq[VVHRoadlink]) = {
    val combinedFuture=  for{
      fStandard <- Future(roadLinkService.getViiteRoadLinksFromVVH(boundingRectangle, roadNumberLimits, municipalities, everything, publicRoads,frozenTimeVVHAPIServiceEnabled))
      fComplementary <- Future(roadLinkService.getComplementaryRoadLinksFromVVH(boundingRectangle, municipalities))
      fSuravage <- Future(roadLinkService.getSuravageLinksFromVVH(boundingRectangle,municipalities))
    } yield (fStandard, fComplementary, fSuravage)

    val (roadLinks, complementaryLinks, suravageLinks) = Await.result(combinedFuture, Duration.Inf)
    (roadLinks ++ complementaryLinks, suravageLinks)
  }

  private def fetchRoadLinksWithComplementary(boundingRectangle: BoundingRectangle, roadNumberLimits: Seq[(Int, Int)], municipalities: Set[Int],
                                              everything: Boolean = false, publicRoads: Boolean = false): (Seq[RoadLink], Set[Long]) = {
    val roadLinksF = Future(roadLinkService.getViiteRoadLinksFromVVH(boundingRectangle, roadNumberLimits, municipalities, everything, publicRoads,frozenTimeVVHAPIServiceEnabled))
    val complementaryLinksF = Future(roadLinkService.getComplementaryRoadLinksFromVVH(boundingRectangle, municipalities))
    val (roadLinks, complementaryLinks) = Await.result(roadLinksF.zip(complementaryLinksF), Duration.Inf)
    (roadLinks ++ complementaryLinks, complementaryLinks.map(_.linkId).toSet)
  }

  def getProjectStatusFromTR(projectId: Long) = {
    ViiteTierekisteriClient.getProjectStatus(projectId)
  }

  private def getStatusFromTRObject(trProject:Option[TRProjectStatus]):Option[ProjectState] = {
    trProject match {
      case Some(trProjectobject) => mapTRStateToViiteState(trProjectobject.status.getOrElse(""))
      case None => None
      case _ => None
    }
  }

  private def getTRErrorMessage(trProject:Option[TRProjectStatus]):String = {
    trProject match {
      case Some(trProjectobject) => trProjectobject.errorMessage.getOrElse("")
      case None => ""
      case _ => ""
    }
  }

  def setProjectStatusToSend2TR(projectId:Long) :Unit=
  {
    ProjectDAO.updateProjectStatus(projectId, ProjectState.Sent2TR,"")
  }

  def updateProjectStatusIfNeeded(currentStatus:ProjectState, newStatus:ProjectState, errorMessage:String,projectId:Long) :(ProjectState)= {
    if (currentStatus.value!=newStatus.value && newStatus != ProjectState.Unknown)
    {
      ProjectDAO.updateProjectStatus(projectId,newStatus,errorMessage)
    }
    if (newStatus != ProjectState.Unknown){
      newStatus
    } else
    {
      currentStatus
    }
  }

  private def getProjectsPendingInTR:Seq[Long]= {
    withDynSession {
      ProjectDAO.getProjectsWithWaitingTRStatus()
    }
  }
  def updateProjectsWaitingResponseFromTR(): Unit =
  {
    val listOfPendingProjects=getProjectsPendingInTR
    for(project<-listOfPendingProjects)
    {
      try {
        withDynSession {
          logger.info(s"Checking status for $project")
          val newStatus = checkAndUpdateProjectStatus(project)
          logger.info(s"new status is $newStatus")
        }
      } catch {
        case t: Throwable => logger.warn(s"Couldn't update project $project", t)
      }
    }

  }

  private def checkAndUpdateProjectStatus(projectID: Long): ProjectState =
  {
    ProjectDAO.getProjectStatus(projectID).map { currentState =>
      logger.info(s"Current status is $currentState")
      val trProjectState = ViiteTierekisteriClient.getProjectStatusObject(projectID)
      val newState = getStatusFromTRObject(trProjectState).getOrElse(ProjectState.Unknown)
      val errorMessage = getTRErrorMessage(trProjectState)
      logger.info(s"TR returned project status for $projectID: $currentState -> $newState, errMsg: $errorMessage")
      val updatedStatus = updateProjectStatusIfNeeded(currentState, newState, errorMessage, projectID)
      if (updatedStatus == Saved2TR)
        updateRoadAddressWithProjectLinks(updatedStatus, projectID)
      updatedStatus
    }.getOrElse(ProjectState.Unknown)
  }

  private def mapTRStateToViiteState(trState:String): Option[ProjectState] ={

    trState match {
      case "S" => Some(ProjectState.apply(ProjectState.TRProcessing.value))
      case "K" => Some(ProjectState.apply(ProjectState.TRProcessing.value))
      case "T" => Some(ProjectState.apply(ProjectState.Saved2TR.value))
      case "V" => Some(ProjectState.apply(ProjectState.ErroredInTR.value))
      case "null" => Some(ProjectState.apply(ProjectState.ErroredInTR.value))
      case _=> None
    }
  }

  def updateRoadAddressWithProjectLinks(newState: ProjectState, projectID: Long): Seq[Long] = {
    if(newState != Saved2TR){
      throw new RuntimeException(s"Project state not at Saved2TR: $newState")
    }
    val project=ProjectDAO.getRoadAddressProjectById(projectID)
    val projectStartDate= Some(project.head.startDate)
    val projectLinks=ProjectDAO.getProjectLinks(projectID)
    val floatingFalse=true
    val historyFalse=false
    if (projectLinks.isEmpty)
      throw new RuntimeException(s"Tried to import empty project to road address table after TR response : $newState")

    ProjectDAO.moveProjectLinksToHistory(projectID)

    val roadAddressIDsToExpire = RoadAddressDAO.fetchByLinkId(projectLinks.map( x => x.linkId ).toSet,floatingFalse,historyFalse)
    //Expiring all old addresses by their ID
    roadAddressService.expireRoadAddresses(roadAddressIDsToExpire.map( x => x.id ).toSet)
    //Create endDate rows for old data that is "valid" (row should be ignored after end_date)
    RoadAddressDAO.create(roadAddressIDsToExpire.map(x => x.copy(endDate = projectStartDate, id = NewRoadAddress)),
      Some(project.head.createdBy))
    //removing terminations and adding start date
    val roadAddressesToBeImported = projectLinks.filterNot(_.status==LinkStatus.Terminated)
      .map(x => x.copy(endDate = None, startDate =projectStartDate))
    //Create new rows to RoadAddress table defining when new address is used
    importProjectLinksToRoadAddressTable(roadAddressesToBeImported,roadAddressIDsToExpire,Some(project.head.createdBy))
  }

  private def importProjectLinksToRoadAddressTable(projectLinks:Seq[ProjectLink], existingRoadAddresses:Seq[RoadAddress],projectOwner:Option[String]) ={
    val existingRoadAddressLinkIds = existingRoadAddresses.map(x => x.linkId)
    val (existingProjectAddresses, newProjectLinks) = projectLinks.partition(x => existingRoadAddressLinkIds.contains(x.linkId))
    val (suravageProjectLinks, newNonSuravageLinks) = newProjectLinks.partition(x => x.linkGeomSource==LinkGeomSource.SuravageLinkInterface)
    //Fetch geometry for projectlinks from roadaddress table based on link-id
    val (roadLinksWithGeometry,addressesMissingGeometry) = convertProjectLinksToRoadAddressesWithRoadAddressGeometry(existingProjectAddresses,existingRoadAddresses)
    //Fetches  geometry for newlinks from VVH (excluding suravagelinks) and combines it with projectlinkdata
    val (newRoads,missingNewRoadGeometry) = convertProjectLinkToRoadAddressWithVVHLinkGeometry(newNonSuravageLinks,
      roadLinkService.fetchVVHRoadlinks(newNonSuravageLinks.map( x=> x.linkId).toSet,frozenTimeVVHAPIServiceEnabled))
    //Fetches geometry for suravagelinks from VVH suravageInterface and combines it to projectLinkdata
    val (newSuravageRoads,missingSuravageGeometry) = convertProjectLinkToRoadAddressWithVVHLinkGeometry(suravageProjectLinks,
      roadLinkService.fetchSuravageLinksByLinkIdsFromVVH(suravageProjectLinks.map( x=> x.linkId).toSet))
    val projectLinksWithGeometry=roadLinksWithGeometry++newRoads++newSuravageRoads
    val missingGeometry=addressesMissingGeometry++missingNewRoadGeometry++missingSuravageGeometry
    val guessGeometry=guessGeom.guestimateGeometry(missingGeometry.sortBy(x=>x.roadNumber).sortBy(x=>x.roadPartNumber).sortBy(x=>x.startAddrMValue),projectLinksWithGeometry)
    RoadAddressDAO.create(roadLinksWithGeometry++newRoads++newSuravageRoads++guessGeometry,projectOwner)
  }


  private def convertProjectLinkToRoadAddressWithVVHLinkGeometry(projectLinks: Seq[ProjectLink], vvhRoadLinks: Seq[VVHRoadlink]): (Seq[RoadAddress],Seq[RoadAddress])= {
    val mapped = projectLinks.map(pl => pl -> vvhRoadLinks.find(r => r.linkId == pl.linkId))
    val (withGeom, missingGeom) = mapped.partition(m => m._2.nonEmpty)

    (withGeom.map { case (pl, vvhLink) =>
      val (p1, p2) = if (pl.sideCode == SideCode.TowardsDigitizing)
        GeometryUtils.geometryEndpoints(vvhLink.get.geometry)
      else GeometryUtils.geometryEndpoints(vvhLink.get.geometry).swap

      RoadAddress(NewRoadAddress,pl.roadNumber,pl.roadPartNumber,pl.roadType,pl.track,
        pl.discontinuity,pl.startAddrMValue,pl.endAddrMValue,pl.startDate, pl.endDate,pl.modifiedBy,pl.lrmPositionId,pl.linkId,
        pl.startMValue,pl.endMValue,pl.sideCode,vvhLink.get.vvhTimeStamp,pl.calibrationPoints,pl.floating,
        Seq(p1, p2),pl.linkGeomSource)
    }, mapProjectLinksAsFloatingRoadAddresses(missingGeom.map(_._1)))
  }

  private def mapProjectLinksAsFloatingRoadAddresses(projectLinks: Seq[ProjectLink]) :Seq[RoadAddress]={
    projectLinks.map(x =>
      RoadAddress(NewRoadAddress,x.roadNumber,x.roadPartNumber,x.roadType,x.track,
        x.discontinuity,x.startAddrMValue,x.endAddrMValue,x.startDate, x.endDate,x.modifiedBy,x.lrmPositionId,x.linkId,
        x.startMValue,x.endMValue,x.sideCode,VVHClient.createVVHTimeStamp(),x.calibrationPoints,floating=true,Seq.empty[Point],x.linkGeomSource))
  }

  private def convertProjectLinksToRoadAddressesWithRoadAddressGeometry(projectLinks: Seq[ProjectLink],
                                                                        roadAddresses: Seq[RoadAddress]): (Seq[RoadAddress],Seq[RoadAddress]) = {
    // TODO: use road address id from Project Link to map 1-to-1, this will produce incorrect results on multiple segments on link
    val mapped = projectLinks.map(pl => pl -> roadAddresses.find(r => r.linkId == pl.linkId))
    val (withGeom, missingGeom) = mapped.partition(m => m._2.nonEmpty)

    (withGeom.map { case (pl, ra) =>
      RoadAddress(NewRoadAddress, pl.roadNumber, pl.roadPartNumber, pl.roadType, pl.track, pl.discontinuity, pl.startAddrMValue,
        pl.endAddrMValue, pl.startDate, pl.endDate, pl.modifiedBy, pl.lrmPositionId, pl.linkId, pl.startMValue, pl.endMValue, pl.sideCode,
        ra.get.adjustedTimestamp, pl.calibrationPoints, pl.floating, ra.get.geometry, pl.linkGeomSource)
    }, mapProjectLinksAsFloatingRoadAddresses(missingGeom.map(_._1)))
  }

  // TODO: remove when saving road type to project link table
  def withFetchedDataFromVVH(roadAddresses: Seq[RoadAddress], roadLinks: Map[Long, RoadLink], Type: Object): Seq[RoadAddress] = {
    val fetchedAddresses = Type match {
      case RoadType =>
        val withRoadType: Seq[RoadAddress] = roadAddresses.par.map {
          ra =>
            roadLinks.get(ra.linkId) match {
              case None => ra
              case Some(rl) =>
                val roadType = RoadAddressLinkBuilder.getRoadType(rl.administrativeClass, rl.linkType)
                ra.copy(roadType = roadType)
            }
        }.toList
        withRoadType
      case _ => roadAddresses
    }
    fetchedAddresses
  }

  def setProjectEly(currentProjectId:Long, newEly: Long): Option[String] = {
    withDynTransaction {
      getProjectEly(currentProjectId).filterNot(_ == newEly).map { currentProjectEly =>
        logger.info(s"The project can not handle multiple ELY areas (the project ELY range is $currentProjectEly). Recording was discarded.")
        s"Projektissa ei voi käsitellä useita ELY-alueita (projektin ELY-alue on $currentProjectEly). Tallennus hylättiin."
      }.orElse{
        ProjectDAO.updateProjectEly(currentProjectId, newEly)
        None
      }
    }
  }

  def getProjectEly(projectId: Long): Option[Long] = {
    ProjectDAO.getProjectEly(projectId)
  }

  case class PublishResult(validationSuccess: Boolean, sendSuccess: Boolean, errorMessage: Option[String])
}

class ProjectValidationException(s: String) extends RuntimeException {
  override def getMessage: String = s
}<|MERGE_RESOLUTION|>--- conflicted
+++ resolved
@@ -23,11 +23,7 @@
 import scala.concurrent.{Await, Future}
 import scala.util.control.NonFatal
 case class PreFillInfo(RoadNumber:BigInt, RoadPart:BigInt)
-<<<<<<< HEAD
 case class LinkToRevert(id:Long, linkId: Long, status: Long)
-=======
-case class LinkToRevert(linkId: Long, status: Long)
->>>>>>> fe12e7b0
 class ProjectService(roadAddressService: RoadAddressService, roadLinkService: RoadLinkService, eventbus: DigiroadEventBus, frozenTimeVVHAPIServiceEnabled: Boolean = false) {
   def withDynTransaction[T](f: => T): T = OracleDatabase.withDynTransaction(f)
 
@@ -672,7 +668,6 @@
             val remainingLinks = ProjectDAO.fetchProjectLinkIds(projectId, roadNumber, roadPartNumber)
             if (remainingLinks.nonEmpty){
               val projectLinks = ProjectDAO.fetchByProjectNewRoadPart(roadNumber, roadPartNumber, projectId)
-<<<<<<< HEAD
               val adjLinks = withGeometry(projectLinks)
               ProjectSectionCalculator.assignMValues(adjLinks).foreach(adjLink => ProjectDAO.updateAddrMValues(adjLink))
             }
@@ -680,15 +675,6 @@
           else {
             val projectLink = ProjectDAO.getProjectLinksById(Seq(link.id))
             val roadLink = RoadAddressDAO.queryById(Set(projectLink.head.roadAddressId))
-=======
-              val adjLinks = withGeometry(projectLinks, resetAddress = true)
-              ProjectSectionCalculator.assignMValues(adjLinks).foreach(
-                adjLink => ProjectDAO.updateAddrMValues(adjLink))
-            }
-          }
-          else if (link.status == LinkStatus.Terminated.value || link.status == LinkStatus.Transfer.value ){
-            val roadLink = RoadAddressDAO.fetchByLinkId(Set(link.linkId),  false, false)
->>>>>>> fe12e7b0
             ProjectDAO.updateProjectLinkValues(projectId, roadLink.head)
           }
         })
@@ -733,11 +719,7 @@
             ProjectDAO.updateProjectLinkNumbering(projectId, updatedProjectLinks.head.roadNumber, updatedProjectLinks.head.roadPartNumber, linkStatus, roadNumber, roadPartNumber, userName)
           }
           case LinkStatus.Transfer => {
-<<<<<<< HEAD
-            if (isRoadPartTransfer(projectLinks, updatedProjectLinks, roadNumber, roadPartNumber)) {
-=======
             if (isRoadPartTransfer(projectLinks, updatedProjectLinks.filterNot(link => link.status == LinkStatus.Terminated), roadNumber, roadPartNumber)) {
->>>>>>> fe12e7b0
               val updated = updatedProjectLinks.filterNot(link => link.status == LinkStatus.Terminated).map(updl => {
                 updl.copy(roadNumber = roadNumber, roadPartNumber = roadPartNumber, status = linkStatus, calibrationPoints = (None, None))
               })
