package fi.liikennevirasto.viite

import java.sql.SQLException
import java.util.Date

import fi.liikennevirasto.digiroad2._
import fi.liikennevirasto.digiroad2.asset.SideCode.AgainstDigitizing
import fi.liikennevirasto.digiroad2.asset.{BoundingRectangle, LinkGeomSource, TrafficDirection, _}
import fi.liikennevirasto.digiroad2.client.vvh.{VVHHistoryRoadLink, VVHRoadlink}
import fi.liikennevirasto.digiroad2.dao.Sequences
import fi.liikennevirasto.digiroad2.linearasset.{RoadLink, RoadLinkLike}
import fi.liikennevirasto.digiroad2.oracle.OracleDatabase
import fi.liikennevirasto.digiroad2.service.RoadLinkService
import fi.liikennevirasto.digiroad2.util.LogUtils.time
import fi.liikennevirasto.digiroad2.util.{RoadAddressException, RoadPartReservedException, Track}
import fi.liikennevirasto.viite.ProjectValidator.ValidationErrorDetails
import fi.liikennevirasto.viite.dao.CalibrationPointDAO.UserDefinedCalibrationPoint
import fi.liikennevirasto.viite.dao.Discontinuity.Continuous
import fi.liikennevirasto.viite.dao.LinkStatus._
import fi.liikennevirasto.viite.dao.ProjectState._
import fi.liikennevirasto.viite.dao.TerminationCode.{NoTermination, Subsequent, Termination}
import fi.liikennevirasto.viite.dao.{LinkStatus, ProjectDAO, RoadAddressDAO, _}
import fi.liikennevirasto.viite.model.{Anomaly, ProjectAddressLink, RoadAddressLink}
import fi.liikennevirasto.viite.process._
import fi.liikennevirasto.viite.util.{ProjectLinkSplitter, SplitOptions, SplitResult}
import org.joda.time.DateTime
import org.slf4j.LoggerFactory
import slick.driver.JdbcDriver.backend.Database.dynamicSession

import scala.concurrent.ExecutionContext.Implicits.global
import scala.concurrent.duration.Duration
import scala.concurrent.{Await, Future}
import scala.util.control.NonFatal

case class PreFillInfo(RoadNumber: BigInt, RoadPart: BigInt, roadName: String)

case class LinkToRevert(id: Long, linkId: Long, status: Long, geometry: Seq[Point])

class ProjectService(roadAddressService: RoadAddressService, roadLinkService: RoadLinkService, eventbus: DigiroadEventBus, useFrozenVVHLinks: Boolean = false) {

  def withDynTransaction[T](f: => T): T = OracleDatabase.withDynTransaction(f)

  def withDynSession[T](f: => T): T = OracleDatabase.withDynSession(f)

  private val logger = LoggerFactory.getLogger(getClass)
  val allowedSideCodes = List(SideCode.TowardsDigitizing, SideCode.AgainstDigitizing)

  /**
    *
    * @param roadNumber    Road's number (long)
    * @param roadStartPart Starting part (long)
    * @param roadEndPart   Ending part (long)
    * @return Optional error message, None if no error
    */
  def checkRoadPartsExist(roadNumber: Long, roadStartPart: Long, roadEndPart: Long): Option[String] = {
    withDynTransaction {
      if (!RoadAddressDAO.roadPartExists(roadNumber, roadStartPart)) {
        if (!RoadAddressDAO.roadNumberExists(roadNumber)) {
          Some(ErrorRoadNumberDoesNotExist)
        }
        else //roadnumber exists, but starting roadpart not
          Some(ErrorStartingRoadPartNotFound)
      } else if (!RoadAddressDAO.roadPartExists(roadNumber, roadEndPart)) { // ending part check
        Some(ErrorEndingRoadPartNotFound)
      } else
        None
    }
  }

  def calculateProjectCoordinates(projectId: Long, resolution: Int): ProjectCoordinates = {
    withDynTransaction {
      val links = ProjectDAO.getProjectLinks(projectId)
      if (links.nonEmpty) {
        val corners = GeometryUtils.boundingRectangleCorners(links.flatten(_.geometry))
        val centerX = (corners._1.x + corners._2.x) / 2
        val centerY = (corners._1.y + corners._2.y) / 2
        val (xLength, yLength) = (Math.abs(corners._2.x - corners._1.x), Math.abs(corners._2.y - corners._1.y))
        val zoom = Resolutions.map(r => {
          (xLength / r, yLength / r) match {
            case (x, y) if x < DefaultScreenWidth && y < DefaultScreenHeight => Resolutions.indexOf(r)
            case _ => 0
          }
        })
        ProjectCoordinates(centerX, centerY, zoom.max)
      } else {
        ProjectCoordinates(0, 0, 0)
      }
    }
  }

  def saveProjectCoordinates(projectId: Long, coordinates: ProjectCoordinates): Unit = {
    withDynSession {
      ProjectDAO.updateProjectCoordinates(projectId, coordinates)
    }
  }

  private def createProject(roadAddressProject: RoadAddressProject): RoadAddressProject = {
    val id = Sequences.nextViitePrimaryKeySeqValue
    val project = roadAddressProject.copy(id = id)
    ProjectDAO.createRoadAddressProject(project)
    val error = addLinksToProject(project)
    if (error.nonEmpty)
      throw new RoadPartReservedException(error.get)
    ProjectDAO.getRoadAddressProjectById(id).get
  }

  private def projectFound(roadAddressProject: RoadAddressProject): Option[RoadAddressProject] = {
    val newRoadAddressProject = 0
    if (roadAddressProject.id == newRoadAddressProject) return None
    withDynTransaction {
      return ProjectDAO.getRoadAddressProjectById(roadAddressProject.id)
    }
  }

  def fetchPreFillFromVVH(linkId: Long): Either[String, PreFillInfo] = {
    parsePreFillData(roadLinkService.getVVHRoadlinks(Set(linkId), useFrozenVVHLinks))
  }

  def parsePreFillData(vvhRoadLinks: Seq[VVHRoadlink]): Either[String, PreFillInfo] = {
    withDynSession{
      if (vvhRoadLinks.isEmpty) {
        Left("Link could not be found in VVH")
      }
      else {
        val vvhLink = vvhRoadLinks.head
        (vvhLink.attributes.get("ROADNUMBER"), vvhLink.attributes.get("ROADPARTNUMBER")) match {
          case (Some(roadNumber: BigInt), Some(roadPartNumber: BigInt)) =>
            val roadName = RoadNameDAO.getLatestRoadName(roadNumber.toLong)
            Right(PreFillInfo(roadNumber, roadPartNumber, if( roadName.isEmpty) "" else roadName.get.roadName))
          case _ => Left("Link does not contain valid prefill info")
        }
      }
    }
  }

  def checkRoadPartsReservable(roadNumber: Long, startPart: Long, endPart: Long): Either[String, Seq[ReservedRoadPart]] = {
    withDynTransaction {
      (startPart to endPart).foreach(part =>
        ProjectDAO.roadPartReservedByProject(roadNumber, part) match {
          case Some(name) => return Left(s"Tie $roadNumber osa $part ei ole vapaana projektin alkupäivämääränä. Tieosoite on jo varattuna projektissa: $name.")
          case _ =>
        })
      Right((startPart to endPart).flatMap(part => getAddressPartInfo(roadNumber, part))
      )
    }
  }

  /**
    *
    * @param projectId project's id
    * @return if state of the project is incomplete
    */

  def isWritableState(projectId: Long): Boolean = {
    withDynTransaction {
      projectWritableCheck(projectId) match {
        case Some(_) => false
        case None => true
      }
    }
  }

  private def projectWritableCheck(projectId: Long): Option[String] = {
    ProjectDAO.getProjectStatus(projectId) match {
      case Some(projectState) =>
        if (projectState == ProjectState.Incomplete || projectState == ProjectState.ErrorInViite)
          return None
        Some("Projektin tila ei ole keskeneräinen") //project state is not incomplete
      case None => Some("Projektia ei löytynyt") //project could not be found
    }
  }

  def validateProjectDate(reservedParts: Seq[ReservedRoadPart], date: DateTime): Option[String] = {
    withDynSession {
      reservedParts.map(rp => (rp.roadNumber, rp.roadPartNumber) -> RoadAddressDAO.getRoadPartInfo(rp.roadNumber, rp.roadPartNumber)).toMap.
        filterNot(_._2.isEmpty).foreach {
        case ((roadNumber, roadPartNumber), value) =>
          val (startDate, endDate) = value.map(v => (v._6, v._7)).get
          if (startDate.nonEmpty && startDate.get.isEqual(date) && endDate.isEmpty)
            return Option(s"TIE $roadNumber OSA $roadPartNumber ei ole vapaana projektin alkupäivämääränä. " +
              s"Tieosoitteen alkupäivämäärä on sama kuin projektin alkupäivämäärä.")
          if (startDate.nonEmpty && startDate.get.isAfter(date))
            return Option(s"Tieosalla TIE $roadNumber OSA $roadPartNumber alkupäivämäärä " +
              s"${startDate.get.toString("dd.MM.yyyy")} on myöhempi kuin tieosoiteprojektin alkupäivämäärä " +
              s"${date.toString("dd.MM.yyyy")}, tarkista tiedot.")
          if (endDate.nonEmpty && endDate.get.isAfter(date))
            return Option(s"Tieosalla TIE $roadNumber OSA $roadPartNumber loppupäivämäärä " +
              s"${endDate.get.toString("dd.MM.yyyy")} on myöhempi kuin tieosoiteprojektin alkupäivämäärä " +
              s"${date.toString("dd.MM.yyyy")}, tarkista tiedot.")
      }
      None
    }
  }

  private def getAddressPartInfo(roadNumber: Long, roadPart: Long): Option[ReservedRoadPart] = {
    ProjectDAO.fetchReservedRoadPart(roadNumber, roadPart).orElse(generateAddressPartInfo(roadNumber, roadPart))
  }

  private def generateAddressPartInfo(roadNumber: Long, roadPart: Long): Option[ReservedRoadPart] = {
    RoadAddressDAO.getRoadPartInfo(roadNumber, roadPart).map {
      case (_, linkId, addrLength, discontinuity, ely, _, _) =>
        ReservedRoadPart(0L, roadNumber, roadPart, Some(addrLength), Some(Discontinuity.apply(discontinuity.toInt)), Some(ely),
          newLength = None, newDiscontinuity = None, newEly = None, Some(linkId))
    }
  }

  private def sortRamps(seq: Seq[ProjectLink], linkIds: Seq[Long]): Seq[ProjectLink] = {
    if (seq.headOption.exists(isRamp))
      seq.find(l => linkIds.headOption.contains(l.linkId)).toSeq ++ seq.filter(_.linkId != linkIds.headOption.getOrElse(0L))
    else
      seq
  }

  private def setProjectRoadName(projectId: Long, roadNumber: Long, roadName: String) = {
    ProjectLinkNameDAO.get(roadNumber, projectId) match {
      case Some(projectLinkName) => ProjectLinkNameDAO.update(projectLinkName.id, roadName)
      case _ =>
        val existingRoadName = RoadNameDAO.getLatestRoadName(roadNumber).headOption
        ProjectLinkNameDAO.create(projectId, roadNumber, existingRoadName.map(_.roadName).getOrElse(roadName))
    }
  }


  def createProjectLinks(linkIds: Seq[Long], projectId: Long, roadNumber: Long, roadPartNumber: Long, track: Track,
                         discontinuity: Discontinuity, roadType: RoadType, roadLinkSource: LinkGeomSource,
                         roadEly: Long, user: String, roadName: String): Map[String, Any] = {

    validateLinkTrack(track.value) match {
      case true =>
        val linkId = linkIds.head
        val roadLinks = (if (roadLinkSource != LinkGeomSource.SuravageLinkInterface) {
          roadLinkService.getRoadLinksByLinkIdsFromVVH(linkIds.toSet, frozenTimeVVHAPIServiceEnabled = useFrozenVVHLinks)
        } else {
          roadLinkService.getSuravageRoadLinksFromVVH(linkIds.toSet)
        }).map(l => l.linkId -> l).toMap
        if (roadLinks.keySet != linkIds.toSet)
          return Map("success" -> false,
            "errorMessage" -> (linkIds.toSet - roadLinks.keySet).mkString(ErrorRoadLinkNotFound + " puuttuvat id:t ", ", ", ""))
        val project = withDynSession {
          ProjectDAO.getRoadAddressProjectById(projectId).getOrElse(throw new RuntimeException(s"Missing project $projectId"))
        }
        val projectLinks: Seq[ProjectLink] = linkIds.map { id =>
          newProjectLink(roadLinks(id), project, roadNumber, roadPartNumber, track, discontinuity, roadType, roadEly, roadName)
        }
        setProjectEly(projectId, roadEly) match {
          case Some(errorMessage) => Map("success" -> false, "errorMessage" -> errorMessage)
          case None => {
            addNewLinksToProject(sortRamps(projectLinks, linkIds), projectId, user, linkId) match {
              case Some(errorMessage) => Map("success" -> false, "errorMessage" -> errorMessage)
              case None => Map("success" -> true, "projectErrors" -> validateProjectById(projectId))
            }
          }
        }
      case _ =>
        Map("success" -> false, "errorMessage" -> "Invalid track code")
    }
  }

  def addNewLinksToProject(newLinks: Seq[ProjectLink], projectId: Long, user: String, firstLinkId: Long, newTransaction: Boolean = true): Option[String] = {
    if (newTransaction)
      withDynTransaction {
        addNewLinksToProjectInTX(newLinks, projectId, user, firstLinkId)
      }
    else
      addNewLinksToProjectInTX(newLinks, projectId, user, firstLinkId)

  }

  /**
    * Used when adding road address that do not have a previous address
    */
  private def addNewLinksToProjectInTX(newLinks: Seq[ProjectLink], projectId: Long, user: String, firstLinkId: Long): Option[String] = {
    val newRoadNumber = newLinks.head.roadNumber
    val newRoadPartNumber = newLinks.head.roadPartNumber
    val linkStatus = newLinks.head.status
    try {
      val project = getProjectWithReservationChecks(projectId, newRoadNumber, newRoadPartNumber, linkStatus, newLinks)

      if (!project.isReserved(newRoadNumber, newRoadPartNumber))
        ProjectDAO.reserveRoadPart(project.id, newRoadNumber, newRoadPartNumber, project.modifiedBy)
      if (GeometryUtils.isNonLinear(newLinks))
        throw new ProjectValidationException(ErrorGeometryContainsBranches)
      // Determine address value scheme (ramp, roundabout, all others)
      val createLinks =
        if (newLinks.headOption.exists(isRamp)) {
          logger.info("Added links recognized to be in ramp category")
          if (TrackSectionOrder.isRoundabout(newLinks)) {
            logger.info("Added links recognized to be a roundabout - using roundabout addressing scheme")
            val ordered = newLinks.partition(_.linkId == firstLinkId)
            val created = TrackSectionOrder.mValueRoundabout(ordered._1 ++ ordered._2)
            val endingM = created.map(_.endAddrMValue).max
            created.map(pl =>
              if (pl.endAddrMValue == endingM && endingM > 0)
                pl.copy(discontinuity = Discontinuity.EndOfRoad)
              else
                pl.copy(discontinuity = Discontinuity.Continuous))
          } else {
            val existingLinks = ProjectDAO.fetchByProjectRoadPart(newRoadNumber, newRoadPartNumber, projectId)
            fillRampGrowthDirection(newLinks.map(_.linkId).toSet, newRoadNumber, newRoadPartNumber, newLinks,
              firstLinkId, existingLinks)
          }
        } else
          newLinks
      ProjectDAO.create(createLinks.map(_.copy(createdBy = Some(user))))
      recalculateProjectLinks(projectId, user, Set((newRoadNumber, newRoadPartNumber)))
      newLinks.flatMap(_.roadName).headOption.foreach { roadName =>
        setProjectRoadName(projectId, newRoadNumber, roadName)
      }
      None
    } catch {
      case ex: ProjectValidationException => Some(ex.getMessage)
    }
  }

  /**
    * Will attempt to find relevant sideCode information to the projectLinks given a number of factors
    * for example if they are of suravage or complementary origin
    *
    * @param linkIds        the linkIds to process
    * @param roadNumber     the roadNumber to apply/was applied to said linkIds
    * @param roadPartNumber the roadPartNumber to apply/was applied to said linkIds
    * @param newLinks       new project links for this ramp
    * @return the projectLinks with a assigned SideCode
    */
  private def fillRampGrowthDirection(linkIds: Set[Long], roadNumber: Long, roadPartNumber: Long,
                                      newLinks: Seq[ProjectLink], firstLinkId: Long, existingLinks: Seq[ProjectLink]): Seq[ProjectLink] = {
    if (newLinks.exists(nl => existingLinks.exists(pl => pl.status != LinkStatus.Terminated &&
      GeometryUtils.areAdjacent(pl.geometry, nl.geometry)))) {
      // Connected to existing geometry -> let the track section calculation take it's natural course
      newLinks.map(_.copy(sideCode = SideCode.Unknown))
    } else {
      val roadLinks = roadLinkService.fetchVVHRoadLinksAndComplementaryFromVVH(linkIds) ++ roadLinkService.getSuravageRoadLinksFromVVH(linkIds)
      //Set the sideCode as defined by the trafficDirection
      val sideCode = roadLinks.map(rl => rl.linkId -> (rl.trafficDirection match {
        case TrafficDirection.AgainstDigitizing => SideCode.AgainstDigitizing
        case TrafficDirection.TowardsDigitizing => SideCode.TowardsDigitizing
        case _ => SideCode.Unknown
      })).toMap
      newLinks.map(nl => nl.copy(sideCode = sideCode.getOrElse(nl.linkId, SideCode.Unknown)))
    }
  }

  def getFirstProjectLink(project: RoadAddressProject): Option[ProjectLink] = {
    project.reservedParts.find(_.startingLinkId.nonEmpty) match {
      case Some(rrp) =>
        withDynSession {
          ProjectDAO.fetchFirstLink(project.id, rrp.roadNumber, rrp.roadPartNumber)
        }
      case _ => None
    }
  }

  def changeDirection(projectId: Long, roadNumber: Long, roadPartNumber: Long, links: Seq[LinkToRevert], username: String): Option[String] = {
    RoadAddressLinkBuilder.municipalityRoadMaintainerMapping // make sure it is populated outside of this TX
    try {
      withDynTransaction {
        if (ProjectDAO.countLinksUnchangedUnhandled(projectId, roadNumber, roadPartNumber) > 0)
          return Some(ErrorReversingUnchangedLinks)
        val continuity = ProjectDAO.getContinuityCodes(projectId, roadNumber, roadPartNumber)
        val newContinuity: Map[Long, Discontinuity] = if (continuity.nonEmpty) {
          val discontinuityAtEnd = continuity.maxBy(_._1)
          continuity.filterKeys(_ < discontinuityAtEnd._1).map { case (addr, d) => (discontinuityAtEnd._1 - addr) -> d } ++
            Map(discontinuityAtEnd._1 -> discontinuityAtEnd._2)
        } else
          Map()
        ProjectDAO.reverseRoadPartDirection(projectId, roadNumber, roadPartNumber)
        val projectLinks = ProjectDAO.getProjectLinks(projectId).filter(pl => {
          pl.status != LinkStatus.Terminated && pl.roadNumber == roadNumber && pl.roadPartNumber == roadPartNumber
        })
        val originalSideCodes = RoadAddressDAO.fetchByIdMassQuery(projectLinks.map(_.roadAddressId).toSet, includeFloating = true)
          .map(ra => ra.id -> ra.sideCode).toMap

        ProjectDAO.updateProjectLinksToDB(projectLinks.map(x =>
          x.copy(reversed = isReversed(originalSideCodes)(x),
            discontinuity = newContinuity.getOrElse(x.endAddrMValue, Discontinuity.Continuous))), username)
        CalibrationPointDAO.removeAllCalibrationPoints(projectLinks.map(_.id).toSet)
        recalculateProjectLinks(projectId, username, Set((roadNumber, roadPartNumber)))
        None
      }
    } catch {
      case NonFatal(e) =>
        logger.info("Direction change failed", e)
        Some(ErrorSavingFailed)
    }
  }

  private def isReversed(originalSideCodes: Map[Long, SideCode])(projectLink: ProjectLink): Boolean = {
    originalSideCodes.get(projectLink.roadAddressId) match {
      case Some(sideCode) if sideCode != projectLink.sideCode => true
      case _ => false
    }
  }

  /**
    * Adds reserved road links (from road parts) to a road address project. Clears
    * project links that are no longer reserved for the project. Reservability is check before this.
    */
  private def addLinksToProject(project: RoadAddressProject): Option[String] = {
    //TODO: Check that there are no floating road addresses present when starting
    logger.info(s"Adding reserved road parts with links to project ${project.id}")
    val projectLinks = ProjectDAO.getProjectLinks(project.id)
    logger.debug(s"Links fetched")
    project.reservedParts.foreach(p => logger.debug(s"Project has part ${p.roadNumber}/${p.roadPartNumber} in ${p.ely} (${p.addressLength} m)"))
    val projectLinkOriginalParts = RoadAddressDAO.queryById(projectLinks.map(_.roadAddressId).toSet).map(ra => (ra.roadNumber, ra.roadPartNumber)).toSet
    validateReservations(project.reservedParts, project.ely, project.id, projectLinks) match {
      case Some(error) => throw new RoadPartReservedException(error)
      case None => logger.debug(s"Validation passed")
        val addresses = project.reservedParts.filterNot(res =>
          projectLinkOriginalParts.contains((res.roadNumber, res.roadPartNumber))).flatMap { reservation =>
          logger.debug(s"Reserve $reservation")
          val addressesOnPart = RoadAddressDAO.fetchByRoadPart(reservation.roadNumber, reservation.roadPartNumber)
          val (suravageSource, regular) = addressesOnPart.partition(_.linkGeomSource == LinkGeomSource.SuravageLinkInterface)
          val suravageMapping = if (suravageSource.nonEmpty) {
            roadLinkService.getSuravageRoadLinksByLinkIdsFromVVH(suravageSource.map(_.linkId).toSet, false)
              .map(rl => rl.linkId -> rl).toMap
          } else {
            Map.empty[Long, RoadLink]
          }
          val mapping = if (regular.nonEmpty) {
            roadLinkService.getRoadLinksByLinkIdsFromVVH(regular.map(_.linkId).toSet, newTransaction = false, frozenTimeVVHAPIServiceEnabled = useFrozenVVHLinks)
              .map(rl => rl.linkId -> rl).toMap
          } else {
            Map.empty[Long, RoadLink]
          }
          val fullMapping = mapping ++ suravageMapping
          val reserved = checkAndReserve(project, reservation)
          if (reserved._1.isEmpty)
            throw new RuntimeException(s"Tie ${reservation.roadNumber} osa ${reservation.roadPartNumber} ei ole vapaana projektin alkupäivämääränä. Tieosoite on jo varattuna projektissa: ${reserved._2.get}.")
          addressesOnPart.map(ra => newProjectTemplate(fullMapping(ra.linkId), ra, project))
        }
        logger.debug(s"Reserve done")
        val linksOnRemovedParts = projectLinks.filterNot(pl => project.reservedParts.exists(_.holds(pl)))
        val newProjectLinks = addresses.filterNot {
          ad => projectLinks.exists(pl => pl.roadNumber == ad.roadNumber && pl.roadPartNumber == ad.roadPartNumber)
        }
        logger.debug(s"Removed / new links ready")
        if (linksOnRemovedParts.nonEmpty) {
          ProjectDAO.removeProjectLinksById(linksOnRemovedParts.map(_.id).toSet)
        }
        logger.debug(s"Removed deleted ${linksOnRemovedParts.size}")
        ProjectDAO.create(newProjectLinks)
        logger.debug(s"New links created ${newProjectLinks.size}")
        if (project.ely.isEmpty) {
          ProjectDAO.fetchReservedRoadParts(project.id).find(_.ely.nonEmpty).flatMap(_.ely).foreach(ely =>
            ProjectDAO.updateProjectEly(project.id, ely))
        }
        logger.info(s"Adding reserved road parts finished for project ${project.id}")
        None
    }
  }

  private def validateReservations(reservedRoadParts: Seq[ReservedRoadPart], projectEly: Option[Long], projectId: Long,
                                   projectLinks: Seq[ProjectLink]): Option[String] = {
    val errors = reservedRoadParts.flatMap { part =>
      val roadPartExistsInAddresses = RoadAddressDAO.roadPartExists(part.roadNumber, part.roadPartNumber) ||
        ProjectDAO.fetchProjectLinkIds(projectId, part.roadNumber, part.roadPartNumber, None, Some(1)).nonEmpty
      if (!roadPartExistsInAddresses) {
        Some(s"TIE ${part.roadNumber} OSA: ${part.roadPartNumber}")
      } else
        None
    }
    val elyErrors = reservedRoadParts.flatMap(roadAddress =>
      if (projectEly.filterNot(l => l == -1L).getOrElse(roadAddress.ely.get) != roadAddress.ely.get) {
        Some(s"TIE ${roadAddress.roadNumber} OSA ${roadAddress.roadPartNumber}")
      } else None)
    if (errors.nonEmpty)
      Some(s"$ErrorFollowingRoadPartsNotFoundInDB ${errors.mkString(", ")}")
    else {
      if (elyErrors.nonEmpty)
        Some(s"$ErrorFollowingPartsHaveDifferingEly ${elyErrors.mkString(", ")}. Tarkista tiedot.")
      else {
        val ely = reservedRoadParts.map(_.ely)
        if (ely.distinct.lengthCompare(1) > 0) {
          Some(ErrorRoadPartsHaveDifferingEly)
        } else {
          None
        }
      }
    }
  }

  def revertSplit(projectId: Long, linkId: Long, userName: String): Option[String] = {
    withDynTransaction {
      val previousSplit = ProjectDAO.fetchSplitLinks(projectId, linkId)
      if (previousSplit.nonEmpty) {
        revertSplitInTX(projectId, previousSplit, userName)
        None
      } else
        Some(s"No split for link id $linkId found!")
    }
  }

  private def revertSplitInTX(projectId: Long, previousSplit: Seq[ProjectLink], userName: String): Unit = {

    def getGeometryWithTimestamp(linkId: Long, timeStamp: Long, roadLinks: Seq[RoadLink],
                                 vvhHistoryLinks: Seq[VVHHistoryRoadLink]): Seq[Point] = {
      val matchingLinksGeometry = (roadLinks ++ vvhHistoryLinks).find(rl => rl.linkId == linkId && rl.vvhTimeStamp == timeStamp).map(_.geometry)
      if (matchingLinksGeometry.nonEmpty) {
        matchingLinksGeometry.get
      } else {
        (roadLinks ++ vvhHistoryLinks).find(rl => rl.linkId == linkId).map(_.geometry)
          .getOrElse(throw new InvalidAddressDataException(s"Geometry with linkId $linkId and timestamp $timeStamp not found!"))
      }
    }

    val (roadLinks, vvhHistoryLinks) = roadLinkService.getCurrentAndHistoryRoadLinksFromVVH(previousSplit.map(_.linkId).toSet, useFrozenVVHLinks)
    val (suravage, original) = previousSplit.partition(_.linkGeomSource == LinkGeomSource.SuravageLinkInterface)
    revertLinks(projectId, previousSplit.head.roadNumber, previousSplit.head.roadPartNumber,
      suravage.map(link => LinkToRevert(link.id, link.linkId, link.status.value, link.geometry)),
      original.map(link => LinkToRevert(link.id, link.linkId, link.status.value, getGeometryWithTimestamp(link.linkId,
        link.linkGeometryTimeStamp, roadLinks, vvhHistoryLinks))),
      userName, recalculate = false)
  }

  /**
    * Fetches the projectLink name, first from the project link, if that's not available then search for the road address.
    *
    * @param projectLink
    * @return
    */
  def fillRoadNames(projectLink: ProjectLink): ProjectLink = {
    val projectLinkName = ProjectLinkNameDAO.get(projectLink.roadNumber, projectLink.projectId).map(_.roadName)
      .getOrElse(RoadNameDAO.getLatestRoadName(projectLink.roadNumber).map(_.roadName).getOrElse(projectLink.roadName.get))
    projectLink.copy(roadName = Option(projectLinkName))
  }

  def preSplitSuravageLink(linkId: Long, userName: String, splitOptions: SplitOptions): (Option[Seq[ProjectLink]], Seq[ProjectLink], Option[String], Option[(Point, Vector3d)]) = {
    def previousSplitToSplitOptions(plSeq: Seq[ProjectLink], splitOptions: SplitOptions): SplitOptions = {
      val splitsAB = plSeq.filter(_.linkId == linkId)
      val (template, splitA, splitB) = (plSeq.find(_.status == LinkStatus.Terminated),
        splitsAB.find(_.status != LinkStatus.New), splitsAB.find(_.status == LinkStatus.New))
      val linkData = splitA.orElse(splitB).orElse(template).map(l => (l.roadNumber, l.roadPartNumber,
        l.track, l.ely)).getOrElse((splitOptions.roadNumber, splitOptions.roadPartNumber, splitOptions.trackCode, splitOptions.ely))
      val discontinuity = splitsAB.filterNot(_.discontinuity == Continuous).map(_.discontinuity).headOption
      splitOptions.copy(statusA = splitA.map(_.status).getOrElse(splitOptions.statusA),
        roadNumber = linkData._1, roadPartNumber = linkData._2, trackCode = linkData._3, ely = linkData._4,
        discontinuity = discontinuity.getOrElse(Continuous))
    }

    withDynTransaction {
      val previousSplit = ProjectDAO.fetchSplitLinks(splitOptions.projectId, linkId)
      val updatedSplitOptions =
        if (previousSplit.nonEmpty) {
          previousSplitToSplitOptions(previousSplit, splitOptions)
        } else
          splitOptions
      val (splitResultOption, errorMessage, splitVector) = preSplitSuravageLinkInTX(linkId, userName, updatedSplitOptions)
      dynamicSession.rollback()
      val allTerminatedProjectLinks = if (splitResultOption.isEmpty) {
        Seq.empty[ProjectLink]
      } else {
        splitResultOption.get.allTerminatedProjectLinks.map(fillRoadNames)
      }
      val splitWithMergeTerminated = splitResultOption.map(rs => rs.toSeqWithMergeTerminated.map(fillRoadNames))
      (splitWithMergeTerminated, allTerminatedProjectLinks, errorMessage, splitVector)
    }
  }

  def splitSuravageLink(linkId: Long, username: String,
                        splitOptions: SplitOptions): Option[String] = {
    withDynTransaction {
      splitSuravageLinkInTX(linkId, username, splitOptions)
    }
  }

  def preSplitSuravageLinkInTX(linkId: Long, username: String,
                               splitOptions: SplitOptions): (Option[SplitResult], Option[String], Option[(Point, Vector3d)]) = {
    val projectId = splitOptions.projectId
    val sOption = roadLinkService.getSuravageRoadLinksByLinkIdsFromVVH(Set(Math.abs(linkId)), newTransaction = false).headOption
    val previousSplit = ProjectDAO.fetchSplitLinks(projectId, linkId)
    val project = ProjectDAO.getRoadAddressProjectById(projectId).get
    if (sOption.isEmpty) {
      (None, Some(ErrorSuravageLinkNotFound), None)
    } else {
      if (previousSplit.nonEmpty)
        revertSplitInTX(projectId, previousSplit, username)
      val suravageLink = sOption.get
      val endPoints = GeometryUtils.geometryEndpoints(suravageLink.geometry)
      val x = if (endPoints._1.x > endPoints._2.x) (endPoints._2.x, endPoints._1.x) else (endPoints._1.x, endPoints._2.x)
      val rightTop = Point(x._2, endPoints._2.y)
      val leftBottom = Point(x._1, endPoints._1.y)
      val projectLinks = getProjectLinksInBoundingBox(BoundingRectangle(leftBottom, rightTop), projectId)
      if (projectLinks.isEmpty)
        return (None, Some(ErrorNoMatchingProjectLinkForSplit), None)
      val roadLink = roadLinkService.getRoadLinkByLinkIdFromVVH(projectLinks.head.linkId, newTransaction = false)
      if (roadLink.isEmpty) {
        (None, Some(ErrorSuravageLinkNotFound), None)
      }

      val projectLinksConnected = projectLinks.filter(l => GeometryUtils.areAdjacent(l.geometry, suravageLink.geometry))

      //we rank template links near suravage link by how much they overlap with suravage geometry
      val commonSections = projectLinksConnected.map(x =>
        x -> ProjectLinkSplitter.findMatchingGeometrySegment(suravageLink, x).map(GeometryUtils.geometryLength)
          .getOrElse(0.0)).filter(_._2 > MinAllowedRoadAddressLength)
      if (commonSections.isEmpty)
        (None, Some(ErrorNoMatchingProjectLinkForSplit), None)
      else {
        val bestFit = commonSections.maxBy(_._2)._1
        val splitResult = ProjectLinkSplitter.split(roadLink.get, newProjectLink(suravageLink, project, splitOptions), bestFit, projectLinks, splitOptions)
        (Some(splitResult), None, GeometryUtils.calculatePointAndHeadingOnGeometry(suravageLink.geometry, splitOptions.splitPoint))
      }
    }
  }

  def splitSuravageLinkInTX(linkId: Long, username: String, splitOptions: SplitOptions): Option[String] = {
    val (splitResultOption, errorMessage, _) = preSplitSuravageLinkInTX(linkId, username, splitOptions)
    if (errorMessage.nonEmpty) {
      errorMessage
    } else {
      splitResultOption.map {
        splitResult =>
          val splitLinks = splitResult.toSeqWithAllTerminated
          ProjectDAO.removeProjectLinksByLinkId(splitOptions.projectId, splitLinks.map(_.linkId).toSet)
          ProjectDAO.create(splitLinks.map(x => x.copy(createdBy = Some(username))))
          ProjectDAO.updateProjectCoordinates(splitOptions.projectId, splitOptions.coordinates)
          recalculateProjectLinks(splitOptions.projectId, username, Set((splitOptions.roadNumber, splitOptions.roadPartNumber)))
      }
      None
    }
  }

  def getProjectLinksInBoundingBox(bbox: BoundingRectangle, projectId: Long): (Seq[ProjectLink]) = {
    val roadLinks = roadLinkService.getRoadLinksAndComplementaryFromVVH(bbox, Set(), newTransaction = false).map(rl => rl.linkId -> rl).toMap
    ProjectDAO.getProjectLinksByProjectAndLinkId(Set(), roadLinks.keys.toSeq, projectId).filter(_.status == LinkStatus.NotHandled)
  }

  /**
    * Save road link project, reserve new road parts, free previously reserved road parts that were removed
    *
    * @param roadAddressProject Updated road address project case class
    * @return Updated project reloaded from the database
    */
  def saveProject(roadAddressProject: RoadAddressProject): RoadAddressProject = {
    if (projectFound(roadAddressProject).isEmpty)
      throw new IllegalArgumentException("Project not found")
    withDynTransaction {
      if (ProjectDAO.uniqueName(roadAddressProject.id, roadAddressProject.name)) {
        val storedProject = ProjectDAO.getRoadAddressProjectById(roadAddressProject.id).get
        val removed = storedProject.reservedParts.filterNot(part =>
          roadAddressProject.reservedParts.exists(rp => rp.roadPartNumber == part.roadPartNumber &&
            rp.roadNumber == part.roadNumber))
        removed.foreach(p => ProjectDAO.removeReservedRoadPart(roadAddressProject.id, p))
        removed.groupBy(_.roadNumber).keys.foreach(ProjectLinkNameDAO.revert(_, roadAddressProject.id))
        addLinksToProject(roadAddressProject)
        val updatedProject = ProjectDAO.getRoadAddressProjectById(roadAddressProject.id).get
        if (updatedProject.reservedParts.nonEmpty) {
          ProjectDAO.updateRoadAddressProject(roadAddressProject.copy(ely = ProjectDAO.getElyFromProjectLinks(roadAddressProject.id)))
        } else { //in empty case we release ely
          ProjectDAO.updateRoadAddressProject(roadAddressProject.copy(ely = None))
        }
        ProjectDAO.getRoadAddressProjectById(roadAddressProject.id).get
      } else {
        throw new NameExistsException(s"Nimellä ${roadAddressProject.name} on jo olemassa projekti. Muuta nimeä.")
      }
    }
  }

  /**
    * Delete road link project, if it exists and the state is Incomplete
    *
    * @param projectId Id of the project to delete
    * @return boolean that confirms if the project is deleted
    */
  def deleteProject(projectId: Long): Boolean = {
    withDynTransaction {
      val project = ProjectDAO.getRoadAddressProjectById(projectId)
      val canBeDeleted = projectId != 0 && project.isDefined && project.get.status == ProjectState.Incomplete
      if (canBeDeleted) {
        val links = ProjectDAO.getProjectLinks(projectId)
        ProjectDAO.removeProjectLinksByProject(projectId)
        ProjectDAO.removeReservedRoadPartsByProject(projectId)
        links.groupBy(_.roadNumber).keys.foreach(ProjectLinkNameDAO.revert(_, projectId))
        ProjectDAO.updateProjectStatus(projectId, ProjectState.Deleted)
        ProjectDAO.updateProjectStateInfo(ProjectState.Deleted.description, projectId)
      }
      canBeDeleted
    }
  }

  def createRoadLinkProject(roadAddressProject: RoadAddressProject): RoadAddressProject = {
    if (roadAddressProject.id != 0)
      throw new IllegalArgumentException(s"Road address project to create has an id ${roadAddressProject.id}")
    withDynTransaction {
      if (ProjectDAO.uniqueName(roadAddressProject.id, roadAddressProject.name)) {
        createProject(roadAddressProject)
      } else {
        throw new NameExistsException(s"Nimellä ${roadAddressProject.name} on jo olemassa projekti. Muuta nimeä.")
      }
    }
  }

  def getRoadAddressSingleProject(projectId: Long): Option[RoadAddressProject] = {
    withDynTransaction {
      ProjectDAO.getRoadAddressProjects(projectId).headOption
    }
  }

  def getRoadAddressAllProjects: Seq[RoadAddressProject] = {
    withDynTransaction {
      ProjectDAO.getRoadAddressProjects()
    }
  }

  def updateProjectLinkGeometry(projectId: Long, username: String, onlyNotHandled: Boolean = false): Unit = {
    withDynTransaction {
      val projectLinks = ProjectDAO.getProjectLinks(projectId, if (onlyNotHandled) Some(LinkStatus.NotHandled) else None)
      val roadLinks = roadLinkService.getCurrentAndComplementaryVVHRoadLinks(projectLinks.filter(x => x.linkGeomSource == LinkGeomSource.NormalLinkInterface
        || x.linkGeomSource == LinkGeomSource.FrozenLinkInterface || x.linkGeomSource == LinkGeomSource.ComplimentaryLinkInterface).map(x => x.linkId).toSet)
      val suravageLinks = roadLinkService.getSuravageRoadLinksFromVVH(projectLinks.filter(x => x.linkGeomSource == LinkGeomSource.SuravageLinkInterface).map(x => x.linkId).toSet)
      val vvhLinks = roadLinks ++ suravageLinks
      val geometryMap = vvhLinks.map(l => l.linkId -> (l.geometry, l.vvhTimeStamp)).toMap
      val timeStamp = new Date().getTime
      val updatedProjectLinks = projectLinks.map { pl =>
        val (geometry, time) = geometryMap.getOrElse(pl.linkId, (Seq(), timeStamp))
        pl.copy(geometry = GeometryUtils.truncateGeometry2D(geometry, pl.startMValue, pl.endMValue),
          linkGeometryTimeStamp = time)
      }
      ProjectDAO.updateProjectLinksGeometry(updatedProjectLinks, username)
    }
  }

  /**
    * Check that road part is available for reservation and return the id of reserved road part table row.
    * Reservation must contain road number and road part number, other data is not used or saved.
    *
    * @param project          Project for which to reserve (or for which it is already reserved)
    * @param reservedRoadPart Reservation information (req: road number, road part number)
    * @return
    */
  private def checkAndReserve(project: RoadAddressProject, reservedRoadPart: ReservedRoadPart): (Option[ReservedRoadPart], Option[String]) = {
    logger.info(s"Check ${project.id} matching to " + ProjectDAO.roadPartReservedTo(reservedRoadPart.roadNumber, reservedRoadPart.roadPartNumber))
    ProjectDAO.roadPartReservedTo(reservedRoadPart.roadNumber, reservedRoadPart.roadPartNumber) match {
      case Some(proj) if proj._1 != project.id => (None, Some(proj._2))
      case Some(proj) if proj._1 == project.id =>
        (ProjectDAO.fetchReservedRoadPart(reservedRoadPart.roadNumber, reservedRoadPart.roadPartNumber), None)
      case _ =>
        ProjectDAO.reserveRoadPart(project.id, reservedRoadPart.roadNumber, reservedRoadPart.roadPartNumber, project.modifiedBy)
        (ProjectDAO.fetchReservedRoadPart(reservedRoadPart.roadNumber, reservedRoadPart.roadPartNumber), None)
    }
  }

  def getProjectLinksWithSuravage(roadAddressService: RoadAddressService, projectId: Long, boundingRectangle: BoundingRectangle,
                                  roadNumberLimits: Seq[(Int, Int)], municipalities: Set[Int], everything: Boolean = false,
                                  publicRoads: Boolean = false): Seq[ProjectAddressLink] = {
    val fetch = fetchBoundingBoxF(boundingRectangle, projectId, roadNumberLimits, municipalities, everything, publicRoads)
    val suravageList = withDynSession {
      Await.result(fetch.suravageF, Duration.Inf)
    .map(x => (x, Some(projectId))).map(RoadAddressLinkBuilder.buildSuravageRoadAddressLink)
    }
    val projectLinks = fetchProjectRoadLinks(projectId, boundingRectangle, roadNumberLimits, municipalities, everything, useFrozenVVHLinks, fetch)
    val keptSuravageLinks = suravageList.filter(sl => !projectLinks.exists(pl => sl.linkId == pl.linkId))
    keptSuravageLinks.map(ProjectAddressLinkBuilder.build) ++
      projectLinks
  }

  def getProjectLinksLinear(roadAddressService: RoadAddressService, projectId: Long, boundingRectangle: BoundingRectangle,
                            roadNumberLimits: Seq[(Int, Int)], municipalities: Set[Int], everything: Boolean = false,
                            publicRoads: Boolean = false): Seq[ProjectAddressLink] = {
    val projectLinks = fetchProjectRoadLinksLinearGeometry(projectId, boundingRectangle, roadNumberLimits, municipalities, everything, useFrozenVVHLinks)
    projectLinks
  }

  def getChangeProject(projectId: Long): Option[ChangeProject] = {
    val changeProjectData = withDynTransaction {
      try {
        if (recalculateChangeTable(projectId)) {
          val roadAddressChanges = RoadAddressChangesDAO.fetchRoadAddressChanges(Set(projectId))
          Some(ViiteTierekisteriClient.convertToChangeProject(roadAddressChanges))
        } else {
          None
        }
      } catch {
        case NonFatal(e) =>
          logger.info(s"Change info not available for project $projectId: " + e.getMessage)
          None
      }
    }
    changeProjectData
  }

  def prettyPrintLog(roadAddressChanges: List[ProjectRoadAddressChange]) = {
    roadAddressChanges.groupBy(a => (a.projectId, a.projectName, a.projectStartDate, a.ely)).foreach(g => {
      val (projectId, projectName, projectStartDate, projectEly) = g._1
      val changes = g._2
      logger.info(s"Changes for project [ID: $projectId; Name: ${projectName.getOrElse("")}; StartDate: $projectStartDate; Ely: $projectEly]:")
      changes.foreach(c => {
        logger.info(s"Change: ${c.toStringWithFields}")
      })
    })
  }

  def getRoadAddressChangesAndSendToTR(projectId: Set[Long]): ProjectChangeStatus = {
    logger.info(s"Fetching all road address changes for projects: ${projectId.toString()}")
    val roadAddressChanges = RoadAddressChangesDAO.fetchRoadAddressChanges(projectId)
    prettyPrintLog(roadAddressChanges)
    logger.info(s"Sending changes to TR")
    val sentObj = ViiteTierekisteriClient.sendChanges(roadAddressChanges)
    logger.info(s"Changes Sent to TR")
    sentObj
  }

  def getProjectRoadLinksByLinkIds(linkIdsToGet: Set[Long], newTransaction: Boolean = true): Seq[ProjectAddressLink] = {

    if (linkIdsToGet.isEmpty)
      return Seq()

    val complementedRoadLinks = time(logger, "Fetch VVH road links") {
      roadLinkService.getRoadLinksByLinkIdsFromVVH(linkIdsToGet, newTransaction, useFrozenVVHLinks)
    }

    val projectRoadLinks = complementedRoadLinks
      .map { rl =>
        val ra = Seq()
        val missed = Seq()
        rl.linkId -> roadAddressService.buildRoadAddressLink(rl, ra, missed)
      }.toMap

    val filledProjectLinks = RoadAddressFiller.fillTopology(complementedRoadLinks, projectRoadLinks)

    filledProjectLinks._1.map(ProjectAddressLinkBuilder.build)
  }

  def getProjectSuravageRoadLinksByLinkIds(linkIdsToGet: Set[Long]): Seq[ProjectAddressLink] = {
    if (linkIdsToGet.isEmpty)
      Seq()
    else {
      val suravageRoadLinks = time(logger, "Fetch VVH road links") {
        roadAddressService.getSuravageRoadLinkAddressesByLinkIds(linkIdsToGet)
      }
      suravageRoadLinks.map(ProjectAddressLinkBuilder.build)
    }
  }

  def fetchProjectRoadLinks(projectId: Long, boundingRectangle: BoundingRectangle, roadNumberLimits: Seq[(Int, Int)], municipalities: Set[Int],
                            everything: Boolean = false, publicRoads: Boolean = false, fetch: ProjectBoundingBoxResult): Seq[ProjectAddressLink] = {
    def complementaryLinkFilter(roadNumberLimits: Seq[(Int, Int)], municipalities: Set[Int],
                                everything: Boolean = false, publicRoads: Boolean = false)(roadAddressLink: RoadAddressLink) = {
      everything || publicRoads || roadNumberLimits.exists {
        case (start, stop) => roadAddressLink.roadNumber >= start && roadAddressLink.roadNumber <= stop
      }
    }

    val fetchRoadAddressesByBoundingBoxF = Future(withDynTransaction {
      val (floating, addresses) = RoadAddressDAO.fetchRoadAddressesByBoundingBox(boundingRectangle, fetchOnlyFloating = false,
        roadNumberLimits = roadNumberLimits).partition(_.floating)
      (floating.groupBy(_.linkId), addresses.groupBy(_.linkId))
    })
    val fetchProjectLinksF = fetch.projectLinkResultF
    val fetchVVHStartTime = System.currentTimeMillis()

    val (regularLinks, complementaryLinks, suravageLinks) = awaitRoadLinks(fetch.roadLinkF, fetch.complementaryF, fetch.suravageF)
    val linkIds = regularLinks.map(_.linkId).toSet ++ complementaryLinks.map(_.linkId).toSet ++ suravageLinks.map(_.linkId).toSet
    val fetchVVHEndTime = System.currentTimeMillis()
    logger.info("Fetch VVH road links completed in %d ms".format(fetchVVHEndTime - fetchVVHStartTime))

    val fetchMissingRoadAddressStartTime = System.currentTimeMillis()
    val ((floating, addresses), projectLinks) = Await.result(fetchRoadAddressesByBoundingBoxF.zip(fetchProjectLinksF), Duration.Inf)

    val normalLinks = regularLinks.filterNot(l => projectLinks.exists(_.linkId == l.linkId))

    val missedRL = if (useFrozenVVHLinks) {
      Map[Long, Seq[MissingRoadAddress]]()
    } else {
      withDynTransaction {
        val missingLinkIds = linkIds -- floating.keySet -- addresses.keySet -- projectLinks.map(_.linkId).toSet
        RoadAddressDAO.getMissingRoadAddresses(missingLinkIds)
      }
    }.groupBy(_.linkId)
    val fetchMissingRoadAddressEndTime = System.currentTimeMillis()
    logger.info("Fetch missing and floating road addresses completed in %d ms".format(fetchMissingRoadAddressEndTime - fetchMissingRoadAddressStartTime))

    val buildStartTime = System.currentTimeMillis()

    val projectRoadLinks = withDynSession {
      projectLinks.groupBy(l => (l.linkId, l.roadType)).flatMap {
        pl => buildProjectRoadLink(pl._2)
      }
    }


    val nonProjectRoadLinks = (normalLinks ++ complementaryLinks).filterNot(rl => projectRoadLinks.exists(_.linkId == rl.linkId))

    val nonProjectTopology = nonProjectRoadLinks
      .map { rl =>
        val ra = addresses.getOrElse(rl.linkId, Seq())
        val missed = missedRL.getOrElse(rl.linkId, Seq())
        rl.linkId -> roadAddressService.buildRoadAddressLink(rl, ra, missed)
      }.toMap

    val buildEndTime = System.currentTimeMillis()
    logger.info("Build road addresses completed in %d ms".format(buildEndTime - buildStartTime))

    val (filledTopology, _) = RoadAddressFiller.fillTopology(nonProjectRoadLinks, nonProjectTopology)

    val complementaryLinkIds = complementaryLinks.map(_.linkId).toSet
    val returningTopology = filledTopology.filter(link => !complementaryLinkIds.contains(link.linkId) ||
      complementaryLinkFilter(roadNumberLimits, municipalities, everything, publicRoads)(link))
    if (useFrozenVVHLinks) {
      returningTopology.filter(link => link.anomaly != Anomaly.NoAddressGiven).map(ProjectAddressLinkBuilder.build) ++ projectRoadLinks
    } else {
      returningTopology.map(ProjectAddressLinkBuilder.build) ++ projectRoadLinks
    }
  }

  def fetchProjectRoadLinksLinearGeometry(projectId: Long, boundingRectangle: BoundingRectangle, roadNumberLimits: Seq[(Int, Int)], municipalities: Set[Int],
                                          everything: Boolean = false, publicRoads: Boolean = false): Seq[ProjectAddressLink] = {

    val fetchRoadAddressesByBoundingBoxF = Future(withDynTransaction {
      val (floating, addresses) = RoadAddressDAO.fetchRoadAddressesByBoundingBox(boundingRectangle, fetchOnlyFloating = false,
        roadNumberLimits = roadNumberLimits).partition(_.floating)
      (floating.groupBy(_.linkId), addresses.groupBy(_.linkId))
    })

    val fetchProjectLinksF = Future(withDynSession(ProjectDAO.getProjectLinks(projectId).groupBy(_.linkId)))
    val ((_, addresses), projectLinks) = time(logger, "Fetch road addresses by bounding box") {
      Await.result(fetchRoadAddressesByBoundingBoxF.zip(fetchProjectLinksF), Duration.Inf)
    }

    val buildStartTime = System.currentTimeMillis()
    val projectRoadLinks = withDynSession {
      projectLinks.map {
        pl => pl._1 -> buildProjectRoadLink(pl._2)
      }
    }

<<<<<<< HEAD
    val nonProjecAddresses = addresses.filterNot(a => projectLinks.contains(a._1))
=======
    val nonProjectAddresses = addresses.filterNot(a => projectLinks.contains(a._1))
>>>>>>> a093f25c

    val nonProjectLinks = nonProjectAddresses.values.flatten.toSeq.map { address =>
      address.linkId -> RoadAddressLinkBuilder.buildSimpleLink(address)
    }.toMap

    logger.info("Build road addresses completed in %d ms".format(System.currentTimeMillis() - buildStartTime))


    if (useFrozenVVHLinks) {
      nonProjectLinks.values.toSeq.filter(link => link.anomaly != Anomaly.NoAddressGiven).map(ProjectAddressLinkBuilder.build) ++ projectRoadLinks.values.flatten
    } else {
      nonProjectLinks.values.toSeq.map(ProjectAddressLinkBuilder.build) ++ projectRoadLinks.values.flatten
    }
  }


  def fetchBoundingBoxF(boundingRectangle: BoundingRectangle, projectId: Long, roadNumberLimits: Seq[(Int, Int)], municipalities: Set[Int],
                        everything: Boolean = false, publicRoads: Boolean = false): ProjectBoundingBoxResult = {
    ProjectBoundingBoxResult(
      Future(withDynSession(ProjectDAO.getProjectLinks(projectId))),
      Future(roadLinkService.getRoadLinksFromVVH(boundingRectangle, roadNumberLimits, municipalities, everything,
        publicRoads, useFrozenVVHLinks)),
      Future(
        if (everything) roadLinkService.getComplementaryRoadLinksFromVVH(boundingRectangle, municipalities)
        else Seq()),
      roadLinkService.getSuravageLinksFromVVHF(boundingRectangle, municipalities)
    )
  }

  def getProjectRoadLinks(projectId: Long, boundingRectangle: BoundingRectangle, roadNumberLimits: Seq[(Int, Int)], municipalities: Set[Int],
                          everything: Boolean = false, publicRoads: Boolean = false): Seq[ProjectAddressLink] = {
    val fetch = fetchBoundingBoxF(boundingRectangle, projectId, roadNumberLimits, municipalities, everything, publicRoads)
    fetchProjectRoadLinks(projectId, boundingRectangle, roadNumberLimits, municipalities, everything, publicRoads, fetch)
  }

  private def getProjectWithReservationChecks(projectId: Long, newRoadNumber: Long, newRoadPart: Long, linkStatus: LinkStatus, projectLinks: Seq[ProjectLink]): RoadAddressProject = {
    RoadAddressValidator.checkProjectExists(projectId)
    val project = ProjectDAO.getRoadAddressProjectById(projectId).get
    RoadAddressValidator.checkReservedExistence(project, newRoadNumber, newRoadPart, linkStatus, projectLinks)
    RoadAddressValidator.checkAvailable(newRoadNumber, newRoadPart, project)
    RoadAddressValidator.checkNotReserved(newRoadNumber, newRoadPart, project)
    project
  }

  def revertLinks(links: Iterable[ProjectLink], userName: String): Option[String] = {
    if (links.groupBy(l => (l.projectId, l.roadNumber, l.roadPartNumber)).keySet.size != 1)
      throw new IllegalArgumentException("Reverting links from multiple road parts at once is not allowed")
    val l = links.head
    revertLinks(l.projectId, l.roadNumber, l.roadPartNumber, links.map(
      link => LinkToRevert(link.id, link.linkId, link.status.value, link.geometry)), userName)
  }

  def revertRoadName(projectId: Long, roadNumber: Long): Unit = {
    if (ProjectDAO.getProjectLinks(projectId).exists(pl => pl.roadNumber == roadNumber) && RoadNameDAO.getLatestRoadName(roadNumber).nonEmpty) {
      ProjectLinkNameDAO.revert(roadNumber, projectId)
      val roadAddressName = RoadNameDAO.getLatestRoadName(roadNumber)
      val projectRoadName = ProjectLinkNameDAO.get(roadNumber, projectId)
      if (roadAddressName.nonEmpty && projectRoadName.isEmpty) {
        ProjectLinkNameDAO.create(projectId, roadNumber, roadAddressName.get.roadName)
      }
    }
    if (!ProjectDAO.getProjectLinks(projectId).exists(pl => pl.roadNumber == roadNumber)) {
      ProjectLinkNameDAO.revert(roadNumber, projectId)
    }
  }

  private def revertLinks(projectId: Long, roadNumber: Long, roadPartNumber: Long, toRemove: Iterable[LinkToRevert],
                          modified: Iterable[LinkToRevert], userName: String, recalculate: Boolean = true): Unit = {
    ProjectDAO.removeProjectLinksByLinkId(projectId, toRemove.map(_.linkId).toSet)
    val vvhRoadLinks = roadLinkService.getCurrentAndComplementaryAndSuravageRoadLinksFromVVH(modified.map(_.linkId).toSet, newTransaction = false)
    val roadAddresses = RoadAddressDAO.fetchByLinkId(modified.map(_.linkId).toSet)
    roadAddresses.foreach(ra =>
      modified.find(mod => mod.linkId == ra.linkId) match {
        case Some(mod) if mod.geometry.nonEmpty => {
          checkAndReserve(ProjectDAO.getRoadAddressProjectById(projectId).get, toReservedRoadPart(ra.roadNumber, ra.roadPartNumber, ra.ely))
          val vvhGeometry = vvhRoadLinks.find(roadLink => roadLink.linkId == mod.linkId && roadLink.linkSource == ra.linkGeomSource)
          val geom = GeometryUtils.truncateGeometry3D(vvhGeometry.get.geometry, ra.startMValue, ra.endMValue)
          ProjectDAO.updateProjectLinkValues(projectId, ra.copy(geometry = geom))
        }
        case _ => {
          checkAndReserve(ProjectDAO.getRoadAddressProjectById(projectId).get, toReservedRoadPart(ra.roadNumber, ra.roadPartNumber, ra.ely))
          ProjectDAO.updateProjectLinkValues(projectId, ra, updateGeom = false)
        }
      })

    revertRoadName(projectId, roadNumber)

    if (recalculate)
      try {
        recalculateProjectLinks(projectId, userName, Set((roadNumber, roadPartNumber)))
      } catch {
        case _: Exception => logger.info("Couldn't recalculate after reverting a link (this may happen)")
      }
    val afterUpdateLinks = ProjectDAO.fetchByProjectRoadPart(roadNumber, roadPartNumber, projectId)
    if (afterUpdateLinks.isEmpty) {
      releaseRoadPart(projectId, roadNumber, roadPartNumber, userName)
    }
  }

  def isProjectWithGivenLinkIdWritable(linkId: Long): Boolean = {
    val projects =
      withDynSession(ProjectDAO.getProjectsWithGivenLinkId(linkId))
    if (projects.isEmpty)
      return false
    true
  }

  def toReservedRoadPart(roadNumber: Long, roadPartNumber: Long, ely: Long): ReservedRoadPart = {
    ReservedRoadPart(0L, roadNumber, roadPartNumber,
      None, None, Some(ely),
      None, None, None, None, false)
  }


  def revertLinks(projectId: Long, roadNumber: Long, roadPartNumber: Long, links: Iterable[LinkToRevert], userName: String): Option[String] = {
    try {
      withDynTransaction {
        val (added, modified) = links.partition(_.status == LinkStatus.New.value)
        if (modified.exists(_.status == LinkStatus.Numbering.value)) {
          logger.info(s"Reverting whole road part in $projectId ($roadNumber/$roadPartNumber)")
          // Numbering change affects the whole road part
          revertLinks(projectId, roadNumber, roadPartNumber, added,
            ProjectDAO.fetchByProjectRoadPart(roadNumber, roadPartNumber, projectId).map(
              link => LinkToRevert(link.id, link.linkId, link.status.value, link.geometry)),
            userName)
        } else {
          revertLinks(projectId, roadNumber, roadPartNumber, added, modified, userName)
        }
        None
      }
    }
    catch {
      case NonFatal(e) =>
        logger.info("Error reverting the changes on roadlink", e)
        Some("Virhe tapahtui muutosten palauttamisen yhteydessä")
    }
  }

  private def releaseRoadPart(projectId: Long, roadNumber: Long, roadPartNumber: Long, userName: String) = {
    if (ProjectDAO.fetchFirstLink(projectId, roadNumber, roadPartNumber).isEmpty) {
      val part = ProjectDAO.fetchReservedRoadPart(roadNumber, roadPartNumber)
      if (part.isEmpty) {
        ProjectDAO.removeReservedRoadPart(projectId, roadNumber, roadPartNumber)
      } else {
        ProjectDAO.removeReservedRoadPart(projectId, part.get)
      }
    } else {
      val links = ProjectDAO.fetchByProjectRoadPart(roadNumber, roadPartNumber, projectId)
      revertLinks(links, userName)
    }
  }

  /**
    * Update project links to given status and recalculate delta and change table
    *
    * @param projectId  Project's id
    * @param linkIds    Set of link ids that are set to this status
    * @param linkStatus New status for given link ids
    * @param userName   Username of the user that does this change
    * @return true, if the delta calculation is successful and change table has been updated.
    */
  def updateProjectLinks(projectId: Long, ids: Set[Long], linkIds: Seq[Long], linkStatus: LinkStatus, userName: String,
                         newRoadNumber: Long, newRoadPartNumber: Long, newTrackCode: Int,
                         userDefinedEndAddressM: Option[Int], roadType: Long = RoadType.PublicRoad.value,
                         discontinuity: Int = Discontinuity.Continuous.value, ely: Option[Long] = None,
                         reversed: Boolean = false, roadName: Option[String] = None): Option[String] = {

    def isCompletelyNewPart(toUpdateLinks: Seq[ProjectLink]): (Boolean, Long, Long) = {
      val reservedPart = ProjectDAO.fetchReservedRoadPart(toUpdateLinks.head.roadNumber, toUpdateLinks.head.roadPartNumber).get
      val newSavedLinks = ProjectDAO.getProjectLinksByProjectRoadPart(reservedPart.roadNumber, reservedPart.roadPartNumber, projectId)
      /*
      replaceable -> New link part should replace New existing part if:
        1. Action is LinkStatus.New
        2. New road or part is different from existing one
        3. All New links in existing part are in selected links for New part
       */
      val replaceable = (linkStatus == New || linkStatus == Transfer) && (reservedPart.roadNumber != newRoadNumber || reservedPart.roadPartNumber != newRoadPartNumber) && newSavedLinks.map(_.id).toSet.subsetOf(ids)
      (replaceable, reservedPart.roadNumber, reservedPart.roadPartNumber)
    }

    def updateRoadTypeDiscontinuity(links: Seq[ProjectLink]): Unit = {
      if (links.nonEmpty) {
        val lastSegment = links.maxBy(_.endAddrMValue)
        if (links.lengthCompare(1) > 0) {
          val linksToUpdate = links.filterNot(_.id == lastSegment.id)
          ProjectDAO.updateProjectLinksToDB(linksToUpdate, userName)
        }
        ProjectDAO.updateProjectLinksToDB(Seq(lastSegment.copy(discontinuity = Discontinuity.apply(discontinuity.toInt))), userName)
      }
    }

    def checkAndMakeReservation(projectId: Long, newRoadNumber: Long, newRoadPart: Long, linkStatus: LinkStatus, projectLinks: Seq[ProjectLink]): (Boolean, Option[Long], Option[Long]) = {
      val project = getProjectWithReservationChecks(projectId, newRoadNumber, newRoadPartNumber, linkStatus, projectLinks)
      try {
        val (toReplace, road, part) = isCompletelyNewPart(projectLinks)
        if (toReplace && linkStatus == New) {
          val reservedPart = ProjectDAO.fetchReservedRoadPart(road, part).get
          ProjectDAO.removeReservedRoadPart(projectId, reservedPart)
          val newProjectLinks: Seq[ProjectLink] = projectLinks.map(pl => pl.copy(id = NewRoadAddress,
            roadNumber = newRoadNumber, roadPartNumber = newRoadPartNumber, track = Track.apply(newTrackCode),
            roadType = RoadType.apply(roadType.toInt), discontinuity = Discontinuity.apply(discontinuity.toInt),
            endAddrMValue = userDefinedEndAddressM.getOrElse(pl.endAddrMValue.toInt).toLong))
          if (linkIds.nonEmpty) {
            addNewLinksToProject(sortRamps(newProjectLinks, linkIds), projectId, userName, linkIds.head, false)
          } else {
            val newSavedLinkIds = projectLinks.map(_.linkId)
            addNewLinksToProject(sortRamps(newProjectLinks, newSavedLinkIds), projectId, userName, newSavedLinkIds.head, false)
          }
        } else if (!project.isReserved(newRoadNumber, newRoadPartNumber)) {
          ProjectDAO.reserveRoadPart(project.id, newRoadNumber, newRoadPartNumber, project.modifiedBy)
        }
        (toReplace, Some(road), Some(part))
      } catch {
        case e: Exception => println("Unexpected exception occurred: " + e)
          (false, None, None)
      }
    }

    def resetLinkValues(toReset: Seq[ProjectLink]): Unit = {
      RoadAddressDAO.queryById(toReset.map(_.roadAddressId).toSet).foreach(ra =>
        ProjectDAO.updateProjectLinkValues(projectId, ra, updateGeom = false))
    }

    try {
      withDynTransaction {
        val toUpdateLinks = ProjectDAO.getProjectLinksByProjectAndLinkId(ids, linkIds, projectId)
        if (toUpdateLinks.exists(_.isSplit))
          throw new ProjectValidationException(ErrorSplitSuravageNotUpdatable)
        userDefinedEndAddressM.map(addressM => {
          val endSegment = toUpdateLinks.maxBy(_.endAddrMValue)
          val calibrationPoint = UserDefinedCalibrationPoint(newCalibrationPointId, endSegment.id, projectId, addressM.toDouble - endSegment.startMValue, addressM)
          val foundCalibrationPoint = CalibrationPointDAO.findEndCalibrationPoint(endSegment.id, projectId)
          if (foundCalibrationPoint.isEmpty)
            CalibrationPointDAO.createCalibrationPoint(calibrationPoint)
          else
            CalibrationPointDAO.updateSpecificCalibrationPointMeasures(foundCalibrationPoint.head.id, addressM.toDouble - endSegment.startMValue, addressM)
          Seq(CalibrationPoint)
        })
        linkStatus match {
          case LinkStatus.Terminated =>
            // Fetching road addresses in order to obtain the original addressMValues, since we may not have those values
            // on project_link table, after previous recalculations
            resetLinkValues(toUpdateLinks)
            ProjectDAO.updateProjectLinksToTerminated(toUpdateLinks.map(_.id).toSet, userName)

          case LinkStatus.Numbering =>
            if (toUpdateLinks.nonEmpty) {
              val roadAddresses = RoadAddressDAO.fetchByIdMassQuery(toUpdateLinks.map(_.roadAddressId).toSet, includeFloating = true)
              if (roadAddresses.exists(x =>
                x.roadNumber == newRoadNumber && x.roadPartNumber == newRoadPartNumber)) // check the original numbering wasn't exactly the same
                throw new ProjectValidationException(ErrorRenumberingToOriginalNumber) // you cannot use current roadnumber and roadpart number in numbering operation
              if (toUpdateLinks.map(pl => (pl.roadNumber, pl.roadPartNumber)).distinct.lengthCompare(1) != 0 ||
                roadAddresses.map(ra => (ra.roadNumber, ra.roadPartNumber)).distinct.lengthCompare(1) != 0) {
                throw new ProjectValidationException(ErrorMultipleRoadNumbersOrParts)
              }
              //TODO: Check that the numbering target road number + road part does not exist or is reserved to this project
              checkAndMakeReservation(projectId, newRoadNumber, newRoadPartNumber, LinkStatus.Numbering, toUpdateLinks)
              ProjectDAO.updateProjectLinkNumbering(projectId, toUpdateLinks.head.roadNumber, toUpdateLinks.head.roadPartNumber,
                linkStatus, newRoadNumber, newRoadPartNumber, userName, discontinuity)
              roadName.foreach(setProjectRoadName(projectId, newRoadNumber, _))
            } else {
              throw new ProjectValidationException(ErrorRoadLinkNotFoundInProject)
            }

          case LinkStatus.Transfer =>
            val (replaceable, road, part) = checkAndMakeReservation(projectId, newRoadNumber, newRoadPartNumber, LinkStatus.Transfer, toUpdateLinks)
            val updated = toUpdateLinks.map(l => {
              l.copy(roadNumber = newRoadNumber, roadPartNumber = newRoadPartNumber, track = Track.apply(newTrackCode),
                status = linkStatus, calibrationPoints = (None, None), roadType = RoadType.apply(roadType.toInt))
            })
            ProjectDAO.updateProjectLinksToDB(updated, userName)
            ProjectDAO.updateProjectLinkRoadTypeDiscontinuity(Set(updated.maxBy(_.endAddrMValue).id), linkStatus, userName, roadType, Some(discontinuity))
            //transfer cases should remove the part after the project link table update operation
            if (replaceable) {
              ProjectDAO.removeReservedRoadPart(projectId, road.get, part.get)
            }
            roadName.foreach(setProjectRoadName(projectId, newRoadNumber, _))
          case LinkStatus.UnChanged =>
            checkAndMakeReservation(projectId, newRoadNumber, newRoadPartNumber, LinkStatus.UnChanged, toUpdateLinks)
            // Reset back to original values
            resetLinkValues(toUpdateLinks)
            updateRoadTypeDiscontinuity(toUpdateLinks.map(_.copy(roadType = RoadType.apply(roadType.toInt), status = linkStatus)))

          case LinkStatus.New =>
            // Current logic allows only re adding new road addresses whithin same road/part group
            if (toUpdateLinks.groupBy(l => (l.roadNumber, l.roadPartNumber)).size <= 1) {
              checkAndMakeReservation(projectId, newRoadNumber, newRoadPartNumber, LinkStatus.New, toUpdateLinks)
              updateRoadTypeDiscontinuity(toUpdateLinks.map(_.copy(roadType = RoadType.apply(roadType.toInt), roadNumber = newRoadNumber, roadPartNumber = newRoadPartNumber, track = Track.apply(newTrackCode))))
              roadName.foreach(setProjectRoadName(projectId, newRoadNumber, _))
            } else {
              throw new RoadAddressException(s"Useamman kuin yhden tien/tieosan tallennus kerralla ei ole tuettu.")
            }
          case _ =>
            throw new ProjectValidationException(s"Virheellinen operaatio $linkStatus")
        }
        recalculateProjectLinks(projectId, userName, Set((newRoadNumber, newRoadPartNumber)) ++
          toUpdateLinks.map(pl => (pl.roadNumber, pl.roadPartNumber)).toSet)
        None
      }
    } catch {
      case ex: RoadAddressException =>
        logger.info("Road address Exception: " + ex.getMessage)
        Some(s"Tieosoitevirhe: (${ex.getMessage}")
      case ex: ProjectValidationException => Some(ex.getMessage)
      case ex: Exception => Some(ex.getMessage)
    }
  }

  private def recalculateProjectLinks(projectId: Long, userName: String, roadParts: Set[(Long, Long)] = Set()): Unit = {

    def setReversedFlag(adjustedLink: ProjectLink, before: Option[ProjectLink]): ProjectLink = {
      before.map(_.sideCode) match {
        case Some(value) if value != adjustedLink.sideCode && value != SideCode.Unknown =>
          adjustedLink.copy(reversed = !adjustedLink.reversed)
        case _ => adjustedLink
      }
    }

    val projectLinks =
      if (roadParts.isEmpty)
        ProjectDAO.getProjectLinks(projectId)
      else
        ProjectDAO.fetchByProjectRoadParts(roadParts, projectId)
    logger.info(s"Recalculating project $projectId, parts ${roadParts.map(p => s"${p._1}/${p._2}").mkString(", ")}")

<<<<<<< HEAD
    withTiming(projectLinks.groupBy(
      pl => (pl.roadNumber, pl.roadPartNumber)).foreach {
      grp =>
        val calibrationPoints = CalibrationPointDAO.fetchByRoadPart(projectId, grp._1._1, grp._1._2)
        val recalculatedProjectLinks = ProjectSectionCalculator.assignMValues(grp._2, calibrationPoints).map(rpl =>
          setReversedFlag(rpl, grp._2.find(pl => pl.id == rpl.id && rpl.roadAddressId != 0L))
        )
        ProjectDAO.updateProjectLinksToDB(recalculatedProjectLinks, userName)
    }, "recalculated links in %.3f sec")
=======
    time(logger, "Recalculate links") {
      projectLinks.groupBy(
        pl => (pl.roadNumber, pl.roadPartNumber)).foreach {
        grp =>
          val calibrationPoints = CalibrationPointDAO.fetchByRoadPart(projectId, grp._1._1, grp._1._2)
          val recalculatedProjectLinks = ProjectSectionCalculator.assignMValues(grp._2, calibrationPoints).map(rpl =>
            setReversedFlag(rpl, grp._2.find(pl => pl.id == rpl.id && rpl.roadAddressId != 0L))
          )
          ProjectDAO.updateProjectLinksToDB(recalculatedProjectLinks, userName)
      }
    }
>>>>>>> a093f25c
  }

  private def recalculateChangeTable(projectId: Long): Boolean = {
    val projectOpt = ProjectDAO.getRoadAddressProjectById(projectId)
    if (projectOpt.isEmpty)
      throw new IllegalArgumentException("Project not found")
    val project = projectOpt.get
    project.status match {
      case ProjectState.Saved2TR => true
      case _ =>
        val delta = ProjectDeltaCalculator.delta(project)
        setProjectDeltaToDB(delta, projectId)

    }
  }

  /**
    * method to check if project is publishable. add filters for cases we do not want to prevent sending
    *
    * @param projectId project-id
    * @return if project contains any notifications preventing sending
    */
  def isProjectPublishable(projectId: Long): Boolean = {
    validateProjectById(projectId).isEmpty
  }

  def allLinksHandled(projectId: Long): Boolean = { //some tests want to know if all projectLinks have been handled. to remove this test need to be updated to check if termination is correctly applied etc best done after all validations have been implemented
    withDynSession {
      ProjectDAO.getProjectLinks(projectId, Some(LinkStatus.NotHandled)).isEmpty &&
        ProjectDAO.getProjectLinks(projectId).nonEmpty
    }
  }

  /** Nullifies projects tr_id attribute, changes status to unfinnished and saves tr_info value to status_info. Tries to append old status info if it is possible
    * otherwise it only takes first 300 chars
    *
    * @param projectId project-id
    * @return returns option error string
    */
  def removeRotatingTRId(projectId: Long): Option[String] = {
    withDynSession {
      val projects = ProjectDAO.getRoadAddressProjects(projectId)
      val rotatingTR_Id = ProjectDAO.getRotatingTRProjectId(projectId)
      ProjectDAO.updateProjectStatus(projectId, ProjectState.Incomplete)
      val addedStatus = if (rotatingTR_Id.isEmpty) "" else "[OLD TR_ID was " + rotatingTR_Id.head + "]"
      if (projects.isEmpty)
        return Some("Projectia ei löytynyt")
      val project = projects.head
      appendStatusInfo(project, addedStatus)
    }
    None
  }

  /**
    * Tries to append old status info if it is possible
    * otherwise it only takes first 300 chars of the old status
    *
    * @param project
    * @param appendMessage
    */
  private def appendStatusInfo(project: RoadAddressProject, appendMessage: String): Unit = {
    val maxStringLength = 1000
    project.statusInfo match { // before removing tr-id we want to save it in statusInfo if we need it later. Currently it is overwritten when we resend and get new error
      case Some(statusInfo) =>
        if ((statusInfo + appendMessage).length < maxStringLength)
          ProjectDAO.updateProjectStateInfo(appendMessage + statusInfo, project.id)
        else if (statusInfo.length + appendMessage.length < 600)
          ProjectDAO.updateProjectStateInfo(appendMessage + statusInfo.substring(0, 300), project.id)
      case None =>
        if (appendMessage.nonEmpty)
          ProjectDAO.updateProjectStateInfo(appendMessage, project.id)
    }
    ProjectDAO.removeRotatingTRProjectId(project.id)
  }

  /**
    * Publish project with id projectId
    *
    * @param projectId Project to publish
    * @return optional error message, empty if no error
    */
  def publishProject(projectId: Long): PublishResult = {
    // TODO: Check that project actually is finished: projectLinkPublishable(projectId)
    // TODO: Run post-change tests for the roads that have been edited and throw an exception to roll back if not acceptable
    logger.info(s"Preparing to send Project ID: $projectId to TR")
    withDynTransaction {
      try {
        if (!recalculateChangeTable(projectId)) {
          return PublishResult(validationSuccess = false, sendSuccess = false, Some("Muutostaulun luonti epäonnistui. Tarkasta ely"))
        }
        ProjectDAO.addRotatingTRProjectId(projectId) //Generate new TR_ID
        val trProjectStateMessage = getRoadAddressChangesAndSendToTR(Set(projectId))
        if (trProjectStateMessage.status == ProjectState.Failed2GenerateTRIdInViite.value) {
          return PublishResult(validationSuccess = false, sendSuccess = false, Some(trProjectStateMessage.reason))
        }
        trProjectStateMessage.status match {
          case it if 200 until 300 contains it =>
            setProjectStatusToSend2TR(projectId)
            logger.info(s"Sending to TR successful: ${trProjectStateMessage.reason}")
            PublishResult(validationSuccess = true, sendSuccess = true, Some(trProjectStateMessage.reason))

          case _ =>
            //rollback
            logger.info(s"Sending to TR failed: ${trProjectStateMessage.reason}")
            PublishResult(validationSuccess = true, sendSuccess = false, Some(trProjectStateMessage.reason))
        }
      } catch {
        case NonFatal(_) => {
          ProjectDAO.updateProjectStatus(projectId, ErrorInViite)
          PublishResult(validationSuccess = false, sendSuccess = false, None)
        }
      }
    }
  }

  private def setProjectDeltaToDB(projectDelta: Delta, projectId: Long): Boolean = {
    RoadAddressChangesDAO.clearRoadChangeTable(projectId)
    RoadAddressChangesDAO.insertDeltaToRoadChangeTable(projectDelta, projectId)
  }

  private def newProjectTemplate(rl: RoadLinkLike, ra: RoadAddress, project: RoadAddressProject): ProjectLink = {
    val geometry = GeometryUtils.truncateGeometry3D(rl.geometry, ra.startMValue, ra.endMValue)
    ProjectLink(NewRoadAddress, ra.roadNumber, ra.roadPartNumber, ra.track, ra.discontinuity, ra.startAddrMValue,
      ra.endAddrMValue, ra.startDate, ra.endDate, Some(project.modifiedBy), 0L, ra.linkId, ra.startMValue, ra.endMValue,
      ra.sideCode, ra.calibrationPoints, ra.floating, geometry,
      project.id, LinkStatus.NotHandled, ra.roadType, ra.linkGeomSource, GeometryUtils.geometryLength(geometry),
      ra.id, ra.ely, reversed = false, None, ra.adjustedTimestamp, roadAddressLength = Some(ra.endAddrMValue - ra.startAddrMValue))
  }

  private def newProjectLink(rl: RoadLinkLike, project: RoadAddressProject, roadNumber: Long,
                             roadPartNumber: Long, trackCode: Track, discontinuity: Discontinuity, roadType: RoadType,
                             ely: Long, roadName: String = ""): ProjectLink = {
    ProjectLink(NewRoadAddress, roadNumber, roadPartNumber, trackCode, discontinuity,
      0L, 0L, Some(project.startDate), None, Some(project.modifiedBy), 0L, rl.linkId, 0.0, rl.length,
      SideCode.Unknown, (None, None), floating = false, rl.geometry,
      project.id, LinkStatus.New, roadType, rl.linkSource, rl.length,
      0L, ely, reversed = false, None, rl.vvhTimeStamp, roadName = Some(roadName))
  }

  private def newProjectLink(rl: RoadLinkLike, project: RoadAddressProject, splitOptions: SplitOptions): ProjectLink = {
    newProjectLink(rl, project, splitOptions.roadNumber, splitOptions.roadPartNumber, splitOptions.trackCode,
      splitOptions.discontinuity, splitOptions.roadType, splitOptions.ely)
  }

  private def buildProjectRoadLink(projectLinks: Seq[ProjectLink]): Seq[ProjectAddressLink] = {
    val pl: Seq[ProjectLink] = projectLinks.size match {
      case 0 => return Seq()
      case 1 => projectLinks
      case _ => fuseProjectLinks(projectLinks)
    }
    pl.map(l => ProjectAddressLinkBuilder.build(l))
  }

  private def fuseProjectLinks(links: Seq[ProjectLink]): Seq[ProjectLink] = {
    val linkIds = links.map(_.linkId).distinct
    val existingRoadAddresses = RoadAddressDAO.queryById(links.map(_.roadAddressId).toSet)
    val groupedRoadAddresses = existingRoadAddresses.groupBy(record =>
      (record.commonHistoryId, record.roadNumber, record.roadPartNumber, record.track.value, record.startDate, record.endDate, record.linkId, record.roadType, record.ely, record.terminated))

    if (groupedRoadAddresses.size > 1) {
      return links
    }
    else {
      if (linkIds.lengthCompare(1) != 0)
        throw new IllegalArgumentException(s"Multiple road link ids given for building one link: ${linkIds.mkString(", ")}")
      if (links.exists(_.isSplit))
        links
      else {
        val geom = links.head.sideCode match {
          case SideCode.TowardsDigitizing => links.map(_.geometry).foldLeft(Seq[Point]())((geometries, ge) => geometries ++ ge)
          case _ => links.map(_.geometry).reverse.foldLeft(Seq[Point]())((geometries, ge) => geometries ++ ge)
        }
        val (startM, endM, startA, endA) = (links.map(_.startMValue).min, links.map(_.endMValue).max,
          links.map(_.startAddrMValue).min, links.map(_.endAddrMValue).max)
        Seq(links.head.copy(startMValue = startM, endMValue = endM, startAddrMValue = startA, endAddrMValue = endA, geometry = geom, discontinuity = links.maxBy(_.startAddrMValue).discontinuity))
      }
    }

  }

  private def awaitRoadLinks(fetch: (Future[Seq[RoadLink]], Future[Seq[RoadLink]], Future[Seq[VVHRoadlink]])) = {
    val combinedFuture = for {
      fStandard <- fetch._1
      fComplementary <- fetch._2
      fSuravage <- fetch._3
    } yield (fStandard, fComplementary, fSuravage)

    val (roadLinks, complementaryLinks, suravageLinks) = Await.result(combinedFuture, Duration.Inf)
    (roadLinks, complementaryLinks, suravageLinks)
  }

  def getProjectStatusFromTR(projectId: Long): Map[String, Any] = {
    ViiteTierekisteriClient.getProjectStatus(projectId)
  }

  private def getStatusFromTRObject(trProject: Option[TRProjectStatus]): Option[ProjectState] = {
    trProject match {
      case Some(trProjectObject) => mapTRStateToViiteState(trProjectObject.status.getOrElse(""))
      case None => None
      case _ => None
    }
  }

  private def getTRErrorMessage(trProject: Option[TRProjectStatus]): String = {
    trProject match {
      case Some(trProjectobject) => trProjectobject.errorMessage.getOrElse("")
      case None => ""
      case _ => ""
    }
  }

  def setProjectStatusToSend2TR(projectId: Long): Unit = {
    ProjectDAO.updateProjectStatus(projectId, ProjectState.Sent2TR)
  }

  def updateProjectStatusIfNeeded(currentStatus: ProjectState, newStatus: ProjectState, errorMessage: String, projectId: Long): (ProjectState) = {
    if (currentStatus.value != newStatus.value && newStatus != ProjectState.Unknown) {
      logger.info(s"Status update is needed as Project Current status (${currentStatus}) differs from TR Status(${newStatus})")
      val projects = ProjectDAO.getRoadAddressProjects(projectId)
      if (projects.nonEmpty && newStatus == ProjectState.ErroredInTR) {
        // We write error message and clear old TR_ID which was stored there, so user wont see it in hower
        logger.info(s"Writing error message and clearing old TR_ID: ($errorMessage)")
        ProjectDAO.updateProjectStateInfo(errorMessage, projectId)
      }
      ProjectDAO.updateProjectStatus(projectId, newStatus)
    }
    if (newStatus != ProjectState.Unknown) {
      newStatus
    } else {
      currentStatus
    }
  }

  private def getProjectsPendingInTR: Seq[Long] = {
    withDynSession {
      ProjectDAO.getProjectsWithWaitingTRStatus()
    }
  }

  def updateProjectsWaitingResponseFromTR(): Unit = {
    logger.info(s"Starting getting status from TR, fetching list of projects pending for TR response.")
    val listOfPendingProjects = getProjectsPendingInTR
    logger.info(s"List fetched, projects: ${listOfPendingProjects.toString()}")
    for (project <- listOfPendingProjects) {
      try {
        if (withDynTransaction {
          logger.info(s"Checking status for $project")
          checkAndUpdateProjectStatus(project)
        }) {
          eventbus.publish("roadAddress:RoadNetworkChecker", RoadCheckOptions(Seq()))
        } else {
          logger.info(s"Not going to check road network (status != Saved2TR)")
        }
      } catch {
        case t: SQLException => logger.error(s"SQL error while importing project: $project! Check if any roads have multiple valid names with out end dates ", t.getStackTrace)
        case t: Exception => logger.warn(s"Couldn't update project $project", t.getMessage)
      }
    }

  }

  private def checkAndUpdateProjectStatus(projectID: Long): Boolean = {
    ProjectDAO.getRotatingTRProjectId(projectID).headOption match {
      case Some(trId) =>
        ProjectDAO.getProjectStatus(projectID).map { currentState =>
          logger.info(s"Current status is $currentState, fetching TR state")
          val trProjectState = ViiteTierekisteriClient.getProjectStatusObject(trId)
          logger.info(s"Retrived TR status: ${trProjectState.getOrElse(None)}")
          val newState = getStatusFromTRObject(trProjectState).getOrElse(ProjectState.Unknown)
          val errorMessage = getTRErrorMessage(trProjectState)
          logger.info(s"TR returned project status for $projectID: $currentState -> $newState, errMsg: $errorMessage")
          val updatedStatus = updateProjectStatusIfNeeded(currentState, newState, errorMessage, projectID)
          if (updatedStatus == Saved2TR) {
            logger.info(s"Starting project $projectID roadaddresses importing to roadaddresstable")
            updateRoadAddressWithProjectLinks(updatedStatus, projectID)
          }
        }
        RoadAddressDAO.fetchAllFloatingRoadAddresses().isEmpty
      case None =>
        logger.info(s"During status checking VIITE wasnt able to find TR_ID to project $projectID")
        appendStatusInfo(ProjectDAO.getRoadAddressProjectById(projectID).head, " Failed to find TR-ID ")
        false
    }
  }

  private def mapTRStateToViiteState(trState: String): Option[ProjectState] = {

    trState match {
      case "S" => Some(ProjectState.apply(ProjectState.TRProcessing.value))
      case "K" => Some(ProjectState.apply(ProjectState.TRProcessing.value))
      case "T" => Some(ProjectState.apply(ProjectState.Saved2TR.value))
      case "V" => Some(ProjectState.apply(ProjectState.ErroredInTR.value))
      case "null" => Some(ProjectState.apply(ProjectState.ErroredInTR.value))
      case _ => None
    }
  }

  def createSplitRoadAddress(roadAddress: RoadAddress, split: Seq[ProjectLink], project: RoadAddressProject): Seq[RoadAddress] = {
    def transferValues(terminated: Option[ProjectLink]): (Long, Long, Double, Double) = {
      terminated.map(termLink =>
        termLink.sideCode match {
          case AgainstDigitizing =>
            if (termLink.startAddrMValue == roadAddress.startAddrMValue)
              (termLink.endAddrMValue, roadAddress.endAddrMValue,
                roadAddress.startMValue, termLink.startMValue)
            else (roadAddress.startAddrMValue, termLink.startAddrMValue,
              termLink.endMValue, roadAddress.endMValue)
          case _ =>
            if (termLink.startAddrMValue == roadAddress.startAddrMValue)
              (termLink.endAddrMValue, roadAddress.endAddrMValue,
                termLink.endMValue, roadAddress.endMValue)
            else (roadAddress.startAddrMValue, termLink.startAddrMValue,
              roadAddress.startMValue, termLink.startMValue)
        }
      ).getOrElse(roadAddress.startAddrMValue, roadAddress.endAddrMValue, roadAddress.startMValue, roadAddress.endMValue)
    }

<<<<<<< HEAD
    split.flatMap(pl =>
=======
    split.flatMap(pl => {
      val floatingValue = roadAddress.validTo.isDefined
>>>>>>> a093f25c
      pl.status match {
        case UnChanged =>
          Seq(roadAddress.copy(id = NewRoadAddress, startAddrMValue = pl.startAddrMValue, endAddrMValue = pl.endAddrMValue,
            createdBy = Some(project.createdBy), linkId = pl.linkId, startMValue = pl.startMValue, endMValue = pl.endMValue,
            adjustedTimestamp = pl.linkGeometryTimeStamp, geometry = pl.geometry, floating = floatingValue))
        case New =>
          Seq(RoadAddress(NewRoadAddress, pl.roadNumber, pl.roadPartNumber, pl.roadType, pl.track, pl.discontinuity,
            pl.startAddrMValue, pl.endAddrMValue, Some(project.startDate), None, Some(project.createdBy), 0L, pl.linkId,
            pl.startMValue, pl.endMValue, pl.sideCode, pl.linkGeometryTimeStamp, pl.calibrationPoints, floating = false,
            pl.geometry, pl.linkGeomSource, pl.ely, terminated = NoTermination, NewCommonHistoryId))
        case Transfer => // TODO if the whole common history -segment is transferred, keep the original common_history_id, otherwise generate new ids for the different segments
          val (startAddr, endAddr, startM, endM) = transferValues(split.find(_.status == Terminated))
          Seq(
            //TODO we should check situations where we need to create one new commonHistory for new and transfer/unchanged
            // Transferred part, original values
            roadAddress.copy(id = NewRoadAddress, startAddrMValue = startAddr, endAddrMValue = endAddr,
              endDate = Some(project.startDate), createdBy = Some(project.createdBy), startMValue = startM, endMValue = endM, floating = floatingValue),
            // Transferred part, new values
            roadAddress.copy(id = NewRoadAddress, startAddrMValue = pl.startAddrMValue, endAddrMValue = pl.endAddrMValue,
              startDate = Some(project.startDate), createdBy = Some(project.createdBy), linkId = pl.linkId,
              startMValue = pl.startMValue, endMValue = pl.endMValue, adjustedTimestamp = pl.linkGeometryTimeStamp,
              geometry = pl.geometry, floating = floatingValue)
          )
        case Terminated => // TODO Check common_history_id
          Seq(roadAddress.copy(id = NewRoadAddress, startAddrMValue = pl.startAddrMValue, endAddrMValue = pl.endAddrMValue,
            endDate = Some(project.startDate), createdBy = Some(project.createdBy), linkId = pl.linkId, startMValue = pl.startMValue,
            endMValue = pl.endMValue, adjustedTimestamp = pl.linkGeometryTimeStamp, geometry = pl.geometry, terminated = Termination))
        case _ =>
          logger.error(s"Invalid status for split project link: ${pl.status} in project ${pl.projectId}")
          throw new InvalidAddressDataException(s"Invalid status for split project link: ${pl.status}")
      }
    })
  }

  def updateTerminationForHistory(terminatedLinkIds: Set[Long], splitReplacements: Seq[ProjectLink]): Unit = {
    RoadAddressDAO.setSubsequentTermination(terminatedLinkIds)
    val mapping = RoadAddressSplitMapper.createAddressMap(splitReplacements)
    val splitTerminationLinkIds = mapping.map(_.sourceLinkId).toSet
    val splitCurrentRoadAddressIds = splitReplacements.map(_.roadAddressId).toSet
    val linkGeomSources = splitReplacements.map(pl => pl.linkId -> pl.linkGeomSource).toMap
    val addresses = RoadAddressDAO.fetchByLinkId(splitTerminationLinkIds, includeFloating = true, includeHistory = true,
      includeTerminated = false, includeCurrent = false, splitCurrentRoadAddressIds) // Do not include current ones as they're created separately with other project links
    val splitAddresses = addresses.flatMap(RoadAddressSplitMapper.mapRoadAddresses(mapping)).map(ra =>
      ra.copy(terminated = if (splitTerminationLinkIds.contains(ra.linkId)) Subsequent else NoTermination,
        linkGeomSource = linkGeomSources(ra.linkId)))
    roadAddressService.expireRoadAddresses(addresses.map(_.id).toSet)
    RoadAddressDAO.create(splitAddresses)
  }

  private def getRoadNamesFromProjectLinks(projectLinks: Seq[ProjectLink]): Seq[RoadName] = {
    projectLinks.groupBy(pl => (pl.roadNumber, pl.roadName, pl.startDate, pl.endDate, pl.createdBy)).keys.map(rn =>
      if (rn._2.nonEmpty) {
        RoadName(NewRoadNameId, rn._1, rn._2.get, rn._3, rn._4, rn._3, createdBy = rn._5.getOrElse(""))
      } else {
        throw new RuntimeException(s"Road name is not defined for road ${rn._1}")
      }
    ).toSeq
  }

  /**
    * This will insert new historic road addresses (valid_to = null and end_date = sysdate)
    *
    * @param projectLinks          ProjectLinks
    * @param expiringRoadAddresses A map of (RoadAddressId -> RoadAddress)
    */
  def createHistoryRows(projectLinks: Seq[ProjectLink], expiringRoadAddresses: Map[Long, RoadAddress]): Seq[Long] = {
    val idsToHistory = projectLinks.filter(pl => operationsLeavingHistory.contains(pl.status)).map(_.roadAddressId)
    val roadsToCreate = expiringRoadAddresses.filter(ex => {
      idsToHistory.contains(ex._1)
    }).mapValues(r => {
      r.copy(id = NewRoadAddress, lrmPositionId = NewRoadAddress, endDate = Some(DateTime.now()))
    }).values
    RoadAddressDAO.create(roadsToCreate)
  }

  def updateRoadAddressWithProjectLinks(newState: ProjectState, projectID: Long): Option[String] = {
    if (newState != Saved2TR) {
      logger.error(s" Project state not at Saved2TR")
      throw new RuntimeException(s"Project state not at Saved2TR: $newState")
    }
    val project=ProjectDAO.getRoadAddressProjectById(projectID).get
    val projectLinks=ProjectDAO.getProjectLinks(projectID)
    if (projectLinks.isEmpty){
      logger.error(s" There are no road addresses to update  , rollbacking update ${project.id}")
      throw new InvalidAddressDataException(s"There are no road addresses to update , rollbacking update ${project.id}")
    }
    val (replacements, additions) = projectLinks.partition(_.roadAddressId > 0)
    logger.info(s"Found ${projectLinks.length} project links from projectId: $projectID")
<<<<<<< HEAD
    val expiringRoadAddresses = RoadAddressDAO.queryById(replacements.map(_.roadAddressId).toSet).map(ra => ra.id -> ra).toMap
=======
    val expiringRoadAddresses = RoadAddressDAO.queryById(replacements.map(_.roadAddressId).toSet, rejectInvalids = false).map(ra => ra.id -> ra).toMap
>>>>>>> a093f25c
    if (expiringRoadAddresses.size != replacements.map(_.roadAddressId).toSet.size) {
      logger.error(s" The number of road_addresses to expire does not match the project_links to insert")
      throw new InvalidAddressDataException(s"The number of road_addresses to expire does not match the project_links to insert")
    }
    logger.info(s"Found ${expiringRoadAddresses.size} to expire; expected ${replacements.map(_.roadAddressId).toSet.size}")
    ProjectDAO.moveProjectLinksToHistory(projectID)
    logger.info(s"Moving project links to project link history.")
    handleNewRoadNames(projectLinks, project)
    try {
      val (splitReplacements, pureReplacements) = replacements.partition(_.connectedLinkId.nonEmpty)
      val newRoadAddresses = convertToRoadAddress(splitReplacements, pureReplacements, additions,
        expiringRoadAddresses, project)

      val newRoadAddressesWithHistory = CommonHistoryFiller.fillCommonHistory(projectLinks, newRoadAddresses, expiringRoadAddresses.values.toSeq)

      logger.info(s"Creating history rows based on operation")
      createHistoryRows(projectLinks, expiringRoadAddresses)
      //Expiring all old addresses by their ID
      logger.info(s"Expiring all old addresses by their ID included in ${project.id}")
      roadAddressService.expireRoadAddresses(expiringRoadAddresses.keys.toSet)
      val terminatedLinkIds = pureReplacements.filter(pl => pl.status == Terminated).map(_.linkId).toSet
      logger.info(s"Updating the following terminated linkids to history ${terminatedLinkIds} ")
      updateTerminationForHistory(terminatedLinkIds, splitReplacements)
      //Create endDate rows for old data that is "valid" (row should be ignored after end_date)
      val created = RoadAddressDAO.create(newRoadAddressesWithHistory.map(_.copy(id = NewRoadAddress)))
      Some(s"${created.size} road addresses created")
    } catch {
      case e: ProjectValidationException =>
        logger.error("Failed to validate project message:" + e.getMessage)
        Some(e.getMessage)
    }
  }

  def handleNewRoadNames(projectLinks: Seq[ProjectLink], project: RoadAddressProject) = {
<<<<<<< HEAD
    val projectLinkNames = ProjectLinkNameDAO.get(projectLinks.map(_.roadNumber).toSet, project.id)
=======
    val projectLinkNames = ProjectLinkNameDAO.get(projectLinks.map(_.roadNumber).toSet, project.id).filterNot(p => {
      p.roadNumber >= maxRoadNumberDemandingRoadName && p.roadName == null
    })
>>>>>>> a093f25c
    val existingInRoadNames = projectLinkNames.flatMap(n => RoadNameDAO.getCurrentRoadNamesByRoadNumber(n.roadNumber)).map(_.roadNumber).toSet
    val (existingLinkNames, newLinkNames) = projectLinkNames.partition(pln => existingInRoadNames.contains(pln.roadNumber))
    val newNames = newLinkNames.map {
      ln => ln.roadNumber -> RoadName(NewRoadNameId, ln.roadNumber, ln.roadName, Some(DateTime.now()), validFrom = Some(project.startDate), createdBy = project.createdBy)
    }
    newNames.map(n => RoadNameDAO.create(n._2))
    projectLinkNames.foreach(en => ProjectLinkNameDAO.removeProjectLinkName(en.roadNumber, project.id))
    if (newNames.nonEmpty) {
      logger.info(s"Found ${newNames.size} names in project that differ from road address name")
    }
    if (existingLinkNames.nonEmpty) {
      val nameString = s"${existingLinkNames.map(_.roadNumber).mkString(",")}"
      appendStatusInfo(project, roadNameWasNotSavedInProject + nameString)
    }
  }

  def convertToRoadAddress(splitReplacements: Seq[ProjectLink], pureReplacements: Seq[ProjectLink], additions: Seq[ProjectLink],
                           roadAddresses: Map[Long, RoadAddress], project: RoadAddressProject): Seq[RoadAddress] = {
    splitReplacements.groupBy(_.roadAddressId).flatMap { case (id, seq) =>
      createSplitRoadAddress(roadAddresses(id), seq, project)
    }.toSeq ++
      pureReplacements.map(pl => convertProjectLinkToRoadAddress(pl, project, roadAddresses.get(pl.roadAddressId))) ++
      additions.map(pl => convertProjectLinkToRoadAddress(pl, project, roadAddresses.get(pl.roadAddressId))) ++
      pureReplacements.flatMap(pl =>
        setEndDate(roadAddresses(pl.roadAddressId), pl, None))
  }

  private def convertProjectLinkToRoadAddress(pl: ProjectLink, project: RoadAddressProject,
                                              source: Option[RoadAddress]): RoadAddress = {
    val geom = if (pl.geometry.nonEmpty) {
      val linkGeom = GeometryUtils.geometryEndpoints(GeometryUtils.truncateGeometry2D(pl.geometry, 0, pl.endMValue - pl.startMValue))
      if (pl.sideCode == SideCode.TowardsDigitizing)
        Seq(linkGeom._1, linkGeom._2)
      else
        Seq(linkGeom._2, linkGeom._1)
    } else {
      Seq()
    }

    val floatingValue = source.isDefined && source.get.validTo.isDefined && source.get.validTo.get.isBeforeNow
    val roadAddress = RoadAddress(source.map(_.id).getOrElse(NewRoadAddress), pl.roadNumber, pl.roadPartNumber, pl.roadType, pl.track, pl.discontinuity,
      pl.startAddrMValue, pl.endAddrMValue, None, None, pl.createdBy, 0L, pl.linkId, pl.startMValue, pl.endMValue, pl.sideCode,
      pl.linkGeometryTimeStamp, pl.calibrationPoints, floating = false, geom, pl.linkGeomSource, pl.ely, terminated = NoTermination, source.map(_.commonHistoryId).getOrElse(0))
    pl.status match {
      case UnChanged =>
        roadAddress.copy(startDate = source.get.startDate, endDate = source.get.endDate, floating = floatingValue)
      case Transfer | Numbering =>
        roadAddress.copy(startDate = Some(project.startDate), floating = floatingValue)
      case New =>
        roadAddress.copy(startDate = Some(project.startDate))
      case Terminated =>
        roadAddress.copy(startDate = source.get.startDate, endDate = Some(project.startDate), terminated = Termination)
      case _ =>
        logger.error(s"Invalid status for imported project link: ${pl.status} in project ${pl.projectId}")
        throw new InvalidAddressDataException(s"Invalid status for split project link: ${pl.status}")
    }
  }

  /**
    * Called for road addresses that are replaced by a new version at end date
    *
    * @param roadAddress
    * @param pl
    * @param vvhLink
    * @return
    */
  private def setEndDate(roadAddress: RoadAddress, pl: ProjectLink, vvhLink: Option[VVHRoadlink]): Option[RoadAddress] = {
    pl.status match {
      // Unchanged does not get an end date, terminated is created from the project link in convertProjectLinkToRoadAddress
      case UnChanged | Terminated =>
        None
      case Transfer | Numbering =>
        Some(roadAddress.copy(endDate = pl.startDate))
      case _ =>
        logger.error(s"Invalid status for imported project link: ${pl.status} in project ${pl.projectId}")
        throw new InvalidAddressDataException(s"Invalid status for split project link: ${pl.status}")
    }
  }

  def setProjectEly(currentProjectId: Long, newEly: Long): Option[String] = {
    withDynTransaction {
      getProjectEly(currentProjectId).filterNot(_ == newEly).map { currentProjectEly =>
        logger.info(s"The project can not handle multiple ELY areas (the project ELY range is $currentProjectEly). Recording was discarded.")
        s"Projektissa ei voi käsitellä useita ELY-alueita (projektin ELY-alue on $currentProjectEly). Tallennus hylättiin."
      }.orElse {
        ProjectDAO.updateProjectEly(currentProjectId, newEly)
        None
      }
    }
  }

  def correctNullProjectEly(): Unit = {
    withDynSession {
      //Get all the projects with non-existent ely code
      val nullElyProjects = ProjectDAO.getRoadAddressProjects(withNullElyFilter = true)
      nullElyProjects.foreach(project => {
        //Get all the reserved road parts of said projects
        val reservedRoadParts = ProjectDAO.fetchReservedRoadParts(project.id).filterNot(_.ely == 0)
        //Find the lowest m-Address Value of the reserved road parts
        val reservedRoadAddresses = RoadAddressDAO.fetchByRoadPart(reservedRoadParts.head.roadNumber, reservedRoadParts.head.roadPartNumber).minBy(_.endAddrMValue)
        //Use this part ELY code and set it on the project
        ProjectDAO.updateProjectEly(project.id, reservedRoadAddresses.ely)
      })
    }
  }

  def getProjectEly(projectId: Long): Option[Long] = {
    ProjectDAO.getProjectEly(projectId)
  }

  def validateProjectById(projectId: Long): Seq[ValidationErrorDetails] = {
    withDynSession {
      ProjectValidator.validateProject(ProjectDAO.getRoadAddressProjectById(projectId).get, ProjectDAO.getProjectLinks(projectId))
    }
  }

  def validateLinkTrack(track: Int): Boolean = {
    Track.values.filterNot(_.value == Track.Unknown.value).exists(_.value == track)
  }

  case class PublishResult(validationSuccess: Boolean, sendSuccess: Boolean, errorMessage: Option[String])

}

class SplittingException(s: String) extends RuntimeException {
  override def getMessage: String = s
}

case class ProjectBoundingBoxResult(projectLinkResultF: Future[Seq[ProjectLink]], roadLinkF: Future[Seq[RoadLink]],
                                    complementaryF: Future[Seq[RoadLink]], suravageF: Future[Seq[VVHRoadlink]])
<|MERGE_RESOLUTION|>--- conflicted
+++ resolved
@@ -924,11 +924,7 @@
       }
     }
 
-<<<<<<< HEAD
-    val nonProjecAddresses = addresses.filterNot(a => projectLinks.contains(a._1))
-=======
     val nonProjectAddresses = addresses.filterNot(a => projectLinks.contains(a._1))
->>>>>>> a093f25c
 
     val nonProjectLinks = nonProjectAddresses.values.flatten.toSeq.map { address =>
       address.linkId -> RoadAddressLinkBuilder.buildSimpleLink(address)
@@ -1254,17 +1250,6 @@
         ProjectDAO.fetchByProjectRoadParts(roadParts, projectId)
     logger.info(s"Recalculating project $projectId, parts ${roadParts.map(p => s"${p._1}/${p._2}").mkString(", ")}")
 
-<<<<<<< HEAD
-    withTiming(projectLinks.groupBy(
-      pl => (pl.roadNumber, pl.roadPartNumber)).foreach {
-      grp =>
-        val calibrationPoints = CalibrationPointDAO.fetchByRoadPart(projectId, grp._1._1, grp._1._2)
-        val recalculatedProjectLinks = ProjectSectionCalculator.assignMValues(grp._2, calibrationPoints).map(rpl =>
-          setReversedFlag(rpl, grp._2.find(pl => pl.id == rpl.id && rpl.roadAddressId != 0L))
-        )
-        ProjectDAO.updateProjectLinksToDB(recalculatedProjectLinks, userName)
-    }, "recalculated links in %.3f sec")
-=======
     time(logger, "Recalculate links") {
       projectLinks.groupBy(
         pl => (pl.roadNumber, pl.roadPartNumber)).foreach {
@@ -1276,7 +1261,6 @@
           ProjectDAO.updateProjectLinksToDB(recalculatedProjectLinks, userName)
       }
     }
->>>>>>> a093f25c
   }
 
   private def recalculateChangeTable(projectId: Long): Boolean = {
@@ -1517,9 +1501,7 @@
   }
 
   def updateProjectsWaitingResponseFromTR(): Unit = {
-    logger.info(s"Starting getting status from TR, fetching list of projects pending for TR response.")
     val listOfPendingProjects = getProjectsPendingInTR
-    logger.info(s"List fetched, projects: ${listOfPendingProjects.toString()}")
     for (project <- listOfPendingProjects) {
       try {
         if (withDynTransaction {
@@ -1594,12 +1576,8 @@
       ).getOrElse(roadAddress.startAddrMValue, roadAddress.endAddrMValue, roadAddress.startMValue, roadAddress.endMValue)
     }
 
-<<<<<<< HEAD
-    split.flatMap(pl =>
-=======
     split.flatMap(pl => {
       val floatingValue = roadAddress.validTo.isDefined
->>>>>>> a093f25c
       pl.status match {
         case UnChanged =>
           Seq(roadAddress.copy(id = NewRoadAddress, startAddrMValue = pl.startAddrMValue, endAddrMValue = pl.endAddrMValue,
@@ -1688,11 +1666,7 @@
     }
     val (replacements, additions) = projectLinks.partition(_.roadAddressId > 0)
     logger.info(s"Found ${projectLinks.length} project links from projectId: $projectID")
-<<<<<<< HEAD
-    val expiringRoadAddresses = RoadAddressDAO.queryById(replacements.map(_.roadAddressId).toSet).map(ra => ra.id -> ra).toMap
-=======
     val expiringRoadAddresses = RoadAddressDAO.queryById(replacements.map(_.roadAddressId).toSet, rejectInvalids = false).map(ra => ra.id -> ra).toMap
->>>>>>> a093f25c
     if (expiringRoadAddresses.size != replacements.map(_.roadAddressId).toSet.size) {
       logger.error(s" The number of road_addresses to expire does not match the project_links to insert")
       throw new InvalidAddressDataException(s"The number of road_addresses to expire does not match the project_links to insert")
@@ -1727,13 +1701,9 @@
   }
 
   def handleNewRoadNames(projectLinks: Seq[ProjectLink], project: RoadAddressProject) = {
-<<<<<<< HEAD
-    val projectLinkNames = ProjectLinkNameDAO.get(projectLinks.map(_.roadNumber).toSet, project.id)
-=======
     val projectLinkNames = ProjectLinkNameDAO.get(projectLinks.map(_.roadNumber).toSet, project.id).filterNot(p => {
       p.roadNumber >= maxRoadNumberDemandingRoadName && p.roadName == null
     })
->>>>>>> a093f25c
     val existingInRoadNames = projectLinkNames.flatMap(n => RoadNameDAO.getCurrentRoadNamesByRoadNumber(n.roadNumber)).map(_.roadNumber).toSet
     val (existingLinkNames, newLinkNames) = projectLinkNames.partition(pln => existingInRoadNames.contains(pln.roadNumber))
     val newNames = newLinkNames.map {
