package fi.liikennevirasto.viite

import java.sql.SQLException
import java.util.Date

import fi.liikennevirasto.digiroad2._
import fi.liikennevirasto.digiroad2.asset.SideCode.AgainstDigitizing
import fi.liikennevirasto.digiroad2.asset.{BoundingRectangle, LinkGeomSource, TrafficDirection, _}
import fi.liikennevirasto.digiroad2.client.vvh.{VVHHistoryRoadLink, VVHRoadlink}
import fi.liikennevirasto.digiroad2.dao.Sequences
import fi.liikennevirasto.digiroad2.linearasset.{RoadLink, RoadLinkLike}
import fi.liikennevirasto.digiroad2.oracle.OracleDatabase
import fi.liikennevirasto.digiroad2.service.RoadLinkService
import fi.liikennevirasto.digiroad2.util.{RoadAddressException, RoadPartReservedException, Track}
import fi.liikennevirasto.viite.ProjectValidator.ValidationErrorDetails
import fi.liikennevirasto.viite.dao.CalibrationPointDAO.UserDefinedCalibrationPoint
import fi.liikennevirasto.viite.dao.Discontinuity.Continuous
import fi.liikennevirasto.viite.dao.LinkStatus._
import fi.liikennevirasto.viite.dao.ProjectState._
import fi.liikennevirasto.viite.dao.TerminationCode.{NoTermination, Subsequent, Termination}
import fi.liikennevirasto.viite.dao.{LinkStatus, ProjectDAO, RoadAddressDAO, _}
import fi.liikennevirasto.viite.model.{Anomaly, ProjectAddressLink, RoadAddressLink}
import fi.liikennevirasto.viite.process._
import fi.liikennevirasto.viite.util.{ProjectLinkSplitter, SplitOptions, SplitResult}
import org.joda.time.DateTime
import org.slf4j.LoggerFactory
import slick.driver.JdbcDriver.backend.Database.dynamicSession

import scala.concurrent.ExecutionContext.Implicits.global
import scala.concurrent.duration.Duration
import scala.concurrent.{Await, Future}
import scala.util.control.NonFatal

case class PreFillInfo(RoadNumber: BigInt, RoadPart: BigInt, roadName: String)

case class LinkToRevert(id: Long, linkId: Long, status: Long, geometry: Seq[Point])

class ProjectService(roadAddressService: RoadAddressService, roadLinkService: RoadLinkService, eventbus: DigiroadEventBus, useFrozenVVHLinks: Boolean = false) {

  def withDynTransaction[T](f: => T): T = OracleDatabase.withDynTransaction(f)

  def withDynSession[T](f: => T): T = OracleDatabase.withDynSession(f)

  private val logger = LoggerFactory.getLogger(getClass)
  val allowedSideCodes = List(SideCode.TowardsDigitizing, SideCode.AgainstDigitizing)

  private def withTiming[T](f: => T, s: String): T = {
    val startTime = System.currentTimeMillis()
    val t = f
    logger.info(s.format((System.currentTimeMillis() - startTime) * 0.001))
    t
  }

  /**
    *
    * @param roadNumber    Road's number (long)
    * @param roadStartPart Starting part (long)
    * @param roadEndPart   Ending part (long)
    * @return Optional error message, None if no error
    */
  def checkRoadPartsExist(roadNumber: Long, roadStartPart: Long, roadEndPart: Long): Option[String] = {
    withDynTransaction {
      if (!RoadAddressDAO.roadPartExists(roadNumber, roadStartPart)) {
        if (!RoadAddressDAO.roadNumberExists(roadNumber)) {
          Some(ErrorRoadNumberDoesNotExist)
        }
        else //roadnumber exists, but starting roadpart not
          Some(ErrorStartingRoadPartNotFound)
      } else if (!RoadAddressDAO.roadPartExists(roadNumber, roadEndPart)) { // ending part check
        Some(ErrorEndingRoadPartNotFound)
      } else
        None
    }
  }

  def calculateProjectCoordinates(projectId: Long, resolution: Int): ProjectCoordinates = {
    withDynTransaction {
      val links = ProjectDAO.getProjectLinks(projectId)
      if (links.nonEmpty) {
        val corners = GeometryUtils.boundingRectangleCorners(links.flatten(_.geometry))
        val centerX = (corners._1.x + corners._2.x) / 2
        val centerY = (corners._1.y + corners._2.y) / 2
        val (xLength, yLength) = (Math.abs(corners._2.x - corners._1.x), Math.abs(corners._2.y - corners._1.y))
        val zoom = Resolutions.map(r => {
          (xLength / r, yLength / r) match {
            case (x, y) if x < DefaultScreenWidth && y < DefaultScreenHeight => Resolutions.indexOf(r)
            case _ => 0
          }
        })
        ProjectCoordinates(centerX, centerY, zoom.max)
      } else {
        ProjectCoordinates(0, 0, 0)
      }
    }
  }

  def saveProjectCoordinates(projectId: Long, coordinates: ProjectCoordinates): Unit = {
    withDynSession {
      ProjectDAO.updateProjectCoordinates(projectId, coordinates)
    }
  }

  private def createProject(roadAddressProject: RoadAddressProject): RoadAddressProject = {
    val id = Sequences.nextViitePrimaryKeySeqValue
    val project = roadAddressProject.copy(id = id)
    ProjectDAO.createRoadAddressProject(project)
    val error = addLinksToProject(project)
    if (error.nonEmpty)
      throw new RoadPartReservedException(error.get)
    ProjectDAO.getRoadAddressProjectById(id).get
  }

  private def projectFound(roadAddressProject: RoadAddressProject): Option[RoadAddressProject] = {
    val newRoadAddressProject = 0
    if (roadAddressProject.id == newRoadAddressProject) return None
    withDynTransaction {
      return ProjectDAO.getRoadAddressProjectById(roadAddressProject.id)
    }
  }

  def fetchPreFillFromVVH(linkId: Long): Either[String, PreFillInfo] = {
    parsePreFillData(roadLinkService.getVVHRoadlinks(Set(linkId), useFrozenVVHLinks))
  }

  def parsePreFillData(vvhRoadLinks: Seq[VVHRoadlink]): Either[String, PreFillInfo] = {
    withDynSession{
      if (vvhRoadLinks.isEmpty) {
        Left("Link could not be found in VVH")
      }
      else {
        val vvhLink = vvhRoadLinks.head
        (vvhLink.attributes.get("ROADNUMBER"), vvhLink.attributes.get("ROADPARTNUMBER")) match {
          case (Some(roadNumber: BigInt), Some(roadPartNumber: BigInt)) =>
            val roadName = RoadNameDAO.getLatestRoadName(roadNumber.toLong)
            Right(PreFillInfo(roadNumber, roadPartNumber, if( roadName.isEmpty) "" else roadName.get.roadName))
          case _ => Left("Link does not contain valid prefill info")
        }
      }
    }
  }

  def checkRoadPartsReservable(roadNumber: Long, startPart: Long, endPart: Long): Either[String, Seq[ReservedRoadPart]] = {
    withDynTransaction {
      (startPart to endPart).foreach(part =>
        ProjectDAO.roadPartReservedByProject(roadNumber, part) match {
          case Some(name) => return Left(s"Tie $roadNumber osa $part ei ole vapaana projektin alkupäivämääränä. Tieosoite on jo varattuna projektissa: $name.")
          case _ =>
        })
      Right((startPart to endPart).flatMap(part => getAddressPartInfo(roadNumber, part))
      )
    }
  }

  /**
    *
    * @param projectId project's id
    * @return if state of the project is incomplete
    */

  def isWritableState(projectId: Long): Boolean = {
    withDynTransaction {
      projectWritableCheck(projectId) match {
        case Some(_) => false
        case None => true
      }
    }
  }

  private def projectWritableCheck(projectId: Long): Option[String] = {
    ProjectDAO.getProjectStatus(projectId) match {
      case Some(projectState) =>
        if (projectState == ProjectState.Incomplete)
          return None
        Some("Projektin tila ei ole keskeneräinen") //project state is not incomplete
      case None => Some("Projektia ei löytynyt") //project could not be found
    }
  }

  def validateProjectDate(reservedParts: Seq[ReservedRoadPart], date: DateTime): Option[String] = {
    withDynSession {
      reservedParts.map(rp => (rp.roadNumber, rp.roadPartNumber) -> RoadAddressDAO.getRoadPartInfo(rp.roadNumber, rp.roadPartNumber)).toMap.
        filterNot(_._2.isEmpty).foreach {
        case ((roadNumber, roadPartNumber), value) =>
          val (startDate, endDate) = value.map(v => (v._6, v._7)).get
          if (startDate.nonEmpty && startDate.get.isEqual(date) && endDate.isEmpty)
            return Option(s"TIE $roadNumber OSA $roadPartNumber ei ole vapaana projektin alkupäivämääränä. " +
              s"Tieosoitteen alkupäivämäärä on sama kuin projektin alkupäivämäärä.")
          if (startDate.nonEmpty && startDate.get.isAfter(date))
            return Option(s"Tieosalla TIE $roadNumber OSA $roadPartNumber alkupäivämäärä " +
              s"${startDate.get.toString("dd.MM.yyyy")} on myöhempi kuin tieosoiteprojektin alkupäivämäärä " +
              s"${date.toString("dd.MM.yyyy")}, tarkista tiedot.")
          if (endDate.nonEmpty && endDate.get.isAfter(date))
            return Option(s"Tieosalla TIE $roadNumber OSA $roadPartNumber loppupäivämäärä " +
              s"${endDate.get.toString("dd.MM.yyyy")} on myöhempi kuin tieosoiteprojektin alkupäivämäärä " +
              s"${date.toString("dd.MM.yyyy")}, tarkista tiedot.")
      }
      None
    }
  }

  private def getAddressPartInfo(roadNumber: Long, roadPart: Long): Option[ReservedRoadPart] = {
    ProjectDAO.fetchReservedRoadPart(roadNumber, roadPart).orElse(generateAddressPartInfo(roadNumber, roadPart))
  }

  private def generateAddressPartInfo(roadNumber: Long, roadPart: Long): Option[ReservedRoadPart] = {
    RoadAddressDAO.getRoadPartInfo(roadNumber, roadPart).map {
      case (_, linkId, addrLength, discontinuity, ely, _, _) =>
        ReservedRoadPart(0L, roadNumber, roadPart, Some(addrLength), Some(Discontinuity.apply(discontinuity.toInt)), Some(ely),
          newLength = None, newDiscontinuity = None, newEly = None, Some(linkId))
    }
  }

  private def sortRamps(seq: Seq[ProjectLink], linkIds: Seq[Long]): Seq[ProjectLink] = {
    if (seq.headOption.exists(isRamp))
      seq.find(l => linkIds.headOption.contains(l.linkId)).toSeq ++ seq.filter(_.linkId != linkIds.headOption.getOrElse(0L))
    else
      seq
  }

  private def setProjectRoadName(projectId: Long, roadNumber: Long, roadName: String) = {
    ProjectLinkNameDAO.get(roadNumber, projectId) match {
      case Some(projectLinkName) => ProjectLinkNameDAO.update(projectLinkName.id, roadName)
      case _ =>
        val existingRoadName = RoadNameDAO.getLatestRoadName(roadNumber).headOption
        ProjectLinkNameDAO.create(projectId, roadNumber, existingRoadName.map(_.roadName).getOrElse(roadName))
    }
  }


  def createProjectLinks(linkIds: Seq[Long], projectId: Long, roadNumber: Long, roadPartNumber: Long, track: Track,
                         discontinuity: Discontinuity, roadType: RoadType, roadLinkSource: LinkGeomSource,
                         roadEly: Long, user: String, roadName: String): Map[String, Any] = {

    validateLinkTrack(track.value) match {
      case true =>
        val linkId = linkIds.head
        val roadLinks = (if (roadLinkSource != LinkGeomSource.SuravageLinkInterface) {
          roadLinkService.getRoadLinksByLinkIdsFromVVH(linkIds.toSet, frozenTimeVVHAPIServiceEnabled = useFrozenVVHLinks)
        } else {
          roadLinkService.getSuravageRoadLinksFromVVH(linkIds.toSet)
        }).map(l => l.linkId -> l).toMap
        if (roadLinks.keySet != linkIds.toSet)
          return Map("success" -> false,
            "errorMessage" -> (linkIds.toSet - roadLinks.keySet).mkString(ErrorRoadLinkNotFound + " puuttuvat id:t ", ", ", ""))
        val project = withDynSession {
          ProjectDAO.getRoadAddressProjectById(projectId).getOrElse(throw new RuntimeException(s"Missing project $projectId"))
        }
        val projectLinks: Seq[ProjectLink] = linkIds.map { id =>
          newProjectLink(roadLinks(id), project, roadNumber, roadPartNumber, track, discontinuity, roadType, roadEly, roadName)
        }
        setProjectEly(projectId, roadEly) match {
          case Some(errorMessage) => Map("success" -> false, "errorMessage" -> errorMessage)
          case None => {
            addNewLinksToProject(sortRamps(projectLinks, linkIds), projectId, user, linkId) match {
              case Some(errorMessage) => Map("success" -> false, "errorMessage" -> errorMessage)
              case None => Map("success" -> true, "projectErrors" -> validateProjectById(projectId))
            }
          }
        }
      case _ =>
        Map("success" -> false, "errorMessage" -> "Invalid track code")
    }
  }

  def addNewLinksToProject(newLinks: Seq[ProjectLink], projectId: Long, user: String, firstLinkId: Long, newTransaction: Boolean = true): Option[String] = {
    if (newTransaction)
      withDynTransaction {
        addNewLinksToProjectInTX(newLinks, projectId, user, firstLinkId)
      }
    else
      addNewLinksToProjectInTX(newLinks, projectId, user, firstLinkId)

  }

  /**
    * Used when adding road address that do not have a previous address
    */
  private def addNewLinksToProjectInTX(newLinks: Seq[ProjectLink], projectId: Long, user: String, firstLinkId: Long): Option[String] = {
    val newRoadNumber = newLinks.head.roadNumber
    val newRoadPartNumber = newLinks.head.roadPartNumber
    val linkStatus = newLinks.head.status
    try {
      val project = getProjectWithReservationChecks(projectId, newRoadNumber, newRoadPartNumber, linkStatus, newLinks)

      if (!project.isReserved(newRoadNumber, newRoadPartNumber))
        ProjectDAO.reserveRoadPart(project.id, newRoadNumber, newRoadPartNumber, project.modifiedBy)
      if (GeometryUtils.isNonLinear(newLinks))
        throw new ProjectValidationException(ErrorGeometryContainsBranches)
      // Determine address value scheme (ramp, roundabout, all others)
      val createLinks =
        if (newLinks.headOption.exists(isRamp)) {
          logger.info("Added links recognized to be in ramp category")
          if (TrackSectionOrder.isRoundabout(newLinks)) {
            logger.info("Added links recognized to be a roundabout - using roundabout addressing scheme")
            val ordered = newLinks.partition(_.linkId == firstLinkId)
            val created = TrackSectionOrder.mValueRoundabout(ordered._1 ++ ordered._2)
            val endingM = created.map(_.endAddrMValue).max
            created.map(pl =>
              if (pl.endAddrMValue == endingM && endingM > 0)
                pl.copy(discontinuity = Discontinuity.EndOfRoad)
              else
                pl.copy(discontinuity = Discontinuity.Continuous))
          } else {
            val existingLinks = ProjectDAO.fetchByProjectRoadPart(newRoadNumber, newRoadPartNumber, projectId)
            fillRampGrowthDirection(newLinks.map(_.linkId).toSet, newRoadNumber, newRoadPartNumber, newLinks,
              firstLinkId, existingLinks)
          }
        } else
          newLinks
      ProjectDAO.create(createLinks.map(_.copy(createdBy = Some(user))))
      recalculateProjectLinks(projectId, user, Set((newRoadNumber, newRoadPartNumber)))
      newLinks.flatMap(_.roadName).headOption.foreach { roadName =>
        setProjectRoadName(projectId, newRoadNumber, roadName)
      }
      None
    } catch {
      case ex: ProjectValidationException => Some(ex.getMessage)
    }
  }

  /**
    * Will attempt to find relevant sideCode information to the projectLinks given a number of factors
    * for example if they are of suravage or complementary origin
    *
    * @param linkIds        the linkIds to process
    * @param roadNumber     the roadNumber to apply/was applied to said linkIds
    * @param roadPartNumber the roadPartNumber to apply/was applied to said linkIds
    * @param newLinks       new project links for this ramp
    * @return the projectLinks with a assigned SideCode
    */
  private def fillRampGrowthDirection(linkIds: Set[Long], roadNumber: Long, roadPartNumber: Long,
                                      newLinks: Seq[ProjectLink], firstLinkId: Long, existingLinks: Seq[ProjectLink]): Seq[ProjectLink] = {
    if (newLinks.exists(nl => existingLinks.exists(pl => pl.status != LinkStatus.Terminated &&
      GeometryUtils.areAdjacent(pl.geometry, nl.geometry)))) {
      // Connected to existing geometry -> let the track section calculation take it's natural course
      newLinks.map(_.copy(sideCode = SideCode.Unknown))
    } else {
      val roadLinks = roadLinkService.fetchVVHRoadLinksAndComplementaryFromVVH(linkIds) ++ roadLinkService.getSuravageRoadLinksFromVVH(linkIds)
      //Set the sideCode as defined by the trafficDirection
      val sideCode = roadLinks.map(rl => rl.linkId -> (rl.trafficDirection match {
        case TrafficDirection.AgainstDigitizing => SideCode.AgainstDigitizing
        case TrafficDirection.TowardsDigitizing => SideCode.TowardsDigitizing
        case _ => SideCode.Unknown
      })).toMap
      newLinks.map(nl => nl.copy(sideCode = sideCode.getOrElse(nl.linkId, SideCode.Unknown)))
    }
  }

  def getFirstProjectLink(project: RoadAddressProject): Option[ProjectLink] = {
    project.reservedParts.find(_.startingLinkId.nonEmpty) match {
      case Some(rrp) =>
        withDynSession {
          ProjectDAO.fetchFirstLink(project.id, rrp.roadNumber, rrp.roadPartNumber)
        }
      case _ => None
    }
  }

  def changeDirection(projectId: Long, roadNumber: Long, roadPartNumber: Long, links: Seq[LinkToRevert], username: String): Option[String] = {
    RoadAddressLinkBuilder.municipalityRoadMaintainerMapping // make sure it is populated outside of this TX
    try {
      withDynTransaction {
        if (ProjectDAO.countLinksUnchangedUnhandled(projectId, roadNumber, roadPartNumber) > 0)
          return Some(ErrorReversingUnchangedLinks)
        val continuity = ProjectDAO.getContinuityCodes(projectId, roadNumber, roadPartNumber)
        val newContinuity: Map[Long, Discontinuity] = if (continuity.nonEmpty) {
          val discontinuityAtEnd = continuity.maxBy(_._1)
          continuity.filterKeys(_ < discontinuityAtEnd._1).map { case (addr, d) => (discontinuityAtEnd._1 - addr) -> d } ++
            Map(discontinuityAtEnd._1 -> discontinuityAtEnd._2)
        } else
          Map()
        ProjectDAO.reverseRoadPartDirection(projectId, roadNumber, roadPartNumber)
        val projectLinks = ProjectDAO.getProjectLinks(projectId).filter(pl => {
          pl.status != LinkStatus.Terminated && pl.roadNumber == roadNumber && pl.roadPartNumber == roadPartNumber
        })
        val originalSideCodes = RoadAddressDAO.fetchByIdMassQuery(projectLinks.map(_.roadAddressId).toSet, includeFloating = true)
          .map(ra => ra.id -> ra.sideCode).toMap

        ProjectDAO.updateProjectLinksToDB(projectLinks.map(x =>
          x.copy(reversed = isReversed(originalSideCodes)(x),
            discontinuity = newContinuity.getOrElse(x.endAddrMValue, Discontinuity.Continuous))), username)
        CalibrationPointDAO.removeAllCalibrationPoints(projectLinks.map(_.id).toSet)
        recalculateProjectLinks(projectId, username, Set((roadNumber, roadPartNumber)))
        None
      }
    } catch {
      case NonFatal(e) =>
        logger.info("Direction change failed", e)
        Some(ErrorSavingFailed)
    }
  }

  private def isReversed(originalSideCodes: Map[Long, SideCode])(projectLink: ProjectLink): Boolean = {
    originalSideCodes.get(projectLink.roadAddressId) match {
      case Some(sideCode) if sideCode != projectLink.sideCode => true
      case _ => false
    }
  }

  /**
    * Adds reserved road links (from road parts) to a road address project. Clears
    * project links that are no longer reserved for the project. Reservability is check before this.
    */
  private def addLinksToProject(project: RoadAddressProject): Option[String] = {
    //TODO: Check that there are no floating road addresses present when starting
    logger.info(s"Adding reserved road parts with links to project ${project.id}")
    val projectLinks = ProjectDAO.getProjectLinks(project.id)
    logger.debug(s"Links fetched")
    project.reservedParts.foreach(p => logger.debug(s"Project has part ${p.roadNumber}/${p.roadPartNumber} in ${p.ely} (${p.addressLength} m)"))
    val projectLinkOriginalParts = RoadAddressDAO.queryById(projectLinks.map(_.roadAddressId).toSet).map(ra => (ra.roadNumber, ra.roadPartNumber)).toSet
    validateReservations(project.reservedParts, project.ely, project.id, projectLinks) match {
      case Some(error) => throw new RoadPartReservedException(error)
      case None => logger.debug(s"Validation passed")
        val addresses = project.reservedParts.filterNot(res =>
          projectLinkOriginalParts.contains((res.roadNumber, res.roadPartNumber))).flatMap { reservation =>
          logger.debug(s"Reserve $reservation")
          val addressesOnPart = RoadAddressDAO.fetchByRoadPart(reservation.roadNumber, reservation.roadPartNumber)
          val (suravageSource, regular) = addressesOnPart.partition(_.linkGeomSource == LinkGeomSource.SuravageLinkInterface)
          val suravageMapping = if (suravageSource.nonEmpty) {
            roadLinkService.getSuravageRoadLinksByLinkIdsFromVVH(suravageSource.map(_.linkId).toSet, false)
              .map(rl => rl.linkId -> rl).toMap
          } else {
            Map.empty[Long, RoadLink]
          }
          val mapping = if (regular.nonEmpty) {
            roadLinkService.getRoadLinksByLinkIdsFromVVH(regular.map(_.linkId).toSet, newTransaction = false, frozenTimeVVHAPIServiceEnabled = useFrozenVVHLinks)
              .map(rl => rl.linkId -> rl).toMap
          } else {
            Map.empty[Long, RoadLink]
          }
          val fullMapping = mapping ++ suravageMapping
          val reserved = checkAndReserve(project, reservation)
          if (reserved._1.isEmpty)
            throw new RuntimeException(s"Tie ${reservation.roadNumber} osa ${reservation.roadPartNumber} ei ole vapaana projektin alkupäivämääränä. Tieosoite on jo varattuna projektissa: ${reserved._2.get}.")
          addressesOnPart.map(ra => newProjectTemplate(fullMapping(ra.linkId), ra, project))
        }
        logger.debug(s"Reserve done")
        val linksOnRemovedParts = projectLinks.filterNot(pl => project.reservedParts.exists(_.holds(pl)))
        val newProjectLinks = addresses.filterNot {
          ad => projectLinks.exists(pl => pl.roadNumber == ad.roadNumber && pl.roadPartNumber == ad.roadPartNumber)
        }
        logger.debug(s"Removed / new links ready")
        if (linksOnRemovedParts.nonEmpty) {
          ProjectDAO.removeProjectLinksById(linksOnRemovedParts.map(_.id).toSet)
        }
        logger.debug(s"Removed deleted ${linksOnRemovedParts.size}")
        ProjectDAO.create(newProjectLinks)
        logger.debug(s"New links created ${newProjectLinks.size}")
        if (project.ely.isEmpty) {
          ProjectDAO.fetchReservedRoadParts(project.id).find(_.ely.nonEmpty).flatMap(_.ely).foreach(ely =>
            ProjectDAO.updateProjectEly(project.id, ely))
        }
        logger.info(s"Adding reserved road parts finished for project ${project.id}")
        None
    }
  }

  private def validateReservations(reservedRoadParts: Seq[ReservedRoadPart], projectEly: Option[Long], projectId: Long,
                                   projectLinks: Seq[ProjectLink]): Option[String] = {
    val errors = reservedRoadParts.flatMap { part =>
      val roadPartExistsInAddresses = RoadAddressDAO.roadPartExists(part.roadNumber, part.roadPartNumber) ||
        ProjectDAO.fetchProjectLinkIds(projectId, part.roadNumber, part.roadPartNumber, None, Some(1)).nonEmpty
      if (!roadPartExistsInAddresses) {
        Some(s"TIE ${part.roadNumber} OSA: ${part.roadPartNumber}")
      } else
        None
    }
    val elyErrors = reservedRoadParts.flatMap(roadAddress =>
      if (projectEly.filterNot(l => l == -1L).getOrElse(roadAddress.ely.get) != roadAddress.ely.get) {
        Some(s"TIE ${roadAddress.roadNumber} OSA ${roadAddress.roadPartNumber}")
      } else None)
    if (errors.nonEmpty)
      Some(s"$ErrorFollowingRoadPartsNotFoundInDB ${errors.mkString(", ")}")
    else {
      if (elyErrors.nonEmpty)
        Some(s"$ErrorFollowingPartsHaveDifferingEly ${elyErrors.mkString(", ")}. Tarkista tiedot.")
      else {
        val ely = reservedRoadParts.map(_.ely)
        if (ely.distinct.lengthCompare(1) > 0) {
          Some(ErrorRoadPartsHaveDifferingEly)
        } else {
          None
        }
      }
    }
  }

  def revertSplit(projectId: Long, linkId: Long, userName: String): Option[String] = {
    withDynTransaction {
      val previousSplit = ProjectDAO.fetchSplitLinks(projectId, linkId)
      if (previousSplit.nonEmpty) {
        revertSplitInTX(projectId, previousSplit, userName)
        None
      } else
        Some(s"No split for link id $linkId found!")
    }
  }

  private def revertSplitInTX(projectId: Long, previousSplit: Seq[ProjectLink], userName: String): Unit = {

    def getGeometryWithTimestamp(linkId: Long, timeStamp: Long, roadLinks: Seq[RoadLink],
                                 vvhHistoryLinks: Seq[VVHHistoryRoadLink]): Seq[Point] = {
      val matchingLinksGeometry = (roadLinks ++ vvhHistoryLinks).find(rl => rl.linkId == linkId && rl.vvhTimeStamp == timeStamp).map(_.geometry)
      if (matchingLinksGeometry.nonEmpty) {
        matchingLinksGeometry.get
      } else {
        (roadLinks ++ vvhHistoryLinks).find(rl => rl.linkId == linkId).map(_.geometry)
          .getOrElse(throw new InvalidAddressDataException(s"Geometry with linkId $linkId and timestamp $timeStamp not found!"))
      }
    }

    val (roadLinks, vvhHistoryLinks) = roadLinkService.getCurrentAndHistoryRoadLinksFromVVH(previousSplit.map(_.linkId).toSet, useFrozenVVHLinks)
    val (suravage, original) = previousSplit.partition(_.linkGeomSource == LinkGeomSource.SuravageLinkInterface)
    revertLinks(projectId, previousSplit.head.roadNumber, previousSplit.head.roadPartNumber,
      suravage.map(link => LinkToRevert(link.id, link.linkId, link.status.value, link.geometry)),
      original.map(link => LinkToRevert(link.id, link.linkId, link.status.value, getGeometryWithTimestamp(link.linkId,
        link.linkGeometryTimeStamp, roadLinks, vvhHistoryLinks))),
      userName, recalculate = false)
  }

  def preSplitSuravageLink(linkId: Long, userName: String, splitOptions: SplitOptions): (Option[Seq[ProjectLink]], Seq[ProjectLink], Option[String], Option[(Point, Vector3d)]) = {
    def previousSplitToSplitOptions(plSeq: Seq[ProjectLink], splitOptions: SplitOptions): SplitOptions = {
      val splitsAB = plSeq.filter(_.linkId == linkId)
      val (template, splitA, splitB) = (plSeq.find(_.status == LinkStatus.Terminated),
        splitsAB.find(_.status != LinkStatus.New), splitsAB.find(_.status == LinkStatus.New))
      val linkData = splitA.orElse(splitB).orElse(template).map(l => (l.roadNumber, l.roadPartNumber,
        l.track, l.ely)).getOrElse((splitOptions.roadNumber, splitOptions.roadPartNumber, splitOptions.trackCode, splitOptions.ely))
      val discontinuity = splitsAB.filterNot(_.discontinuity == Continuous).map(_.discontinuity).headOption
      splitOptions.copy(statusA = splitA.map(_.status).getOrElse(splitOptions.statusA),
        roadNumber = linkData._1, roadPartNumber = linkData._2, trackCode = linkData._3, ely = linkData._4,
        discontinuity = discontinuity.getOrElse(Continuous))
    }

    withDynTransaction {
      val previousSplit = ProjectDAO.fetchSplitLinks(splitOptions.projectId, linkId)
      val updatedSplitOptions =
        if (previousSplit.nonEmpty) {
          previousSplitToSplitOptions(previousSplit, splitOptions)
        } else
          splitOptions
      val r = preSplitSuravageLinkInTX(linkId, userName, updatedSplitOptions)
      dynamicSession.rollback()
      (r._1.map(rs => rs.toSeqWithMergeTerminated), r._1.get.allTerminatedProjectLinks, r._2, r._3)
    }
  }

  def splitSuravageLink(linkId: Long, username: String,
                        splitOptions: SplitOptions): Option[String] = {
    withDynTransaction {
      splitSuravageLinkInTX(linkId, username, splitOptions)
    }
  }

  def preSplitSuravageLinkInTX(linkId: Long, username: String,
                               splitOptions: SplitOptions): (Option[SplitResult], Option[String], Option[(Point, Vector3d)]) = {
    val projectId = splitOptions.projectId
    val sOption = roadLinkService.getSuravageRoadLinksByLinkIdsFromVVH(Set(Math.abs(linkId)), newTransaction = false).headOption
    val previousSplit = ProjectDAO.fetchSplitLinks(projectId, linkId)
    val project = ProjectDAO.getRoadAddressProjectById(projectId).get
    if (sOption.isEmpty) {
      (None, Some(ErrorSuravageLinkNotFound), None)
    } else {
      if (previousSplit.nonEmpty)
        revertSplitInTX(projectId, previousSplit, username)
      val suravageLink = sOption.get
      val endPoints = GeometryUtils.geometryEndpoints(suravageLink.geometry)
      val x = if (endPoints._1.x > endPoints._2.x) (endPoints._2.x, endPoints._1.x) else (endPoints._1.x, endPoints._2.x)
      val rightTop = Point(x._2, endPoints._2.y)
      val leftBottom = Point(x._1, endPoints._1.y)
      val projectLinks = getProjectLinksInBoundingBox(BoundingRectangle(leftBottom, rightTop), projectId)
      if (projectLinks.isEmpty)
        return (None, Some(ErrorNoMatchingProjectLinkForSplit), None)
      val roadLink = roadLinkService.getRoadLinkByLinkIdFromVVH(projectLinks.head.linkId, newTransaction = false)
      if (roadLink.isEmpty) {
        (None, Some(ErrorSuravageLinkNotFound), None)
      }

      val projectLinksConnected = projectLinks.filter(l => GeometryUtils.areAdjacent(l.geometry, suravageLink.geometry))

      //we rank template links near suravage link by how much they overlap with suravage geometry
      val commonSections = projectLinksConnected.map(x =>
        x -> ProjectLinkSplitter.findMatchingGeometrySegment(suravageLink, x).map(GeometryUtils.geometryLength)
          .getOrElse(0.0)).filter(_._2 > MinAllowedRoadAddressLength)
      if (commonSections.isEmpty)
        (None, Some(ErrorNoMatchingProjectLinkForSplit), None)
      else {
        val bestFit = commonSections.maxBy(_._2)._1
        val splitResult = ProjectLinkSplitter.split(roadLink.get, newProjectLink(suravageLink, project, splitOptions), bestFit, projectLinks, splitOptions)
        (Some(splitResult), None, GeometryUtils.calculatePointAndHeadingOnGeometry(suravageLink.geometry, splitOptions.splitPoint))
      }
    }
  }

  def splitSuravageLinkInTX(linkId: Long, username: String, splitOptions: SplitOptions): Option[String] = {
    val (splitResultOption, errorMessage, _) = preSplitSuravageLinkInTX(linkId, username, splitOptions)
    if (errorMessage.nonEmpty) {
      errorMessage
    } else {
      splitResultOption.map {
        splitResult =>
          val splitLinks = splitResult.toSeqWithAllTerminated
          ProjectDAO.removeProjectLinksByLinkId(splitOptions.projectId, splitLinks.map(_.linkId).toSet)
          ProjectDAO.create(splitLinks.map(x => x.copy(createdBy = Some(username))))
          ProjectDAO.updateProjectCoordinates(splitOptions.projectId, splitOptions.coordinates)
          recalculateProjectLinks(splitOptions.projectId, username, Set((splitOptions.roadNumber, splitOptions.roadPartNumber)))
      }
      None
    }
  }

  def getProjectLinksInBoundingBox(bbox: BoundingRectangle, projectId: Long): (Seq[ProjectLink]) = {
    val roadLinks = roadLinkService.getRoadLinksAndComplementaryFromVVH(bbox, Set(), newTransaction = false).map(rl => rl.linkId -> rl).toMap
    ProjectDAO.getProjectLinksByProjectAndLinkId(Set(), roadLinks.keys.toSeq, projectId).filter(_.status == LinkStatus.NotHandled)
  }

  /**
    * Save road link project, reserve new road parts, free previously reserved road parts that were removed
    *
    * @param roadAddressProject Updated road address project case class
    * @return Updated project reloaded from the database
    */
  def saveProject(roadAddressProject: RoadAddressProject): RoadAddressProject = {
    if (projectFound(roadAddressProject).isEmpty)
      throw new IllegalArgumentException("Project not found")
    withDynTransaction {
      if (ProjectDAO.uniqueName(roadAddressProject.id, roadAddressProject.name)) {
        val storedProject = ProjectDAO.getRoadAddressProjectById(roadAddressProject.id).get
        val removed = storedProject.reservedParts.filterNot(part =>
          roadAddressProject.reservedParts.exists(rp => rp.roadPartNumber == part.roadPartNumber &&
            rp.roadNumber == part.roadNumber))
        removed.foreach(p => ProjectDAO.removeReservedRoadPart(roadAddressProject.id, p))
        removed.groupBy(_.roadNumber).keys.foreach(ProjectLinkNameDAO.revert(_, roadAddressProject.id))
        addLinksToProject(roadAddressProject)
        val updatedProject = ProjectDAO.getRoadAddressProjectById(roadAddressProject.id).get
        if (updatedProject.reservedParts.nonEmpty) {
          ProjectDAO.updateRoadAddressProject(roadAddressProject.copy(ely = ProjectDAO.getElyFromProjectLinks(roadAddressProject.id)))
        } else { //in empty case we release ely
          ProjectDAO.updateRoadAddressProject(roadAddressProject.copy(ely = None))
        }
        ProjectDAO.getRoadAddressProjectById(roadAddressProject.id).get
      } else {
        throw new NameExistsException(s"Nimellä ${roadAddressProject.name} on jo olemassa projekti. Muuta nimeä.")
      }
    }
  }

  /**
    * Delete road link project, if it exists and the state is Incomplete
    *
    * @param projectId Id of the project to delete
    * @return boolean that confirms if the project is deleted
    */
  def deleteProject(projectId: Long): Boolean = {
    withDynTransaction {
      val project = ProjectDAO.getRoadAddressProjectById(projectId)
      val canBeDeleted = projectId != 0 && project.isDefined && project.get.status == ProjectState.Incomplete
      if (canBeDeleted) {
        val links = ProjectDAO.getProjectLinks(projectId)
        ProjectDAO.removeProjectLinksByProject(projectId)
        ProjectDAO.removeReservedRoadPartsByProject(projectId)
        links.groupBy(_.roadNumber).keys.foreach(ProjectLinkNameDAO.revert(_, projectId))
        ProjectDAO.updateProjectStatus(projectId, ProjectState.Deleted)
        ProjectDAO.updateProjectStateInfo(ProjectState.Deleted.description, projectId)
      }
      canBeDeleted
    }
  }

  def createRoadLinkProject(roadAddressProject: RoadAddressProject): RoadAddressProject = {
    if (roadAddressProject.id != 0)
      throw new IllegalArgumentException(s"Road address project to create has an id ${roadAddressProject.id}")
    withDynTransaction {
      if (ProjectDAO.uniqueName(roadAddressProject.id, roadAddressProject.name)) {
        createProject(roadAddressProject)
      } else {
        throw new NameExistsException(s"Nimellä ${roadAddressProject.name} on jo olemassa projekti. Muuta nimeä.")
      }
    }
  }

  def getRoadAddressSingleProject(projectId: Long): Option[RoadAddressProject] = {
    withDynTransaction {
      ProjectDAO.getRoadAddressProjects(projectId).headOption
    }
  }

  def getRoadAddressAllProjects: Seq[RoadAddressProject] = {
    withDynTransaction {
      ProjectDAO.getRoadAddressProjects()
    }
  }

  def updateProjectLinkGeometry(projectId: Long, username: String, onlyNotHandled: Boolean = false): Unit = {
    withDynTransaction {
      val projectLinks = ProjectDAO.getProjectLinks(projectId, if (onlyNotHandled) Some(LinkStatus.NotHandled) else None)
      val roadLinks = roadLinkService.getCurrentAndComplementaryVVHRoadLinks(projectLinks.filter(x => x.linkGeomSource == LinkGeomSource.NormalLinkInterface
        || x.linkGeomSource == LinkGeomSource.FrozenLinkInterface || x.linkGeomSource == LinkGeomSource.ComplimentaryLinkInterface).map(x => x.linkId).toSet)
      val suravageLinks = roadLinkService.getSuravageRoadLinksFromVVH(projectLinks.filter(x => x.linkGeomSource == LinkGeomSource.SuravageLinkInterface).map(x => x.linkId).toSet)
      val vvhLinks = roadLinks ++ suravageLinks
      val geometryMap = vvhLinks.map(l => l.linkId -> (l.geometry, l.vvhTimeStamp)).toMap
      val timeStamp = new Date().getTime
      val updatedProjectLinks = projectLinks.map { pl =>
        val (geometry, time) = geometryMap.getOrElse(pl.linkId, (Seq(), timeStamp))
        pl.copy(geometry = GeometryUtils.truncateGeometry2D(geometry, pl.startMValue, pl.endMValue),
          linkGeometryTimeStamp = time)
      }
      ProjectDAO.updateProjectLinksGeometry(updatedProjectLinks, username)
    }
  }

  /**
    * Check that road part is available for reservation and return the id of reserved road part table row.
    * Reservation must contain road number and road part number, other data is not used or saved.
    *
    * @param project          Project for which to reserve (or for which it is already reserved)
    * @param reservedRoadPart Reservation information (req: road number, road part number)
    * @return
    */
  private def checkAndReserve(project: RoadAddressProject, reservedRoadPart: ReservedRoadPart): (Option[ReservedRoadPart], Option[String]) = {
    logger.info(s"Check ${project.id} matching to " + ProjectDAO.roadPartReservedTo(reservedRoadPart.roadNumber, reservedRoadPart.roadPartNumber))
    ProjectDAO.roadPartReservedTo(reservedRoadPart.roadNumber, reservedRoadPart.roadPartNumber) match {
      case Some(proj) if proj._1 != project.id => (None, Some(proj._2))
      case Some(proj) if proj._1 == project.id =>
        (ProjectDAO.fetchReservedRoadPart(reservedRoadPart.roadNumber, reservedRoadPart.roadPartNumber), None)
      case _ =>
        ProjectDAO.reserveRoadPart(project.id, reservedRoadPart.roadNumber, reservedRoadPart.roadPartNumber, project.modifiedBy)
        (ProjectDAO.fetchReservedRoadPart(reservedRoadPart.roadNumber, reservedRoadPart.roadPartNumber), None)
    }
  }

  def getProjectLinksWithSuravage(roadAddressService: RoadAddressService, projectId: Long, boundingRectangle: BoundingRectangle,
                                  roadNumberLimits: Seq[(Int, Int)], municipalities: Set[Int], everything: Boolean = false,
                                  publicRoads: Boolean = false): Seq[ProjectAddressLink] = {
    val fetch = fetchBoundingBoxF(boundingRectangle, projectId, roadNumberLimits, municipalities, everything, publicRoads)
    val suravageList = (withDynSession {
      Await.result(fetch.suravageF, Duration.Inf)
    }.map(x => (x, None))).map(RoadAddressLinkBuilder.buildSuravageRoadAddressLink)
    val projectLinks = fetchProjectRoadLinks(projectId, boundingRectangle, roadNumberLimits, municipalities, everything, useFrozenVVHLinks, fetch)
    val keptSuravageLinks = suravageList.filter(sl => !projectLinks.exists(pl => sl.linkId == pl.linkId))
    keptSuravageLinks.map(ProjectAddressLinkBuilder.build) ++
      projectLinks
  }

  def getProjectLinksLinear(roadAddressService: RoadAddressService, projectId: Long, boundingRectangle: BoundingRectangle,
                            roadNumberLimits: Seq[(Int, Int)], municipalities: Set[Int], everything: Boolean = false,
                            publicRoads: Boolean = false): Seq[ProjectAddressLink] = {
    val projectLinks = fetchProjectRoadLinksLinearGeometry(projectId, boundingRectangle, roadNumberLimits, municipalities, everything, useFrozenVVHLinks)
    projectLinks
  }

  def getChangeProject(projectId: Long): Option[ChangeProject] = {
    val changeProjectData = withDynTransaction {
      try {
        if (recalculateChangeTable(projectId)) {
          val roadAddressChanges = RoadAddressChangesDAO.fetchRoadAddressChanges(Set(projectId))
          Some(ViiteTierekisteriClient.convertToChangeProject(roadAddressChanges))
        } else {
          None
        }
      } catch {
        case NonFatal(e) =>
          logger.info(s"Change info not available for project $projectId: " + e.getMessage)
          None
      }
    }
    changeProjectData
  }

  def prettyPrintLog(roadAddressChanges: List[ProjectRoadAddressChange]) = {
    roadAddressChanges.groupBy(a => (a.projectId, a.projectName, a.projectStartDate, a.ely)).foreach(g => {
      val (projectId, projectName, projectStartDate, projectEly) = g._1
      val changes = g._2
      logger.info(s"Changes for project [ID: $projectId; Name: ${projectName.getOrElse("")}; StartDate: $projectStartDate; Ely: $projectEly ]")
      changes.foreach(c => {
        logger.info(s"Change: ${c.toString}")
      })
    })
  }

  def getRoadAddressChangesAndSendToTR(projectId: Set[Long]): ProjectChangeStatus = {
    logger.info(s"Fetching all road address changes for projects: ${projectId.toString()}")
    val roadAddressChanges = RoadAddressChangesDAO.fetchRoadAddressChanges(projectId)
    prettyPrintLog(roadAddressChanges)
    logger.info(s"Sending changes to TR")
    val sentObj = ViiteTierekisteriClient.sendChanges(roadAddressChanges)
    logger.info(s"Changes Sent to TR")
    sentObj
  }

  def getProjectRoadLinksByLinkIds(linkIdsToGet: Set[Long], newTransaction: Boolean = true): Seq[ProjectAddressLink] = {

    if (linkIdsToGet.isEmpty)
      return Seq()

    val fetchVVHStartTime = System.currentTimeMillis()
    val complementedRoadLinks = roadLinkService.getRoadLinksByLinkIdsFromVVH(linkIdsToGet, newTransaction, useFrozenVVHLinks)
    val fetchVVHEndTime = System.currentTimeMillis()
    logger.info("End fetch vvh road links in %.3f sec".format((fetchVVHEndTime - fetchVVHStartTime) * 0.001))

    val projectRoadLinks = complementedRoadLinks
      .map { rl =>
        val ra = Seq()
        val missed = Seq()
        rl.linkId -> roadAddressService.buildRoadAddressLink(rl, ra, missed)
      }.toMap

    val filledProjectLinks = RoadAddressFiller.fillTopology(complementedRoadLinks, projectRoadLinks)

    filledProjectLinks._1.map(ProjectAddressLinkBuilder.build)
  }

  def getProjectSuravageRoadLinksByLinkIds(linkIdsToGet: Set[Long]): Seq[ProjectAddressLink] = {
    if (linkIdsToGet.isEmpty)
      Seq()
    else {
      val fetchVVHStartTime = System.currentTimeMillis()
      val suravageRoadLinks = roadAddressService.getSuravageRoadLinkAddressesByLinkIds(linkIdsToGet)
      val fetchVVHEndTime = System.currentTimeMillis()
      logger.info("End fetch vvh road links in %.3f sec".format((fetchVVHEndTime - fetchVVHStartTime) * 0.001))
      suravageRoadLinks.map(ProjectAddressLinkBuilder.build)
    }
  }

  def fetchProjectRoadLinks(projectId: Long, boundingRectangle: BoundingRectangle, roadNumberLimits: Seq[(Int, Int)], municipalities: Set[Int],
                            everything: Boolean = false, publicRoads: Boolean = false, fetch: ProjectBoundingBoxResult): Seq[ProjectAddressLink] = {
    def complementaryLinkFilter(roadNumberLimits: Seq[(Int, Int)], municipalities: Set[Int],
                                everything: Boolean = false, publicRoads: Boolean = false)(roadAddressLink: RoadAddressLink) = {
      everything || publicRoads || roadNumberLimits.exists {
        case (start, stop) => roadAddressLink.roadNumber >= start && roadAddressLink.roadNumber <= stop
      }
    }

    val fetchRoadAddressesByBoundingBoxF = Future(withDynTransaction {
      val (floating, addresses) = RoadAddressDAO.fetchRoadAddressesByBoundingBox(boundingRectangle, fetchOnlyFloating = false,
        roadNumberLimits = roadNumberLimits).partition(_.floating)
      (floating.groupBy(_.linkId), addresses.groupBy(_.linkId))
    })
    val fetchProjectLinksF = fetch.projectLinkResultF
    val fetchVVHStartTime = System.currentTimeMillis()

    val (regularLinks, complementaryLinks, suravageLinks) = awaitRoadLinks(fetch.roadLinkF, fetch.complementaryF, fetch.suravageF)
    val linkIds = regularLinks.map(_.linkId).toSet ++ complementaryLinks.map(_.linkId).toSet ++ suravageLinks.map(_.linkId).toSet
    val fetchVVHEndTime = System.currentTimeMillis()
    logger.info("End fetch vvh road links in %.3f sec".format((fetchVVHEndTime - fetchVVHStartTime) * 0.001))

    val fetchMissingRoadAddressStartTime = System.currentTimeMillis()
    val ((floating, addresses), projectLinks) = Await.result(fetchRoadAddressesByBoundingBoxF.zip(fetchProjectLinksF), Duration.Inf)

    val normalLinks = regularLinks.filterNot(l => projectLinks.exists(_.linkId == l.linkId))

    val missedRL = if (useFrozenVVHLinks) {
      Map[Long, Seq[MissingRoadAddress]]()
    } else {
      withDynTransaction {
        val missingLinkIds = linkIds -- floating.keySet -- addresses.keySet -- projectLinks.map(_.linkId).toSet
        RoadAddressDAO.getMissingRoadAddresses(missingLinkIds)
      }
    }.groupBy(_.linkId)
    val fetchMissingRoadAddressEndTime = System.currentTimeMillis()
    logger.info("End fetch missing and floating road address in %.3f sec".format((fetchMissingRoadAddressEndTime - fetchMissingRoadAddressStartTime) * 0.001))

    val buildStartTime = System.currentTimeMillis()

    val projectRoadLinks = withDynSession {
      projectLinks.groupBy(l => (l.linkId, l.roadType)).flatMap {
        pl => buildProjectRoadLink(pl._2)
      }
    }


    val nonProjectRoadLinks = (normalLinks ++ complementaryLinks).filterNot(rl => projectRoadLinks.exists(_.linkId == rl.linkId))

    val nonProjectTopology = nonProjectRoadLinks
      .map { rl =>
        val ra = addresses.getOrElse(rl.linkId, Seq())
        val missed = missedRL.getOrElse(rl.linkId, Seq())
        rl.linkId -> roadAddressService.buildRoadAddressLink(rl, ra, missed)
      }.toMap

    val buildEndTime = System.currentTimeMillis()
    logger.info("End building road address in %.3f sec".format((buildEndTime - buildStartTime) * 0.001))

    val (filledTopology, _) = RoadAddressFiller.fillTopology(nonProjectRoadLinks, nonProjectTopology)

    val complementaryLinkIds = complementaryLinks.map(_.linkId).toSet
    val returningTopology = filledTopology.filter(link => !complementaryLinkIds.contains(link.linkId) ||
      complementaryLinkFilter(roadNumberLimits, municipalities, everything, publicRoads)(link))
    if (useFrozenVVHLinks) {
      returningTopology.filter(link => link.anomaly != Anomaly.NoAddressGiven).map(ProjectAddressLinkBuilder.build) ++ projectRoadLinks
    } else {
      returningTopology.map(ProjectAddressLinkBuilder.build) ++ projectRoadLinks
    }
  }

  def fetchProjectRoadLinksLinearGeometry(projectId: Long, boundingRectangle: BoundingRectangle, roadNumberLimits: Seq[(Int, Int)], municipalities: Set[Int],
                                          everything: Boolean = false, publicRoads: Boolean = false): Seq[ProjectAddressLink] = {

    val fetchRoadAddressesByBoundingBoxF = Future(withDynTransaction {
      val (floating, addresses) = RoadAddressDAO.fetchRoadAddressesByBoundingBox(boundingRectangle, fetchOnlyFloating = false,
        roadNumberLimits = roadNumberLimits).partition(_.floating)
      (floating.groupBy(_.linkId), addresses.groupBy(_.linkId))
    })

    val fetchProjectLinksF = Future(withDynSession(ProjectDAO.getProjectLinks(projectId).groupBy(_.linkId)))
    val fetchStartTime = System.currentTimeMillis()
    val ((_, addresses), projectLinks) = Await.result(fetchRoadAddressesByBoundingBoxF.zip(fetchProjectLinksF), Duration.Inf)

    val fetchEndTime = System.currentTimeMillis()
    logger.info("fetch time: %.3f sec ".format((fetchEndTime - fetchStartTime) * 0.001))

    val buildStartTime = System.currentTimeMillis()
    val projectRoadLinks = withDynSession {
      projectLinks.map {
        pl => pl._1 -> buildProjectRoadLink(pl._2)
      }
    }

    val nonProjecAddresses = addresses.filterNot(a => projectLinks.contains(a._1))

    val nonProjectLinks = nonProjecAddresses.values.flatten.toSeq.map { address =>
      address.linkId -> RoadAddressLinkBuilder.buildSimpleLink(address)
    }.toMap

    val buildEndTime = System.currentTimeMillis()
    logger.info("End building road address in %.3f sec".format((buildEndTime - buildStartTime) * 0.001))


    if (useFrozenVVHLinks) {
      nonProjectLinks.values.toSeq.filter(link => link.anomaly != Anomaly.NoAddressGiven).map(ProjectAddressLinkBuilder.build) ++ projectRoadLinks.values.flatten
    } else {
      nonProjectLinks.values.toSeq.map(ProjectAddressLinkBuilder.build) ++ projectRoadLinks.values.flatten
    }
  }


  def fetchBoundingBoxF(boundingRectangle: BoundingRectangle, projectId: Long, roadNumberLimits: Seq[(Int, Int)], municipalities: Set[Int],
                        everything: Boolean = false, publicRoads: Boolean = false): ProjectBoundingBoxResult = {
    ProjectBoundingBoxResult(
      Future(withDynSession(ProjectDAO.getProjectLinks(projectId))),
      Future(roadLinkService.getRoadLinksFromVVH(boundingRectangle, roadNumberLimits, municipalities, everything,
        publicRoads, useFrozenVVHLinks)),
      Future(
        if (everything) roadLinkService.getComplementaryRoadLinksFromVVH(boundingRectangle, municipalities)
        else Seq()),
      roadLinkService.getSuravageLinksFromVVHF(boundingRectangle, municipalities)
    )
  }

  def getProjectRoadLinks(projectId: Long, boundingRectangle: BoundingRectangle, roadNumberLimits: Seq[(Int, Int)], municipalities: Set[Int],
                          everything: Boolean = false, publicRoads: Boolean = false): Seq[ProjectAddressLink] = {
    val fetch = fetchBoundingBoxF(boundingRectangle, projectId, roadNumberLimits, municipalities, everything, publicRoads)
    fetchProjectRoadLinks(projectId, boundingRectangle, roadNumberLimits, municipalities, everything, publicRoads, fetch)
  }

  private def getProjectWithReservationChecks(projectId: Long, newRoadNumber: Long, newRoadPart: Long, linkStatus: LinkStatus, projectLinks: Seq[ProjectLink]): RoadAddressProject = {
    RoadAddressValidator.checkProjectExists(projectId)
    val project = ProjectDAO.getRoadAddressProjectById(projectId).get
    RoadAddressValidator.checkReservedExistence(project, newRoadNumber, newRoadPart, linkStatus, projectLinks)
    RoadAddressValidator.checkAvailable(newRoadNumber, newRoadPart, project)
    RoadAddressValidator.checkNotReserved(newRoadNumber, newRoadPart, project)
    project
  }

  def revertLinks(links: Iterable[ProjectLink], userName: String): Option[String] = {
    if (links.groupBy(l => (l.projectId, l.roadNumber, l.roadPartNumber)).keySet.size != 1)
      throw new IllegalArgumentException("Reverting links from multiple road parts at once is not allowed")
    val l = links.head
    revertLinks(l.projectId, l.roadNumber, l.roadPartNumber, links.map(
      link => LinkToRevert(link.id, link.linkId, link.status.value, link.geometry)), userName)
  }

  def revertRoadName(projectId: Long, roadNumber: Long): Unit = {
    if (ProjectDAO.getProjectLinks(projectId).exists(pl => pl.roadNumber == roadNumber) && RoadNameDAO.getLatestRoadName(roadNumber).nonEmpty) {
      ProjectLinkNameDAO.revert(roadNumber, projectId)
      val roadAddressName = RoadNameDAO.getLatestRoadName(roadNumber)
      val projectRoadName = ProjectLinkNameDAO.get(roadNumber, projectId)
      if (roadAddressName.nonEmpty && projectRoadName.isEmpty) {
        ProjectLinkNameDAO.create(projectId, roadNumber, roadAddressName.get.roadName)
      }
    }
    if (!ProjectDAO.getProjectLinks(projectId).exists(pl => pl.roadNumber == roadNumber)) {
      ProjectLinkNameDAO.revert(roadNumber, projectId)
    }
  }

  private def revertLinks(projectId: Long, roadNumber: Long, roadPartNumber: Long, toRemove: Iterable[LinkToRevert],
                          modified: Iterable[LinkToRevert], userName: String, recalculate: Boolean = true): Unit = {
    ProjectDAO.removeProjectLinksByLinkId(projectId, toRemove.map(_.linkId).toSet)
    val vvhRoadLinks = roadLinkService.getCurrentAndComplementaryAndSuravageRoadLinksFromVVH(modified.map(_.linkId).toSet, newTransaction = false)
    val roadAddresses = RoadAddressDAO.fetchByLinkId(modified.map(_.linkId).toSet)
    roadAddresses.foreach(ra =>
      modified.find(mod => mod.linkId == ra.linkId) match {
        case Some(mod) if mod.geometry.nonEmpty => {
          checkAndReserve(ProjectDAO.getRoadAddressProjectById(projectId).get, toReservedRoadPart(ra.roadNumber, ra.roadPartNumber, ra.ely))
          val vvhGeometry = vvhRoadLinks.find(roadLink => roadLink.linkId == mod.linkId && roadLink.linkSource == ra.linkGeomSource)
          val geom = GeometryUtils.truncateGeometry3D(vvhGeometry.get.geometry, ra.startMValue, ra.endMValue)
          ProjectDAO.updateProjectLinkValues(projectId, ra.copy(geometry = geom))
        }
        case _ => {
          checkAndReserve(ProjectDAO.getRoadAddressProjectById(projectId).get, toReservedRoadPart(ra.roadNumber, ra.roadPartNumber, ra.ely))
          ProjectDAO.updateProjectLinkValues(projectId, ra, updateGeom = false)
        }
      })

    revertRoadName(projectId, roadNumber)

    if (recalculate)
      try {
        recalculateProjectLinks(projectId, userName, Set((roadNumber, roadPartNumber)))
      } catch {
        case _: Exception => logger.info("Couldn't recalculate after reverting a link (this may happen)")
      }
    val afterUpdateLinks = ProjectDAO.fetchByProjectRoadPart(roadNumber, roadPartNumber, projectId)
    if (afterUpdateLinks.isEmpty) {
      releaseRoadPart(projectId, roadNumber, roadPartNumber, userName)
    }
  }

  def isProjectWithGivenLinkIdWritable(linkId: Long): Boolean = {
    val projects =
      withDynSession(ProjectDAO.getProjectsWithGivenLinkId(linkId))
    if (projects.isEmpty)
      return false
    true
  }

  def toReservedRoadPart(roadNumber: Long, roadPartNumber: Long, ely: Long): ReservedRoadPart = {
    ReservedRoadPart(0L, roadNumber, roadPartNumber,
      None, None, Some(ely),
      None, None, None, None, false)
  }


  def revertLinks(projectId: Long, roadNumber: Long, roadPartNumber: Long, links: Iterable[LinkToRevert], userName: String): Option[String] = {
    try {
      withDynTransaction {
        val (added, modified) = links.partition(_.status == LinkStatus.New.value)
        if (modified.exists(_.status == LinkStatus.Numbering.value)) {
          logger.info(s"Reverting whole road part in $projectId ($roadNumber/$roadPartNumber)")
          // Numbering change affects the whole road part
          revertLinks(projectId, roadNumber, roadPartNumber, added,
            ProjectDAO.fetchByProjectRoadPart(roadNumber, roadPartNumber, projectId).map(
              link => LinkToRevert(link.id, link.linkId, link.status.value, link.geometry)),
            userName)
        } else {
          revertLinks(projectId, roadNumber, roadPartNumber, added, modified, userName)
        }
        None
      }
    }
    catch {
      case NonFatal(e) =>
        logger.info("Error reverting the changes on roadlink", e)
        Some("Virhe tapahtui muutosten palauttamisen yhteydessä")
    }
  }

  private def releaseRoadPart(projectId: Long, roadNumber: Long, roadPartNumber: Long, userName: String) = {
    if (ProjectDAO.fetchFirstLink(projectId, roadNumber, roadPartNumber).isEmpty) {
      val part = ProjectDAO.fetchReservedRoadPart(roadNumber, roadPartNumber)
      if (part.isEmpty) {
        ProjectDAO.removeReservedRoadPart(projectId, roadNumber, roadPartNumber)
      } else {
        ProjectDAO.removeReservedRoadPart(projectId, part.get)
      }
    } else {
      val links = ProjectDAO.fetchByProjectRoadPart(roadNumber, roadPartNumber, projectId)
      revertLinks(links, userName)
    }
  }

  /**
    * Update project links to given status and recalculate delta and change table
    *
    * @param projectId  Project's id
    * @param linkIds    Set of link ids that are set to this status
    * @param linkStatus New status for given link ids
    * @param userName   Username of the user that does this change
    * @return true, if the delta calculation is successful and change table has been updated.
    */
  def updateProjectLinks(projectId: Long, ids: Set[Long], linkIds: Seq[Long], linkStatus: LinkStatus, userName: String,
                         newRoadNumber: Long, newRoadPartNumber: Long, newTrackCode: Int,
                         userDefinedEndAddressM: Option[Int], roadType: Long = RoadType.PublicRoad.value,
                         discontinuity: Int = Discontinuity.Continuous.value, ely: Option[Long] = None,
                         reversed: Boolean = false, roadName: Option[String] = None): Option[String] = {

    def isCompletelyNewPart(toUpdateLinks: Seq[ProjectLink]): (Boolean, Long, Long) = {
      val reservedPart = ProjectDAO.fetchReservedRoadPart(toUpdateLinks.head.roadNumber, toUpdateLinks.head.roadPartNumber).get
      val newSavedLinks = ProjectDAO.getProjectLinksByProjectRoadPart(reservedPart.roadNumber, reservedPart.roadPartNumber, projectId)
      /*
      replaceable -> New link part should replace New existing part if:
        1. Action is LinkStatus.New
        2. New road or part is different from existing one
        3. All New links in existing part are in selected links for New part
       */
      val replaceable = (linkStatus == New || linkStatus == Transfer) && (reservedPart.roadNumber != newRoadNumber || reservedPart.roadPartNumber != newRoadPartNumber) && newSavedLinks.map(_.id).toSet.subsetOf(ids)
      (replaceable, reservedPart.roadNumber, reservedPart.roadPartNumber)
    }

    def updateRoadTypeDiscontinuity(links: Seq[ProjectLink]): Unit = {
      if (links.nonEmpty) {
        val lastSegment = links.maxBy(_.endAddrMValue)
        if (links.lengthCompare(1) > 0) {
          val linksToUpdate = links.filterNot(_.id == lastSegment.id)
          ProjectDAO.updateProjectLinksToDB(linksToUpdate, userName)
        }
        ProjectDAO.updateProjectLinksToDB(Seq(lastSegment.copy(discontinuity = Discontinuity.apply(discontinuity.toInt))), userName)
      }
    }

    def checkAndMakeReservation(projectId: Long, newRoadNumber: Long, newRoadPart: Long, linkStatus: LinkStatus, projectLinks: Seq[ProjectLink]): (Boolean, Option[Long], Option[Long]) = {
      val project = getProjectWithReservationChecks(projectId, newRoadNumber, newRoadPartNumber, linkStatus, projectLinks)
      try {
        val (toReplace, road, part) = isCompletelyNewPart(projectLinks)
        if (toReplace && linkStatus == New) {
          val reservedPart = ProjectDAO.fetchReservedRoadPart(road, part).get
          ProjectDAO.removeReservedRoadPart(projectId, reservedPart)
          val newProjectLinks: Seq[ProjectLink] = projectLinks.map(pl => pl.copy(id = NewRoadAddress,
            roadNumber = newRoadNumber, roadPartNumber = newRoadPartNumber, track = Track.apply(newTrackCode),
            roadType = RoadType.apply(roadType.toInt), discontinuity = Discontinuity.apply(discontinuity.toInt),
            endAddrMValue = userDefinedEndAddressM.getOrElse(pl.endAddrMValue.toInt).toLong))
          if (linkIds.nonEmpty) {
            addNewLinksToProject(sortRamps(newProjectLinks, linkIds), projectId, userName, linkIds.head, false)
          } else {
            val newSavedLinkIds = projectLinks.map(_.linkId)
            addNewLinksToProject(sortRamps(newProjectLinks, newSavedLinkIds), projectId, userName, newSavedLinkIds.head, false)
          }
        } else if (!project.isReserved(newRoadNumber, newRoadPartNumber)) {
          ProjectDAO.reserveRoadPart(project.id, newRoadNumber, newRoadPartNumber, project.modifiedBy)
        }
        (toReplace, Some(road), Some(part))
      } catch {
        case e: Exception => println("Unexpected exception occurred: " + e)
          (false, None, None)
      }
    }

    def resetLinkValues(toReset: Seq[ProjectLink]): Unit = {
      RoadAddressDAO.queryById(toReset.map(_.roadAddressId).toSet).foreach(ra =>
        ProjectDAO.updateProjectLinkValues(projectId, ra, updateGeom = false))
    }

    try {
      withDynTransaction {
        val toUpdateLinks = ProjectDAO.getProjectLinksByProjectAndLinkId(ids, linkIds, projectId)
        if (toUpdateLinks.exists(_.isSplit))
          throw new ProjectValidationException(ErrorSplitSuravageNotUpdatable)
        userDefinedEndAddressM.map(addressM => {
          val endSegment = toUpdateLinks.maxBy(_.endAddrMValue)
          val calibrationPoint = UserDefinedCalibrationPoint(newCalibrationPointId, endSegment.id, projectId, addressM.toDouble - endSegment.startMValue, addressM)
          // TODO: remove calibration points that exist elsewhere except at the link end or start
          val foundCalibrationPoint = CalibrationPointDAO.findEndCalibrationPoint(endSegment.id, projectId)
          if (foundCalibrationPoint.isEmpty)
            CalibrationPointDAO.createCalibrationPoint(calibrationPoint)
          else
            CalibrationPointDAO.updateSpecificCalibrationPointMeasures(foundCalibrationPoint.head.id, addressM.toDouble - endSegment.startMValue, addressM)
          Seq(CalibrationPoint)
        })
        linkStatus match {
          case LinkStatus.Terminated =>
            // Fetching road addresses in order to obtain the original addressMValues, since we may not have those values
            // on project_link table, after previous recalculations
            resetLinkValues(toUpdateLinks)
            ProjectDAO.updateProjectLinksToTerminated(toUpdateLinks.map(_.id).toSet, userName)

          case LinkStatus.Numbering =>
            if (toUpdateLinks.nonEmpty) {
              val roadAddresses = RoadAddressDAO.fetchByIdMassQuery(toUpdateLinks.map(_.roadAddressId).toSet, includeFloating = true)
              if (roadAddresses.exists(x =>
                x.roadNumber == newRoadNumber && x.roadPartNumber == newRoadPartNumber)) // check the original numbering wasn't exactly the same
                throw new ProjectValidationException(ErrorRenumberingToOriginalNumber) // you cannot use current roadnumber and roadpart number in numbering operation
              if (toUpdateLinks.map(pl => (pl.roadNumber, pl.roadPartNumber)).distinct.lengthCompare(1) != 0 ||
                roadAddresses.map(ra => (ra.roadNumber, ra.roadPartNumber)).distinct.lengthCompare(1) != 0) {
                throw new ProjectValidationException(ErrorMultipleRoadNumbersOrParts)
              }
              //TODO: Check that the numbering target road number + road part does not exist or is reserved to this project
              checkAndMakeReservation(projectId, newRoadNumber, newRoadPartNumber, LinkStatus.Numbering, toUpdateLinks)
              ProjectDAO.updateProjectLinkNumbering(projectId, toUpdateLinks.head.roadNumber, toUpdateLinks.head.roadPartNumber,
                linkStatus, newRoadNumber, newRoadPartNumber, userName, discontinuity)
              roadName.foreach(setProjectRoadName(projectId, newRoadNumber, _))
            } else {
              throw new ProjectValidationException(ErrorRoadLinkNotFoundInProject)
            }

          case LinkStatus.Transfer =>
            val (replaceable, road, part) = checkAndMakeReservation(projectId, newRoadNumber, newRoadPartNumber, LinkStatus.Transfer, toUpdateLinks)
            val updated = toUpdateLinks.map(l => {
              l.copy(roadNumber = newRoadNumber, roadPartNumber = newRoadPartNumber, track = Track.apply(newTrackCode),
                status = linkStatus, calibrationPoints = (None, None), roadType = RoadType.apply(roadType.toInt))
            })
            ProjectDAO.updateProjectLinksToDB(updated, userName)
            ProjectDAO.updateProjectLinkRoadTypeDiscontinuity(Set(updated.maxBy(_.endAddrMValue).id), linkStatus, userName, roadType, Some(discontinuity))
            //transfer cases should remove the part after the project link table update operation
            if (replaceable) {
              ProjectDAO.removeReservedRoadPart(projectId, road.get, part.get)
            }
            roadName.foreach(setProjectRoadName(projectId, newRoadNumber, _))
          case LinkStatus.UnChanged =>
            checkAndMakeReservation(projectId, newRoadNumber, newRoadPartNumber, LinkStatus.UnChanged, toUpdateLinks)
            // Reset back to original values
            resetLinkValues(toUpdateLinks)
            updateRoadTypeDiscontinuity(toUpdateLinks.map(_.copy(roadType = RoadType.apply(roadType.toInt), status = linkStatus)))

          case LinkStatus.New =>
            // Current logic allows only re adding new road addresses whithin same road/part group
            if (toUpdateLinks.groupBy(l => (l.roadNumber, l.roadPartNumber)).size <= 1) {
              checkAndMakeReservation(projectId, newRoadNumber, newRoadPartNumber, LinkStatus.New, toUpdateLinks)
              updateRoadTypeDiscontinuity(toUpdateLinks.map(_.copy(roadType = RoadType.apply(roadType.toInt), roadNumber = newRoadNumber, roadPartNumber = newRoadPartNumber, track = Track.apply(newTrackCode))))
              roadName.foreach(setProjectRoadName(projectId, newRoadNumber, _))
            } else {
              throw new RoadAddressException(s"Useamman kuin yhden tien/tieosan tallennus kerralla ei ole tuettu.")
            }
          case _ =>
            throw new ProjectValidationException(s"Virheellinen operaatio $linkStatus")
        }
        recalculateProjectLinks(projectId, userName, Set((newRoadNumber, newRoadPartNumber)) ++
          toUpdateLinks.map(pl => (pl.roadNumber, pl.roadPartNumber)).toSet)
        None
      }
    } catch {
      case ex: RoadAddressException =>
        logger.info("Road address Exception: " + ex.getMessage)
        Some(s"Tieosoitevirhe: (${ex.getMessage}")
      case ex: ProjectValidationException => Some(ex.getMessage)
      case ex: Exception => Some(ex.getMessage)
    }
  }

  private def recalculateProjectLinks(projectId: Long, userName: String, roadParts: Set[(Long, Long)] = Set()): Unit = {

    def setReversedFlag(adjustedLink: ProjectLink, before: Option[ProjectLink]): ProjectLink = {
      before.map(_.sideCode) match {
        case Some(value) if value != adjustedLink.sideCode && value != SideCode.Unknown =>
          adjustedLink.copy(reversed = !adjustedLink.reversed)
        case _ => adjustedLink
      }
    }

    val projectLinks =
      if (roadParts.isEmpty)
        ProjectDAO.getProjectLinks(projectId)
      else
        ProjectDAO.fetchByProjectRoadParts(roadParts, projectId)
    logger.info(s"Recalculating project $projectId, parts ${roadParts.map(p => s"${p._1}/${p._2}").mkString(", ")}")

    withTiming(projectLinks.groupBy(
      pl => (pl.roadNumber, pl.roadPartNumber)).foreach {
      grp =>
        val calibrationPoints = CalibrationPointDAO.fetchByRoadPart(projectId, grp._1._1, grp._1._2)
        val recalculatedProjectLinks = ProjectSectionCalculator.assignMValues(grp._2, calibrationPoints).map(rpl =>
          setReversedFlag(rpl, grp._2.find(pl => pl.id == rpl.id && rpl.roadAddressId != 0L))
        )
        ProjectDAO.updateProjectLinksToDB(recalculatedProjectLinks, userName)
    }, "recalculated links in %.3f sec")
  }

  private def recalculateChangeTable(projectId: Long): Boolean = {
    val projectOpt = ProjectDAO.getRoadAddressProjectById(projectId)
    if (projectOpt.isEmpty)
      throw new IllegalArgumentException("Project not found")
    val project = projectOpt.get
    project.status match {
      case ProjectState.Saved2TR => true
      case _ =>
        val delta = ProjectDeltaCalculator.delta(project)
        setProjectDeltaToDB(delta, projectId)

    }
  }

  /**
    * method to check if project is publishable. add filters for cases we do not want to prevent sending
    *
    * @param projectId project-id
    * @return if project contains any notifications preventing sending
    */
  def isProjectPublishable(projectId: Long): Boolean = {
    validateProjectById(projectId).isEmpty
  }

  def allLinksHandled(projectId: Long): Boolean = { //some tests want to know if all projectLinks have been handled. to remove this test need to be updated to check if termination is correctly applied etc best done after all validations have been implemented
    withDynSession {
      ProjectDAO.getProjectLinks(projectId, Some(LinkStatus.NotHandled)).isEmpty &&
        ProjectDAO.getProjectLinks(projectId).nonEmpty
    }
  }

  /** Nullifies projects tr_id attribute, changes status to unfinnished and saves tr_info value to status_info. Tries to append old status info if it is possible
    * otherwise it only takes first 300 chars
    *
    * @param projectId project-id
    * @return returns option error string
    */
  def removeRotatingTRId(projectId: Long): Option[String] = {
    withDynSession {
      val projects = ProjectDAO.getRoadAddressProjects(projectId)
      val rotatingTR_Id = ProjectDAO.getRotatingTRProjectId(projectId)
      ProjectDAO.updateProjectStatus(projectId, ProjectState.Incomplete)
      val addedStatus = if (rotatingTR_Id.isEmpty) "" else "[OLD TR_ID was " + rotatingTR_Id.head + "]"
      if (projects.isEmpty)
        return Some("Projectia ei löytynyt")
      val project = projects.head
      appendStatusInfo(project, addedStatus)
    }
    None
  }

  /**
    * Tries to append old status info if it is possible
    * otherwise it only takes first 300 chars of the old status
    *
    * @param project
    * @param appendMessage
    */
  private def appendStatusInfo(project: RoadAddressProject, appendMessage: String): Unit = {
    val maxStringLength = 1000
    project.statusInfo match { // before removing tr-id we want to save it in statusInfo if we need it later. Currently it is overwriten when we resend and get new error
      case Some(statusInfo) =>
        if ((statusInfo + appendMessage).length < maxStringLength)
          ProjectDAO.updateProjectStateInfo(appendMessage + statusInfo, project.id)
        else if (statusInfo.length + appendMessage.length < 600)
          ProjectDAO.updateProjectStateInfo(appendMessage + statusInfo.substring(0, 300), project.id)
      case None =>
        if (appendMessage.nonEmpty)
          ProjectDAO.updateProjectStateInfo(appendMessage, project.id)
    }
    ProjectDAO.removeRotatingTRProjectId(project.id)


  }

  /**
    * Publish project with id projectId
    *
    * @param projectId Project to publish
    * @return optional error message, empty if no error
    */
  def publishProject(projectId: Long): PublishResult = {
    // TODO: Check that project actually is finished: projectLinkPublishable(projectId)
    // TODO: Run post-change tests for the roads that have been edited and throw an exception to roll back if not acceptable
    logger.info(s"Preparing to send Project ID: $projectId to TR")
    withDynTransaction {
      try {
        if (!recalculateChangeTable(projectId)) {
          return PublishResult(validationSuccess = false, sendSuccess = false, Some("Muutostaulun luonti epäonnistui. Tarkasta ely"))
        }
        ProjectDAO.addRotatingTRProjectId(projectId) //Generate new TR_ID
        val trProjectStateMessage = getRoadAddressChangesAndSendToTR(Set(projectId))
        if (trProjectStateMessage.status == ProjectState.Failed2GenerateTRIdInViite.value) {
          return PublishResult(validationSuccess = false, sendSuccess = false, Some(trProjectStateMessage.reason))
        }
        trProjectStateMessage.status match {
          case it if 200 until 300 contains it =>
            setProjectStatusToSend2TR(projectId)
            logger.info(s"Sending to TR successful: ${trProjectStateMessage.reason}")
            PublishResult(validationSuccess = true, sendSuccess = true, Some(trProjectStateMessage.reason))

          case _ =>
            //rollback
            logger.info(s"Sending to TR failed: ${trProjectStateMessage.reason}")
            PublishResult(validationSuccess = true, sendSuccess = false, Some(trProjectStateMessage.reason))
        }
      } catch {
        case NonFatal(_) => PublishResult(validationSuccess = false, sendSuccess = false, None)
      }
    }
  }

  private def setProjectDeltaToDB(projectDelta: Delta, projectId: Long): Boolean = {
    RoadAddressChangesDAO.clearRoadChangeTable(projectId)
    RoadAddressChangesDAO.insertDeltaToRoadChangeTable(projectDelta, projectId)
  }

  private def newProjectTemplate(rl: RoadLinkLike, ra: RoadAddress, project: RoadAddressProject): ProjectLink = {
    val geometry = GeometryUtils.truncateGeometry3D(rl.geometry, ra.startMValue, ra.endMValue)
    ProjectLink(NewRoadAddress, ra.roadNumber, ra.roadPartNumber, ra.track, ra.discontinuity, ra.startAddrMValue,
      ra.endAddrMValue, ra.startDate, ra.endDate, Some(project.modifiedBy), 0L, ra.linkId, ra.startMValue, ra.endMValue,
      ra.sideCode, ra.calibrationPoints, ra.floating, geometry,
      project.id, LinkStatus.NotHandled, ra.roadType, ra.linkGeomSource, GeometryUtils.geometryLength(geometry),
      ra.id, ra.ely, reversed = false, None, ra.adjustedTimestamp)
  }

  private def newProjectLink(rl: RoadLinkLike, project: RoadAddressProject, roadNumber: Long,
                             roadPartNumber: Long, trackCode: Track, discontinuity: Discontinuity, roadType: RoadType,
                             ely: Long, roadName: String = ""): ProjectLink = {
    ProjectLink(NewRoadAddress, roadNumber, roadPartNumber, trackCode, discontinuity,
      0L, 0L, Some(project.startDate), None, Some(project.modifiedBy), 0L, rl.linkId, 0.0, rl.length,
      SideCode.Unknown, (None, None), floating = false, rl.geometry,
      project.id, LinkStatus.New, roadType, rl.linkSource, rl.length,
      0L, ely, reversed = false, None, rl.vvhTimeStamp, roadName = Some(roadName))
  }

  private def newProjectLink(rl: RoadLinkLike, project: RoadAddressProject, splitOptions: SplitOptions): ProjectLink = {
    newProjectLink(rl, project, splitOptions.roadNumber, splitOptions.roadPartNumber, splitOptions.trackCode,
      splitOptions.discontinuity, splitOptions.roadType, splitOptions.ely)
  }

  private def buildProjectRoadLink(projectLinks: Seq[ProjectLink]): Seq[ProjectAddressLink] = {
    val pl: Seq[ProjectLink] = projectLinks.size match {
      case 0 => return Seq()
      case 1 => projectLinks
      case _ => fuseProjectLinks(projectLinks)
    }
    pl.map(l => ProjectAddressLinkBuilder.build(l))
  }

  private def fuseProjectLinks(links: Seq[ProjectLink]): Seq[ProjectLink] = {
    val linkIds = links.map(_.linkId).distinct
    val existingRoadAddresses = RoadAddressDAO.queryById(links.map(_.roadAddressId).toSet)
    val groupedRoadAddresses = existingRoadAddresses.groupBy(record =>
      (record.commonHistoryId, record.roadNumber, record.roadPartNumber, record.track.value, record.startDate, record.endDate, record.linkId, record.roadType, record.ely, record.terminated))

    if (groupedRoadAddresses.size > 1) {
      return links
    }
    else {
      if (linkIds.lengthCompare(1) != 0)
        throw new IllegalArgumentException(s"Multiple road link ids given for building one link: ${linkIds.mkString(", ")}")
      if (links.exists(_.isSplit))
        links
      else {
        val geom = links.head.sideCode match {
          case SideCode.TowardsDigitizing => links.map(_.geometry).foldLeft(Seq[Point]())((geometries, ge) => geometries ++ ge)
          case _ => links.map(_.geometry).reverse.foldLeft(Seq[Point]())((geometries, ge) => geometries ++ ge)
        }
        val (startM, endM, startA, endA) = (links.map(_.startMValue).min, links.map(_.endMValue).max,
          links.map(_.startAddrMValue).min, links.map(_.endAddrMValue).max)
        Seq(links.head.copy(startMValue = startM, endMValue = endM, startAddrMValue = startA, endAddrMValue = endA, geometry = geom, discontinuity = links.maxBy(_.startAddrMValue).discontinuity))
      }
    }

  }

  private def awaitRoadLinks(fetch: (Future[Seq[RoadLink]], Future[Seq[RoadLink]], Future[Seq[VVHRoadlink]])) = {
    val combinedFuture = for {
      fStandard <- fetch._1
      fComplementary <- fetch._2
      fSuravage <- fetch._3
    } yield (fStandard, fComplementary, fSuravage)

    val (roadLinks, complementaryLinks, suravageLinks) = Await.result(combinedFuture, Duration.Inf)
    (roadLinks, complementaryLinks, suravageLinks)
  }

  def getProjectStatusFromTR(projectId: Long): Map[String, Any] = {
    ViiteTierekisteriClient.getProjectStatus(projectId)
  }

  private def getStatusFromTRObject(trProject: Option[TRProjectStatus]): Option[ProjectState] = {
    trProject match {
      case Some(trProjectObject) => mapTRStateToViiteState(trProjectObject.status.getOrElse(""))
      case None => None
      case _ => None
    }
  }

  private def getTRErrorMessage(trProject: Option[TRProjectStatus]): String = {
    trProject match {
      case Some(trProjectobject) => trProjectobject.errorMessage.getOrElse("")
      case None => ""
      case _ => ""
    }
  }

  def setProjectStatusToSend2TR(projectId: Long): Unit = {
    ProjectDAO.updateProjectStatus(projectId, ProjectState.Sent2TR)
  }

  def updateProjectStatusIfNeeded(currentStatus: ProjectState, newStatus: ProjectState, errorMessage: String, projectId: Long): (ProjectState) = {
    if (currentStatus.value != newStatus.value && newStatus != ProjectState.Unknown) {
      logger.info(s"Status update is needed as Project Current status (${currentStatus}) differs from TR Status(${newStatus})")
      val projects = ProjectDAO.getRoadAddressProjects(projectId)
      if (projects.nonEmpty && newStatus == ProjectState.ErroredInTR) {
        // We write error message and clear old TR_ID which was stored there, so user wont see it in hower
        logger.info(s"Writing error message and clearing old TR_ID: ($errorMessage)")
        ProjectDAO.updateProjectStateInfo(errorMessage, projectId)
      }
      ProjectDAO.updateProjectStatus(projectId, newStatus)
    }
    if (newStatus != ProjectState.Unknown) {
      newStatus
    } else {
      currentStatus
    }
  }

  private def getProjectsPendingInTR: Seq[Long] = {
    withDynSession {
      ProjectDAO.getProjectsWithWaitingTRStatus()
    }
  }

  def updateProjectsWaitingResponseFromTR(): Unit = {
    logger.info(s"Starting getting status from TR, fetching list of projects pending for TR response.")
    val listOfPendingProjects = getProjectsPendingInTR
    logger.info(s"List fetched, projects: ${listOfPendingProjects.toString()}")
    for (project <- listOfPendingProjects) {
      try {
        if (withDynTransaction {
          logger.info(s"Checking status for $project")
          checkAndUpdateProjectStatus(project)
        }) {
          eventbus.publish("roadAddress:RoadNetworkChecker", RoadCheckOptions(Seq()))
        } else {
          logger.info(s"Not going to check road network (status != Saved2TR)")
        }
      } catch {
        case t: SQLException => logger.error(s"SQL error while importing project: $project! Check if any roads have multiple valid names with out end dates ", t.getStackTrace)
        case t: Exception => logger.warn(s"Couldn't update project $project", t.getMessage)
      }
    }

  }

  private def checkAndUpdateProjectStatus(projectID: Long): Boolean = {
    ProjectDAO.getRotatingTRProjectId(projectID).headOption match {
      case Some(trId) =>
        ProjectDAO.getProjectStatus(projectID).map { currentState =>
          logger.info(s"Current status is $currentState, fetching TR state")
          val trProjectState = ViiteTierekisteriClient.getProjectStatusObject(trId)
          logger.info(s"Retrived TR status: ${trProjectState.getOrElse(None)}")
          val newState = getStatusFromTRObject(trProjectState).getOrElse(ProjectState.Unknown)
          val errorMessage = getTRErrorMessage(trProjectState)
          logger.info(s"TR returned project status for $projectID: $currentState -> $newState, errMsg: $errorMessage")
          val updatedStatus = updateProjectStatusIfNeeded(currentState, newState, errorMessage, projectID)
          if (updatedStatus == Saved2TR) {
            logger.info(s"Starting project $projectID roadaddresses importing to roadaddresstable")
            updateRoadAddressWithProjectLinks(updatedStatus, projectID)
          }
        }
        RoadAddressDAO.fetchAllFloatingRoadAddresses().isEmpty
      case None =>
        logger.info(s"During status checking VIITE wasnt able to find TR_ID to project $projectID")
        appendStatusInfo(ProjectDAO.getRoadAddressProjectById(projectID).head, " Failed to find TR-ID ")
        false
    }
  }

  private def mapTRStateToViiteState(trState: String): Option[ProjectState] = {

    trState match {
      case "S" => Some(ProjectState.apply(ProjectState.TRProcessing.value))
      case "K" => Some(ProjectState.apply(ProjectState.TRProcessing.value))
      case "T" => Some(ProjectState.apply(ProjectState.Saved2TR.value))
      case "V" => Some(ProjectState.apply(ProjectState.ErroredInTR.value))
      case "null" => Some(ProjectState.apply(ProjectState.ErroredInTR.value))
      case _ => None
    }
  }

  def createSplitRoadAddress(roadAddress: RoadAddress, split: Seq[ProjectLink], project: RoadAddressProject): Seq[RoadAddress] = {
    def transferValues(terminated: Option[ProjectLink]): (Long, Long, Double, Double) = {
      terminated.map(termLink =>
        termLink.sideCode match {
          case AgainstDigitizing =>
            if (termLink.startAddrMValue == roadAddress.startAddrMValue)
              (termLink.endAddrMValue, roadAddress.endAddrMValue,
                roadAddress.startMValue, termLink.startMValue)
            else (roadAddress.startAddrMValue, termLink.startAddrMValue,
              termLink.endMValue, roadAddress.endMValue)
          case _ =>
            if (termLink.startAddrMValue == roadAddress.startAddrMValue)
              (termLink.endAddrMValue, roadAddress.endAddrMValue,
                termLink.endMValue, roadAddress.endMValue)
            else (roadAddress.startAddrMValue, termLink.startAddrMValue,
              roadAddress.startMValue, termLink.startMValue)
        }
      ).getOrElse(roadAddress.startAddrMValue, roadAddress.endAddrMValue, roadAddress.startMValue, roadAddress.endMValue)
    }

    split.flatMap(pl =>
      pl.status match {
        case UnChanged =>
          Seq(roadAddress.copy(id = NewRoadAddress, startAddrMValue = pl.startAddrMValue, endAddrMValue = pl.endAddrMValue,
            createdBy = Some(project.createdBy), linkId = pl.linkId, startMValue = pl.startMValue, endMValue = pl.endMValue,
            adjustedTimestamp = pl.linkGeometryTimeStamp, geometry = pl.geometry))
        case New =>
          Seq(RoadAddress(NewRoadAddress, pl.roadNumber, pl.roadPartNumber, pl.roadType, pl.track, pl.discontinuity,
            pl.startAddrMValue, pl.endAddrMValue, Some(project.startDate), None, Some(project.createdBy), 0L, pl.linkId,
            pl.startMValue, pl.endMValue, pl.sideCode, pl.linkGeometryTimeStamp, pl.calibrationPoints, floating = false,
            pl.geometry, pl.linkGeomSource, pl.ely, terminated = NoTermination, NewCommonHistoryId))
        case Transfer => // TODO if the whole common history -segment is transferred, keep the original common_history_id, otherwise generate new ids for the different segments
          val (startAddr, endAddr, startM, endM) = transferValues(split.find(_.status == Terminated))
          Seq(
            //TODO we should check situations where we need to create one new commonHistory for new and transfer/unchanged
            // Transferred part, original values
            roadAddress.copy(id = NewRoadAddress, startAddrMValue = startAddr, endAddrMValue = endAddr,
              endDate = Some(project.startDate), createdBy = Some(project.createdBy), startMValue = startM, endMValue = endM),
            // Transferred part, new values
            roadAddress.copy(id = NewRoadAddress, startAddrMValue = pl.startAddrMValue, endAddrMValue = pl.endAddrMValue,
              startDate = Some(project.startDate), createdBy = Some(project.createdBy), linkId = pl.linkId,
              startMValue = pl.startMValue, endMValue = pl.endMValue, adjustedTimestamp = pl.linkGeometryTimeStamp,
              geometry = pl.geometry)
          )
        case Terminated => // TODO Check common_history_id
          Seq(roadAddress.copy(id = NewRoadAddress, startAddrMValue = pl.startAddrMValue, endAddrMValue = pl.endAddrMValue,
            endDate = Some(project.startDate), createdBy = Some(project.createdBy), linkId = pl.linkId, startMValue = pl.startMValue,
            endMValue = pl.endMValue, adjustedTimestamp = pl.linkGeometryTimeStamp, geometry = pl.geometry, terminated = Termination))
        case _ =>
          logger.error(s"Invalid status for split project link: ${pl.status} in project ${pl.projectId}")
          throw new InvalidAddressDataException(s"Invalid status for split project link: ${pl.status}")
      }
    )
  }

  def updateTerminationForHistory(terminatedLinkIds: Set[Long], splitReplacements: Seq[ProjectLink]): Unit = {
    RoadAddressDAO.setSubsequentTermination(terminatedLinkIds)
    val mapping = RoadAddressSplitMapper.createAddressMap(splitReplacements)
    val splitTerminationLinkIds = mapping.map(_.sourceLinkId).toSet
    val splitCurrentRoadAddressIds = splitReplacements.map(_.roadAddressId).toSet
    val linkGeomSources = splitReplacements.map(pl => pl.linkId -> pl.linkGeomSource).toMap
    val addresses = RoadAddressDAO.fetchByLinkId(splitTerminationLinkIds, includeFloating = true, includeHistory = true,
      includeTerminated = false, splitCurrentRoadAddressIds) // Do not include current ones as they're created separately with other project links
    val splitAddresses = addresses.flatMap(RoadAddressSplitMapper.mapRoadAddresses(mapping)).map(ra =>
      ra.copy(terminated = if (splitTerminationLinkIds.contains(ra.linkId)) Subsequent else NoTermination,
        linkGeomSource = linkGeomSources(ra.linkId)))
    roadAddressService.expireRoadAddresses(addresses.map(_.id).toSet)
    RoadAddressDAO.create(splitAddresses)
  }

  private def getRoadNamesFromProjectLinks(projectLinks: Seq[ProjectLink]): Seq[RoadName] = {
    projectLinks.groupBy(pl => (pl.roadNumber, pl.roadName, pl.startDate, pl.endDate, pl.createdBy)).keys.map(rn =>
      if (rn._2.nonEmpty) {
        RoadName(NewRoadNameId, rn._1, rn._2.get, rn._3, rn._4, rn._3, createdBy = rn._5.getOrElse(""))
      } else {
        throw new RuntimeException(s"Road name is not defined for road ${rn._1}")
      }
    ).toSeq
  }

  def updateRoadAddressWithProjectLinks(newState: ProjectState, projectID: Long): Option[String] = {
    if (newState != Saved2TR) {
      logger.error(s" Project state not at Saved2TR")
      throw new RuntimeException(s"Project state not at Saved2TR: $newState")
    }
<<<<<<< HEAD
    val project = ProjectDAO.getRoadAddressProjectById(projectID).get
    val projectLinks = ProjectDAO.getProjectLinks(projectID)
    if (projectLinks.isEmpty) {
      logger.error(s" There are no roadlinks to update  with names, rollbacking update ${project.id}")
      throw new InvalidAddressDataException(s"There are no roadlinks to update with names, rollbacking update ${project.id}")
=======
    val project=ProjectDAO.getRoadAddressProjectById(projectID).get
    val projectLinks=ProjectDAO.getProjectLinks(projectID)
    if (projectLinks.isEmpty){
      logger.error(s" There are no roadaddresses to update  with names, rollbacking update ${project.id}")
      throw new InvalidAddressDataException(s"There are no roadaddresses to update with names, rollbacking update ${project.id}")
>>>>>>> 80b0267c
    }
    logger.info(s"Found ${projectLinks.length} project links from projectId: $projectID")
    val existingNames = ProjectLinkNameDAO.get(projectLinks.map(_.roadNumber).toSet, project.id)
      .filter(en => projectLinks.exists(pl => pl.roadNumber == en.roadNumber && pl.roadName.getOrElse("").toUpperCase() != en.roadName.toUpperCase()))
    val newNames = projectLinks.filterNot(l => existingNames.exists(_.roadNumber == l.roadNumber) || l.roadName.isEmpty || l.roadName.get == null)

    val (replacements, additions) = projectLinks.partition(_.roadAddressId > 0)
    val expiringRoadAddresses = RoadAddressDAO.queryById(replacements.map(_.roadAddressId).toSet).map(ra => ra.id -> ra).toMap
    if (expiringRoadAddresses.size != replacements.map(_.roadAddressId).toSet.size) {
      logger.error(s" The number of road_addresses to expire does not match the project_links to insert")
      throw new InvalidAddressDataException(s"The number of road_addresses to expire does not match the project_links to insert")
    }
    RoadNameDAO.expireByRoadNumber(newNames.map(_.roadNumber).toSet, System.currentTimeMillis())
    getRoadNamesFromProjectLinks(newNames).map(n => RoadNameDAO.create(n.copy(createdBy = project.createdBy)))
    projectLinks.foreach(en => ProjectLinkNameDAO.removeProjectLinkName(en.roadNumber, project.id))
    if (existingNames.nonEmpty) {
      logger.info(s"Found ${existingNames.size} names in project that differ from road address name")
      val nameString = s"${existingNames.map(_.roadNumber).mkString(",")}"
      appendStatusInfo(project, roadNameWasNotSavedInProject + nameString)
    }

    logger.info(s"Found ${expiringRoadAddresses.size} to expire; expected ${replacements.map(_.roadAddressId).toSet.size}")
    logger.info(s"Moving project links to project link history.")
    ProjectDAO.moveProjectLinksToHistory(projectID)

    try {
      val (splitReplacements, pureReplacements) = replacements.partition(_.connectedLinkId.nonEmpty)
      val newRoadAddresses = convertToRoadAddress(splitReplacements, pureReplacements, additions,
        expiringRoadAddresses, project)

      val newRoadAddressesWithHistory = CommonHistoryFiller.fillCommonHistory(projectLinks, newRoadAddresses, expiringRoadAddresses.values.toSeq)

      //Expiring all old addresses by their ID
      logger.info(s"Expiring all old addresses by their ID included in ${project.id}")
      roadAddressService.expireRoadAddresses(expiringRoadAddresses.keys.toSet)
      val terminatedLinkIds = pureReplacements.filter(pl => pl.status == Terminated).map(_.linkId).toSet
      logger.info(s"Updating the following terminated linkids to history ${terminatedLinkIds} ")
      updateTerminationForHistory(terminatedLinkIds, splitReplacements)
      //Create endDate rows for old data that is "valid" (row should be ignored after end_date)
      val created = RoadAddressDAO.create(newRoadAddressesWithHistory.map(_.copy(id = NewRoadAddress)))
      Some(s"${created.size} road addresses created")
    } catch {
      case e: ProjectValidationException =>
        logger.error("Failed to validate project message:" + e.getMessage)
        Some(e.getMessage)
    }
  }

  def convertToRoadAddress(splitReplacements: Seq[ProjectLink], pureReplacements: Seq[ProjectLink], additions: Seq[ProjectLink],
                           roadAddresses: Map[Long, RoadAddress], project: RoadAddressProject): Seq[RoadAddress] = {
    splitReplacements.groupBy(_.roadAddressId).flatMap { case (id, seq) =>
      createSplitRoadAddress(roadAddresses(id), seq, project)
    }.toSeq ++
      pureReplacements.map(pl => convertProjectLinkToRoadAddress(pl, project, roadAddresses.get(pl.roadAddressId))) ++
      additions.map(pl => convertProjectLinkToRoadAddress(pl, project, roadAddresses.get(pl.roadAddressId))) ++
      pureReplacements.flatMap(pl =>
        setEndDate(roadAddresses(pl.roadAddressId), pl, None))
  }

  private def convertProjectLinkToRoadAddress(pl: ProjectLink, project: RoadAddressProject,
                                              source: Option[RoadAddress]): RoadAddress = {
    val geom = if (pl.geometry.nonEmpty) {
      val linkGeom = GeometryUtils.geometryEndpoints(GeometryUtils.truncateGeometry2D(pl.geometry, 0, pl.endMValue - pl.startMValue))
      if (pl.sideCode == SideCode.TowardsDigitizing)
        Seq(linkGeom._1, linkGeom._2)
      else
        Seq(linkGeom._2, linkGeom._1)
    } else {
      Seq()
    }
    val roadAddress = RoadAddress(source.map(_.id).getOrElse(NewRoadAddress), pl.roadNumber, pl.roadPartNumber, pl.roadType, pl.track, pl.discontinuity,
      pl.startAddrMValue, pl.endAddrMValue, None, None, pl.createdBy, 0L, pl.linkId, pl.startMValue, pl.endMValue, pl.sideCode,
      pl.linkGeometryTimeStamp, pl.calibrationPoints, floating = false, geom, pl.linkGeomSource, pl.ely, terminated = NoTermination, source.map(_.commonHistoryId).getOrElse(0))
    pl.status match {
      case UnChanged =>
        roadAddress.copy(startDate = source.get.startDate, endDate = source.get.endDate)
      case Transfer | Numbering =>
        roadAddress.copy(startDate = Some(project.startDate))
      case New =>
        roadAddress.copy(startDate = Some(project.startDate))
      case Terminated =>
        roadAddress.copy(startDate = source.get.startDate, endDate = Some(project.startDate), terminated = Termination)
      case _ =>
        logger.error(s"Invalid status for imported project link: ${pl.status} in project ${pl.projectId}")
        throw new InvalidAddressDataException(s"Invalid status for split project link: ${pl.status}")
    }
  }

  /**
    * Called for road addresses that are replaced by a new version at end date
    *
    * @param roadAddress
    * @param pl
    * @param vvhLink
    * @return
    */
  private def setEndDate(roadAddress: RoadAddress, pl: ProjectLink, vvhLink: Option[VVHRoadlink]): Option[RoadAddress] = {
    pl.status match {
      // Unchanged does not get an end date, terminated is created from the project link in convertProjectLinkToRoadAddress
      case UnChanged | Terminated =>
        None
      case Transfer | Numbering =>
        Some(roadAddress.copy(endDate = pl.startDate))
      case _ =>
        logger.error(s"Invalid status for imported project link: ${pl.status} in project ${pl.projectId}")
        throw new InvalidAddressDataException(s"Invalid status for split project link: ${pl.status}")
    }
  }

  def setProjectEly(currentProjectId: Long, newEly: Long): Option[String] = {
    withDynTransaction {
      getProjectEly(currentProjectId).filterNot(_ == newEly).map { currentProjectEly =>
        logger.info(s"The project can not handle multiple ELY areas (the project ELY range is $currentProjectEly). Recording was discarded.")
        s"Projektissa ei voi käsitellä useita ELY-alueita (projektin ELY-alue on $currentProjectEly). Tallennus hylättiin."
      }.orElse {
        ProjectDAO.updateProjectEly(currentProjectId, newEly)
        None
      }
    }
  }

  def correctNullProjectEly(): Unit = {
    withDynSession {
      //Get all the projects with non-existent ely code
      val nullElyProjects = ProjectDAO.getRoadAddressProjects(withNullElyFilter = true)
      nullElyProjects.foreach(project => {
        //Get all the reserved road parts of said projects
        val reservedRoadParts = ProjectDAO.fetchReservedRoadParts(project.id).filterNot(_.ely == 0)
        //Find the lowest m-Address Value of the reserved road parts
        val reservedRoadAddresses = RoadAddressDAO.fetchByRoadPart(reservedRoadParts.head.roadNumber, reservedRoadParts.head.roadPartNumber).minBy(_.endAddrMValue)
        //Use this part ELY code and set it on the project
        ProjectDAO.updateProjectEly(project.id, reservedRoadAddresses.ely)
      })
    }
  }

  def getProjectEly(projectId: Long): Option[Long] = {
    ProjectDAO.getProjectEly(projectId)
  }

  def validateProjectById(projectId: Long): Seq[ValidationErrorDetails] = {
    withDynSession {
      ProjectValidator.validateProject(ProjectDAO.getRoadAddressProjectById(projectId).get, ProjectDAO.getProjectLinks(projectId))
    }
  }

  def validateLinkTrack(track: Int): Boolean = {
    Track.values.filterNot(_.value == Track.Unknown.value).exists(_.value == track)
  }

  case class PublishResult(validationSuccess: Boolean, sendSuccess: Boolean, errorMessage: Option[String])

}

class SplittingException(s: String) extends RuntimeException {
  override def getMessage: String = s
}

case class ProjectBoundingBoxResult(projectLinkResultF: Future[Seq[ProjectLink]], roadLinkF: Future[Seq[RoadLink]],
                                    complementaryF: Future[Seq[RoadLink]], suravageF: Future[Seq[VVHRoadlink]])
<|MERGE_RESOLUTION|>--- conflicted
+++ resolved
@@ -1633,19 +1633,11 @@
       logger.error(s" Project state not at Saved2TR")
       throw new RuntimeException(s"Project state not at Saved2TR: $newState")
     }
-<<<<<<< HEAD
     val project = ProjectDAO.getRoadAddressProjectById(projectID).get
     val projectLinks = ProjectDAO.getProjectLinks(projectID)
     if (projectLinks.isEmpty) {
-      logger.error(s" There are no roadlinks to update  with names, rollbacking update ${project.id}")
-      throw new InvalidAddressDataException(s"There are no roadlinks to update with names, rollbacking update ${project.id}")
-=======
-    val project=ProjectDAO.getRoadAddressProjectById(projectID).get
-    val projectLinks=ProjectDAO.getProjectLinks(projectID)
-    if (projectLinks.isEmpty){
       logger.error(s" There are no roadaddresses to update  with names, rollbacking update ${project.id}")
       throw new InvalidAddressDataException(s"There are no roadaddresses to update with names, rollbacking update ${project.id}")
->>>>>>> 80b0267c
     }
     logger.info(s"Found ${projectLinks.length} project links from projectId: $projectID")
     val existingNames = ProjectLinkNameDAO.get(projectLinks.map(_.roadNumber).toSet, project.id)
