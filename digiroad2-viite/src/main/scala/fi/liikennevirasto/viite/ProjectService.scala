package fi.liikennevirasto.viite

import java.util.Date

import fi.liikennevirasto.digiroad2._
import fi.liikennevirasto.digiroad2.asset.LinkGeomSource.{SuravageLinkInterface, Unknown => _, apply => _}
import fi.liikennevirasto.digiroad2.asset.SideCode.{AgainstDigitizing, TowardsDigitizing}
import fi.liikennevirasto.digiroad2.asset.TrafficDirection.{BothDirections, UnknownDirection}
import fi.liikennevirasto.digiroad2.asset.{BoundingRectangle, LinkGeomSource, TrafficDirection, _}
import fi.liikennevirasto.digiroad2.linearasset.{RoadLink, RoadLinkLike}
import fi.liikennevirasto.digiroad2.masstransitstop.oracle.Sequences
import fi.liikennevirasto.digiroad2.oracle.OracleDatabase
import fi.liikennevirasto.digiroad2.util.{RoadAddressException, RoadPartReservedException, Track}
import fi.liikennevirasto.viite.dao.CalibrationPointDAO.UserDefinedCalibrationPoint
import fi.liikennevirasto.viite.dao.LinkStatus.{Unknown => _, apply => _, _}
import fi.liikennevirasto.viite.dao.ProjectState._
import fi.liikennevirasto.viite.dao.{LinkStatus, ProjectDAO, RoadAddressDAO, _}
import fi.liikennevirasto.viite.model.{Anomaly, ProjectAddressLink, RoadAddressLink, RoadAddressLinkLike}
import fi.liikennevirasto.viite.process._
import fi.liikennevirasto.viite.util.{GuestimateGeometryForMissingLinks, ProjectLinkSplitter, SplitOptions}
import org.joda.time.DateTime
import org.joda.time.format.DateTimeFormat
import org.slf4j.LoggerFactory

import scala.concurrent.ExecutionContext.Implicits.global
import scala.concurrent.duration.Duration
import scala.concurrent.{Await, Future}
import scala.util.control.NonFatal

case class PreFillInfo(RoadNumber: BigInt, RoadPart: BigInt)

case class LinkToRevert(id: Long, linkId: Long, status: Long, geometry: Seq[Point])

class ProjectService(roadAddressService: RoadAddressService, roadLinkService: RoadLinkService, eventbus: DigiroadEventBus, frozenTimeVVHAPIServiceEnabled: Boolean = false) {

  def withDynTransaction[T](f: => T): T = OracleDatabase.withDynTransaction(f)

  def withDynSession[T](f: => T): T = OracleDatabase.withDynSession(f)

  private val guessGeom = new GuestimateGeometryForMissingLinks
  private val logger = LoggerFactory.getLogger(getClass)
  val allowedSideCodes = List(SideCode.TowardsDigitizing, SideCode.AgainstDigitizing)

  private def validator =  ProjectValidator


  private def withTiming[T](f: => T, s: String): T = {
    val startTime = System.currentTimeMillis()
    val t = f
    logger.info(s.format((System.currentTimeMillis() - startTime) * 0.001))
    t
  }

  /**
    *
    * @param roadNumber    Road's number (long)
    * @param roadStartPart Starting part (long)
    * @param roadEndPart   Ending part (long)
    * @return Optional error message, None if no error
    */
  def checkRoadPartsExist(roadNumber: Long, roadStartPart: Long, roadEndPart: Long): Option[String] = {
    withDynTransaction {
      if (!RoadAddressDAO.roadPartExists(roadNumber, roadStartPart)) {
        if (!RoadAddressDAO.roadNumberExists(roadNumber)) {
          Some("Tienumeroa ei ole olemassa, tarkista tiedot")
        }
        else //roadnumber exists, but starting roadpart not
          Some("Tiellä ei ole olemassa valittua alkuosaa, tarkista tiedot")
      } else if (!RoadAddressDAO.roadPartExists(roadNumber, roadEndPart)) { // ending part check
        Some("Tiellä ei ole olemassa valittua loppuosaa, tarkista tiedot")
      } else
        None
    }
  }

  /**
    * Checks that new road address is not already reserved (currently only checks road address table)
    *
    * @param roadNumber road number
    * @param roadPart   road part number
    * @param project    road address project needed for id and error message
    * @return
    */
  def checkNewRoadPartAvailableForProject(roadNumber: Long, roadPart: Long, project: RoadAddressProject): Option[String] = {
    val isReserved = RoadAddressDAO.isNotAvailableForProject(roadNumber, roadPart, project.id)
    if (!isReserved) {
      None
    } else {
      val fmt = DateTimeFormat.forPattern("dd.MM.yyyy")
      Some(s"TIE $roadNumber OSA $roadPart on jo olemassa projektin alkupäivänä ${project.startDate.toString(fmt)}, tarkista tiedot") //message to user if address is already in use
    }
  }

  def calculateProjectCoordinates(projectId: Long, resolution: Int): ProjectCoordinates = {
    withDynTransaction{
      val links = ProjectDAO.getProjectLinks(projectId)
      if (links.nonEmpty) {
        val corners = GeometryUtils.boundingRectangleCorners(links.flatten(_.geometry))
        val centerX = (corners._1.x + corners._2.x) / 2
        val centerY = (corners._1.y + corners._2.y) / 2
        val (xLength,yLength) = (Math.abs(corners._2.x - corners._1.x), Math.abs(corners._2.y - corners._1.y))
        val zoom = Resolutions.map(r => {
          (xLength / r, yLength / r) match {
            case (x, y) if x < DefaultScreenWidth && y < DefaultScreenHeight  => Resolutions.indexOf(r)
            case _ => 0
          }
        })
        ProjectCoordinates(centerX, centerY, zoom.max)
      } else {
        ProjectCoordinates(0,0,0)
      }
    }
  }

  def saveProjectCoordinates(projectId: Long, coordinates: ProjectCoordinates): Unit = {
    withDynSession {
      ProjectDAO.updateProjectCoordinates(projectId, coordinates)
    }
  }

  private def createProject(roadAddressProject: RoadAddressProject): RoadAddressProject = {
    val id = Sequences.nextViitePrimaryKeySeqValue
    val project = roadAddressProject.copy(id = id)
    ProjectDAO.createRoadAddressProject(project)
    val error = addLinksToProject(project)
    if (error.nonEmpty)
      throw new RoadPartReservedException(error.get)
    ProjectDAO.getRoadAddressProjectById(id).get
  }

  private def projectFound(roadAddressProject: RoadAddressProject): Option[RoadAddressProject] = {
    val newRoadAddressProject = 0
    if (roadAddressProject.id == newRoadAddressProject) return None
    withDynTransaction {
      return ProjectDAO.getRoadAddressProjectById(roadAddressProject.id)
    }
  }

  def fetchPreFillFromVVH(linkId: Long): Either[String, PreFillInfo] = {
    parsePreFillData(roadLinkService.fetchVVHRoadlinks(Set(linkId), frozenTimeVVHAPIServiceEnabled))
  }

  def parsePreFillData(vvhRoadLinks: Seq[VVHRoadlink]): Either[String, PreFillInfo] = {
    if (vvhRoadLinks.isEmpty) {
      Left("Link could not be found in VVH")
    }
    else {
      val vvhLink = vvhRoadLinks.head
      (vvhLink.attributes.get("ROADNUMBER"), vvhLink.attributes.get("ROADPARTNUMBER")) match {
        case (Some(roadNumber: BigInt), Some(roadPartNumber: BigInt)) => {
          Right(PreFillInfo(roadNumber, roadPartNumber))
        }
        case _ => Left("Link does not contain valid prefill info")
      }
    }
  }

  def checkRoadPartsReservable(roadNumber: Long, startPart: Long, endPart: Long): Either[String, Seq[ReservedRoadPart]] = {
    withDynTransaction {
      (startPart to endPart).foreach(part =>
        ProjectDAO.roadPartReservedByProject(roadNumber, part) match {
          case Some(name) => return Left(s"TIE $roadNumber OSA $part on jo varattuna projektissa $name, tarkista tiedot")
          case _ =>
        })
      Right((startPart to endPart).flatMap(part => getAddressPartInfo(roadNumber, part))
      )
    }
  }


  /**
    *
    * @param projectId project's id
    * @return if state of the project is incomplete
    */

  def isWritableState(projectId: Long): Boolean = {
    withDynTransaction {
      projectWritableCheck(projectId) match {
        case Some(errorMessage) => false
        case None => true
      }
    }
  }

  private def projectWritableCheck(projectId: Long): Option[String] = {
    ProjectDAO.getProjectStatus(projectId) match {
      case Some(projectState) =>
        if (projectState == ProjectState.Incomplete)
          return None
        Some("Projektin tila ei ole keskeneräinen") //project state is not incomplete
      case None => Some("Projektia ei löytynyt") //project could not be found
    }
  }


  def validateProjectDate(reservedParts: Seq[ReservedRoadPart], date: DateTime): Option[String] = {
    withDynSession {
      reservedParts.map(rp => (rp.roadNumber, rp.roadPartNumber) -> RoadAddressDAO.getRoadPartInfo(rp.roadNumber, rp.roadPartNumber)).toMap.
        filterNot(_._2.isEmpty).foreach {
        case ((roadNumber, roadPartNumber), value) =>
          val (startDate, endDate) = value.map(v => (v._6, v._7)).get
          if (startDate.nonEmpty && startDate.get.isAfter(date))
            return Option(s"Tieosalla TIE ${roadNumber} OSA ${roadPartNumber} alkupäivämäärä " +
              s"${startDate.get.toString("dd.MM.yyyy")} on myöhempi kuin tieosoiteprojektin alkupäivämäärä " +
              s"${date.toString("dd.MM.yyyy")}, tarkista tiedot.")
          if (endDate.nonEmpty && endDate.get.isAfter(date))
            return Option(s"Tieosalla TIE ${roadNumber} OSA ${roadPartNumber} loppupäivämäärä " +
              s"${endDate.get.toString("dd.MM.yyyy")} on myöhempi kuin tieosoiteprojektin alkupäivämäärä " +
              s"${date.toString("dd.MM.yyyy")}, tarkista tiedot.")
      }
      None
    }
  }

  private def getAddressPartInfo(roadNumber: Long, roadPart: Long): Option[ReservedRoadPart] = {
    ProjectDAO.fetchReservedRoadPart(roadNumber, roadPart).orElse(generateAddressPartInfo(roadNumber, roadPart))
  }

  private def generateAddressPartInfo(roadNumber: Long, roadPart: Long): Option[ReservedRoadPart] = {
    RoadAddressDAO.getRoadPartInfo(roadNumber, roadPart).map {
      case (_, linkId, addrLength, discontinuity, ely, _, _) =>
        ReservedRoadPart(0L, roadNumber, roadPart, Some(addrLength), Some(Discontinuity.apply(discontinuity.toInt)), Some(ely),
          newLength = None, newDiscontinuity = None, newEly = None, Some(linkId))
    }
  }

  def createProjectLinks(linkIds: Seq[Long], projectId: Long, roadNumber: Long, roadPartNumber: Long, track: Track,
                         discontinuity: Discontinuity, roadType: RoadType, roadLinkSource: LinkGeomSource,
                         roadEly: Long, user: String): Map[String, Any] = {
    def sortRamps(seq: Seq[ProjectLink]): Seq[ProjectLink] = {
      if (seq.headOption.exists(isRamp))
        seq.find(l => linkIds.headOption.contains(l.linkId)).toSeq ++ seq.filter(_.linkId != linkIds.headOption.getOrElse(0L))
      else
        seq
    }

    val linkId = linkIds.head
    val roadLinks = (if (roadLinkSource != LinkGeomSource.SuravageLinkInterface) {
      roadLinkService.getViiteRoadLinksByLinkIdsFromVVH(linkIds.toSet, true, frozenTimeVVHAPIServiceEnabled)
    } else {
      roadLinkService.fetchSuravageLinksByLinkIdsFromVVH(linkIds.toSet)
    }).map(l => l.linkId -> l).toMap
    if (roadLinks.keySet != linkIds.toSet)
      return Map("success" -> false,
        "errormessage" -> (linkIds.toSet - roadLinks.keySet).mkString(ErrorRoadLinkNotFound + " puuttuvat id:t ", ", ", ""))
    val project = withDynSession {
      ProjectDAO.getRoadAddressProjectById(projectId).getOrElse(throw new RuntimeException(s"Missing project $projectId"))
    }
    val projectLinks: Seq[ProjectLink] = linkIds.map { id =>
      newProjectLink(roadLinks(id), project, roadNumber, roadPartNumber, track, discontinuity,
        roadType, roadEly)
    }
    setProjectEly(projectId, roadEly) match {
      case Some(errorMessage) => Map("success" -> false, "errormessage" -> errorMessage)
      case None => {
        addNewLinksToProject(sortRamps(projectLinks), projectId, user, linkId) match {
          case Some(errorMessage) => Map("success" -> false, "errormessage" -> errorMessage)
          case None => Map("success" -> true, "publishable" -> projectLinkPublishable(projectId))
        }
      }
    }
  }

  /**
    * Used when adding road address that do not have a previous address
    */
  def addNewLinksToProject(newLinks: Seq[ProjectLink], projectId: Long, user: String, firstLinkId: Long): Option[String] = {
    val newRoadNumber = newLinks.head.roadNumber
    val newRoadPartNumber = newLinks.head.roadPartNumber
    try {
      withDynTransaction {
        val project = getProjectWithReservationChecks(projectId, newRoadNumber, newRoadPartNumber)

        val ely = if (newLinks.nonEmpty)newLinks.head.ely else -1
        if (!project.isReserved(newRoadNumber, newRoadPartNumber))
          ProjectDAO.reserveRoadPart(project.id, newRoadNumber, newRoadPartNumber, project.modifiedBy)
        if (GeometryUtils.isNonLinear(newLinks))
          throw new ProjectValidationException("Valittu tiegeometria sisältää haarautumia ja pitää käsitellä osina. Tallennusta ei voi tehdä.")
        // Determine address value scheme (ramp, roundabout, all others)
        val createLinks =
          if (newLinks.headOption.exists(isRamp)) {
            logger.info("Added links recognized to be in ramp category")
            if (TrackSectionOrder.isRoundabout(newLinks)) {
              logger.info("Added links recognized to be a roundabout - using roundabout addressing scheme")
              val ordered = newLinks.partition(_.linkId == firstLinkId)
              val created = TrackSectionOrder.mValueRoundabout(ordered._1 ++ ordered._2)
              val endingM = created.map(_.endAddrMValue).max
              created.map(pl =>
                if (pl.endAddrMValue == endingM && endingM > 0)
                  pl.copy(discontinuity = Discontinuity.EndOfRoad)
                else
                  pl.copy(discontinuity = Discontinuity.Continuous))
            } else {
              val existingLinks = ProjectDAO.fetchByProjectRoadPart(newRoadNumber, newRoadPartNumber, projectId)
              fillRampGrowthDirection(newLinks.map(_.linkId).toSet, newRoadNumber, newRoadPartNumber, newLinks,
                firstLinkId, existingLinks)
            }
          } else
            newLinks
        ProjectDAO.create(createLinks.map(_.copy(modifiedBy = Some(user))))
        recalculateProjectLinks(projectId, user, Set((newRoadNumber, newRoadPartNumber)))
        None
      }
    } catch {
      case ex: ProjectValidationException => Some(ex.getMessage)
    }
  }

  /**
    * Will attempt to find relevant sideCode information to the projectLinks given a number of factors
    * for example if they are of suravage or complementary origin
    *
    * @param linkIds the linkIds to process
    * @param roadNumber the roadNumber to apply/was applied to said linkIds
    * @param roadPartNumber the roadPartNumber to apply/was applied to said linkIds
    * @param newLinks new project links for this ramp
    * @return the projectLinks with a assigned SideCode
    */
  private def fillRampGrowthDirection(linkIds: Set[Long], roadNumber: Long, roadPartNumber: Long,
                                      newLinks: Seq[ProjectLink], firstLinkId: Long, existingLinks: Seq[ProjectLink]): Seq[ProjectLink] = {
    if (newLinks.exists(nl => existingLinks.exists(pl => pl.status != LinkStatus.Terminated &&
      GeometryUtils.areAdjacent(pl.geometry, nl.geometry)))) {
      // Connected to existing geometry -> let the track section calculation take it's natural course
      newLinks.map(_.copy(sideCode = SideCode.Unknown))
    } else {
      val roadLinks = roadLinkService.fetchVVHRoadlinksAndComplementary(linkIds) ++ roadLinkService.fetchSuravageLinksByLinkIdsFromVVH(linkIds)
      //Set the sideCode as defined by the trafficDirection
      val sideCode = roadLinks.map(rl => rl.linkId -> (rl.trafficDirection match {
        case TrafficDirection.AgainstDigitizing => SideCode.AgainstDigitizing
        case TrafficDirection.TowardsDigitizing => SideCode.TowardsDigitizing
        case _ => SideCode.Unknown
      })).toMap
      newLinks.map(nl => nl.copy(sideCode = sideCode.getOrElse(nl.linkId, SideCode.Unknown)))
    }
  }

  def getFirstProjectLink(project: RoadAddressProject): Option[ProjectLink] = {
    project.reservedParts.find(_.startingLinkId.nonEmpty) match {
      case Some(rrp) =>
        withDynSession {
          ProjectDAO.fetchFirstLink(project.id, rrp.roadNumber, rrp.roadPartNumber)
        }
      case _ => None
    }
  }

  def changeDirection(projectId: Long, roadNumber: Long, roadPartNumber: Long, links: Seq[LinkToRevert], username: String): Option[String] = {
    RoadAddressLinkBuilder.municipalityRoadMaintainerMapping // make sure it is populated outside of this TX
    try {
      withDynTransaction {
        if (ProjectDAO.countLinksUnchangedUnhandled(projectId, roadNumber, roadPartNumber) > 0)
          return Some("Tieosalle ei voi tehdä kasvusuunnan kääntöä, koska tieosalla on linkkejä, joita ei ole käsitelty tai jotka on tässä projektissa määritelty säilymään ennallaan.")
        val continuity = ProjectDAO.getContinuityCodes(projectId, roadNumber, roadPartNumber)
        val newContinuity: Map[Long, Discontinuity] = if (continuity.nonEmpty) {
          val discontinuityAtEnd = continuity.maxBy(_._1)
          continuity.filterKeys(_ < discontinuityAtEnd._1).map{ case (addr, d) => (discontinuityAtEnd._1 - addr) -> d} ++
            Map(discontinuityAtEnd._1 -> discontinuityAtEnd._2)
        } else
          Map()
        ProjectDAO.reverseRoadPartDirection(projectId, roadNumber, roadPartNumber)
        val projectLinks = ProjectDAO.getProjectLinks(projectId).filter(_.status != LinkStatus.Terminated)
        val originalSideCodes = RoadAddressDAO.fetchByIdMassQuery(projectLinks.map(_.roadAddressId).toSet, true, true)
          .map(ra => ra.id -> ra.sideCode).toMap

        ProjectDAO.updateProjectLinksToDB(projectLinks.map(x =>
          x.copy(reversed = isReversed(originalSideCodes)(x),
            discontinuity = newContinuity.getOrElse(x.endAddrMValue, Discontinuity.Continuous))),username)
        recalculateProjectLinks(projectId, username, Set((roadNumber, roadPartNumber)))
        None
      }
    } catch {
      case NonFatal(e) =>
        logger.info("Direction change failed", e)
        Some("Päivitys ei onnistunut")
    }
  }

  private def isReversed(originalSideCodes: Map[Long, SideCode])(projectLink: ProjectLink): Boolean ={
    originalSideCodes.get(projectLink.roadAddressId) match {
      case Some(sideCode) if sideCode != projectLink.sideCode => true
      case _ => false
    }
  }

  /**
    * Adds reserved road links (from road parts) to a road address project. Clears
    * project links that are no longer reserved for the project. Reservability is check before this.
    */
  private def addLinksToProject(project: RoadAddressProject): Option[String] = {
    //TODO: Check that there are no floating road addresses present when starting
    logger.info(s"Adding reserved road parts with links to project ${project.id}")
    val projectLinks = ProjectDAO.getProjectLinks(project.id)
    logger.debug(s"Links fetched")
    project.reservedParts.foreach(p => logger.debug(s"Project has part ${p.roadNumber}/${p.roadPartNumber} in ${p.ely} (${p.addressLength} m)"))
    validateReservations(project.reservedParts, project.ely, project.id, projectLinks) match {
      case Some(error) => throw new RoadPartReservedException(error)
      case None => logger.debug(s"Validation passed")
        val addresses = project.reservedParts.flatMap { reservation =>
          logger.debug(s"Reserve $reservation")
          val addressesOnPart = RoadAddressDAO.fetchByRoadPart(reservation.roadNumber, reservation.roadPartNumber, false)
          val mapping = roadLinkService.getViiteRoadLinksByLinkIdsFromVVH(addressesOnPart.map(_.linkId).toSet, false, frozenTimeVVHAPIServiceEnabled)
            .map(rl => rl.linkId -> rl).toMap
          val reserved = checkAndReserve(project, reservation)
          if (reserved.isEmpty)
            throw new RuntimeException(s"Can't reserve road part ${reservation.roadNumber}/${reservation.roadPartNumber}")
          val generatedInfo = generateAddressPartInfo(reservation.roadNumber, reservation.roadPartNumber) match {
            case Some(info) =>
              info.copy(id = reserved.get.id, newLength = None, newDiscontinuity = None, newEly = None)
            case None => reservation.copy(id = reserved.get.id, newLength = None, newDiscontinuity = None, newEly = None)
          }
          val projectLinks = addressesOnPart.map(ra => newProjectTemplate(mapping(ra.linkId), ra, project))
          ProjectDAO.updateReservedRoadPart(generatedInfo)
          logger.debug(s"New parts updated $generatedInfo")
          projectLinks
        }
        logger.debug(s"Reserve done")
        val linksOnRemovedParts = projectLinks.filterNot(pl => project.reservedParts.exists(_.holds(pl)))
        val newProjectLinks = addresses.filterNot {
          ad => projectLinks.exists(pl => pl.roadNumber == ad.roadNumber && pl.roadPartNumber == ad.roadPartNumber)
        }
        logger.debug(s"Removed / new links ready")
        if (linksOnRemovedParts.nonEmpty) {
          ProjectDAO.removeProjectLinksById(linksOnRemovedParts.map(_.id).toSet)
        }
        logger.debug(s"Removed deleted ${linksOnRemovedParts.size}")
        ProjectDAO.create(newProjectLinks)
        logger.debug(s"New links created ${newProjectLinks.size}")
        if (project.ely.isEmpty) {
          ProjectDAO.fetchReservedRoadParts(project.id).find(_.ely.nonEmpty).flatMap(_.ely).foreach(ely =>
            ProjectDAO.updateProjectEly(project.id, ely))
        }
        logger.info(s"Adding reserved road parts finished for project ${project.id}")
        None
    }
  }

  private def validateReservations(reservedRoadParts: Seq[ReservedRoadPart], projectEly: Option[Long], projectId: Long,
                                   projectLinks: Seq[ProjectLink]): Option[String] = {
    val errors = reservedRoadParts.flatMap{part =>
      val roadPartExistsInAddresses = RoadAddressDAO.roadPartExists(part.roadNumber, part.roadPartNumber) ||
        ProjectDAO.fetchProjectLinkIds(projectId, part.roadNumber, part.roadPartNumber, None, Some(1)).nonEmpty
      if (!roadPartExistsInAddresses) {
        Some(s"TIE ${part.roadNumber} OSA: ${part.roadPartNumber}")
      } else
        None
    }
    val elyErrors = reservedRoadParts.flatMap(roadAddress =>
      if (projectEly.filterNot(l => l == -1L).getOrElse(roadAddress.ely.get) != roadAddress.ely.get) {
        Some(s"TIE ${roadAddress.roadNumber} OSA: ${roadAddress.roadPartNumber} (ELY ${roadAddress.ely} != ${projectEly.get})")
      } else None)
    if (errors.nonEmpty)
      Some(s"$ErrorFollowingRoadPartsNotFoundInDB ${errors.mkString(", ")}")
    else {
      if (elyErrors.nonEmpty)
        Some(s"$ErrorFollowingPartsHaveDifferingEly ${elyErrors.mkString(", ")}")
      else {
        val ely = reservedRoadParts.map(_.ely)
        if (ely.distinct.size > 1) {
          Some(ErrorRoadPartsHaveDifferingEly)
        } else {
          None
        }
      }
    }
  }

  def revertSplit(projectId: Long, linkId: Long, userName: String): Option[String] = {

    def getSplitLinks: Seq[ProjectLink] = {
      withDynSession {
        ProjectDAO.fetchSplitLinks(projectId, linkId)
      }
    }

    def getNewestGeometry(linkId: Long, roadLinks: Seq[RoadLink], vvhHistoryLinks: Seq[VVHHistoryRoadLink], linksToRevert: Seq[LinkToRevert] = Seq()): Seq[Point] = {
      roadLinks.map(roadLink => {
        vvhHistoryLinks.find(h => h.linkId == linkId && h.linkId == roadLink.linkId) match {
          case Some(historyRoadLink) => {
            if (roadLink.attributes.get("CREATED_DATE").getOrElse(0).asInstanceOf[BigInt] >= historyRoadLink.createdDate) {
              roadLink.geometry
            } else {
              historyRoadLink.geometry
            }
          }
          case None => roadLink.geometry
        }
      }).head
    }

    val previousSplit = getSplitLinks
    if (previousSplit.nonEmpty) {
      val (roadLinks, vvhHistoryLinks) = roadLinkService.getViiteCurrentAndHistoryRoadLinksFromVVH(previousSplit.map(_.linkId).toSet, frozenTimeVVHAPIServiceEnabled)
      val (suravage, original) = previousSplit.partition(_.linkGeomSource == LinkGeomSource.SuravageLinkInterface)
      withDynSession {
        revertLinks(projectId, previousSplit.head.roadNumber, previousSplit.head.roadPartNumber,
          suravage.map(link => LinkToRevert(link.id, link.linkId, link.status.value, link.geometry)),
          original.map(link => LinkToRevert(link.id, link.linkId, link.status.value, getNewestGeometry(link.linkId, roadLinks, vvhHistoryLinks))),
          userName)
        None
      }
    } else
      Some(s"No split for link id $linkId found!")
  }

  def preSplitSuravageLink(linkId: Long, userName: String, splitOptions: SplitOptions): (Option[Seq[ProjectLink]], Option[String], Option[(Point, Vector3d)]) = {
    withDynSession {
      preSplitSuravageLinkInTX(linkId, userName, splitOptions)
    }
  }

  def splitSuravageLink(linkId: Long, username: String,
                        splitOptions: SplitOptions): Option[String] = {
    withDynSession {
      splitSuravageLinkInTX(linkId, username, splitOptions)
    }
  }

  def preSplitSuravageLinkInTX(linkId: Long, username: String,
                               splitOptions: SplitOptions): (Option[Seq[ProjectLink]], Option[String], Option[(Point, Vector3d)]) = {
    val projectId = splitOptions.projectId
    val sOption = roadLinkService.getSuravageRoadLinksByLinkIdsFromVVH(Set(Math.abs(linkId)), false).headOption
    val previousSplit = ProjectDAO.fetchSplitLinks(projectId, linkId)
    val project = ProjectDAO.getRoadAddressProjectById(projectId).get
    if (sOption.isEmpty) {
      (None, Some(ErrorSuravageLinkNotFound), None)
    } else {
      if (previousSplit.nonEmpty) {
        val (suravage, original) = previousSplit.partition(_.linkGeomSource == LinkGeomSource.SuravageLinkInterface)
        revertLinks(projectId, previousSplit.head.roadNumber, previousSplit.head.roadPartNumber,
          suravage.map(link => LinkToRevert(link.id, link.linkId, link.status.value, link.geometry)),
          original.map(link => LinkToRevert(link.id, link.linkId, link.status.value, link.geometry)),
          username, false)
      }
      val suravageLink = sOption.get
      val endPoints = GeometryUtils.geometryEndpoints(suravageLink.geometry)
      val x = if (endPoints._1.x > endPoints._2.x) (endPoints._2.x, endPoints._1.x) else (endPoints._1.x, endPoints._2.x)
      val rightTop = Point(x._2, endPoints._2.y)
      val leftBottom = Point(x._1, endPoints._1.y)
      val projectLinks = getProjectLinksInBoundingBox(BoundingRectangle(leftBottom, rightTop), projectId)
      val suravageProjectLink = suravageLink
      val projectLinksConnected = projectLinks.filter(l =>
        GeometryUtils.areAdjacent(l.geometry, suravageLink.geometry))
      //we rank template links near suravage link by how much they overlap with suravage geometry
      val commonSections = projectLinksConnected.map(x =>
        x -> ProjectLinkSplitter.findMatchingGeometrySegment(suravageLink, x).map(GeometryUtils.geometryLength)
          .getOrElse(0.0)).filter(_._2 > MinAllowedRoadAddressLength)
      if (commonSections.isEmpty)
        (None, Some(ErrorNoMatchingProjectLinkForSplit), None)
      else {
        val bestFit = commonSections.maxBy(_._2)._1
        val splitLinks = ProjectLinkSplitter.split(newProjectLink(suravageLink, project, splitOptions), bestFit, splitOptions)
        (Some(splitLinks), None, GeometryUtils.calculatePointAndHeadingOnGeometry(suravageLink.geometry, splitOptions.splitPoint))
      }
    }
  }

  def splitSuravageLinkInTX(linkId: Long, username: String,
                            splitOptions: SplitOptions): Option[String] = {
    val (splitLinks, errorMessage, vector) = preSplitSuravageLinkInTX(linkId, username, splitOptions)
    if(errorMessage.nonEmpty){
      errorMessage
    } else {
      ProjectDAO.removeProjectLinksByLinkId(splitOptions.projectId, splitLinks.get.map(_.linkId).toSet)
      ProjectDAO.create(splitLinks.get.map(x => x.copy(modifiedBy = Some(username))))
      ProjectDAO.updateProjectCoordinates(splitOptions.projectId, splitOptions.coordinates)
      recalculateProjectLinks(splitOptions.projectId, username, Set((splitOptions.roadNumber, splitOptions.roadPartNumber)))
      None
    }
  }

  def getProjectLinksInBoundingBox(bbox: BoundingRectangle, projectId: Long): (Seq[ProjectLink]) = {
    val roadLinks = roadLinkService.getRoadLinksWithComplementaryFromVVH(bbox, Set(), false).map(rl => rl.linkId -> rl).toMap
    ProjectDAO.getProjectLinksByProjectAndLinkId(roadLinks.keys, projectId).filter(_.status == LinkStatus.NotHandled)
  }

  private def existsInSuravageOrNew(projectLink: Option[ProjectLink]): Boolean = {
    if (projectLink.isEmpty) {
      false
    } else {
      val link = projectLink.get
      if (link.linkGeomSource != LinkGeomSource.SuravageLinkInterface) {
        link.status == LinkStatus.New
      } else {
        if (roadLinkService.fetchSuravageLinksByLinkIdsFromVVH(Set(link.linkId)).isEmpty) {
          false
        } else true
      }
    }
  }

  /**
    * Save road link project, reserve new road parts, free previously reserved road parts that were removed
    *
    * @param roadAddressProject Updated road address project case class
    * @return Updated project reloaded from the database
    */
  def saveProject(roadAddressProject: RoadAddressProject): RoadAddressProject = {
    if (projectFound(roadAddressProject).isEmpty)
      throw new IllegalArgumentException("Project not found")
    withDynTransaction {
      val storedProject = ProjectDAO.getRoadAddressProjectById(roadAddressProject.id).get
      val removed = storedProject.reservedParts.filterNot(part =>
        roadAddressProject.reservedParts.exists(rp => rp.roadPartNumber == part.roadPartNumber &&
          rp.roadNumber == part.roadNumber))
      removed.foreach(p => ProjectDAO.removeReservedRoadPart(roadAddressProject.id, p))
      addLinksToProject(roadAddressProject)
      val updatedProject = ProjectDAO.getRoadAddressProjectById(roadAddressProject.id).get
      if (updatedProject.reservedParts.nonEmpty) {
        ProjectDAO.updateRoadAddressProject(roadAddressProject.copy(ely = ProjectDAO.getElyFromProjectLinks(roadAddressProject.id)))
      }
      else //in empty case we release ely
        ProjectDAO.updateRoadAddressProject(roadAddressProject.copy(ely = None))
      ProjectDAO.getRoadAddressProjectById(roadAddressProject.id).get
    }
  }

  /**
    * Delete road link project, if it exists and the state is Incomplete
    *
    * @param projectId Id of the project to delete
    * @return boolean that confirms if the project is deleted
    */
  def deleteProject(projectId : Long) = {
    withDynTransaction {
      val project = ProjectDAO.getRoadAddressProjectById(projectId)
      val canBeDeleted = projectId != 0 && project.isDefined && project.get.status == ProjectState.Incomplete
      if(canBeDeleted) {
        ProjectDAO.removeProjectLinksByProject(projectId)
        ProjectDAO.removeReservedRoadPartsByProject(projectId)
        RoadAddressChangesDAO.clearRoadChangeTable(projectId)
        ProjectDAO.updateProjectStatus(projectId, ProjectState.Deleted)
        ProjectDAO.updateProjectStateInfo(ProjectState.Deleted.description, projectId)
      }
      canBeDeleted
    }
  }

  def createRoadLinkProject(roadAddressProject: RoadAddressProject): RoadAddressProject = {
    if (roadAddressProject.id != 0)
      throw new IllegalArgumentException(s"Road address project to create has an id ${roadAddressProject.id}")
    withDynTransaction {
      createProject(roadAddressProject)
    }
  }

  def getRoadAddressSingleProject(projectId: Long, filterNotStatus: Seq[LinkStatus] = Seq.empty[LinkStatus]): Option[RoadAddressProject] = {
    withDynTransaction {
      ProjectDAO.getRoadAddressProjects(projectId, filterNotStatus).headOption
    }
  }

  def getRoadAddressAllProjects(): Seq[RoadAddressProject] = {
    withDynTransaction {
      ProjectDAO.getRoadAddressProjects()
    }
  }

  def updateProjectLinkGeometry(projectId:Long, username:String, onlyNotHandled:Boolean =false): Unit = {
    withDynTransaction {
      val projectLinks = ProjectDAO.getProjectLinks(projectId, if (onlyNotHandled) Some(LinkStatus.NotHandled) else None)
      val roadLinks = roadLinkService.getCurrentAndComplementaryVVHRoadLinks(projectLinks.filter(x=>x.linkGeomSource==LinkGeomSource.NormalLinkInterface
        || x.linkGeomSource==LinkGeomSource.FrozenLinkInterface || x.linkGeomSource==LinkGeomSource.ComplimentaryLinkInterface).map(x=>x.linkId).toSet)
      val suravageLinks=roadLinkService.fetchSuravageLinksByLinkIdsFromVVH(projectLinks.filter(x=>x.linkGeomSource==LinkGeomSource.SuravageLinkInterface).map(x=>x.linkId).toSet)
      val vvhLinks=roadLinks++suravageLinks
      val geometryMap = vvhLinks.map(l => l.linkId -> (l.geometry, l.vvhTimeStamp)).toMap
      val timeStamp = new Date().getTime
      val updatedProjectLinks = projectLinks.map { pl =>
        val (geometry, time) = geometryMap.getOrElse(pl.linkId, (Seq(), timeStamp))
        pl.copy(geometry = geometry, linkGeometryTimeStamp = time)
      }
      ProjectDAO.updateProjectLinksGeometry(updatedProjectLinks, username)
    }
  }

  def getSplitLinkData(projectId: Long, linkId: Long): Seq[ProjectLink] = {
    withDynTransaction {
      ProjectDAO.fetchSplitLinks(projectId, linkId)
    }
  }

  /**
    * Check that road part is available for reservation and return the id of reserved road part table row.
    * Reservation must contain road number and road part number, other data is not used or saved.
    *
    * @param project          Project for which to reserve (or for which it is already reserved)
    * @param reservedRoadPart Reservation information (req: road number, road part number)
    * @return
    */
  private def checkAndReserve(project: RoadAddressProject, reservedRoadPart: ReservedRoadPart): Option[ReservedRoadPart] = {
    logger.info(s"Check ${project.id} matching to " + ProjectDAO.roadPartReservedTo(reservedRoadPart.roadNumber, reservedRoadPart.roadPartNumber))
    ProjectDAO.roadPartReservedTo(reservedRoadPart.roadNumber, reservedRoadPart.roadPartNumber) match {
      case Some(id) if id != project.id => None
      case Some(id) if id == project.id =>
        ProjectDAO.fetchReservedRoadPart(reservedRoadPart.roadNumber, reservedRoadPart.roadPartNumber)
      case _ =>
        ProjectDAO.reserveRoadPart(project.id, reservedRoadPart.roadNumber, reservedRoadPart.roadPartNumber, project.modifiedBy)
        ProjectDAO.fetchReservedRoadPart(reservedRoadPart.roadNumber, reservedRoadPart.roadPartNumber)
    }
  }

  def getProjectLinksWithSuravage(roadAddressService: RoadAddressService, projectId: Long, boundingRectangle: BoundingRectangle,
                                  roadNumberLimits: Seq[(Int, Int)], municipalities: Set[Int], everything: Boolean = false,
                                  publicRoads: Boolean=false): Seq[ProjectAddressLink] ={
    val fetch = fetchBoundingBoxF(boundingRectangle, projectId, roadNumberLimits, municipalities, everything, publicRoads)
    val suravageList = Await.result(fetch.suravageF, Duration.Inf).map(l => RoadAddressLinkBuilder.buildSuravageRoadAddressLink(l))
    val projectLinks = fetchProjectRoadLinks(projectId, boundingRectangle, roadNumberLimits, municipalities, everything, frozenTimeVVHAPIServiceEnabled, fetch)
    val keptSuravageLinks = suravageList.filter(sl => !projectLinks.exists(pl => sl.linkId == pl.linkId))
    keptSuravageLinks.map(ProjectAddressLinkBuilder.build) ++
      projectLinks
  }

  def getChangeProject(projectId: Long): Option[ChangeProject] = {
    val changeProjectData = withDynTransaction {
      try {
        if (recalculateChangeTable(projectId)) {
          val roadAddressChanges = RoadAddressChangesDAO.fetchRoadAddressChanges(Set(projectId))
          Some(ViiteTierekisteriClient.convertToChangeProject(roadAddressChanges))
        } else {
          None
        }
      } catch {
        case NonFatal(e) =>
          logger.info(s"Change info not available for project $projectId: " + e.getMessage)
          None
      }
    }
    changeProjectData
  }

  def getRoadAddressChangesAndSendToTR(projectId: Set[Long]) = {
    val roadAddressChanges = RoadAddressChangesDAO.fetchRoadAddressChanges(projectId)
    ViiteTierekisteriClient.sendChanges(roadAddressChanges)
  }

  def getProjectRoadLinksByLinkIds(linkIdsToGet: Set[Long], newTransaction: Boolean = true): Seq[ProjectAddressLink] = {

    if (linkIdsToGet.isEmpty)
      return Seq()

    val fetchVVHStartTime = System.currentTimeMillis()
    val complementedRoadLinks = roadLinkService.getViiteRoadLinksByLinkIdsFromVVH(linkIdsToGet, newTransaction, frozenTimeVVHAPIServiceEnabled)
    val fetchVVHEndTime = System.currentTimeMillis()
    logger.info("End fetch vvh road links in %.3f sec".format((fetchVVHEndTime - fetchVVHStartTime) * 0.001))

    val projectRoadLinks = complementedRoadLinks
      .map { rl =>
        val ra = Seq()
        val missed = Seq()
        rl.linkId -> roadAddressService.buildRoadAddressLink(rl, ra, missed)
      }.toMap

    val filledProjectLinks = RoadAddressFiller.fillTopology(complementedRoadLinks, projectRoadLinks)

    filledProjectLinks._1.map(ProjectAddressLinkBuilder.build)
  }

  def getProjectSuravageRoadLinksByLinkIds(linkIdsToGet: Set[Long]): Seq[ProjectAddressLink] = {
    if (linkIdsToGet.isEmpty)
      Seq()
    else {
      val fetchVVHStartTime = System.currentTimeMillis()
      val suravageRoadLinks = roadAddressService.getSuravageRoadLinkAddressesByLinkIds(linkIdsToGet)
      val fetchVVHEndTime = System.currentTimeMillis()
      logger.info("End fetch vvh road links in %.3f sec".format((fetchVVHEndTime - fetchVVHStartTime) * 0.001))
      suravageRoadLinks.map(ProjectAddressLinkBuilder.build)
    }
  }

  def getLinksByProjectLinkId(linkIdsToGet: Set[Long], projectId: Long, newTransaction: Boolean = true): Seq[ProjectAddressLink] = {
    if (linkIdsToGet.isEmpty)
      return Seq()

    val fetchVVHStartTime = System.currentTimeMillis()
    val complementedRoadLinks = roadLinkService.getViiteRoadLinksByLinkIdsFromVVH(linkIdsToGet, newTransaction, frozenTimeVVHAPIServiceEnabled)
    val fetchVVHEndTime = System.currentTimeMillis()
    logger.info("End fetch vvh road links in %.3f sec".format((fetchVVHEndTime - fetchVVHStartTime) * 0.001))
    val fetchProjectLinks = ProjectDAO.getProjectLinks(projectId).groupBy(_.linkId)

    fetchProjectLinks.map {
      pl => pl._1 -> buildProjectRoadLink(pl._2)
    }.values.flatten.toSeq
  }

  def fetchProjectRoadLinks(projectId: Long, boundingRectangle: BoundingRectangle, roadNumberLimits: Seq[(Int, Int)], municipalities: Set[Int],
                            everything: Boolean = false, publicRoads: Boolean = false, fetch: ProjectBoundingBoxResult): Seq[ProjectAddressLink] = {
    def complementaryLinkFilter(roadNumberLimits: Seq[(Int, Int)], municipalities: Set[Int],
                                everything: Boolean = false, publicRoads: Boolean = false)(roadAddressLink: RoadAddressLink) = {
      everything || publicRoads || roadNumberLimits.exists {
        case (start, stop) => roadAddressLink.roadNumber >= start && roadAddressLink.roadNumber <= stop
      }
    }

    val fetchRoadAddressesByBoundingBoxF = Future(withDynTransaction {
      val (floating, addresses) = RoadAddressDAO.fetchRoadAddressesByBoundingBox(boundingRectangle, fetchOnlyFloating = false,
        roadNumberLimits = roadNumberLimits).partition(_.floating)
      (floating.groupBy(_.linkId), addresses.groupBy(_.linkId))
    })
    val fetchProjectLinksF = fetch.projectLinkResultF
    val fetchVVHStartTime = System.currentTimeMillis()

    val (regularLinks, complementaryLinks, suravageLinks) = awaitRoadLinks(fetch.roadLinkF, fetch.complementaryF, fetch.suravageF)
    val linkIds = regularLinks.map(_.linkId).toSet ++ complementaryLinks.map(_.linkId).toSet ++ suravageLinks.map(_.linkId).toSet
    val fetchVVHEndTime = System.currentTimeMillis()
    logger.info("End fetch vvh road links in %.3f sec".format((fetchVVHEndTime - fetchVVHStartTime) * 0.001))

    val fetchMissingRoadAddressStartTime = System.currentTimeMillis()
    val ((floating, addresses), projectLinks) = Await.result(fetchRoadAddressesByBoundingBoxF.zip(fetchProjectLinksF), Duration.Inf)

    val normalLinks = regularLinks.filterNot(l => projectLinks.keySet.contains(l.linkId))

    val missedRL = if(frozenTimeVVHAPIServiceEnabled) {
      Map[Long, Seq[MissingRoadAddress]]()
    } else {
      withDynTransaction {
        val missingLinkIds = linkIds -- floating.keySet -- addresses.keySet -- projectLinks.keySet
        RoadAddressDAO.getMissingRoadAddresses(missingLinkIds)
      }
    }.groupBy(_.linkId)
    val fetchMissingRoadAddressEndTime = System.currentTimeMillis()
    logger.info("End fetch missing and floating road address in %.3f sec".format((fetchMissingRoadAddressEndTime - fetchMissingRoadAddressStartTime) * 0.001))

    val buildStartTime = System.currentTimeMillis()

    val projectRoadLinks = projectLinks.map {
      pl =>pl._1 -> buildProjectRoadLink(pl._2)
    }

    val nonProjectRoadLinks = (normalLinks ++ complementaryLinks).filterNot(rl => projectRoadLinks.keySet.contains(rl.linkId))

    val nonProjectTopology = nonProjectRoadLinks
      .map { rl =>
        val ra = addresses.getOrElse(rl.linkId, Seq())
        val missed = missedRL.getOrElse(rl.linkId, Seq())
        rl.linkId -> roadAddressService.buildRoadAddressLink(rl, ra, missed)
      }.toMap

    val buildEndTime = System.currentTimeMillis()
    logger.info("End building road address in %.3f sec".format((buildEndTime - buildStartTime) * 0.001))

    val (filledTopology, _) = RoadAddressFiller.fillTopology(nonProjectRoadLinks, nonProjectTopology)

    val complementaryLinkIds = complementaryLinks.map(_.linkId).toSet
    val returningTopology = filledTopology.filter(link => !complementaryLinkIds.contains(link.linkId) ||
      complementaryLinkFilter(roadNumberLimits, municipalities, everything, publicRoads)(link))
    if (frozenTimeVVHAPIServiceEnabled) {
      returningTopology.filter(link => link.anomaly != Anomaly.NoAddressGiven).map(ProjectAddressLinkBuilder.build) ++ projectRoadLinks.values.flatten
    } else {
      returningTopology.map(ProjectAddressLinkBuilder.build) ++ projectRoadLinks.values.flatten
    }
  }

  def fetchBoundingBoxF(boundingRectangle: BoundingRectangle, projectId: Long, roadNumberLimits: Seq[(Int, Int)], municipalities: Set[Int],
                        everything: Boolean = false, publicRoads: Boolean = false): ProjectBoundingBoxResult = {
    ProjectBoundingBoxResult(
      Future(withDynSession(ProjectDAO.getProjectLinks(projectId).groupBy(_.linkId))),
      Future(roadLinkService.getViiteRoadLinksFromVVH(boundingRectangle, roadNumberLimits, municipalities, everything,
        publicRoads, frozenTimeVVHAPIServiceEnabled)),
      Future(
        if (everything) roadLinkService.getComplementaryRoadLinksFromVVH(boundingRectangle, municipalities)
        else Seq()),
      roadLinkService.getSuravageLinksFromVVHF(boundingRectangle, municipalities)
    )
  }

  def getProjectRoadLinks(projectId: Long, boundingRectangle: BoundingRectangle, roadNumberLimits: Seq[(Int, Int)], municipalities: Set[Int],
                          everything: Boolean = false, publicRoads: Boolean = false): Seq[ProjectAddressLink] = {
    val fetch = fetchBoundingBoxF(boundingRectangle, projectId, roadNumberLimits, municipalities, everything, publicRoads)
    fetchProjectRoadLinks(projectId, boundingRectangle, roadNumberLimits, municipalities, everything, publicRoads, fetch)
  }

  private def getProjectWithReservationChecks(projectId: Long, newRoadNumber: Long, newRoadPart: Long): RoadAddressProject = {
    RoadAddressValidator.checkProjectExists(projectId)
    val project = ProjectDAO.getRoadAddressProjectById(projectId).get
    RoadAddressValidator.checkAvailable(newRoadNumber, newRoadPart, project)
    RoadAddressValidator.checkNotReserved(newRoadNumber, newRoadPart, project)
    project
  }

  def revertLinks(links: Iterable[ProjectLink], userName: String): Option[String] = {
    if (links.groupBy(l => (l.projectId, l.roadNumber, l.roadPartNumber)).keySet.size != 1)
      throw new IllegalArgumentException("Reverting links from multiple road parts at once is not allowed")
    val l = links.head
    revertLinks(l.projectId, l.roadNumber, l.roadPartNumber, links.map(
      link => LinkToRevert(link.id, link.linkId, link.status.value, link.geometry)), userName)
  }

  private def revertLinks(projectId: Long, roadNumber: Long, roadPartNumber: Long, toRemove: Iterable[LinkToRevert],
                          modified: Iterable[LinkToRevert], userName: String, recalculate: Boolean = true): Unit = {
    ProjectDAO.removeProjectLinksByLinkId(projectId, toRemove.map(_.linkId).toSet)
    val projectLinks = ProjectDAO.getProjectLinksByIds(modified.map(_.id))
    RoadAddressDAO.queryById(projectLinks.map(_.roadAddressId).toSet).foreach(ra =>
      modified.find(mod => mod.linkId == ra.linkId) match {
        case Some(mod) => ProjectDAO.updateProjectLinkValues(projectId, ra.copy(geometry = mod.geometry))
        case None => ProjectDAO.updateProjectLinkValues(projectId, ra, updateGeom = false)
      })
    if (recalculate)
      recalculateProjectLinks(projectId, userName, Set((roadNumber, roadPartNumber)))
    val afterUpdateLinks = ProjectDAO.fetchByProjectRoadPart(projectId, roadNumber, roadPartNumber)
    if (afterUpdateLinks.isEmpty){
      releaseRoadPart(projectId, roadNumber, roadPartNumber, userName)
    }
  }

  def isProjectWithGivenLinkIdWritable(linkId: Long): Boolean = {
    val projects =
      withDynSession(ProjectDAO.getProjectsWithGivenLinkId(linkId))
    if (projects.isEmpty)
      return false
    true
  }


  def revertLinks(projectId: Long, roadNumber: Long, roadPartNumber: Long, links: Iterable[LinkToRevert], userName: String): Option[String] = {
    try {
      withDynTransaction {
        val (added, modified) = links.partition(_.status == LinkStatus.New.value)
        if (modified.exists(_.status == LinkStatus.Numbering.value)) {
          logger.info(s"Reverting whole road part in $projectId ($roadNumber/$roadPartNumber)")
          // Numbering change affects the whole road part
          revertLinks(projectId, roadNumber, roadPartNumber, added,
            ProjectDAO.fetchByProjectRoadPart(roadNumber, roadPartNumber, projectId).map(
              link => LinkToRevert(link.id, link.linkId, link.status.value, link.geometry)),
            userName)
        } else {
          revertLinks(projectId, roadNumber, roadPartNumber, added, modified, userName)
        }
        None
      }
    }
    catch {
      case NonFatal(e) =>
        logger.info("Error reverting the changes on roadlink", e)
        Some("Virhe tapahtui muutosten palauttamisen yhteydessä")
    }
  }

  private def releaseRoadPart(projectId: Long, roadNumber: Long, roadPartNumber: Long, userName: String) = {
    if (ProjectDAO.fetchFirstLink(projectId, roadNumber, roadPartNumber).isEmpty) {
      val part = ProjectDAO.fetchReservedRoadPart(roadNumber, roadPartNumber).get
      ProjectDAO.removeReservedRoadPart(projectId, part)
    } else {
      val links = ProjectDAO.fetchByProjectRoadPart(roadNumber, roadPartNumber, projectId)
      val part = ProjectDAO.fetchReservedRoadPart(roadNumber, roadPartNumber).get
      revertLinks(links, userName)
    }
  }

  /**
    * Update project links to given status and recalculate delta and change table
    *
    * @param projectId  Project's id
    * @param linkIds    Set of link ids that are set to this status
    * @param linkStatus New status for given link ids
    * @param userName   Username of the user that does this change
    * @return true, if the delta calculation is successful and change table has been updated.
    */
  def updateProjectLinks(projectId: Long, linkIds: Set[Long], linkStatus: LinkStatus, userName: String,
                         newRoadNumber: Long, newRoadPartNumber: Long, newTrackCode: Int,
                         userDefinedEndAddressM: Option[Int], roadType: Long = RoadType.PublicRoad.value,
                         discontinuity: Int = Discontinuity.Continuous.value, ely: Option[Long] = None,
                         reversed: Boolean = false): Option[String] = {

    def updateRoadTypeDiscontinuity(links: Seq[ProjectLink]) = {
      if (links.nonEmpty) {
        val lastSegment = links.maxBy(_.endAddrMValue)
        if (links.size > 1) {
          val linksToUpdate = links.filterNot(_.id == lastSegment.id)
          ProjectDAO.updateProjectLinksToDB(linksToUpdate, userName)
        }
        ProjectDAO.updateProjectLinksToDB(Seq(lastSegment.copy(discontinuity = Discontinuity.apply(discontinuity.toInt))), userName)
      }
    }

    def checkAndMakeReservation(linkEly: Long) = {
      val project = getProjectWithReservationChecks(projectId, newRoadNumber, newRoadPartNumber)
      if (!project.isReserved(newRoadNumber, newRoadPartNumber))
        ProjectDAO.reserveRoadPart(project.id, newRoadNumber, newRoadPartNumber, project.modifiedBy)
    }

    def resetLinkValues(toReset: Seq[ProjectLink]) = {
      RoadAddressDAO.queryById(toReset.map(_.roadAddressId).toSet).foreach(ra =>
        ProjectDAO.updateProjectLinkValues(projectId, ra, updateGeom = false))
    }

    try {
      withDynTransaction {
        val projectLinks = ProjectDAO.getProjectLinks(projectId)
        val toUpdateLinks = projectLinks.filter(pl => linkIds.contains(pl.linkId))
        if (toUpdateLinks.exists(_.isSplit))
          throw new ProjectValidationException("Valitut linkit sisältävät jaetun Suravage-linkin eikä sitä voi päivittää")
        userDefinedEndAddressM.map(addressM => {
          val endSegment = toUpdateLinks.maxBy(_.endAddrMValue)
          val calibrationPoint = UserDefinedCalibrationPoint(newCalibrationPointId, endSegment.id, projectId, endSegment.endMValue, addressM)
          // TODO: remove calibration points that exist elsewhere except at the link end or start
          val foundCalibrationPoint = CalibrationPointDAO.findCalibrationPointByRemainingValues(endSegment.id, projectId, endSegment.endMValue)
          if (foundCalibrationPoint.isEmpty)
            CalibrationPointDAO.createCalibrationPoint(calibrationPoint)
          else
            CalibrationPointDAO.updateSpecificCalibrationPointMeasures(foundCalibrationPoint.head.id, endSegment.endMValue, addressM)
          Seq(CalibrationPoint)
        })
        linkStatus match {
          case LinkStatus.Terminated => {
            // Fetching road addresses in order to obtain the original addressMValues, since we may not have those values
            // on project_link table, after previous recalculations
            resetLinkValues(toUpdateLinks)
            ProjectDAO.updateProjectLinksToTerminated(toUpdateLinks.map(_.id).toSet, userName)
          }
          case LinkStatus.Numbering => {
            ProjectDAO.getProjectLinksByLinkId(toUpdateLinks.head.linkId).headOption match {
              case Some(roadPartLink) =>
                val floaters, history = false
                if (!RoadAddressDAO.fetchByLinkId(linkIds, floaters, history).exists(x => x.roadPartNumber != newRoadNumber && x.roadPartNumber != newRoadPartNumber)) //check if renumbering has already been done (and we are actually doing ie direction change)
                  throw new ProjectValidationException(s"Numeroinnissa ei voi käyttää alkuperäistä tienumeroa ja -osanumeroa") // you cannot use current roadnumber and roadpart number in numbering operation
                checkAndMakeReservation(toUpdateLinks.head.ely)
                ProjectDAO.updateProjectLinkNumbering(projectId, toUpdateLinks.head.roadNumber, toUpdateLinks.head.roadPartNumber, linkStatus, newRoadNumber, newRoadPartNumber, userName)
              case _ => throw new ProjectValidationException(s"Linkkiä ei löytynyt projektista")
            }
          }
          case LinkStatus.Transfer => {
            checkAndMakeReservation(toUpdateLinks.head.ely)
            val updated = toUpdateLinks.map(l => {
              l.copy(roadNumber = newRoadNumber, roadPartNumber = newRoadPartNumber, track = Track.apply(newTrackCode),
                status = linkStatus, calibrationPoints = (None, None), roadType = RoadType.apply(roadType.toInt))
            })
            ProjectDAO.updateProjectLinksToDB(updated, userName)
            ProjectDAO.updateProjectLinkRoadTypeDiscontinuity(Set(updated.maxBy(_.endAddrMValue).id), linkStatus, userName, roadType, Some(discontinuity))
          }
          case LinkStatus.UnChanged => {
            checkAndMakeReservation(toUpdateLinks.head.ely)
            // Reset back to original values
            resetLinkValues(toUpdateLinks)
            updateRoadTypeDiscontinuity(toUpdateLinks.map(_.copy(roadType = RoadType.apply(roadType.toInt), status = linkStatus)))
          }
          case LinkStatus.New => {
            checkAndMakeReservation(toUpdateLinks.head.ely)
            updateRoadTypeDiscontinuity(toUpdateLinks.map(_.copy(roadType = RoadType.apply(roadType.toInt), roadNumber = newRoadNumber, roadPartNumber = newRoadPartNumber, track = Track.apply(newTrackCode))))
          }
          case _ =>
            throw new ProjectValidationException(s"Virheellinen operaatio $linkStatus")
        }
        recalculateProjectLinks(projectId, userName, Set((newRoadNumber, newRoadPartNumber)) ++
          toUpdateLinks.map(pl => (pl.roadNumber, pl.roadPartNumber)).toSet)
        None
      }
    } catch {
      case ex: RoadAddressException =>
        logger.info("Road address Exception: " + ex.getMessage)
        Some(s"Tieosoitevirhe: (${ex.getMessage}")
      case ex: ProjectValidationException => Some(ex.getMessage)
    }
  }

  private def recalculateProjectLinks(projectId: Long, userName: String, roadParts: Set[(Long, Long)] = Set()) = {

    def setReversedFlag(adjustedLink: ProjectLink, before: Option[ProjectLink]): ProjectLink = {
      before.map(_.sideCode) match {
        case Some(value) if value != adjustedLink.sideCode && value != SideCode.Unknown =>
          adjustedLink.copy(reversed = !adjustedLink.reversed)
        case _ => adjustedLink
      }
    }

    val projectLinks =
      if (roadParts.isEmpty)
        ProjectDAO.getProjectLinks(projectId)
      else
        ProjectDAO.fetchByProjectRoadParts(roadParts, projectId)
    logger.info(s"Recalculating project $projectId, parts ${roadParts.map(p => s"${p._1}/${p._2}").mkString(", ")}")

    withTiming(projectLinks.groupBy(
      pl => (pl.roadNumber, pl.roadPartNumber)).foreach {
      grp =>
        val calibrationPoints = CalibrationPointDAO.fetchByRoadPart(projectId, grp._1._1, grp._1._2)
        val recalculatedProjectLinks = ProjectSectionCalculator.assignMValues(grp._2, calibrationPoints).map( rpl =>
          setReversedFlag(rpl, grp._2.find(pl => pl.id == rpl.id && rpl.roadAddressId != 0L))
        )
        ProjectDAO.updateProjectLinksToDB(recalculatedProjectLinks, userName)
    }, "recalculated links in %.3f sec")
  }

  private def recalculateChangeTable(projectId: Long): Boolean = {
    val delta = ProjectDeltaCalculator.delta(projectId)
    setProjectDeltaToDB(delta, projectId)
  }

  def projectLinkPublishable(projectId: Long): Boolean = {
    // TODO: add other checks after transfers etc. are enabled
    withDynSession {
      ProjectDAO.getProjectLinks(projectId, Some(LinkStatus.NotHandled)).isEmpty &&
        ProjectDAO.getProjectLinks(projectId).nonEmpty
    }
  }

  /** Nullifies projects tr_id attribute, changes status to unfinnished and saves tr_info value to status_info. Tries to append old status info if it is possible
    * otherwise it only takes first 300 chars
    *
    * @param projectId project-id
    * @return returns option error string
    */
  def removeRotatingTRId(projectId: Long): Option[String] = {
    withDynSession {
      val projects = ProjectDAO.getRoadAddressProjects(projectId)
      val rotatingTR_Id = ProjectDAO.getRotatingTRProjectId(projectId)
      ProjectDAO.updateProjectStatus(projectId, ProjectState.Incomplete)
      val addedStatus = if (rotatingTR_Id.isEmpty) "" else "[OLD TR_ID was " + rotatingTR_Id.head + "]"
      if (projects.isEmpty)
        return Some("Projectia ei löytynyt")
      val project = projects.head
      appendStatusInfo(project, addedStatus)
    }
    None
  }

  /**
    * Tries to append old status info if it is possible
    * otherwise it only takes first 300 chars of the old status
    *
    * @param project
    * @param appendMessage
    */
  private def appendStatusInfo(project: RoadAddressProject, appendMessage: String) = {
    val maxStringLenght = 1000
    project.statusInfo match { // before removing tr-id we want to save it in statusinfo if we need it later. Currently it is overwriten when we resend and get new error
      case Some(statusInfo) =>
        if ((statusInfo + appendMessage).length < maxStringLenght)
          ProjectDAO.updateProjectStateInfo(appendMessage + statusInfo, project.id)
        else if (statusInfo.length + appendMessage.length < 600)
          ProjectDAO.updateProjectStateInfo(appendMessage + statusInfo.substring(0, 300), project.id)
      case None =>
        if (appendMessage.nonEmpty)
          ProjectDAO.updateProjectStateInfo(appendMessage, project.id)
    }
    ProjectDAO.removeRotatingTRProjectId(project.id)


  }

  /**
    * Publish project with id projectId
    *
    * @param projectId Project to publish
    * @return optional error message, empty if no error
    */
  def publishProject(projectId: Long): PublishResult = {
    // TODO: Check that project actually is finished: projectLinkPublishable(projectId)
    // TODO: Run post-change tests for the roads that have been edited and throw an exception to roll back if not acceptable
    withDynTransaction {
      try {
        if(!recalculateChangeTable(projectId)) {
          return PublishResult(false, false, Some("Muutostaulun luonti epäonnistui. Tarkasta ely"))}
        ProjectDAO.addRotatingTRProjectId(projectId) //Generate new TR_ID
        val trProjectStateMessage = getRoadAddressChangesAndSendToTR(Set(projectId))
        if (trProjectStateMessage.status == ProjectState.Failed2GenerateTRIdInViite.value) {
          return PublishResult(false, false, Some(trProjectStateMessage.reason))
        }
        trProjectStateMessage.status match {
          case it if 200 until 300 contains it => {
            setProjectStatusToSend2TR(projectId)
            PublishResult(true, true, Some(trProjectStateMessage.reason))
          }
          case _ => {
            //rollback
            PublishResult(true, false, Some(trProjectStateMessage.reason))
          }
        }
      } catch {
        case NonFatal(e) => PublishResult(false, false, None)
      }
    }
  }

  private def setProjectDeltaToDB(projectDelta: Delta, projectId: Long): Boolean = {
    RoadAddressChangesDAO.clearRoadChangeTable(projectId)
    RoadAddressChangesDAO.insertDeltaToRoadChangeTable(projectDelta, projectId)
  }

  private def newProjectTemplate(rl: RoadLinkLike, ra: RoadAddress, project: RoadAddressProject): ProjectLink = {
    val geometry = GeometryUtils.truncateGeometry3D(rl.geometry, ra.startMValue, ra.endMValue)
    ProjectLink(NewRoadAddress, ra.roadNumber, ra.roadPartNumber, ra.track, ra.discontinuity, ra.startAddrMValue,
      ra.endAddrMValue, ra.startDate, ra.endDate, Some(project.modifiedBy), 0L, ra.linkId, ra.startMValue, ra.endMValue,
      ra.sideCode, ra.calibrationPoints, ra.floating, geometry,
      project.id, LinkStatus.NotHandled, ra.roadType, ra.linkGeomSource, GeometryUtils.geometryLength(geometry),
      ra.id, ra.ely, false, None, ra.adjustedTimestamp)
  }

  private def newProjectLink(rl: RoadLinkLike, project: RoadAddressProject, roadNumber: Long,
                             roadPartNumber: Long, trackCode: Track, discontinuity: Discontinuity, roadType: RoadType,
                             ely: Long): ProjectLink = {
    ProjectLink(NewRoadAddress, roadNumber, roadPartNumber, trackCode, discontinuity,
      0L, 0L, Some(project.startDate), None, Some(project.modifiedBy), 0L, rl.linkId, 0.0, rl.length,
      SideCode.Unknown, (None, None), false, rl.geometry,
      project.id, LinkStatus.New, roadType, rl.linkSource, rl.length,
      0L, ely, false, None, rl.vvhTimeStamp)
  }
  private def newProjectLink(rl: RoadLinkLike, project: RoadAddressProject, splitOptions: SplitOptions): ProjectLink = {
    newProjectLink(rl, project, splitOptions.roadNumber, splitOptions.roadPartNumber, splitOptions.trackCode,
      splitOptions.discontinuity, splitOptions.roadType, splitOptions.ely)
  }

  private def buildProjectRoadLink(projectLinks: Seq[ProjectLink]): Seq[ProjectAddressLink] = {
    val pl: Seq[ProjectLink] = projectLinks.size match {
      case 0 => return Seq()
      case 1 => projectLinks
      case _ => fuseProjectLinks(projectLinks)
    }
    pl.map(l => ProjectAddressLinkBuilder.build(l))
  }

  private def fuseProjectLinks(links: Seq[ProjectLink]) = {
    val linkIds = links.map(_.linkId).distinct
    if (linkIds.size != 1)
      throw new IllegalArgumentException(s"Multiple road link ids given for building one link: ${linkIds.mkString(", ")}")
    if (links.exists(_.isSplit))
      links
    else {
      val geom = links.head.sideCode match {
        case SideCode.TowardsDigitizing => links.map(_.geometry).foldLeft(Seq[Point]())((geometries, ge) => geometries ++ ge)
        case _ => links.map(_.geometry).reverse.foldLeft(Seq[Point]())((geometries, ge) => geometries ++ ge)
      }
      val (startM, endM, startA, endA) = (links.map(_.startMValue).min, links.map(_.endMValue).max,
        links.map(_.startAddrMValue).min, links.map(_.endAddrMValue).max)
      Seq(links.head.copy(startMValue = startM, endMValue = endM, startAddrMValue = startA, endAddrMValue = endA, geometry = geom))
    }
  }

  private def awaitRoadLinks(fetch: (Future[Seq[RoadLink]], Future[Seq[RoadLink]], Future[Seq[VVHRoadlink]])) = {
    val combinedFuture = for {
      fStandard <- fetch._1
      fComplementary <- fetch._2
      fSuravage <- fetch._3
    } yield (fStandard, fComplementary, fSuravage)

    val (roadLinks, complementaryLinks, suravageLinks) = Await.result(combinedFuture, Duration.Inf)
    (roadLinks, complementaryLinks, suravageLinks)
  }

  def getProjectStatusFromTR(projectId: Long) = {
    ViiteTierekisteriClient.getProjectStatus(projectId)
  }

  private def getStatusFromTRObject(trProject: Option[TRProjectStatus]): Option[ProjectState] = {
    trProject match {
      case Some(trProjectobject) => mapTRStateToViiteState(trProjectobject.status.getOrElse(""))
      case None => None
      case _ => None
    }
  }

  private def getTRErrorMessage(trProject: Option[TRProjectStatus]): String = {
    trProject match {
      case Some(trProjectobject) => trProjectobject.errorMessage.getOrElse("")
      case None => ""
      case _ => ""
    }
  }

  def setProjectStatusToSend2TR(projectId: Long): Unit = {
    ProjectDAO.updateProjectStatus(projectId, ProjectState.Sent2TR)
  }

  def updateProjectStatusIfNeeded(currentStatus: ProjectState, newStatus: ProjectState, errorMessage: String, projectId: Long): (ProjectState) = {
    if (currentStatus.value != newStatus.value && newStatus != ProjectState.Unknown) {
      val projects = ProjectDAO.getRoadAddressProjects(projectId)
      if (projects.nonEmpty && newStatus == ProjectState.ErroredInTR) // We write error message and clear old TR_ID which was stored there, so user wont see it in hower
        ProjectDAO.updateProjectStateInfo(errorMessage, projectId)
      ProjectDAO.updateProjectStatus(projectId, newStatus)
    }
    if (newStatus != ProjectState.Unknown) {
      newStatus
    } else {
      currentStatus
    }
  }

  private def getProjectsPendingInTR: Seq[Long] = {
    withDynSession {
      ProjectDAO.getProjectsWithWaitingTRStatus()
    }
  }

  def updateProjectsWaitingResponseFromTR(): Unit = {
    val listOfPendingProjects = getProjectsPendingInTR
    for (project <- listOfPendingProjects) {
      try {
        withDynSession {
          logger.info(s"Checking status for $project")
          val newStatus = checkAndUpdateProjectStatus(project)
          logger.info(s"new status is $newStatus")
        }
      } catch {
        case t: Throwable => logger.warn(s"Couldn't update project $project", t)
      }
    }

  }

  private def checkAndUpdateProjectStatus(projectID: Long): ProjectState = {
    ProjectDAO.getRotatingTRProjectId(projectID).headOption match {
      case Some(trId) =>
        ProjectDAO.getProjectStatus(projectID).map { currentState =>
          logger.info(s"Current status is $currentState")
          val trProjectState = ViiteTierekisteriClient.getProjectStatusObject(trId)
          val newState = getStatusFromTRObject(trProjectState).getOrElse(ProjectState.Unknown)
          val errorMessage = getTRErrorMessage(trProjectState)
          logger.info(s"TR returned project status for $projectID: $currentState -> $newState, errMsg: $errorMessage")
          val updatedStatus = updateProjectStatusIfNeeded(currentState, newState, errorMessage, projectID)
          if (updatedStatus == Saved2TR)
            updateRoadAddressWithProjectLinks(updatedStatus, projectID)
          updatedStatus
        }.getOrElse(ProjectState.Unknown)
      case None =>
        logger.info(s"During status checking VIITE wasnt able to find TR_ID to project $projectID")
        appendStatusInfo(ProjectDAO.getRoadAddressProjectById(projectID).head, " Failed to find TR-ID ")
        ProjectState.Unknown
    }
  }

  private def mapTRStateToViiteState(trState: String): Option[ProjectState] = {

    trState match {
      case "S" => Some(ProjectState.apply(ProjectState.TRProcessing.value))
      case "K" => Some(ProjectState.apply(ProjectState.TRProcessing.value))
      case "T" => Some(ProjectState.apply(ProjectState.Saved2TR.value))
      case "V" => Some(ProjectState.apply(ProjectState.ErroredInTR.value))
      case "null" => Some(ProjectState.apply(ProjectState.ErroredInTR.value))
      case _ => None
    }
  }

  def createSplitRoadAddress(roadAddress: RoadAddress, split: Seq[ProjectLink], project: RoadAddressProject): Seq[RoadAddress] = {
    def transferValues(terminated: Option[ProjectLink]): (Long, Long, Double, Double) = {
      terminated.map(termLink =>
        termLink.sideCode match {
          case AgainstDigitizing =>
            if (termLink.startAddrMValue == roadAddress.startAddrMValue)
              (termLink.endAddrMValue, roadAddress.endAddrMValue,
                roadAddress.startMValue, termLink.startMValue)
            else (roadAddress.startAddrMValue, termLink.startAddrMValue,
              termLink.endMValue, roadAddress.endMValue)
          case _ =>
            if (termLink.startAddrMValue == roadAddress.startAddrMValue)
              (termLink.endAddrMValue, roadAddress.endAddrMValue,
                termLink.endMValue, roadAddress.endMValue)
            else (roadAddress.startAddrMValue, termLink.startAddrMValue,
              roadAddress.startMValue, termLink.startMValue)
        }
      ).getOrElse(roadAddress.startAddrMValue, roadAddress.endAddrMValue, roadAddress.startMValue, roadAddress.endMValue)
    }
    split.flatMap(pl =>
      pl.status match {
        case UnChanged =>
          Seq(roadAddress.copy(id = NewRoadAddress, startAddrMValue = pl.startAddrMValue,
            endAddrMValue = pl.endAddrMValue, startMValue = pl.startMValue, endMValue = pl.endMValue,
            linkId = pl.linkId, modifiedBy = Some(project.createdBy),
            geometry = pl.geometry, adjustedTimestamp = pl.linkGeometryTimeStamp))
        case New =>
          Seq(RoadAddress(NewRoadAddress, pl.roadNumber, pl.roadPartNumber, pl.roadType, pl.track,
            pl.discontinuity, pl.startAddrMValue, pl.endAddrMValue, Some(project.startDate), None, Some(project.createdBy),
            0L, pl.linkId, pl.startMValue, pl.endMValue, pl.sideCode, pl.linkGeometryTimeStamp, pl.calibrationPoints,
            floating = false, pl.geometry, pl.linkGeomSource, pl.ely, terminated = false))
        case Transfer =>
          val (startAddr, endAddr, startM, endM) = transferValues(split.find(_.status == Terminated))
          Seq(
            // Transferred part, original values
            roadAddress.copy(id = NewRoadAddress, endDate = Some(project.startDate),
              modifiedBy = Some(project.createdBy), startAddrMValue = startAddr,
              startMValue = startM, endMValue = endM,
              endAddrMValue = endAddr),
            // Transferred part, new values
            roadAddress.copy(id = NewRoadAddress, startDate = Some(project.startDate),
              startAddrMValue = pl.startAddrMValue, endAddrMValue = pl.endAddrMValue,
              startMValue = pl.startMValue, endMValue = pl.endMValue,
              linkId = pl.linkId, modifiedBy = Some(project.createdBy), geometry = pl.geometry,
              adjustedTimestamp = pl.linkGeometryTimeStamp)
          )
        case Terminated =>
          Seq(roadAddress.copy(id = NewRoadAddress, startAddrMValue = pl.startAddrMValue,
            endAddrMValue = pl.endAddrMValue, endDate = Some(project.startDate), startMValue = pl.startMValue, endMValue = pl.endMValue,
            linkId = pl.linkId, terminated = true, modifiedBy = Some(project.createdBy),
            geometry = pl.geometry, adjustedTimestamp = pl.linkGeometryTimeStamp))
        case _ =>
          logger.error(s"Invalid status for split project link: ${pl.status} in project ${pl.projectId}")
          throw new InvalidAddressDataException(s"Invalid status for split project link: ${pl.status}")
      }
    )
  }

  def updateRoadAddressWithProjectLinks(newState: ProjectState, projectID: Long): Seq[Long] = {
    if (newState != Saved2TR) {
      throw new RuntimeException(s"Project state not at Saved2TR: $newState")
    }
    val project=ProjectDAO.getRoadAddressProjectById(projectID).get
    val projectLinks=ProjectDAO.getProjectLinks(projectID)
    if (projectLinks.isEmpty)
      throw new RuntimeException(s"Tried to import empty project to road address table after TR response : $newState")

    ProjectDAO.moveProjectLinksToHistory(projectID)

    val (replacements, additions) = projectLinks.partition(_.roadAddressId > 0)
    val expiringRoadAddresses = RoadAddressDAO.fetchByIdMassQuery(replacements.map(_.roadAddressId).toSet,
      true,false).map(ra => ra.id -> ra).toMap
    logger.info(s"Found ${expiringRoadAddresses.size} to expire; expected ${replacements.map(_.roadAddressId).toSet.size}")
    val (splitReplacements, pureReplacements) = replacements.partition(_.connectedLinkId.nonEmpty)
    val (roadAddressesWithoutGeom, newRoadAddresses) = convertToRoadAddress(splitReplacements, pureReplacements, additions,
      expiringRoadAddresses, project).partition(_.floating)
    //Expiring all old addresses by their ID
    roadAddressService.expireRoadAddresses(expiringRoadAddresses.keys.toSet)
    //Create endDate rows for old data that is "valid" (row should be ignored after end_date)
    RoadAddressDAO.create(guessGeom.guestimateGeometry(roadAddressesWithoutGeom, newRoadAddresses))
  }

  def convertToRoadAddress(splitReplacements: Seq[ProjectLink], pureReplacements: Seq[ProjectLink], additions: Seq[ProjectLink],
                           roadAddresses: Map[Long, RoadAddress], project: RoadAddressProject): Seq[RoadAddress] = {
    splitReplacements.groupBy(_.roadAddressId).flatMap { case (id, seq) =>
      createSplitRoadAddress(roadAddresses(id), seq, project)
    }.toSeq ++
      pureReplacements.map(pl => convertProjectLinkToRoadAddress(pl, project, roadAddresses.get(pl.roadAddressId))) ++
      additions.map(pl => convertProjectLinkToRoadAddress(pl, project, roadAddresses.get(pl.roadAddressId))) ++
      pureReplacements.flatMap(pl =>
        setEndDate(roadAddresses(pl.roadAddressId), pl, None))
  }

  private def convertProjectLinkToRoadAddress(pl: ProjectLink, project: RoadAddressProject,
                                              source: Option[RoadAddress]): RoadAddress = {
    val geom = if (pl.geometry.nonEmpty) {
      val linkGeom = GeometryUtils.geometryEndpoints(GeometryUtils.truncateGeometry2D(pl.geometry, pl.startMValue, pl.endMValue))
      if (pl.sideCode == SideCode.TowardsDigitizing)
        Seq(linkGeom._1, linkGeom._2)
      else
        Seq(linkGeom._2, linkGeom._1)
    } else {
      Seq()
    }
    val roadAddress = RoadAddress(NewRoadAddress, pl.roadNumber, pl.roadPartNumber, pl.roadType, pl.track,
      pl.discontinuity, pl.startAddrMValue, pl.endAddrMValue, None, None, pl.modifiedBy, 0L, pl.linkId,
      pl.startMValue, pl.endMValue, pl.sideCode, pl.linkGeometryTimeStamp,
      pl.calibrationPoints, floating = false, geom, pl.linkGeomSource, pl.ely, terminated = false)
    pl.status match {
      case UnChanged =>
        roadAddress.copy(startDate = source.get.startDate, endDate = source.get.endDate)
      case Transfer | Numbering =>
        roadAddress.copy(startDate = Some(project.startDate))
      case New =>
        roadAddress.copy(startDate = Some(project.startDate))
      case Terminated =>
        roadAddress.copy(terminated = true, startDate = source.get.startDate, endDate = Some(project.startDate))
      case _ =>
        logger.error(s"Invalid status for imported project link: ${pl.status} in project ${pl.projectId}")
        throw new InvalidAddressDataException(s"Invalid status for split project link: ${pl.status}")
    }
  }

  /**
    * Called for road addresses that are replaced by a new version at end date
    *
    * @param roadAddress
    * @param pl
    * @param vvhLink
    * @return
    */
  private def setEndDate(roadAddress: RoadAddress, pl: ProjectLink, vvhLink: Option[VVHRoadlink]): Option[RoadAddress] = {
    pl.status match {
      // Unchanged does not get an end date, terminated is created from the project link in convertProjectLinkToRoadAddress
      case UnChanged | Terminated =>
        None
      case Transfer | Numbering =>
        Some(roadAddress.copy(id = NewRoadAddress, endDate = pl.startDate))
      case _ =>
        logger.error(s"Invalid status for imported project link: ${pl.status} in project ${pl.projectId}")
        throw new InvalidAddressDataException(s"Invalid status for split project link: ${pl.status}")
    }
  }

  def setProjectEly(currentProjectId: Long, newEly: Long): Option[String] = {
    withDynTransaction {
      getProjectEly(currentProjectId).filterNot(_ == newEly).map { currentProjectEly =>
        logger.info(s"The project can not handle multiple ELY areas (the project ELY range is $currentProjectEly). Recording was discarded.")
        s"Projektissa ei voi käsitellä useita ELY-alueita (projektin ELY-alue on $currentProjectEly). Tallennus hylättiin."
      }.orElse {
        ProjectDAO.updateProjectEly(currentProjectId, newEly)
        None
      }
    }
  }

  def correctNullProjectEly(): Unit = {
    withDynSession {
      //Get all the projects with non-existant ely code
      val nullElyProjects = ProjectDAO.getRoadAddressProjects(0, Seq.empty[LinkStatus], true)
      nullElyProjects.foreach(project => {
        //Get all the reserved road parts of said projects
        val reservedRoadParts = ProjectDAO.fetchReservedRoadParts(project.id).filterNot(_.ely == 0)
        //Find the lowest maddressValue of the reserved road parts
        val reservedRoadAddresses = RoadAddressDAO.fetchByRoadPart(reservedRoadParts.head.roadNumber, reservedRoadParts.head.roadPartNumber).minBy(_.endAddrMValue)
        //Use this part ELY code and set it on the project
        ProjectDAO.updateProjectEly(project.id, reservedRoadAddresses.ely)
      })
    }
  }

  def getProjectEly(projectId: Long): Option[Long] = {
    ProjectDAO.getProjectEly(projectId)
  }

  case class PublishResult(validationSuccess: Boolean, sendSuccess: Boolean, errorMessage: Option[String])

}

class ProjectValidationException(s: String) extends RuntimeException {
  override def getMessage: String = s
}

class SplittingException(s: String) extends RuntimeException {
  override def getMessage: String = s
}

object ProjectValidator {

  sealed trait ValidationError {
    def value: Int
    def message: String
  }

  object ValidationError {
<<<<<<< HEAD
    val values = Set(MinorDiscontinuityFound, MajorDiscontinuityFound, InsufficientTrackCoverage, DiscontinuousAddressScheme,
      SharedLinkIdsExist, NoContinuityCodesAtEnd, UnsuccessfulRecalculation)
    //There must be a minor discontinuity if the jump is longer than 0.1 m (10 cm) between road links
    case object MinorDiscontinuityFound extends ValidationError {def value = 0; def message = "<TO_BE_DETERMINED>"}
    //There must be a major discontinuity if the jump is longer than 50 meters
    case object MajorDiscontinuityFound extends ValidationError {def value = 1;def message = "<TO_BE_DETERMINED>"}
    //For every track 1 there must exist track 2 that covers the same address span and vice versa
    case object InsufficientTrackCoverage extends ValidationError {def value = 2;def message = "<TO_BE_DETERMINED>"}
    //There must be a continuous road addressing scheme so that all values from 0 to the highest number are covered
    case object DiscontinuousAddressScheme extends ValidationError {def value = 3;def message = "<TO_BE_DETERMINED>"}
    //There are no link ids shared between the project and the current road address + lrm_position tables at the project date (start_date, end_date)
    case object SharedLinkIdsExist extends ValidationError {def value = 4;def message = "<TO_BE_DETERMINED>"}
    //Continuity codes are given for end of road
    case object NoContinuityCodesAtEnd extends ValidationError {def value = 5;def message = "<TO_BE_DETERMINED>"}
    //Recalculation of M values and delta calculation are both successful for every road part in project
    case object UnsuccessfulRecalculation extends ValidationError {def value = 6;def message = "<TO_BE_DETERMINED>"}
=======
    val values = Set(minorDiscontinuityFound, majorDiscontinuityFound, insufficientTrackCoverage, discontinuousAddressScheme,
      sharedLinkIdsExist, noContinuityCodesAtEnd, unsuccessfulRecalculation)
    //There must be a minor discontinuity if the jump is longer than 0.1 m (10 cm) between road links
    case object minorDiscontinuityFound extends ValidationError {def value = 0; def message = "<TO_BE_DETERMINED>"}
    //There must be a major discontinuity if the jump is longer than 50 meters
    case object majorDiscontinuityFound extends ValidationError {def value = 1;def message = "<TO_BE_DETERMINED>"}
    //For every track 1 there must exist track 2 that covers the same address span and vice versa
    case object insufficientTrackCoverage extends ValidationError {def value = 2;def message = "<TO_BE_DETERMINED>"}
    //There must be a continuous road addressing scheme so that all values from 0 to the highest number are covered
    case object discontinuousAddressScheme extends ValidationError {def value = 3;def message = "<TO_BE_DETERMINED>"}
    //There are no link ids shared between the project and the current road address + lrm_position tables at the project date (start_date, end_date)
    case object sharedLinkIdsExist extends ValidationError {def value = 4;def message = "<TO_BE_DETERMINED>"}
    //Continuity codes are given for end of road
    case object noContinuityCodesAtEnd extends ValidationError {def value = 5;def message = "<TO_BE_DETERMINED>"}
    //Recalculation of M values and delta calculation are both successful for every road part in project
    case object unsuccessfulRecalculation extends ValidationError {def value = 6;def message = "<TO_BE_DETERMINED>"}
>>>>>>> a5c21deb
    def apply(intValue: Int): ValidationError = {
      values.find(_.value == intValue).get
    }
  }

  case class ValidationErrorDetails(projectId: Long, validationError: ValidationError,
                                    affectedLinkIds: Seq[Long], coordinates: Map[Long,ProjectCoordinates],
                                    optionalInformation: Option[String])

  def validateProject(project: RoadAddressProject, projectLinks: Seq[ProjectLink]): Seq[ValidationErrorDetails] = {
    checkProjectContinuity ++ checkProjectCoverage ++ checkProjectContinuousSchema ++ checkProjectSharedLinks ++
<<<<<<< HEAD
      checkForContinuityCodes ++ checkForUnsuccessfulRecalculation ++ mockUs574Errors
  }

  //TODO VIITE-574 once defined, remove this mocked UI response
  private def mockUs574Errors(): Seq[ValidationErrorDetails] = {
    Seq(
      ValidationErrorDetails(411342, ValidationError.MinorDiscontinuityFound, Seq(1820562, 1820563), Map[Long,ProjectCoordinates](1l -> ProjectCoordinates(7058862, 480895, 8)), Some("parte da estrada parte um")),
      ValidationErrorDetails(411342, ValidationError.InsufficientTrackCoverage, Seq(1820564, 1820722), Map[Long,ProjectCoordinates](1l -> ProjectCoordinates(7058781, 480954, 7)), Some("parte da estrada parte um")),
      ValidationErrorDetails(411342, ValidationError.InsufficientTrackCoverage, Seq(5171833), Map[Long,ProjectCoordinates](205l -> ProjectCoordinates(6991557, 533837, 7)), Some("parte da estrada duzentos e cinco"))
    )
=======
      checkForContinuityCodes ++ checkForUnsuccessfulRecalculation
>>>>>>> a5c21deb
  }

  private def checkProjectContinuity(): Seq[ValidationErrorDetails] = {
    Seq.empty[ValidationErrorDetails]
  }

  private def checkProjectCoverage(): Seq[ValidationErrorDetails] = {
    Seq.empty[ValidationErrorDetails]
  }

  private def checkProjectContinuousSchema(): Seq[ValidationErrorDetails] = {
    Seq.empty[ValidationErrorDetails]
  }

  private def checkProjectSharedLinks(): Seq[ValidationErrorDetails] = {
    Seq.empty[ValidationErrorDetails]
  }

  private def checkForContinuityCodes(): Seq[ValidationErrorDetails] = {
    Seq.empty[ValidationErrorDetails]
  }

  private def checkForUnsuccessfulRecalculation(): Seq[ValidationErrorDetails] = {
    Seq.empty[ValidationErrorDetails]
  }

}

case class ProjectBoundingBoxResult(projectLinkResultF: Future[Map[Long, Seq[ProjectLink]]], roadLinkF: Future[Seq[RoadLink]],
                                    complementaryF: Future[Seq[RoadLink]], suravageF: Future[Seq[VVHRoadlink]])<|MERGE_RESOLUTION|>--- conflicted
+++ resolved
@@ -1516,6 +1516,10 @@
   override def getMessage: String = s
 }
 
+case class ProjectBoundingBoxResult(projectLinkResultF: Future[Map[Long, Seq[ProjectLink]]], roadLinkF: Future[Seq[RoadLink]],
+                                    complementaryF: Future[Seq[RoadLink]], suravageF: Future[Seq[VVHRoadlink]])
+
+
 object ProjectValidator {
 
   sealed trait ValidationError {
@@ -1524,7 +1528,6 @@
   }
 
   object ValidationError {
-<<<<<<< HEAD
     val values = Set(MinorDiscontinuityFound, MajorDiscontinuityFound, InsufficientTrackCoverage, DiscontinuousAddressScheme,
       SharedLinkIdsExist, NoContinuityCodesAtEnd, UnsuccessfulRecalculation)
     //There must be a minor discontinuity if the jump is longer than 0.1 m (10 cm) between road links
@@ -1541,24 +1544,6 @@
     case object NoContinuityCodesAtEnd extends ValidationError {def value = 5;def message = "<TO_BE_DETERMINED>"}
     //Recalculation of M values and delta calculation are both successful for every road part in project
     case object UnsuccessfulRecalculation extends ValidationError {def value = 6;def message = "<TO_BE_DETERMINED>"}
-=======
-    val values = Set(minorDiscontinuityFound, majorDiscontinuityFound, insufficientTrackCoverage, discontinuousAddressScheme,
-      sharedLinkIdsExist, noContinuityCodesAtEnd, unsuccessfulRecalculation)
-    //There must be a minor discontinuity if the jump is longer than 0.1 m (10 cm) between road links
-    case object minorDiscontinuityFound extends ValidationError {def value = 0; def message = "<TO_BE_DETERMINED>"}
-    //There must be a major discontinuity if the jump is longer than 50 meters
-    case object majorDiscontinuityFound extends ValidationError {def value = 1;def message = "<TO_BE_DETERMINED>"}
-    //For every track 1 there must exist track 2 that covers the same address span and vice versa
-    case object insufficientTrackCoverage extends ValidationError {def value = 2;def message = "<TO_BE_DETERMINED>"}
-    //There must be a continuous road addressing scheme so that all values from 0 to the highest number are covered
-    case object discontinuousAddressScheme extends ValidationError {def value = 3;def message = "<TO_BE_DETERMINED>"}
-    //There are no link ids shared between the project and the current road address + lrm_position tables at the project date (start_date, end_date)
-    case object sharedLinkIdsExist extends ValidationError {def value = 4;def message = "<TO_BE_DETERMINED>"}
-    //Continuity codes are given for end of road
-    case object noContinuityCodesAtEnd extends ValidationError {def value = 5;def message = "<TO_BE_DETERMINED>"}
-    //Recalculation of M values and delta calculation are both successful for every road part in project
-    case object unsuccessfulRecalculation extends ValidationError {def value = 6;def message = "<TO_BE_DETERMINED>"}
->>>>>>> a5c21deb
     def apply(intValue: Int): ValidationError = {
       values.find(_.value == intValue).get
     }
@@ -1570,7 +1555,6 @@
 
   def validateProject(project: RoadAddressProject, projectLinks: Seq[ProjectLink]): Seq[ValidationErrorDetails] = {
     checkProjectContinuity ++ checkProjectCoverage ++ checkProjectContinuousSchema ++ checkProjectSharedLinks ++
-<<<<<<< HEAD
       checkForContinuityCodes ++ checkForUnsuccessfulRecalculation ++ mockUs574Errors
   }
 
@@ -1581,9 +1565,6 @@
       ValidationErrorDetails(411342, ValidationError.InsufficientTrackCoverage, Seq(1820564, 1820722), Map[Long,ProjectCoordinates](1l -> ProjectCoordinates(7058781, 480954, 7)), Some("parte da estrada parte um")),
       ValidationErrorDetails(411342, ValidationError.InsufficientTrackCoverage, Seq(5171833), Map[Long,ProjectCoordinates](205l -> ProjectCoordinates(6991557, 533837, 7)), Some("parte da estrada duzentos e cinco"))
     )
-=======
-      checkForContinuityCodes ++ checkForUnsuccessfulRecalculation
->>>>>>> a5c21deb
   }
 
   private def checkProjectContinuity(): Seq[ValidationErrorDetails] = {
@@ -1610,7 +1591,4 @@
     Seq.empty[ValidationErrorDetails]
   }
 
-}
-
-case class ProjectBoundingBoxResult(projectLinkResultF: Future[Map[Long, Seq[ProjectLink]]], roadLinkF: Future[Seq[RoadLink]],
-                                    complementaryF: Future[Seq[RoadLink]], suravageF: Future[Seq[VVHRoadlink]])+}