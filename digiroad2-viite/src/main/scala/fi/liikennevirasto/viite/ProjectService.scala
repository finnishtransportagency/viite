package fi.liikennevirasto.viite

import java.util.Date

import fi.liikennevirasto.digiroad2._
import fi.liikennevirasto.digiroad2.asset.LinkGeomSource.{SuravageLinkInterface, Unknown => _, apply => _}
import fi.liikennevirasto.digiroad2.asset.SideCode.{AgainstDigitizing, TowardsDigitizing}
import fi.liikennevirasto.digiroad2.asset.TrafficDirection.{BothDirections, UnknownDirection}
import fi.liikennevirasto.digiroad2.asset.{BoundingRectangle, LinkGeomSource, TrafficDirection, _}
import fi.liikennevirasto.digiroad2.linearasset.{RoadLink, RoadLinkLike}
import fi.liikennevirasto.digiroad2.masstransitstop.oracle.Sequences
import fi.liikennevirasto.digiroad2.oracle.OracleDatabase
import fi.liikennevirasto.digiroad2.util.{RoadAddressException, RoadPartReservedException, Track}
import fi.liikennevirasto.viite.dao.CalibrationPointDAO.UserDefinedCalibrationPoint
import fi.liikennevirasto.viite.dao.LinkStatus.{Unknown => _, apply => _, _}
import fi.liikennevirasto.viite.dao.ProjectState._
import fi.liikennevirasto.viite.dao.{LinkStatus, ProjectDAO, RoadAddressDAO, _}
import fi.liikennevirasto.viite.model.{Anomaly, ProjectAddressLink, RoadAddressLink, RoadAddressLinkLike}
import fi.liikennevirasto.viite.process._
import fi.liikennevirasto.viite.util.{GuestimateGeometryForMissingLinks, ProjectLinkSplitter, SplitOptions}
import org.joda.time.DateTime
import org.joda.time.format.DateTimeFormat
import org.slf4j.LoggerFactory

import scala.concurrent.ExecutionContext.Implicits.global
import scala.concurrent.duration.Duration
import scala.concurrent.{Await, Future}
import scala.util.control.NonFatal

case class PreFillInfo(RoadNumber: BigInt, RoadPart: BigInt)

case class LinkToRevert(id: Long, linkId: Long, status: Long, geometry: Seq[Point])

class ProjectService(roadAddressService: RoadAddressService, roadLinkService: RoadLinkService, eventbus: DigiroadEventBus, frozenTimeVVHAPIServiceEnabled: Boolean = false) {

  def withDynTransaction[T](f: => T): T = OracleDatabase.withDynTransaction(f)

  def withDynSession[T](f: => T): T = OracleDatabase.withDynSession(f)

  private val guessGeom = new GuestimateGeometryForMissingLinks
  private val logger = LoggerFactory.getLogger(getClass)
  val allowedSideCodes = List(SideCode.TowardsDigitizing, SideCode.AgainstDigitizing)

  private def withTiming[T](f: => T, s: String): T = {
    val startTime = System.currentTimeMillis()
    val t = f
    logger.info(s.format((System.currentTimeMillis() - startTime) * 0.001))
    t
  }

  /**
    *
    * @param roadNumber    Road's number (long)
    * @param roadStartPart Starting part (long)
    * @param roadEndPart   Ending part (long)
    * @return Optional error message, None if no error
    */
  def checkRoadPartsExist(roadNumber: Long, roadStartPart: Long, roadEndPart: Long): Option[String] = {
    withDynTransaction {
      if (!RoadAddressDAO.roadPartExists(roadNumber, roadStartPart)) {
        if (!RoadAddressDAO.roadNumberExists(roadNumber)) {
          Some("Tienumeroa ei ole olemassa, tarkista tiedot")
        }
        else //roadnumber exists, but starting roadpart not
          Some("Tiellä ei ole olemassa valittua alkuosaa, tarkista tiedot")
      } else if (!RoadAddressDAO.roadPartExists(roadNumber, roadEndPart)) { // ending part check
        Some("Tiellä ei ole olemassa valittua loppuosaa, tarkista tiedot")
      } else
        None
    }
  }

  /**
    * Checks that new road address is not already reserved (currently only checks road address table)
    *
    * @param roadNumber road number
    * @param roadPart   road part number
    * @param project    road address project needed for id and error message
    * @return
    */
  def checkNewRoadPartAvailableForProject(roadNumber: Long, roadPart: Long, project: RoadAddressProject): Option[String] = {
    val isReserved = RoadAddressDAO.isNotAvailableForProject(roadNumber, roadPart, project.id)
    if (!isReserved) {
      None
    } else {
      val fmt = DateTimeFormat.forPattern("dd.MM.yyyy")
      Some(s"TIE $roadNumber OSA $roadPart on jo olemassa projektin alkupäivänä ${project.startDate.toString(fmt)}, tarkista tiedot") //message to user if address is already in use
    }
  }

  def calculateProjectCoordinates(projectId: Long, resolution: Int): ProjectCoordinates = {
    withDynTransaction{
      val links = ProjectDAO.getProjectLinks(projectId)
      if (links.nonEmpty) {
        val corners = GeometryUtils.boundingRectangleCorners(links.flatten(_.geometry))
        val centerX = (corners._1.x + corners._2.x) / 2
        val centerY = (corners._1.y + corners._2.y) / 2
        val (xLength,yLength) = (Math.abs(corners._2.x - corners._1.x), Math.abs(corners._2.y - corners._1.y))
        val zoom = Resolutions.map(r => {
          (xLength / r, yLength / r) match {
            case (x, y) if x < DefaultScreenWidth && y < DefaultScreenHeight  => Resolutions.indexOf(r)
            case _ => 0
          }
        })
        ProjectCoordinates(centerX, centerY, zoom.max)
      } else {
        ProjectCoordinates(0,0,0)
      }
    }
  }

  def saveProjectCoordinates(projectId: Long, coordinates: ProjectCoordinates): Unit = {
    withDynSession {
      ProjectDAO.updateProjectCoordinates(projectId, coordinates)
    }
  }

  private def createProject(roadAddressProject: RoadAddressProject): RoadAddressProject = {
    val id = Sequences.nextViitePrimaryKeySeqValue
    val project = roadAddressProject.copy(id = id)
    ProjectDAO.createRoadAddressProject(project)
    val error = addLinksToProject(project)
    if (error.nonEmpty)
      throw new RoadPartReservedException(error.get)
    ProjectDAO.getRoadAddressProjectById(id).get
  }

  private def projectFound(roadAddressProject: RoadAddressProject): Option[RoadAddressProject] = {
    val newRoadAddressProject = 0
    if (roadAddressProject.id == newRoadAddressProject) return None
    withDynTransaction {
      return ProjectDAO.getRoadAddressProjectById(roadAddressProject.id)
    }
  }

  def fetchPreFillFromVVH(linkId: Long): Either[String, PreFillInfo] = {
    parsePreFillData(roadLinkService.fetchVVHRoadlinks(Set(linkId), frozenTimeVVHAPIServiceEnabled))
  }

  def parsePreFillData(vvhRoadLinks: Seq[VVHRoadlink]): Either[String, PreFillInfo] = {
    if (vvhRoadLinks.isEmpty) {
      Left("Link could not be found in VVH")
    }
    else {
      val vvhLink = vvhRoadLinks.head
      (vvhLink.attributes.get("ROADNUMBER"), vvhLink.attributes.get("ROADPARTNUMBER")) match {
        case (Some(roadNumber: BigInt), Some(roadPartNumber: BigInt)) => {
          Right(PreFillInfo(roadNumber, roadPartNumber))
        }
        case _ => Left("Link does not contain valid prefill info")
      }
    }
  }

  def checkRoadPartsReservable(roadNumber: Long, startPart: Long, endPart: Long): Either[String, Seq[ReservedRoadPart]] = {
    withDynTransaction {
      (startPart to endPart).foreach(part =>
        ProjectDAO.roadPartReservedByProject(roadNumber, part) match {
          case Some(name) => return Left(s"TIE $roadNumber OSA $part on jo varattuna projektissa $name, tarkista tiedot")
          case _ =>
        })
      Right((startPart to endPart).flatMap(part => getAddressPartInfo(roadNumber, part))
      )
    }
  }


  /**
    *
    * @param projectId project's id
    * @return if state of the project is incomplete
    */

  def isWritableState(projectId: Long): Boolean = {
    withDynTransaction {
      projectWritableCheck(projectId) match {
        case Some(errorMessage) => false
        case None => true
      }
    }
  }

  private def projectWritableCheck(projectId: Long): Option[String] = {
    ProjectDAO.getProjectStatus(projectId) match {
      case Some(projectState) =>
        if (projectState == ProjectState.Incomplete)
          return None
        Some("Projektin tila ei ole keskeneräinen") //project state is not incomplete
      case None => Some("Projektia ei löytynyt") //project could not be found
    }
  }


  def validateProjectDate(reservedParts: Seq[ReservedRoadPart], date: DateTime): Option[String] = {
    reservedParts.foreach(part => {
      if (part.startDate.nonEmpty && part.startDate.get.isAfter(date))
        return Option(s"Tieosalla TIE ${part.roadNumber} OSA ${part.roadPartNumber} alkupäivämäärä " +
          s"${part.startDate.get.toString("dd.MM.yyyy")} on myöhempi kuin tieosoiteprojektin alkupäivämäärä " +
          s"${date.toString("dd.MM.yyyy")}, tarkista tiedot.")
      if (part.endDate.nonEmpty && part.endDate.get.isAfter(date))
        return Option(s"Tieosalla TIE ${part.roadNumber} OSA ${part.roadPartNumber} loppupäivämäärä " +
          s"${part.endDate.get.toString("dd.MM.yyyy")} on myöhempi kuin tieosoiteprojektin alkupäivämäärä " +
          s"${date.toString("dd.MM.yyyy")}, tarkista tiedot.")
    })
    None
  }

  private def getAddressPartInfo(roadNumber: Long, roadPart: Long): Option[ReservedRoadPart] = {
    ProjectDAO.fetchReservedRoadPart(roadNumber, roadPart).orElse(generateAddressPartInfo(roadNumber, roadPart))
  }

  private def generateAddressPartInfo(roadNumber: Long, roadPart: Long): Option[ReservedRoadPart] = {
    RoadAddressDAO.getRoadPartInfo(roadNumber, roadPart) match {
      case Some((partId, linkId, addrLength, discontinuity, startDate, endDate)) =>
        val roadLink = roadLinkService.getViiteRoadLinksByLinkIdsFromVVH(Set(linkId), newTransaction = false, frozenTimeVVHAPIServiceEnabled)
        val ely: Option[Long] = roadLink.headOption.map(rl => MunicipalityDAO.getMunicipalityRoadMaintainers.getOrElse(rl.municipalityCode, -1))
        ely match {
          case Some(value) if value != -1 =>
            Some(ReservedRoadPart(0L, roadNumber, roadPart, addrLength, addrLength, Discontinuity.apply(discontinuity.toInt), value, startDate, endDate, Some(linkId)))
          case _ => None
        }
      case None =>
        None
    }
  }

  def createProjectLinks(linkIds: Seq[Long], projectId: Long, roadNumber: Long, roadPartNumber: Long, track: Track,
                         discontinuity: Discontinuity, roadType: RoadType, roadLinkSource: LinkGeomSource,
                         roadEly: Long, user: String): Map[String, Any] = {
    def sortRamps(seq: Seq[ProjectLink]): Seq[ProjectLink] = {
      if (seq.headOption.exists(isRamp))
        seq.find(l => linkIds.headOption.contains(l.linkId)).toSeq ++ seq.filter(_.linkId != linkIds.headOption.getOrElse(0L))
      else
        seq
    }

    val linkId = linkIds.head
    val roadLinks = (if (roadLinkSource != LinkGeomSource.SuravageLinkInterface) {
      roadLinkService.getViiteRoadLinksByLinkIdsFromVVH(linkIds.toSet, true, frozenTimeVVHAPIServiceEnabled)
    } else {
      roadLinkService.fetchSuravageLinksByLinkIdsFromVVH(linkIds.toSet)
    }).map(l => l.linkId -> l).toMap
    if (roadLinks.keySet != linkIds.toSet)
      return Map("success" -> false,
        "errormessage" -> (linkIds.toSet - roadLinks.keySet).mkString(ErrorRoadLinkNotFound + " puuttuvat id:t ", ", ", ""))
    val project = withDynSession {
      ProjectDAO.getRoadAddressProjectById(projectId).getOrElse(throw new RuntimeException(s"Missing project $projectId"))
    }
    val projectLinks = linkIds.map { id =>
      newProjectLink(roadLinks(id), project, roadNumber, roadPartNumber, track, discontinuity,
        roadType, roadEly)
    }
    setProjectEly(projectId, roadEly) match {
      case Some(errorMessage) => Map("success" -> false, "errormessage" -> errorMessage)
      case None => {
        addNewLinksToProject(sortRamps(projectLinks), projectId, user, linkId) match {
          case Some(errorMessage) => Map("success" -> false, "errormessage" -> errorMessage)
          case None => Map("success" -> true, "publishable" -> projectLinkPublishable(projectId))
        }
      }
    }
  }

  /**
    * Used when adding road address that do not have a previous address
    */
  def addNewLinksToProject(newLinks: Seq[ProjectLink], projectId: Long, user: String, firstLinkId: Long): Option[String] = {
    val newRoadNumber = newLinks.head.roadNumber
    val newRoadPartNumber = newLinks.head.roadPartNumber
    try {
      withDynTransaction {
        val project = getProjectWithReservationChecks(projectId, newRoadNumber, newRoadPartNumber)

        val ely = if (newLinks.nonEmpty)newLinks.head.ely else -1
        if (!project.isReserved(newRoadNumber, newRoadPartNumber))
          ProjectDAO.reserveRoadPart(project.id, newRoadNumber, newRoadPartNumber, project.modifiedBy, ely)
        if (GeometryUtils.isNonLinear(newLinks))
          throw new ProjectValidationException("Valittu tiegeometria sisältää haarautumia ja pitää käsitellä osina. Tallennusta ei voi tehdä.")
        // Determine address value scheme (ramp, roundabout, all others)
        val createLinks =
          if (newLinks.headOption.exists(isRamp)) {
            logger.info("Added links recognized to be in ramp category")
            if (TrackSectionOrder.isRoundabout(newLinks)) {
              logger.info("Added links recognized to be a roundabout - using roundabout addressing scheme")
              val ordered = newLinks.partition(_.linkId == firstLinkId)
              val created = TrackSectionOrder.mValueRoundabout(ordered._1 ++ ordered._2)
              val endingM = created.map(_.endAddrMValue).max
              created.map(pl =>
                if (pl.endAddrMValue == endingM && endingM > 0)
                  pl.copy(discontinuity = Discontinuity.EndOfRoad)
                else
                  pl.copy(discontinuity = Discontinuity.Continuous))
            } else {
              val existingLinks = ProjectDAO.fetchByProjectRoadPart(newRoadNumber, newRoadPartNumber, projectId)
              fillRampGrowthDirection(newLinks.map(_.linkId).toSet, newRoadNumber, newRoadPartNumber, newLinks,
                firstLinkId, existingLinks)
            }
          } else
            newLinks
        ProjectDAO.create(createLinks)
        recalculateProjectLinks(projectId, user, Set((newRoadNumber, newRoadPartNumber)))
        None
      }
    } catch {
      case ex: ProjectValidationException => Some(ex.getMessage)
    }
  }

  /**
    * Will attempt to find relevant sideCode information to the projectLinks given a number of factors
    * for example if they are of suravage or complementary origin
    * @param linkIds the linkIds to process
    * @param roadNumber the roadNumber to apply/was applied to said linkIds
    * @param roadPartNumber the roadPartNumber to apply/was applied to said linkIds
    * @param newLinks new project links for this ramp
    * @return the projectLinks with a assigned SideCode
    */
  private def fillRampGrowthDirection(linkIds: Set[Long], roadNumber: Long, roadPartNumber: Long,
                                      newLinks: Seq[ProjectLink], firstLinkId: Long, existingLinks: Seq[ProjectLink]): Seq[ProjectLink] = {
    if (newLinks.exists(nl => existingLinks.exists(pl => pl.status != LinkStatus.Terminated &&
      GeometryUtils.areAdjacent(pl.geometry, nl.geometry)))) {
      // Connected to existing geometry -> let the track section calculation take it's natural course
      newLinks.map(_.copy(sideCode = SideCode.Unknown))
    } else {
      val roadLinks = roadLinkService.fetchVVHRoadlinksAndComplementary(linkIds) ++ roadLinkService.fetchSuravageLinksByLinkIdsFromVVH(linkIds)
      //Set the sideCode as defined by the trafficDirection
      val sideCode = roadLinks.map(rl => rl.linkId -> (rl.trafficDirection match {
        case TrafficDirection.AgainstDigitizing => SideCode.AgainstDigitizing
        case TrafficDirection.TowardsDigitizing => SideCode.TowardsDigitizing
        case _ => SideCode.Unknown
      })).toMap
      newLinks.map(nl => nl.copy(sideCode = sideCode.getOrElse(nl.linkId, SideCode.Unknown)))
    }
  }

  def getFirstProjectLink(project: RoadAddressProject): Option[ProjectLink] = {
    project.reservedParts.find(_.startingLinkId.nonEmpty) match {
      case Some(rrp) =>
        withDynSession {
          ProjectDAO.fetchFirstLink(project.id, rrp.roadNumber, rrp.roadPartNumber)
        }
      case _ => None
    }
  }

  def changeDirection(projectId: Long, roadNumber: Long, roadPartNumber: Long, links: Seq[LinkToRevert], username: String): Option[String] = {
    RoadAddressLinkBuilder.municipalityRoadMaintainerMapping // make sure it is populated outside of this TX
    try {
      withDynTransaction {
        if (ProjectDAO.countLinksUnchangedUnhandled(projectId, roadNumber, roadPartNumber) > 0)
          return Some("Tieosalle ei voi tehdä kasvusuunnan kääntöä, koska tieosalla on linkkejä, joita ei ole käsitelty tai jotka on tässä projektissa määritelty säilymään ennallaan.")
        val continuity = ProjectDAO.getContinuityCodes(projectId, roadNumber, roadPartNumber)
        val newContinuity: Map[Long, Discontinuity] = if (continuity.nonEmpty) {
          val discontinuityAtEnd = continuity.maxBy(_._1)
          continuity.filterKeys(_ < discontinuityAtEnd._1).map{ case (addr, d) => (discontinuityAtEnd._1 - addr) -> d} ++
            Map(discontinuityAtEnd._1 -> discontinuityAtEnd._2)
        } else
          Map()
        ProjectDAO.reverseRoadPartDirection(projectId, roadNumber, roadPartNumber)
        val projectLinks = ProjectDAO.getProjectLinks(projectId).filter(_.status != LinkStatus.Terminated)
        val originalSideCodes = RoadAddressDAO.fetchByIdMassQuery(projectLinks.map(_.roadAddressId).toSet, true, true)
          .map(ra => ra.id -> ra.sideCode).toMap

        ProjectDAO.updateProjectLinksToDB(projectLinks.map(x =>
          x.copy(reversed = isReversed(originalSideCodes)(x),
            discontinuity = newContinuity.getOrElse(x.endAddrMValue, Discontinuity.Continuous))),username)
        recalculateProjectLinks(projectId, username, Set((roadNumber, roadPartNumber)))
        None
      }
    } catch {
      case NonFatal(e) =>
        logger.info("Direction change failed", e)
        Some("Päivitys ei onnistunut")
    }
  }

  private def isReversed(originalSideCodes: Map[Long, SideCode])(projectLink: ProjectLink): Boolean ={
    originalSideCodes.get(projectLink.roadAddressId) match {
      case Some(sideCode) if sideCode != projectLink.sideCode => true
      case _ => false
    }
  }

  /**
    * Adds reserved road links (from road parts) to a road address project. Clears
    * project links that are no longer reserved for the project. Reservability is check before this.
    */
  private def addLinksToProject(project: RoadAddressProject): Option[String] = {
    //TODO: Check that there are no floating road addresses present when starting
    logger.info(s"Adding reserved road parts with links to project ${project.id}")
    val projectLinks = ProjectDAO.getProjectLinks(project.id)
    logger.debug(s"Links fetched")
    project.reservedParts.foreach(p => logger.debug(s"Project has part ${p.roadNumber}/${p.roadPartNumber} in ${p.ely} (${p.addressLength} m)"))
    validateReservations(project.reservedParts, project.ely, project.id, projectLinks) match {
      case Some(error) => throw new RoadPartReservedException(error)
      case None => logger.debug(s"Validation passed")
        val addresses = project.reservedParts.flatMap { reservation =>
          logger.debug(s"Reserve $reservation")
          val addressesOnPart = RoadAddressDAO.fetchByRoadPart(reservation.roadNumber, reservation.roadPartNumber, false)
          val mapping = roadLinkService.getViiteRoadLinksByLinkIdsFromVVH(addressesOnPart.map(_.linkId).toSet, false, frozenTimeVVHAPIServiceEnabled)
            .map(rl => rl.linkId -> rl).toMap
          val reserved = checkAndReserve(project, reservation)
          if (reserved.isEmpty)
            throw new RuntimeException(s"Can't reserve road part ${reservation.roadNumber}/${reservation.roadPartNumber}")
          val generatedInfo = generateAddressPartInfo(reservation.roadNumber, reservation.roadPartNumber) match {
            case Some(info) =>
              info.copy(id = reserved.get.id)
            case None => reservation.copy(id = reserved.get.id)
          }
          val projectLinks = addressesOnPart.map(ra => newProjectTemplate(mapping(ra.linkId), ra, project))
          ProjectDAO.updateReservedRoadPart(generatedInfo)
          logger.debug(s"New parts updated $generatedInfo")
          projectLinks
        }
        logger.debug(s"Reserve done")
        val linksOnRemovedParts = projectLinks.filterNot(pl => project.reservedParts.exists(_.holds(pl)))
        val newProjectLinks = addresses.filterNot {
          ad => projectLinks.exists(pl => pl.roadNumber == ad.roadNumber && pl.roadPartNumber == ad.roadPartNumber)
        }
        logger.debug(s"Removed / new links ready")
        if (linksOnRemovedParts.nonEmpty) {
          ProjectDAO.removeProjectLinksById(linksOnRemovedParts.map(_.id).toSet)
        }
        logger.debug(s"Removed deleted ${linksOnRemovedParts.size}")
        ProjectDAO.create(newProjectLinks)
        logger.debug(s"New links created ${newProjectLinks.size}")
        if (project.ely.isEmpty) {
          val ely = ProjectDAO.fetchReservedRoadParts(project.id).find(_.ely != -1).map(_.ely)
          if (ely.nonEmpty)
            ProjectDAO.updateProjectEly(project.id, ely.get)
        }
        logger.info(s"Adding reserved road parts finished for project ${project.id}")
        None
    }
  }

  private def validateReservations(reservedRoadParts: Seq[ReservedRoadPart], projectEly: Option[Long], projectId: Long, projectLinks: Seq[ProjectLink]): Option[String] = {
    val errors = reservedRoadParts.flatMap{part =>
      val roadPartExistsInAddresses = RoadAddressDAO.roadPartExists(part.roadNumber, part.roadPartNumber) ||
        ProjectDAO.fetchProjectLinkIds(projectId, part.roadNumber, part.roadPartNumber, None, Some(1)).nonEmpty
      val projectLink = projectLinks.find(p => {
        part.roadNumber == p.roadNumber && part.roadPartNumber == p.roadPartNumber &&
          part.discontinuity == p.discontinuity && part.startDate == p.startDate &&
          part.endDate == p.endDate
      })
      if ((!roadPartExistsInAddresses) && !existsInSuravageOrNew(projectLink)) {
        Some(s"TIE ${part.roadNumber} OSA: ${part.roadPartNumber}")
      } else
        None
    }
    val elyErrors = reservedRoadParts.flatMap(roadAddress =>
      if (projectEly.filterNot(l => l == -1L).getOrElse(roadAddress.ely) != roadAddress.ely) {
        Some(s"TIE ${roadAddress.roadNumber} OSA: ${roadAddress.roadPartNumber} (ELY ${roadAddress.ely} != ${projectEly.get})")
      } else None)
    if (errors.nonEmpty)
      Some(s"$ErrorFollowingRoadPartsNotFoundInDB ${errors.mkString(", ")}")
    else {
      if (elyErrors.nonEmpty)
        Some(s"$ErrorFollowingPartsHaveDifferingEly ${elyErrors.mkString(", ")}")
      else {
        val ely = reservedRoadParts.map(_.ely)
        if (ely.distinct.size > 1) {
          Some(ErrorRoadPartsHaveDifferingEly)
        } else {
          None
        }
      }
    }
  }

  def revertSplit(projectId: Long, linkId: Long, userName: String): Option[String] = {

    def getSplitLinks: Seq[ProjectLink] = {
      withDynSession {
        ProjectDAO.fetchSplitLinks(projectId, linkId)
      }
    }

    def getNewestGeometry(linkId: Long, roadLinks: Seq[RoadLink], vvhHistoryLinks: Seq[VVHHistoryRoadLink], linksToRevert: Seq[LinkToRevert] = Seq()): Seq[Point] = {
      roadLinks.map(roadLink => {
        vvhHistoryLinks.find(h => h.linkId == linkId && h.linkId == roadLink.linkId) match {
          case Some(historyRoadLink) => {
            if (roadLink.attributes.get("CREATED_DATE").getOrElse(0).asInstanceOf[BigInt] >= historyRoadLink.createdDate) {
              roadLink.geometry
            } else {
              historyRoadLink.geometry
            }
          }
          case None => roadLink.geometry
        }
      }).head
    }

    val previousSplit = getSplitLinks
    if (previousSplit.nonEmpty) {
      val (roadLinks, vvhHistoryLinks) = roadLinkService.getViiteCurrentAndHistoryRoadLinksFromVVH(previousSplit.map(_.linkId).toSet, frozenTimeVVHAPIServiceEnabled)
      val (suravage, original) = previousSplit.partition(_.linkGeomSource == LinkGeomSource.SuravageLinkInterface)
      withDynSession {
        revertLinks(projectId, previousSplit.head.roadNumber, previousSplit.head.roadPartNumber,
          suravage.map(link => LinkToRevert(link.id, link.linkId, link.status.value, link.geometry)),
          original.map(link => LinkToRevert(link.id, link.linkId, link.status.value, getNewestGeometry(link.linkId, roadLinks, vvhHistoryLinks))),
          userName)
      }
    } else
      Some(s"No split for link id $linkId found!")
  }

  def splitSuravageLink(linkId: Long, username: String,
                        splitOptions: SplitOptions): Option[String] = {
    withDynSession {
      splitSuravageLinkInTX(linkId, username, splitOptions)
    }
  }

  def splitSuravageLinkInTX(linkId: Long, username: String,
                            splitOptions: SplitOptions): Option[String] = {
    val sOption = roadLinkService.getSuravageRoadLinksByLinkIdsFromVVH(Set(Math.abs(linkId)), false).headOption
    if (sOption.isEmpty) {
      Some(ErrorSuravageLinkNotFound)
    } else {
      val projectId = splitOptions.projectId
      val previousSplit = ProjectDAO.fetchSplitLinks(projectId, linkId)
      if (previousSplit.nonEmpty) {
        val (suravage, original) = previousSplit.partition(_.linkGeomSource == LinkGeomSource.SuravageLinkInterface)
        revertLinks(projectId, previousSplit.head.roadNumber, previousSplit.head.roadPartNumber,
          suravage.map(link => LinkToRevert(link.id, link.linkId, link.status.value, link.geometry)),
          original.map(link => LinkToRevert(link.id, link.linkId, link.status.value, link.geometry)),
          username, false)
      }
      val suravageLink = sOption.get
      val endPoints = GeometryUtils.geometryEndpoints(suravageLink.geometry)
      val x = if (endPoints._1.x > endPoints._2.x) (endPoints._2.x, endPoints._1.x) else (endPoints._1.x, endPoints._2.x)
      val rightTop = Point(x._2, endPoints._2.y)
      val leftBottom = Point(x._1, endPoints._1.y)
      val projectLinks = getProjectLinksInBoundingBox(BoundingRectangle(leftBottom, rightTop), projectId)
      val projectLinksConnected = projectLinks.filter(l =>
        GeometryUtils.areAdjacent(l.geometry, suravageLink.geometry))
      //we rank template links near suravage link by how much they overlap with suravage geometry
      val commonSections = projectLinksConnected.map(x =>
        x -> ProjectLinkSplitter.findMatchingGeometrySegment(suravageLink, x).map(GeometryUtils.geometryLength)
          .getOrElse(0.0)).filter(_._2 > MinAllowedRoadAddressLength)
      if (commonSections.isEmpty)
        Some(ErrorNoMatchingProjectLinkForSplit)
      else {
        val bestFit = commonSections.maxBy(_._2)._1
        val project = ProjectDAO.getRoadAddressProjectById(projectId).get
        val splitLinks = ProjectLinkSplitter.split(newProjectLink(suravageLink, project, splitOptions), bestFit, splitOptions)
        ProjectDAO.removeProjectLinksByLinkId(projectId, splitLinks.map(_.linkId).toSet)
        ProjectDAO.create(splitLinks.map(x => x.copy(modifiedBy = Some(username))))
        ProjectDAO.updateProjectCoordinates(projectId, splitOptions.coordinates)
        recalculateProjectLinks(project.id, username, Set((splitOptions.roadNumber, splitOptions.roadPartNumber)))
        None
      }
    }

  }

  def getProjectLinksInBoundingBox(bbox: BoundingRectangle, projectId: Long): (Seq[ProjectLink]) = {
    val roadLinks = roadLinkService.getRoadLinksWithComplementaryFromVVH(bbox, Set(), false).map(rl => rl.linkId -> rl).toMap
    ProjectDAO.getProjectLinksByProjectAndLinkId(roadLinks.keys, projectId).filter(_.status == LinkStatus.NotHandled)
  }

  private def existsInSuravageOrNew(projectLink: Option[ProjectLink]): Boolean = {
    if (projectLink.isEmpty) {
      false
    } else {
      val link = projectLink.get
      if (link.linkGeomSource != LinkGeomSource.SuravageLinkInterface) {
        link.status == LinkStatus.New
      } else {
        if (roadLinkService.fetchSuravageLinksByLinkIdsFromVVH(Set(link.linkId)).isEmpty) {
          false
        } else true
      }
    }
  }

  /**
    * Save road link project, reserve new road parts, free previously reserved road parts that were removed
    *
    * @param roadAddressProject Updated road address project case class
    * @return Updated project reloaded from the database
    */
  def saveProject(roadAddressProject: RoadAddressProject): RoadAddressProject = {
    if (projectFound(roadAddressProject).isEmpty)
      throw new IllegalArgumentException("Project not found")
    withDynTransaction {
      val storedProject = ProjectDAO.getRoadAddressProjectById(roadAddressProject.id).get
      val removed = storedProject.reservedParts.filterNot(part =>
        roadAddressProject.reservedParts.exists(rp => rp.roadPartNumber == part.roadPartNumber &&
          rp.roadNumber == part.roadNumber))
      removed.foreach(p => ProjectDAO.removeReservedRoadPart(roadAddressProject.id, p))
      addLinksToProject(roadAddressProject)
      ProjectDAO.updateRoadAddressProject(roadAddressProject)
      ProjectDAO.getRoadAddressProjectById(roadAddressProject.id).get
    }
  }

  def createRoadLinkProject(roadAddressProject: RoadAddressProject): RoadAddressProject = {
    if (roadAddressProject.id != 0)
      throw new IllegalArgumentException(s"Road address project to create has an id ${roadAddressProject.id}")
    withDynTransaction {
      createProject(roadAddressProject)
    }
  }

  def getRoadAddressSingleProject(projectId: Long, filterNotStatus: Seq[LinkStatus] = Seq.empty[LinkStatus]): Option[RoadAddressProject] = {
    withDynTransaction {
      ProjectDAO.getRoadAddressProjects(projectId, filterNotStatus).headOption
    }
  }

  def getRoadAddressAllProjects(): Seq[RoadAddressProject] = {
    withDynTransaction {
      ProjectDAO.getRoadAddressProjects()
    }
  }

  def updateProjectLinkGeometry(projectId:Long, username:String, onlyNotHandled:Boolean =false): Unit = {
    withDynTransaction {
<<<<<<< HEAD
      val projectLinks = ProjectDAO.getProjectLinks(projectId, if (onlyNotHandled) Some(LinkStatus.NotHandled) else None)
      val roadLinks = roadLinkService.getCurrentAndComplementaryVVHRoadLinks(projectLinks.filter(x=>x.linkGeomSource==LinkGeomSource.NormalLinkInterface
        || x.linkGeomSource==LinkGeomSource.FrozenLinkInterface || x.linkGeomSource==LinkGeomSource.ComplimentaryLinkInterface).map(x=>x.linkId).toSet)
      val suravageLinks=roadLinkService.fetchSuravageLinksByLinkIdsFromVVH(projectLinks.filter(x=>x.linkGeomSource==LinkGeomSource.SuravageLinkInterface).map(x=>x.linkId).toSet)
      val vvhLinks=roadLinks++suravageLinks
      val geometryMap = vvhLinks.map(l => l.linkId -> (l.geometry, l.vvhTimeStamp)).toMap
      val timeStamp = new Date().getTime
      val updatedProjectLinks = projectLinks.map { pl =>
        val (geometry, time) = geometryMap.getOrElse(pl.linkId, (Seq(), timeStamp))
        pl.copy(geometry = geometry, linkGeometryTimeStamp = time)
      }
      ProjectDAO.updateProjectLinksGeometry(updatedProjectLinks, username)
    }
  }

=======
      val projectLinks= if(onlyNotHandled) ProjectDAO.getProjectLinks(projectId).filter(x=>x.status==LinkStatus.NotHandled) else ProjectDAO.getProjectLinks(projectId)
      val normalcomplimentaryProjectLinks= roadLinkService.getCurrentAndComplementaryVVHRoadLinks(projectLinks.filter(x=>x.linkGeomSource==LinkGeomSource.NormalLinkInterface
        || x.linkGeomSource==LinkGeomSource.FrozenLinkInterface || x.linkGeomSource==LinkGeomSource.ComplimentaryLinkInterface).map(x=>x.linkId).toSet)
      val suravageLinks=roadLinkService.fetchSuravageLinksByLinkIdsFromVVH(projectLinks.filter(x=>x.linkGeomSource==LinkGeomSource.SuravageLinkInterface).map(x=>x.linkId).toSet)
      val vvhLinks=normalcomplimentaryProjectLinks++suravageLinks
      val updatedProjectLinks=projectLinks.map(pl=>pl.copy(geometry=vvhLinks.find(vvhLink=>vvhLink.linkId==pl.linkId) match {
        case Some(geom) => geom.geometry
        case None => println("test")
          Seq.empty[Point]
      }
      ))
      ProjectDAO.updateProjectLinksGeometry(updatedProjectLinks,username)
    }
  }


>>>>>>> 337b83a8
  def getSplitLinkData(projectId: Long, linkId: Long): Seq[ProjectLink] = {
    withDynTransaction {
      ProjectDAO.fetchSplitLinks(projectId, linkId)
    }
  }

  /**
    * Check that road part is available for reservation and return the id of reserved road part table row.
    * Reservation must contain road number and road part number, other data is not used or saved.
    *
    * @param project          Project for which to reserve (or for which it is already reserved)
    * @param reservedRoadPart Reservation information (req: road number, road part number)
    * @return
    */
  private def checkAndReserve(project: RoadAddressProject, reservedRoadPart: ReservedRoadPart): Option[ReservedRoadPart] = {
    logger.info(s"Check ${project.id} matching to " + ProjectDAO.roadPartReservedTo(reservedRoadPart.roadNumber, reservedRoadPart.roadPartNumber))
    ProjectDAO.roadPartReservedTo(reservedRoadPart.roadNumber, reservedRoadPart.roadPartNumber) match {
      case Some(id) if id != project.id => None
      case Some(id) if id == project.id =>
        ProjectDAO.fetchReservedRoadPart(reservedRoadPart.roadNumber, reservedRoadPart.roadPartNumber)
      case _ =>
        ProjectDAO.reserveRoadPart(project.id, reservedRoadPart.roadNumber, reservedRoadPart.roadPartNumber,
          project.modifiedBy, reservedRoadPart.ely)
        ProjectDAO.fetchReservedRoadPart(reservedRoadPart.roadNumber, reservedRoadPart.roadPartNumber)
    }
  }

  def getProjectLinksWithSuravage(roadAddressService: RoadAddressService, projectId: Long, boundingRectangle: BoundingRectangle,
                                  roadNumberLimits: Seq[(Int, Int)], municipalities: Set[Int], everything: Boolean = false,
                                  publicRoads: Boolean=false): Seq[ProjectAddressLink] ={
    val fetch = fetchBoundingBoxF(boundingRectangle, projectId, roadNumberLimits, municipalities, everything, publicRoads)
    val suravageList = Await.result(fetch.suravageF, Duration.Inf).map(l => RoadAddressLinkBuilder.buildSuravageRoadAddressLink(l))
    val projectLinks = fetchProjectRoadLinks(projectId, boundingRectangle, roadNumberLimits, municipalities, everything, frozenTimeVVHAPIServiceEnabled, fetch)
    val keptSuravageLinks = suravageList.filter(sl => !projectLinks.exists(pl => sl.linkId == pl.linkId))
    keptSuravageLinks.map(ProjectAddressLinkBuilder.build) ++
      projectLinks
  }

  def getChangeProject(projectId: Long): Option[ChangeProject] = {
    val changeProjectData = withDynTransaction {
      try {
        if (recalculateChangeTable(projectId)) {
          val roadAddressChanges = RoadAddressChangesDAO.fetchRoadAddressChanges(Set(projectId))
          Some(ViiteTierekisteriClient.convertToChangeProject(roadAddressChanges))
        } else {
          None
        }
      } catch {
        case NonFatal(e) =>
          logger.info(s"Change info not available for project $projectId: " + e.getMessage)
          None
      }
    }
    changeProjectData
  }

  def enrichTerminations(terminations: Seq[RoadAddress], roadlinks: Seq[RoadLink]): Seq[RoadAddress] = {
    val withRoadType = terminations.par.map {
      t =>
        val relatedRoadLink = roadlinks.find(rl => rl.linkId == t.linkId)
        relatedRoadLink match {
          case None => t
          case Some(rl) =>
            val roadType = RoadAddressLinkBuilder.getRoadType(rl.administrativeClass, rl.linkType)
            t.copy(roadType = roadType)
        }
    }
    withRoadType.toList
  }

  def getRoadAddressChangesAndSendToTR(projectId: Set[Long]) = {
    val roadAddressChanges = RoadAddressChangesDAO.fetchRoadAddressChanges(projectId)
    ViiteTierekisteriClient.sendChanges(roadAddressChanges)
  }

  def getProjectRoadLinksByLinkIds(linkIdsToGet: Set[Long], newTransaction: Boolean = true): Seq[ProjectAddressLink] = {

    if (linkIdsToGet.isEmpty)
      return Seq()

    val fetchVVHStartTime = System.currentTimeMillis()
    val complementedRoadLinks = roadLinkService.getViiteRoadLinksByLinkIdsFromVVH(linkIdsToGet, newTransaction, frozenTimeVVHAPIServiceEnabled)
    val fetchVVHEndTime = System.currentTimeMillis()
    logger.info("End fetch vvh road links in %.3f sec".format((fetchVVHEndTime - fetchVVHStartTime) * 0.001))

    val projectRoadLinks = complementedRoadLinks
      .map { rl =>
        val ra = Seq()
        val missed = Seq()
        rl.linkId -> roadAddressService.buildRoadAddressLink(rl, ra, missed)
      }.toMap

    val filledProjectLinks = RoadAddressFiller.fillTopology(complementedRoadLinks, projectRoadLinks)

    filledProjectLinks._1.map(ProjectAddressLinkBuilder.build)
  }

  def getProjectSuravageRoadLinksByLinkIds(linkIdsToGet: Set[Long]): Seq[ProjectAddressLink] = {
    if (linkIdsToGet.isEmpty)
      Seq()
    else {
      val fetchVVHStartTime = System.currentTimeMillis()
      val suravageRoadLinks = roadAddressService.getSuravageRoadLinkAddressesByLinkIds(linkIdsToGet)
      val fetchVVHEndTime = System.currentTimeMillis()
      logger.info("End fetch vvh road links in %.3f sec".format((fetchVVHEndTime - fetchVVHStartTime) * 0.001))
      suravageRoadLinks.map(ProjectAddressLinkBuilder.build)
    }
  }

  def getLinksByProjectLinkId(linkIdsToGet: Set[Long], projectId: Long, newTransaction: Boolean = true): Seq[ProjectAddressLink] = {
    if (linkIdsToGet.isEmpty)
      return Seq()

    val fetchVVHStartTime = System.currentTimeMillis()
    val complementedRoadLinks = roadLinkService.getViiteRoadLinksByLinkIdsFromVVH(linkIdsToGet, newTransaction, frozenTimeVVHAPIServiceEnabled)
    val fetchVVHEndTime = System.currentTimeMillis()
    logger.info("End fetch vvh road links in %.3f sec".format((fetchVVHEndTime - fetchVVHStartTime) * 0.001))
    val fetchProjectLinks = ProjectDAO.getProjectLinks(projectId).groupBy(_.linkId)

    fetchProjectLinks.map {
      pl => pl._1 -> buildProjectRoadLink(pl._2)
    }.values.flatten.toSeq
  }

  def fetchProjectRoadLinks(projectId: Long, boundingRectangle: BoundingRectangle, roadNumberLimits: Seq[(Int, Int)], municipalities: Set[Int],
                            everything: Boolean = false, publicRoads: Boolean = false, fetch: ProjectBoundingBoxResult): Seq[ProjectAddressLink] = {
    def complementaryLinkFilter(roadNumberLimits: Seq[(Int, Int)], municipalities: Set[Int],
                                everything: Boolean = false, publicRoads: Boolean = false)(roadAddressLink: RoadAddressLink) = {
      everything || publicRoads || roadNumberLimits.exists {
        case (start, stop) => roadAddressLink.roadNumber >= start && roadAddressLink.roadNumber <= stop
      }
    }

    val fetchRoadAddressesByBoundingBoxF = Future(withDynTransaction {
      val (floating, addresses) = RoadAddressDAO.fetchRoadAddressesByBoundingBox(boundingRectangle, fetchOnlyFloating = false,
        roadNumberLimits = roadNumberLimits).partition(_.floating)
      (floating.groupBy(_.linkId), addresses.groupBy(_.linkId))
    })
    val fetchProjectLinksF = fetch.projectLinkResultF
    val fetchVVHStartTime = System.currentTimeMillis()

    val (regularLinks, complementaryLinks, suravageLinks) = awaitRoadLinks(fetch.roadLinkF, fetch.complementaryF, fetch.suravageF)
    val linkIds = regularLinks.map(_.linkId).toSet ++ complementaryLinks.map(_.linkId).toSet ++ suravageLinks.map(_.linkId).toSet
    val fetchVVHEndTime = System.currentTimeMillis()
    logger.info("End fetch vvh road links in %.3f sec".format((fetchVVHEndTime - fetchVVHStartTime) * 0.001))

    val fetchMissingRoadAddressStartTime = System.currentTimeMillis()
    val ((floating, addresses), projectLinks) = Await.result(fetchRoadAddressesByBoundingBoxF.zip(fetchProjectLinksF), Duration.Inf)

    val normalLinks = regularLinks.filterNot(l => projectLinks.keySet.contains(l.linkId))

    val missedRL = if(frozenTimeVVHAPIServiceEnabled) {
      Map[Long, Seq[MissingRoadAddress]]()
    } else {
      withDynTransaction {
        val missingLinkIds = linkIds -- floating.keySet -- addresses.keySet -- projectLinks.keySet
        RoadAddressDAO.getMissingRoadAddresses(missingLinkIds)
      }
    }.groupBy(_.linkId)
    val fetchMissingRoadAddressEndTime = System.currentTimeMillis()
    logger.info("End fetch missing and floating road address in %.3f sec".format((fetchMissingRoadAddressEndTime - fetchMissingRoadAddressStartTime) * 0.001))

    val buildStartTime = System.currentTimeMillis()

    val projectRoadLinks = projectLinks.map {
      pl =>pl._1 -> buildProjectRoadLink(pl._2)
    }

    val nonProjectRoadLinks = (normalLinks ++ complementaryLinks).filterNot(rl => projectRoadLinks.keySet.contains(rl.linkId))

    val nonProjectTopology = nonProjectRoadLinks
      .map { rl =>
        val ra = addresses.getOrElse(rl.linkId, Seq())
        val missed = missedRL.getOrElse(rl.linkId, Seq())
        rl.linkId -> roadAddressService.buildRoadAddressLink(rl, ra, missed)
      }.toMap

    val buildEndTime = System.currentTimeMillis()
    logger.info("End building road address in %.3f sec".format((buildEndTime - buildStartTime) * 0.001))

    val (filledTopology, _) = RoadAddressFiller.fillTopology(nonProjectRoadLinks, nonProjectTopology)

    val complementaryLinkIds = complementaryLinks.map(_.linkId).toSet
    val returningTopology = filledTopology.filter(link => !complementaryLinkIds.contains(link.linkId) ||
      complementaryLinkFilter(roadNumberLimits, municipalities, everything, publicRoads)(link))
    if (frozenTimeVVHAPIServiceEnabled) {
      returningTopology.filter(link => link.anomaly != Anomaly.NoAddressGiven).map(ProjectAddressLinkBuilder.build) ++ projectRoadLinks.values.flatten
    } else {
      returningTopology.map(ProjectAddressLinkBuilder.build) ++ projectRoadLinks.values.flatten
    }
  }

  def fetchBoundingBoxF(boundingRectangle: BoundingRectangle, projectId: Long, roadNumberLimits: Seq[(Int, Int)], municipalities: Set[Int],
                        everything: Boolean = false, publicRoads: Boolean = false): ProjectBoundingBoxResult = {
    ProjectBoundingBoxResult(
      Future(withDynSession(ProjectDAO.getProjectLinks(projectId).groupBy(_.linkId))),
      Future(roadLinkService.getViiteRoadLinksFromVVH(boundingRectangle, roadNumberLimits, municipalities, everything,
        publicRoads, frozenTimeVVHAPIServiceEnabled)),
      Future(
        if (everything) roadLinkService.getComplementaryRoadLinksFromVVH(boundingRectangle, municipalities)
        else Seq()),
      roadLinkService.getSuravageLinksFromVVHF(boundingRectangle, municipalities)
    )
  }

  def getProjectRoadLinks(projectId: Long, boundingRectangle: BoundingRectangle, roadNumberLimits: Seq[(Int, Int)], municipalities: Set[Int],
                          everything: Boolean = false, publicRoads: Boolean = false): Seq[ProjectAddressLink] = {
    val fetch = fetchBoundingBoxF(boundingRectangle, projectId, roadNumberLimits, municipalities, everything, publicRoads)
    fetchProjectRoadLinks(projectId, boundingRectangle, roadNumberLimits, municipalities, everything, publicRoads, fetch)
  }

  private def getProjectWithReservationChecks(projectId: Long, newRoadNumber: Long, newRoadPart: Long): RoadAddressProject = {
    RoadAddressValidator.checkProjectExists(projectId)
    val project = ProjectDAO.getRoadAddressProjectById(projectId).get
    RoadAddressValidator.checkAvailable(newRoadNumber, newRoadPart, project)
    RoadAddressValidator.checkNotReserved(newRoadNumber, newRoadPart, project)
    project
  }

  def revertLinks(links: Iterable[ProjectLink], userName: String): Option[String] = {
    if (links.groupBy(l => (l.projectId, l.roadNumber, l.roadPartNumber)).keySet.size != 1)
      throw new IllegalArgumentException("Reverting links from multiple road parts at once is not allowed")
    val l = links.head
    revertLinks(l.projectId, l.roadNumber, l.roadPartNumber, links.map(
      link => LinkToRevert(link.id, link.linkId, link.status.value, link.geometry)), userName)
  }

  private def revertLinks(projectId: Long, roadNumber: Long, roadPartNumber: Long, toRemove: Iterable[LinkToRevert],
                          modified: Iterable[LinkToRevert], userName: String, recalculate: Boolean = true) = {
    ProjectDAO.removeProjectLinksByLinkId(projectId, toRemove.map(_.linkId).toSet)
    val projectLinks = ProjectDAO.getProjectLinksByIds(modified.map(_.id))
    RoadAddressDAO.queryById(projectLinks.map(_.roadAddressId).toSet).foreach(ra =>
      modified.find(mod => mod.linkId == ra.linkId) match {
        case Some(mod) => ProjectDAO.updateProjectLinkValues(projectId, ra.copy(geometry = mod.geometry))
        case None => ProjectDAO.updateProjectLinkValues(projectId, ra)
      })
    if (recalculate)
      recalculateProjectLinks(projectId, userName, Set((roadNumber, roadPartNumber)))
    val afterUpdateLinks = ProjectDAO.fetchByProjectRoadPart(projectId, roadNumber, roadPartNumber)
    if (afterUpdateLinks.isEmpty){
      releaseRoadPart(projectId, roadNumber, roadPartNumber)
    }
    None
  }

  def isProjectWithGivenLinkIdWritable(linkId: Long): Boolean = {
    val projects =
      withDynSession(ProjectDAO.getProjectsWithGivenLinkId(linkId))
    if (projects.isEmpty)
      return false
    true
  }


  def revertLinks(projectId: Long, roadNumber: Long, roadPartNumber: Long, links: Iterable[LinkToRevert], userName: String): Option[String] = {
    try {
      withDynTransaction {
        val (added, modified) = links.partition(_.status == LinkStatus.New.value)
        if (modified.exists(_.status == LinkStatus.Numbering.value)) {
          logger.info(s"Reverting whole road part in $projectId ($roadNumber/$roadPartNumber)")
          // Numbering change affects the whole road part
          revertLinks(projectId, roadNumber, roadPartNumber, added,
            ProjectDAO.fetchByProjectRoadPart(roadNumber, roadPartNumber, projectId).map(
              link => LinkToRevert(link.id, link.linkId, link.status.value, link.geometry)),
            userName)
        } else {
          revertLinks(projectId, roadNumber, roadPartNumber, added, modified, userName)
        }
      }
    }
    catch {
      case NonFatal(e) =>
        logger.info("Error reverting the changes on roadlink", e)
        Some("Virhe tapahtui muutosten palauttamisen yhteydessä")
    }
  }

  private def releaseRoadPart(projectId: Long, roadNumber: Long, roadPartNumber: Long) = {
    if (ProjectDAO.fetchFirstLink(projectId, roadNumber, roadPartNumber).isEmpty) {
      val part = ProjectDAO.fetchReservedRoadPart(roadNumber, roadPartNumber).get
      ProjectDAO.removeReservedRoadPart(projectId, part)
    }
  }

  /**
    * Update project links to given status and recalculate delta and change table
    *
    * @param projectId  Project's id
    * @param linkIds    Set of link ids that are set to this status
    * @param linkStatus New status for given link ids
    * @param userName   Username of the user that does this change
    * @return true, if the delta calculation is successful and change table has been updated.
    */
  def updateProjectLinks(projectId: Long, linkIds: Set[Long], linkStatus: LinkStatus, userName: String,
<<<<<<< HEAD
                         roadNumber: Long = 0, roadPartNumber: Long = 0, userDefinedEndAddressM: Option[Int],
                         roadType: Long = 0, discontinuity: Long = 0, ely: Long = 0, reversed: Boolean = false): Option[String] = {
=======
                         coordinates: ProjectCoordinates, newRoadNumber: Long, newRoadPartNumber: Long, newTrackCode: Int,
                         userDefinedEndAddressM: Option[Int], roadType: Long = RoadType.PublicRoad.value,
                         discontinuity: Int = Discontinuity.Continuous.value, ely: Option[Long] = None,
                         reversed: Boolean = false): Option[String] = {
>>>>>>> 337b83a8

    def updateRoadTypeDiscontinuity(links: Seq[ProjectLink]) = {
      if (links.nonEmpty) {
        val lastSegment = links.maxBy(_.endAddrMValue)
        if (links.size > 1) {
          val linksToUpdate = links.filterNot(_.id == lastSegment.id)
          ProjectDAO.updateProjectLinksToDB(linksToUpdate, userName)
        }
        ProjectDAO.updateProjectLinksToDB(Seq(lastSegment.copy(discontinuity = Discontinuity.apply(discontinuity.toInt))), userName)
      }
    }

    def checkAndMakeReservation(linkEly: Long) = {
      val project = getProjectWithReservationChecks(projectId, newRoadNumber, newRoadPartNumber)
      if (!project.isReserved(newRoadNumber, newRoadPartNumber))
        ProjectDAO.reserveRoadPart(project.id, newRoadNumber, newRoadPartNumber, project.modifiedBy,
          ely.getOrElse(project.ely.getOrElse(linkEly)))
    }

    def resetLinkValues(toReset: Seq[ProjectLink]) = {
      RoadAddressDAO.queryById(toReset.map(_.roadAddressId).toSet).foreach(ra =>
        ProjectDAO.updateProjectLinkValues(projectId, ra))
    }

    try {
      withDynTransaction {
<<<<<<< HEAD
        val projectLinks = ProjectDAO.getProjectLinks(projectId)
        val (updatedProjectLinks, _) = projectLinks.partition(pl => linkIds.contains(pl.linkId))
        if (updatedProjectLinks.exists(_.isSplit))
=======
        val projectLinks = withGeometry(ProjectDAO.getProjectLinks(projectId))
        val toUpdateLinks = projectLinks.filter(pl => linkIds.contains(pl.linkId))
        if (toUpdateLinks.exists(_.isSplit))
>>>>>>> 337b83a8
          throw new ProjectValidationException("Valitut linkit sisältävät jaetun Suravage-linkin eikä sitä voi päivittää")
        userDefinedEndAddressM.map(addressM => {
          val endSegment = toUpdateLinks.maxBy(_.endAddrMValue)
          val calibrationPoint = UserDefinedCalibrationPoint(newCalibrationPointId, endSegment.id, projectId, endSegment.endMValue, addressM)
          // TODO: remove calibration points that exist elsewhere except at the link end or start
          val foundCalibrationPoint = CalibrationPointDAO.findCalibrationPointByRemainingValues(endSegment.id, projectId, endSegment.endMValue)
          if (foundCalibrationPoint.isEmpty)
            CalibrationPointDAO.createCalibrationPoint(calibrationPoint)
          else
            CalibrationPointDAO.updateSpecificCalibrationPointMeasures(foundCalibrationPoint.head.id, endSegment.endMValue, addressM)
          Seq(CalibrationPoint)
        })
        linkStatus match {
          case LinkStatus.Terminated => {
            // Fetching road addresses in order to obtain the original addressMValues, since we may not have those values
            // on project_link table, after previous recalculations
            resetLinkValues(toUpdateLinks)
            ProjectDAO.updateProjectLinksToTerminated(toUpdateLinks.map(_.id).toSet, userName)
          }
          case LinkStatus.Numbering => {
            ProjectDAO.getProjectLinksByLinkId(toUpdateLinks.head.linkId).headOption match {
              case Some(roadPartLink) =>
                if (roadPartLink.roadNumber == newRoadNumber && roadPartLink.roadPartNumber == newRoadPartNumber)
                  throw new ProjectValidationException(s"Numeroinnissa ei voi käyttää alkuperäistä tienumeroa ja -osanumeroa") // you cannot use current roadnumber and roadpart number in numbering operation
                checkAndMakeReservation(toUpdateLinks.head.ely)
                ProjectDAO.updateProjectLinkNumbering(projectId, toUpdateLinks.head.roadNumber, toUpdateLinks.head.roadPartNumber, linkStatus, newRoadNumber, newRoadPartNumber, userName)
              case _ => throw new ProjectValidationException(s"Linkkiä ei löytynyt projektista")
            }
          }
          case LinkStatus.Transfer => {
            checkAndMakeReservation(toUpdateLinks.head.ely)
            val updated = toUpdateLinks.map(l => {
              l.copy(roadNumber = newRoadNumber, roadPartNumber = newRoadPartNumber, track = Track.apply(newTrackCode),
                status = linkStatus, calibrationPoints = (None, None), roadType = RoadType.apply(roadType.toInt))
            })
            ProjectDAO.updateProjectLinksToDB(updated, userName)
            ProjectDAO.updateProjectLinkRoadTypeDiscontinuity(Set(updated.maxBy(_.endAddrMValue).id), linkStatus, userName, roadType, Some(discontinuity))
          }
          case LinkStatus.UnChanged => {
            checkAndMakeReservation(toUpdateLinks.head.ely)
            // Reset back to original values
            resetLinkValues(toUpdateLinks)
            updateRoadTypeDiscontinuity(toUpdateLinks.map(_.copy(roadType = RoadType.apply(roadType.toInt), status = linkStatus)))
          }
          case LinkStatus.New => {
            checkAndMakeReservation(toUpdateLinks.head.ely)
            updateRoadTypeDiscontinuity(toUpdateLinks.map(_.copy(roadType = RoadType.apply(roadType.toInt), roadNumber = newRoadNumber, roadPartNumber = newRoadPartNumber, track = Track.apply(newTrackCode))))
          }
          case _ =>
            throw new ProjectValidationException(s"Virheellinen operaatio $linkStatus")
        }
<<<<<<< HEAD
        recalculateProjectLinks(projectId, userName, Set((roadNumber, roadPartNumber)) ++
          updatedProjectLinks.map(pl => (pl.roadNumber, pl.roadPartNumber)).toSet)
=======
        ProjectDAO.updateProjectCoordinates(projectId, coordinates)
        recalculateProjectLinks(projectId, userName, Set((newRoadNumber, newRoadPartNumber)) ++
          toUpdateLinks.map(pl => (pl.roadNumber, pl.roadPartNumber)).toSet)
>>>>>>> 337b83a8
        None
      }
    } catch {
      case ex: RoadAddressException =>
        logger.info("Road address Exception: " + ex.getMessage)
        Some(s"Tieosoitevirhe: (${ex.getMessage}")
      case ex: ProjectValidationException => Some(ex.getMessage)
    }
  }

  private def recalculateProjectLinks(projectId: Long, userName: String, roadParts: Set[(Long, Long)] = Set()) = {
<<<<<<< HEAD
    val projectLinks =
=======
    def setReversedFlag(adjustedLink: ProjectLink, before: Option[ProjectLink]): ProjectLink = {
      before.map(_.sideCode) match {
        case Some(value) if value != adjustedLink.sideCode && value != SideCode.Unknown =>
          adjustedLink.copy(reversed = !adjustedLink.reversed)
        case _ => adjustedLink
      }
    }
    val projectLinks = withGeometry(
>>>>>>> 337b83a8
      if (roadParts.isEmpty)
        ProjectDAO.getProjectLinks(projectId)
      else
        ProjectDAO.fetchByProjectRoadParts(roadParts, projectId)
    logger.info(s"Recalculating project $projectId, parts ${roadParts.map(p => s"${p._1}/${p._2}").mkString(", ")}")

    withTiming(projectLinks.groupBy(
      pl => (pl.roadNumber, pl.roadPartNumber)).foreach {
      grp =>
        val calibrationPoints = CalibrationPointDAO.fetchByRoadPart(projectId, grp._1._1, grp._1._2)
        val recalculatedProjectLinks = ProjectSectionCalculator.assignMValues(grp._2, calibrationPoints).map( rpl =>
          setReversedFlag(rpl, grp._2.find(pl => pl.id == rpl.id && rpl.roadAddressId != 0L))
        )
        ProjectDAO.updateProjectLinksToDB(recalculatedProjectLinks, userName)
    }, "recalculated links in %.3f sec")
  }

  private def recalculateChangeTable(projectId: Long): Boolean = {
    val delta = ProjectDeltaCalculator.delta(projectId)
    setProjectDeltaToDB(delta, projectId)
  }

  def projectLinkPublishable(projectId: Long): Boolean = {
    // TODO: add other checks after transfers etc. are enabled
    withDynSession {
      ProjectDAO.getProjectLinks(projectId, Some(LinkStatus.NotHandled)).isEmpty &&
        ProjectDAO.getProjectLinks(projectId).nonEmpty
    }
  }

  /** Nullifies projects tr_id attribute, changes status to unfinnished and saves tr_info value to status_info. Tries to append old status info if it is possible
    * otherwise it only takes first 300 chars
    *
    * @param projectId project-id
    * @return returns option error string
    */
  def removeRotatingTRId(projectId: Long): Option[String] = {
    withDynSession {
      val projects = ProjectDAO.getRoadAddressProjects(projectId)
      val rotatingTR_Id = ProjectDAO.getRotatingTRProjectId(projectId)
      ProjectDAO.updateProjectStatus(projectId, ProjectState.Incomplete)
      val addedStatus = if (rotatingTR_Id.isEmpty) "" else "[OLD TR_ID was " + rotatingTR_Id.head + "]"
      if (projects.isEmpty)
        return Some("Projectia ei löytynyt")
      val project = projects.head
      appendStatusInfo(project, addedStatus)
    }
    None
  }

  /**
    * Tries to append old status info if it is possible
    * otherwise it only takes first 300 chars of the old status
    *
    * @param project
    * @param appendMessage
    */
  private def appendStatusInfo(project: RoadAddressProject, appendMessage: String) = {
    val maxStringLenght = 1000
    project.statusInfo match { // before removing tr-id we want to save it in statusinfo if we need it later. Currently it is overwriten when we resend and get new error
      case Some(statusInfo) =>
        if ((statusInfo + appendMessage).length < maxStringLenght)
          ProjectDAO.updateProjectStateInfo(appendMessage + statusInfo, project.id)
        else if (statusInfo.length + appendMessage.length < 600)
          ProjectDAO.updateProjectStateInfo(appendMessage + statusInfo.substring(0, 300), project.id)
      case None =>
        if (appendMessage.nonEmpty)
          ProjectDAO.updateProjectStateInfo(appendMessage, project.id)
    }
    ProjectDAO.removeRotatingTRProjectId(project.id)


  }

  /**
    * Publish project with id projectId
    *
    * @param projectId Project to publish
    * @return optional error message, empty if no error
    */
  def publishProject(projectId: Long): PublishResult = {
    // TODO: Check that project actually is finished: projectLinkPublishable(projectId)
    // TODO: Run post-change tests for the roads that have been edited and throw an exception to roll back if not acceptable
    withDynTransaction {
      try {
        if(!recalculateChangeTable(projectId)) {
          return PublishResult(false, false, Some("Muutostaulun luonti epäonnistui. Tarkasta ely"))}
        ProjectDAO.addRotatingTRProjectId(projectId) //Generate new TR_ID
        val trProjectStateMessage = getRoadAddressChangesAndSendToTR(Set(projectId))
        if (trProjectStateMessage.status == ProjectState.Failed2GenerateTRIdInViite.value) {
          return PublishResult(false, false, Some(trProjectStateMessage.reason))
        }
        trProjectStateMessage.status match {
          case it if 200 until 300 contains it => {
            setProjectStatusToSend2TR(projectId)
            PublishResult(true, true, Some(trProjectStateMessage.reason))
          }
          case _ => {
            //rollback
            PublishResult(true, false, Some(trProjectStateMessage.reason))
          }
        }
      } catch {
        case NonFatal(e) => PublishResult(false, false, None)
      }
    }
  }

  private def setProjectDeltaToDB(projectDelta: Delta, projectId: Long): Boolean = {
    RoadAddressChangesDAO.clearRoadChangeTable(projectId)
    RoadAddressChangesDAO.insertDeltaToRoadChangeTable(projectDelta, projectId)
  }

  private def newProjectTemplate(rl: RoadLinkLike, ra: RoadAddress, project: RoadAddressProject): ProjectLink = {
    val geometry = GeometryUtils.truncateGeometry3D(rl.geometry, ra.startMValue, ra.endMValue)
    ProjectLink(NewRoadAddress, ra.roadNumber, ra.roadPartNumber, ra.track, ra.discontinuity, ra.startAddrMValue,
      ra.endAddrMValue, ra.startDate, ra.endDate, Some(project.modifiedBy), 0L, ra.linkId, ra.startMValue, ra.endMValue,
      ra.sideCode, ra.calibrationPoints, ra.floating, geometry,
      project.id, LinkStatus.NotHandled, ra.roadType, ra.linkGeomSource, GeometryUtils.geometryLength(geometry),
      ra.id, ra.ely, false, None, ra.adjustedTimestamp)
  }

  private def newProjectLink(rl: RoadLinkLike, project: RoadAddressProject, roadNumber: Long,
                             roadPartNumber: Long, trackCode: Track, discontinuity: Discontinuity, roadType: RoadType,
                             ely: Long): ProjectLink = {
    ProjectLink(NewRoadAddress, roadNumber, roadPartNumber, trackCode, discontinuity,
      0L, 0L, Some(project.startDate), None, Some(project.modifiedBy), 0L, rl.linkId, 0.0, rl.length,
      SideCode.Unknown, (None, None), false, rl.geometry,
      project.id, LinkStatus.New, roadType, rl.linkSource, rl.length,
      0L, ely, false, None, rl.vvhTimeStamp)
  }
  private def newProjectLink(rl: RoadLinkLike, project: RoadAddressProject, splitOptions: SplitOptions): ProjectLink = {
    newProjectLink(rl, project, splitOptions.roadNumber, splitOptions.roadPartNumber, splitOptions.trackCode,
      splitOptions.discontinuity, splitOptions.roadType, splitOptions.ely)
  }

  private def buildProjectRoadLink(projectLinks: Seq[ProjectLink]): Seq[ProjectAddressLink] = {
    val pl: Seq[ProjectLink] = projectLinks.size match {
      case 0 => return Seq()
      case 1 => projectLinks
      case _ => fuseProjectLinks(projectLinks)
    }
    pl.map(l => ProjectAddressLinkBuilder.build(l))
  }

  private def fuseProjectLinks(links: Seq[ProjectLink]) = {
    val linkIds = links.map(_.linkId).distinct
    if (linkIds.size != 1)
      throw new IllegalArgumentException(s"Multiple road link ids given for building one link: ${linkIds.mkString(", ")}")
    if (links.exists(_.isSplit))
      links
    else {
      val (startM, endM, startA, endA) = (links.map(_.startMValue).min, links.map(_.endMValue).max,
        links.map(_.startAddrMValue).min, links.map(_.endAddrMValue).max)
      Seq(links.head.copy(startMValue = startM, endMValue = endM, startAddrMValue = startA, endAddrMValue = endA))
    }
  }

  private def awaitRoadLinks(fetch: (Future[Seq[RoadLink]], Future[Seq[RoadLink]], Future[Seq[VVHRoadlink]])) = {
    val combinedFuture = for {
      fStandard <- fetch._1
      fComplementary <- fetch._2
      fSuravage <- fetch._3
    } yield (fStandard, fComplementary, fSuravage)

    val (roadLinks, complementaryLinks, suravageLinks) = Await.result(combinedFuture, Duration.Inf)
    (roadLinks, complementaryLinks, suravageLinks)
  }

  def getProjectStatusFromTR(projectId: Long) = {
    ViiteTierekisteriClient.getProjectStatus(projectId)
  }

  private def getStatusFromTRObject(trProject: Option[TRProjectStatus]): Option[ProjectState] = {
    trProject match {
      case Some(trProjectobject) => mapTRStateToViiteState(trProjectobject.status.getOrElse(""))
      case None => None
      case _ => None
    }
  }

  private def getTRErrorMessage(trProject: Option[TRProjectStatus]): String = {
    trProject match {
      case Some(trProjectobject) => trProjectobject.errorMessage.getOrElse("")
      case None => ""
      case _ => ""
    }
  }

  def setProjectStatusToSend2TR(projectId: Long): Unit = {
    ProjectDAO.updateProjectStatus(projectId, ProjectState.Sent2TR)
  }

  def updateProjectStatusIfNeeded(currentStatus: ProjectState, newStatus: ProjectState, errorMessage: String, projectId: Long): (ProjectState) = {
    if (currentStatus.value != newStatus.value && newStatus != ProjectState.Unknown) {
      val projects = ProjectDAO.getRoadAddressProjects(projectId)
      if (projects.nonEmpty && newStatus == ProjectState.ErroredInTR) // We write error message and clear old TR_ID which was stored there, so user wont see it in hower
        ProjectDAO.updateProjectStateInfo(errorMessage, projectId)
      ProjectDAO.updateProjectStatus(projectId, newStatus)
    }
    if (newStatus != ProjectState.Unknown) {
      newStatus
    } else {
      currentStatus
    }
  }

  private def getProjectsPendingInTR: Seq[Long] = {
    withDynSession {
      ProjectDAO.getProjectsWithWaitingTRStatus()
    }
  }

  def updateProjectsWaitingResponseFromTR(): Unit = {
    val listOfPendingProjects = getProjectsPendingInTR
    for (project <- listOfPendingProjects) {
      try {
        withDynSession {
          logger.info(s"Checking status for $project")
          val newStatus = checkAndUpdateProjectStatus(project)
          logger.info(s"new status is $newStatus")
        }
      } catch {
        case t: Throwable => logger.warn(s"Couldn't update project $project", t)
      }
    }

  }

  private def checkAndUpdateProjectStatus(projectID: Long): ProjectState = {
    ProjectDAO.getRotatingTRProjectId(projectID).headOption match {
      case Some(trId) =>
        ProjectDAO.getProjectStatus(projectID).map { currentState =>
          logger.info(s"Current status is $currentState")
          val trProjectState = ViiteTierekisteriClient.getProjectStatusObject(trId)
          val newState = getStatusFromTRObject(trProjectState).getOrElse(ProjectState.Unknown)
          val errorMessage = getTRErrorMessage(trProjectState)
          logger.info(s"TR returned project status for $projectID: $currentState -> $newState, errMsg: $errorMessage")
          val updatedStatus = updateProjectStatusIfNeeded(currentState, newState, errorMessage, projectID)
          if (updatedStatus == Saved2TR)
            updateRoadAddressWithProjectLinks(updatedStatus, projectID)
          updatedStatus
        }.getOrElse(ProjectState.Unknown)
      case None =>
        logger.info(s"During status checking VIITE wasnt able to find TR_ID to project $projectID")
        appendStatusInfo(ProjectDAO.getRoadAddressProjectById(projectID).head, " Failed to find TR-ID ")
        ProjectState.Unknown
    }
  }

  private def mapTRStateToViiteState(trState: String): Option[ProjectState] = {

    trState match {
      case "S" => Some(ProjectState.apply(ProjectState.TRProcessing.value))
      case "K" => Some(ProjectState.apply(ProjectState.TRProcessing.value))
      case "T" => Some(ProjectState.apply(ProjectState.Saved2TR.value))
      case "V" => Some(ProjectState.apply(ProjectState.ErroredInTR.value))
      case "null" => Some(ProjectState.apply(ProjectState.ErroredInTR.value))
      case _ => None
    }
  }

  def createSplitRoadAddress(roadAddress: RoadAddress, split: Seq[ProjectLink], project: RoadAddressProject): Seq[RoadAddress] = {
    def transferValues(terminated: Option[ProjectLink]): (Long, Long, Double, Double) = {
      terminated.map(termLink =>
        termLink.sideCode match {
          case AgainstDigitizing =>
            if (termLink.startAddrMValue == roadAddress.startAddrMValue)
              (termLink.endAddrMValue, roadAddress.endAddrMValue,
                roadAddress.startMValue, termLink.startMValue)
            else (roadAddress.startAddrMValue, termLink.startAddrMValue,
              termLink.endMValue, roadAddress.endMValue)
          case _ =>
            if (termLink.startAddrMValue == roadAddress.startAddrMValue)
              (termLink.endAddrMValue, roadAddress.endAddrMValue,
                termLink.endMValue, roadAddress.endMValue)
            else (roadAddress.startAddrMValue, termLink.startAddrMValue,
              roadAddress.startMValue, termLink.startMValue)
        }
      ).getOrElse(roadAddress.startAddrMValue, roadAddress.endAddrMValue, roadAddress.startMValue, roadAddress.endMValue)
    }
    split.flatMap(pl =>
      pl.status match {
        case UnChanged =>
          Seq(roadAddress.copy(id = NewRoadAddress, startAddrMValue = pl.startAddrMValue,
            endAddrMValue = pl.endAddrMValue, startMValue = pl.startMValue, endMValue = pl.endMValue,
            linkId = pl.linkId, modifiedBy = Some(project.createdBy),
            geometry = pl.geometry, adjustedTimestamp = pl.linkGeometryTimeStamp))
        case New =>
          Seq(RoadAddress(NewRoadAddress, pl.roadNumber, pl.roadPartNumber, pl.roadType, pl.track,
            pl.discontinuity, pl.startAddrMValue, pl.endAddrMValue, Some(project.startDate), None, Some(project.createdBy),
            0L, pl.linkId, pl.startMValue, pl.endMValue, pl.sideCode, pl.linkGeometryTimeStamp, pl.calibrationPoints,
            floating = false, pl.geometry, pl.linkGeomSource, pl.ely, terminated = false))
        case Transfer =>
          val (startAddr, endAddr, startM, endM) = transferValues(split.find(_.status == Terminated))
          Seq(
            // Transferred part, original values
            roadAddress.copy(id = NewRoadAddress, endDate = Some(project.startDate),
              modifiedBy = Some(project.createdBy), startAddrMValue = startAddr,
              startMValue = startM, endMValue = endM,
              endAddrMValue = endAddr),
            // Transferred part, new values
            roadAddress.copy(id = NewRoadAddress, startDate = Some(project.startDate),
              startAddrMValue = pl.startAddrMValue, endAddrMValue = pl.endAddrMValue,
              startMValue = pl.startMValue, endMValue = pl.endMValue,
              linkId = pl.linkId, modifiedBy = Some(project.createdBy), geometry = pl.geometry,
              adjustedTimestamp = pl.linkGeometryTimeStamp)
          )
        case Terminated =>
          Seq(roadAddress.copy(id = NewRoadAddress, startAddrMValue = pl.startAddrMValue,
            endAddrMValue = pl.endAddrMValue, endDate = Some(project.startDate), startMValue = pl.startMValue, endMValue = pl.endMValue,
            linkId = pl.linkId, terminated = true, modifiedBy = Some(project.createdBy),
            geometry = pl.geometry, adjustedTimestamp = pl.linkGeometryTimeStamp))
        case _ =>
          logger.error(s"Invalid status for split project link: ${pl.status} in project ${pl.projectId}")
          throw new InvalidAddressDataException(s"Invalid status for split project link: ${pl.status}")
      }
    )
  }

  def updateRoadAddressWithProjectLinks(newState: ProjectState, projectID: Long): Seq[Long] = {
    if (newState != Saved2TR) {
      throw new RuntimeException(s"Project state not at Saved2TR: $newState")
    }
    val project=ProjectDAO.getRoadAddressProjectById(projectID).get
    val projectLinks=ProjectDAO.getProjectLinks(projectID)
    if (projectLinks.isEmpty)
      throw new RuntimeException(s"Tried to import empty project to road address table after TR response : $newState")

    ProjectDAO.moveProjectLinksToHistory(projectID)

    val (replacements, additions) = projectLinks.partition(_.roadAddressId > 0)
    val expiringRoadAddresses = RoadAddressDAO.fetchByIdMassQuery(replacements.map(_.roadAddressId).toSet,
      true,false).map(ra => ra.id -> ra).toMap
    logger.info(s"Found ${expiringRoadAddresses.size} to expire; expected ${replacements.map(_.roadAddressId).toSet.size}")
    val linkIds = projectLinks.map(_.linkId).toSet ++ expiringRoadAddresses.values.map(_.linkId).toSet
    val roadLinks = (roadLinkService.fetchVVHRoadlinks(linkIds, frozenTimeVVHAPIServiceEnabled) ++
      roadLinkService.fetchSuravageLinksByLinkIdsFromVVH(linkIds)).map(rl => rl.linkId -> rl).toMap
    val (splitReplacements, pureReplacements) = replacements.partition(_.connectedLinkId.nonEmpty)
    val (roadAddressesWithoutGeom, newRoadAddresses) = convertToRoadAddress(splitReplacements, pureReplacements, additions,
      roadLinks, expiringRoadAddresses, project).partition(_.floating)

    //Expiring all old addresses by their ID
    roadAddressService.expireRoadAddresses(expiringRoadAddresses.keys.toSet)
    //Create endDate rows for old data that is "valid" (row should be ignored after end_date)
    RoadAddressDAO.create(guessGeom.guestimateGeometry(roadAddressesWithoutGeom, newRoadAddresses))
  }

  def convertToRoadAddress(splitReplacements: Seq[ProjectLink], pureReplacements: Seq[ProjectLink], additions: Seq[ProjectLink],
                           roadLinks: Map[Long, VVHRoadlink], roadAddresses: Map[Long, RoadAddress],
                           project: RoadAddressProject): Seq[RoadAddress] = {
    splitReplacements.groupBy(_.roadAddressId).flatMap { case (id, seq) =>
      createSplitRoadAddress(roadAddresses(id), seq, project)
    }.toSeq ++
      pureReplacements.map(pl => convertProjectLinkToRoadAddress(pl, roadLinks.get(pl.linkId), project, roadAddresses.get(pl.roadAddressId))) ++
      additions.map(pl => convertProjectLinkToRoadAddress(pl, roadLinks.get(pl.linkId), project, roadAddresses.get(pl.roadAddressId))) ++
      pureReplacements.flatMap(pl =>
        setEndDate(roadAddresses(pl.roadAddressId), pl, roadLinks.get(roadAddresses(pl.roadAddressId).linkId)))
  }

  private def convertProjectLinkToRoadAddress(pl: ProjectLink, vvhLink: Option[VVHRoadlink], project: RoadAddressProject,
                                              source: Option[RoadAddress]): RoadAddress = {
    val geom = if (pl.geometry.nonEmpty) {
      val linkGeom = GeometryUtils.geometryEndpoints(GeometryUtils.truncateGeometry2D(pl.geometry, pl.startMValue, pl.endMValue))
      if (pl.sideCode == SideCode.TowardsDigitizing)
        Seq(linkGeom._1, linkGeom._2)
      else
        Seq(linkGeom._2, linkGeom._1)
    } else {
      Seq()
    }
    val roadAddress = RoadAddress(NewRoadAddress, pl.roadNumber, pl.roadPartNumber, pl.roadType, pl.track,
      pl.discontinuity, pl.startAddrMValue, pl.endAddrMValue, None, None, pl.modifiedBy, 0L, pl.linkId,
      pl.startMValue, pl.endMValue, pl.sideCode, pl.linkGeometryTimeStamp,
      pl.calibrationPoints, floating = vvhLink.isEmpty, geom, pl.linkGeomSource, pl.ely, terminated = false)
    pl.status match {
      case UnChanged =>
        roadAddress.copy(startDate = source.get.startDate, endDate = source.get.endDate)
      case Transfer | Numbering =>
        roadAddress.copy(startDate = Some(project.startDate))
      case New =>
        roadAddress.copy(startDate = Some(project.startDate))
      case Terminated =>
        roadAddress.copy(terminated = true, startDate = source.get.startDate, endDate = Some(project.startDate))
      case _ =>
        logger.error(s"Invalid status for imported project link: ${pl.status} in project ${pl.projectId}")
        throw new InvalidAddressDataException(s"Invalid status for split project link: ${pl.status}")
    }
  }

  /**
    * Called for road addresses that are replaced by a new version at end date
    * @param roadAddress
    * @param pl
    * @param vvhLink
    * @return
    */
  private def setEndDate(roadAddress: RoadAddress, pl: ProjectLink, vvhLink: Option[VVHRoadlink]): Option[RoadAddress] = {
    pl.status match {
        // Unchanged does not get an end date, terminated is created from the project link in convertProjectLinkToRoadAddress
      case UnChanged | Terminated =>
        None
      case Transfer | Numbering =>
        Some(roadAddress.copy(id = NewRoadAddress, endDate = pl.startDate))
      case _ =>
        logger.error(s"Invalid status for imported project link: ${pl.status} in project ${pl.projectId}")
        throw new InvalidAddressDataException(s"Invalid status for split project link: ${pl.status}")
    }
  }

  def setProjectEly(currentProjectId: Long, newEly: Long): Option[String] = {
    withDynTransaction {
      getProjectEly(currentProjectId).filterNot(_ == newEly).map { currentProjectEly =>
        logger.info(s"The project can not handle multiple ELY areas (the project ELY range is $currentProjectEly). Recording was discarded.")
        s"Projektissa ei voi käsitellä useita ELY-alueita (projektin ELY-alue on $currentProjectEly). Tallennus hylättiin."
      }.orElse {
        ProjectDAO.updateProjectEly(currentProjectId, newEly)
        None
      }
    }
  }

  def getProjectEly(projectId: Long): Option[Long] = {
    ProjectDAO.getProjectEly(projectId)
  }

  case class PublishResult(validationSuccess: Boolean, sendSuccess: Boolean, errorMessage: Option[String])

}

class ProjectValidationException(s: String) extends RuntimeException {
  override def getMessage: String = s
}

case class ProjectBoundingBoxResult(projectLinkResultF: Future[Map[Long, Seq[ProjectLink]]], roadLinkF: Future[Seq[RoadLink]],
                                    complementaryF: Future[Seq[RoadLink]], suravageF: Future[Seq[VVHRoadlink]])<|MERGE_RESOLUTION|>--- conflicted
+++ resolved
@@ -618,7 +618,6 @@
 
   def updateProjectLinkGeometry(projectId:Long, username:String, onlyNotHandled:Boolean =false): Unit = {
     withDynTransaction {
-<<<<<<< HEAD
       val projectLinks = ProjectDAO.getProjectLinks(projectId, if (onlyNotHandled) Some(LinkStatus.NotHandled) else None)
       val roadLinks = roadLinkService.getCurrentAndComplementaryVVHRoadLinks(projectLinks.filter(x=>x.linkGeomSource==LinkGeomSource.NormalLinkInterface
         || x.linkGeomSource==LinkGeomSource.FrozenLinkInterface || x.linkGeomSource==LinkGeomSource.ComplimentaryLinkInterface).map(x=>x.linkId).toSet)
@@ -634,24 +633,6 @@
     }
   }
 
-=======
-      val projectLinks= if(onlyNotHandled) ProjectDAO.getProjectLinks(projectId).filter(x=>x.status==LinkStatus.NotHandled) else ProjectDAO.getProjectLinks(projectId)
-      val normalcomplimentaryProjectLinks= roadLinkService.getCurrentAndComplementaryVVHRoadLinks(projectLinks.filter(x=>x.linkGeomSource==LinkGeomSource.NormalLinkInterface
-        || x.linkGeomSource==LinkGeomSource.FrozenLinkInterface || x.linkGeomSource==LinkGeomSource.ComplimentaryLinkInterface).map(x=>x.linkId).toSet)
-      val suravageLinks=roadLinkService.fetchSuravageLinksByLinkIdsFromVVH(projectLinks.filter(x=>x.linkGeomSource==LinkGeomSource.SuravageLinkInterface).map(x=>x.linkId).toSet)
-      val vvhLinks=normalcomplimentaryProjectLinks++suravageLinks
-      val updatedProjectLinks=projectLinks.map(pl=>pl.copy(geometry=vvhLinks.find(vvhLink=>vvhLink.linkId==pl.linkId) match {
-        case Some(geom) => geom.geometry
-        case None => println("test")
-          Seq.empty[Point]
-      }
-      ))
-      ProjectDAO.updateProjectLinksGeometry(updatedProjectLinks,username)
-    }
-  }
-
-
->>>>>>> 337b83a8
   def getSplitLinkData(projectId: Long, linkId: Long): Seq[ProjectLink] = {
     withDynTransaction {
       ProjectDAO.fetchSplitLinks(projectId, linkId)
@@ -946,15 +927,10 @@
     * @return true, if the delta calculation is successful and change table has been updated.
     */
   def updateProjectLinks(projectId: Long, linkIds: Set[Long], linkStatus: LinkStatus, userName: String,
-<<<<<<< HEAD
-                         roadNumber: Long = 0, roadPartNumber: Long = 0, userDefinedEndAddressM: Option[Int],
-                         roadType: Long = 0, discontinuity: Long = 0, ely: Long = 0, reversed: Boolean = false): Option[String] = {
-=======
-                         coordinates: ProjectCoordinates, newRoadNumber: Long, newRoadPartNumber: Long, newTrackCode: Int,
+                         newRoadNumber: Long, newRoadPartNumber: Long, newTrackCode: Int,
                          userDefinedEndAddressM: Option[Int], roadType: Long = RoadType.PublicRoad.value,
                          discontinuity: Int = Discontinuity.Continuous.value, ely: Option[Long] = None,
                          reversed: Boolean = false): Option[String] = {
->>>>>>> 337b83a8
 
     def updateRoadTypeDiscontinuity(links: Seq[ProjectLink]) = {
       if (links.nonEmpty) {
@@ -981,15 +957,9 @@
 
     try {
       withDynTransaction {
-<<<<<<< HEAD
         val projectLinks = ProjectDAO.getProjectLinks(projectId)
-        val (updatedProjectLinks, _) = projectLinks.partition(pl => linkIds.contains(pl.linkId))
-        if (updatedProjectLinks.exists(_.isSplit))
-=======
-        val projectLinks = withGeometry(ProjectDAO.getProjectLinks(projectId))
         val toUpdateLinks = projectLinks.filter(pl => linkIds.contains(pl.linkId))
         if (toUpdateLinks.exists(_.isSplit))
->>>>>>> 337b83a8
           throw new ProjectValidationException("Valitut linkit sisältävät jaetun Suravage-linkin eikä sitä voi päivittää")
         userDefinedEndAddressM.map(addressM => {
           val endSegment = toUpdateLinks.maxBy(_.endAddrMValue)
@@ -1041,14 +1011,8 @@
           case _ =>
             throw new ProjectValidationException(s"Virheellinen operaatio $linkStatus")
         }
-<<<<<<< HEAD
-        recalculateProjectLinks(projectId, userName, Set((roadNumber, roadPartNumber)) ++
-          updatedProjectLinks.map(pl => (pl.roadNumber, pl.roadPartNumber)).toSet)
-=======
-        ProjectDAO.updateProjectCoordinates(projectId, coordinates)
         recalculateProjectLinks(projectId, userName, Set((newRoadNumber, newRoadPartNumber)) ++
           toUpdateLinks.map(pl => (pl.roadNumber, pl.roadPartNumber)).toSet)
->>>>>>> 337b83a8
         None
       }
     } catch {
@@ -1060,9 +1024,7 @@
   }
 
   private def recalculateProjectLinks(projectId: Long, userName: String, roadParts: Set[(Long, Long)] = Set()) = {
-<<<<<<< HEAD
-    val projectLinks =
-=======
+
     def setReversedFlag(adjustedLink: ProjectLink, before: Option[ProjectLink]): ProjectLink = {
       before.map(_.sideCode) match {
         case Some(value) if value != adjustedLink.sideCode && value != SideCode.Unknown =>
@@ -1070,8 +1032,8 @@
         case _ => adjustedLink
       }
     }
-    val projectLinks = withGeometry(
->>>>>>> 337b83a8
+
+    val projectLinks =
       if (roadParts.isEmpty)
         ProjectDAO.getProjectLinks(projectId)
       else
