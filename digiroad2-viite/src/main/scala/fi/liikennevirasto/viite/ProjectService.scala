package fi.liikennevirasto.viite

import fi.liikennevirasto.digiroad2.asset.LinkGeomSource.SuravageLinkInterface
import fi.liikennevirasto.digiroad2.asset.SideCode.{AgainstDigitizing, BothDirections, TowardsDigitizing}
import fi.liikennevirasto.digiroad2.asset.{BoundingRectangle, LinkGeomSource, SideCode}
import fi.liikennevirasto.digiroad2.linearasset.{RoadLink, RoadLinkLike}
import fi.liikennevirasto.digiroad2.masstransitstop.oracle.Sequences
import fi.liikennevirasto.digiroad2.oracle.OracleDatabase
import fi.liikennevirasto.digiroad2.util.{RoadAddressException, Track}
import fi.liikennevirasto.digiroad2.{DigiroadEventBus, GeometryUtils, RoadLinkService, VVHRoadlink}
import fi.liikennevirasto.viite.dao.ProjectState._
import fi.liikennevirasto.viite.dao.{ProjectDAO, RoadAddressDAO, _}
import fi.liikennevirasto.viite.model.{ProjectAddressLink, RoadAddressLink, RoadAddressLinkLike}
import fi.liikennevirasto.viite.process._
import org.joda.time.DateTime
import org.joda.time.format.DateTimeFormat
import org.slf4j.LoggerFactory

import scala.concurrent.ExecutionContext.Implicits.global
import scala.concurrent.duration.Duration
import scala.concurrent.{Await, Future}
import scala.util.control.NonFatal
case class PreFillInfo(RoadNumber:BigInt, RoadPart:BigInt)

case class LinkToRevert(linkId: Long, status: Long)

class ProjectService(roadAddressService: RoadAddressService, roadLinkService: RoadLinkService, eventbus: DigiroadEventBus, frozenTimeVVHAPIServiceEnabled: Boolean = false) {
  def withDynTransaction[T](f: => T): T = OracleDatabase.withDynTransaction(f)

  def withDynSession[T](f: => T): T = OracleDatabase.withDynSession(f)

  private val logger = LoggerFactory.getLogger(getClass)
  val allowedSideCodes = List(SideCode.TowardsDigitizing, SideCode.AgainstDigitizing)

  /**
    *
    * @param roadNumber    Road's number (long)
    * @param roadStartPart Starting part (long)
    * @param roadEndPart   Ending part (long)
    * @return Optional error message, None if no error
    */
  def checkRoadPartsExist(roadNumber: Long, roadStartPart: Long, roadEndPart: Long): Option[String] = {
    withDynTransaction {
      if (!RoadAddressDAO.roadPartExists(roadNumber, roadStartPart)) {
        if (!RoadAddressDAO.roadNumberExists(roadNumber)) {
          Some("Tienumeroa ei ole olemassa, tarkista tiedot")
        }
        else //roadnumber exists, but starting roadpart not
          Some("Tiellä ei ole olemassa valittua alkuosaa, tarkista tiedot")
      } else if (!RoadAddressDAO.roadPartExists(roadNumber, roadEndPart)) { // ending part check
        Some("Tiellä ei ole olemassa valittua loppuosaa, tarkista tiedot")
      } else
        None
    }
  }

  /**
    * Checks that new road address is not already reserved (currently only checks road address table)
    *
    * @param roadNumber road number
    * @param roadPart road part number
    * @param project  road address project needed for id and error message
    * @return
    */
  def checkNewRoadPartAvailableForProject(roadNumber: Long, roadPart: Long, project: RoadAddressProject): Option[String] = {
    val isReserved = RoadAddressDAO.isNotAvailableForProject(roadNumber, roadPart, project.id)
    if (!isReserved) {
      None
    } else {
      val fmt = DateTimeFormat.forPattern("dd.MM.yyyy")
      Some(s"TIE $roadNumber OSA $roadPart on jo olemassa projektin alkupäivänä ${project.startDate.toString(fmt)}, tarkista tiedot") //message to user if address is already in use
    }
  }

  private def createProject(roadAddressProject: RoadAddressProject): RoadAddressProject = {
    val id = Sequences.nextViitePrimaryKeySeqValue
    val project = roadAddressProject.copy(id = id)
    ProjectDAO.createRoadAddressProject(project)
    project
  }

  private def projectFound(roadAddressProject: RoadAddressProject): Option[RoadAddressProject] = {
    val newRoadAddressProject=0
    if (roadAddressProject.id==newRoadAddressProject) return None
    withDynTransaction {
      return ProjectDAO.getRoadAddressProjectById(roadAddressProject.id)
    }
  }

  def fetchPreFillFromVVH(linkId: Long): Either[String,PreFillInfo] = {
    parsePreFillData(roadLinkService.fetchVVHRoadlinks(Set(linkId),frozenTimeVVHAPIServiceEnabled))
  }

  def parsePreFillData(vvhRoadLinks: Seq[VVHRoadlink]): Either[String, PreFillInfo] = {
    if (vvhRoadLinks.isEmpty) {
      Left("Link could not be found in VVH")    }
    else {
      val vvhLink = vvhRoadLinks.head
      (vvhLink.attributes.get("ROADNUMBER"), vvhLink.attributes.get("ROADPARTNUMBER")) match {
        case (Some(roadNumber:BigInt), Some(roadPartNumber:BigInt)) => {
          Right(PreFillInfo(roadNumber,roadPartNumber))
        }
        case _ => Left("Link does not contain valid prefill info")
      }
    }
  }

  def checkRoadPartsReservable(roadNumber: Long, startPart: Long, endPart: Long): Either[String, Seq[ReservedRoadPart]] = {
    withDynTransaction {
      (startPart to endPart).foreach(part =>
        ProjectDAO.roadPartReservedByProject(roadNumber, part) match {
          case Some(name) => return Left(s"TIE $roadNumber OSA $part on jo varattuna projektissa $name, tarkista tiedot")
          case _ =>
        })
      Right((startPart to endPart).flatMap( part => getAddressPartInfo(roadNumber, part))
      )
    }
  }

  def validateProjectDate(reservedParts: Seq[ReservedRoadPart], date: DateTime): Option[String] = {
    reservedParts.foreach( part => {
      if(part.startDate.nonEmpty && part.startDate.get.isAfter(date))
        return Option(s"Tieosalla TIE ${part.roadNumber} OSA ${part.roadPartNumber} alkupäivämäärä " +
          s"${part.startDate.get.toString("dd.MM.yyyy")} on myöhempi kuin tieosoiteprojektin alkupäivämäärä " +
          s"${date.toString("dd.MM.yyyy")}, tarkista tiedot.")
      if(part.endDate.nonEmpty && part.endDate.get.isAfter(date))
        return Option(s"Tieosalla TIE ${part.roadNumber} OSA ${part.roadPartNumber} loppupäivämäärä " +
          s"${part.endDate.get.toString("dd.MM.yyyy")} on myöhempi kuin tieosoiteprojektin alkupäivämäärä " +
          s"${date.toString("dd.MM.yyyy")}, tarkista tiedot.")
    })
    None
  }

  private def getAddressPartInfo(roadnumber: Long, roadpart: Long): Option[ReservedRoadPart] = {
    RoadAddressDAO.getRoadPartInfo(roadnumber, roadpart) match {
      case Some((roadpartid, linkid, lenght, discontinuity, startDate, endDate)) => {
        val enrichment = false
        val roadLink = roadLinkService.getViiteRoadLinksByLinkIdsFromVVH(Set(linkid), enrichment,frozenTimeVVHAPIServiceEnabled)
        val ely: Option[Long] = roadLink.headOption.map(rl => MunicipalityDAO.getMunicipalityRoadMaintainers.getOrElse(rl.municipalityCode, 0))
        ely match {
          case Some(value) if value != 0 =>
            Some(ReservedRoadPart(roadpartid, roadnumber, roadpart, lenght, Discontinuity.apply(discontinuity.toInt), value, startDate, endDate))
          case _ => None
        }
      }
      case None =>
        None
    }
  }

  /**
    * Used when adding road address that does not have previous address
    */
  def addNewLinksToProject(projectAddressLinks: Seq[ProjectAddressLink], roadAddressProjectID: Long, newRoadNumber: Long,
                           newRoadPartNumber: Long, newTrackCode: Long, newDiscontinuity: Long, newRoadType: Long = RoadType.Unknown.value): Option[String] = {
    def newProjectLink(projectAddressLink: ProjectAddressLink, project: RoadAddressProject, sideCode: SideCode): ProjectLink = {
      toProjectLink(projectAddressLink, NewRoadAddress, Track.apply(newTrackCode.toInt), project, sideCode, true)
    }

    def existingProjectLink(projectAddressLink: ProjectAddressLink, project: RoadAddressProject, sideCode: SideCode): ProjectLink = {
      toProjectLink(projectAddressLink, projectAddressLink.id, Track.apply(projectAddressLink.trackCode.toInt), project, sideCode, false)
    }

    def toProjectLink(projectAddressLink: ProjectAddressLink, id: Long, track: Track, project: RoadAddressProject,
                      sideCode: SideCode, isNewProjectLink:Boolean = false): ProjectLink = {
      ProjectLink(id, newRoadNumber, newRoadPartNumber, track,
        Discontinuity.apply(newDiscontinuity.toInt), projectAddressLink.startAddressM,
        projectAddressLink.endAddressM, Some(project.startDate), None, Some(project.createdBy), -1,
        projectAddressLink.linkId, projectAddressLink.startMValue, projectAddressLink.endMValue, sideCode,
        (projectAddressLink.startCalibrationPoint, projectAddressLink.endCalibrationPoint), floating = false,
        projectAddressLink.geometry, roadAddressProjectID, if (isNewProjectLink) LinkStatus.New else projectAddressLink.status, RoadType.apply(newRoadType.toInt),
        projectAddressLink.roadLinkSource, projectAddressLink.length)
    }

    def matchSideCodes(newLink: ProjectAddressLink, existingLink: ProjectAddressLink): SideCode = {
      val (startP, endP) = existingLink.sideCode match {
        case AgainstDigitizing => GeometryUtils.geometryEndpoints(existingLink.geometry).swap
        case _ => GeometryUtils.geometryEndpoints(existingLink.geometry)
      }
      if (GeometryUtils.areAdjacent(newLink.geometry.head, endP) ||
        GeometryUtils.areAdjacent(newLink.geometry.last, startP))
        SideCode.TowardsDigitizing
      else
        SideCode.AgainstDigitizing
    }

    // TODO: Move validations to a validator object class and generalize
    def checkAvailable(number: Long, part: Long, currentProject: RoadAddressProject) = {
      val isReserved = RoadAddressDAO.isNotAvailableForProject(number, part, currentProject.id)
      if (!isReserved) {
        None
      } else {
        val fmt = DateTimeFormat.forPattern("dd.MM.yyyy")
        throw new ProjectValidationException(
          s"TIE $number OSA $part on jo olemassa projektin alkupäivänä ${currentProject.startDate.toString(fmt)}, tarkista tiedot") //message to user if address is already in use
      }
    }

    def checkNotReserved(number: Long, part: Long, currentProject: RoadAddressProject) = {
      val project = ProjectDAO.roadPartReservedByProject(number, part, currentProject.id, withProjectId = true)
      if (project.nonEmpty) {
        throw new ProjectValidationException(s"TIE $number OSA $part on jo varattuna projektissa ${project.get}, tarkista tiedot")
      }
    }

    def fetchProject(id: Long): RoadAddressProject = {
      ProjectDAO.getRoadAddressProjectById(roadAddressProjectID).getOrElse(
        throw new ProjectValidationException("Projektikoodilla ei löytynyt projektia"))
    }

    try {
      withDynTransaction {
        val linksInProject = getLinksByProjectLinkId(ProjectDAO.fetchByProjectNewRoadPart(newRoadNumber, newRoadPartNumber,
          roadAddressProjectID, false).map(l => l.linkId).toSet, roadAddressProjectID, false)
        //Deleting all existent roads for same road_number and road_part_number, in order to recalculate the full road if it is already in project
        if (linksInProject.nonEmpty) {
          ProjectDAO.removeProjectLinksByProjectAndRoadNumber(roadAddressProjectID, newRoadNumber, newRoadPartNumber)
        }
        val randomSideCode =
          linksInProject.map(l => l -> projectAddressLinks.find(n => GeometryUtils.areAdjacent(l.geometry, n.geometry))).toMap.find { case (l, n) => n.nonEmpty }.map {
            case (l, Some(n)) =>
              matchSideCodes(n, l)
            case _ => SideCode.TowardsDigitizing
          }.getOrElse(SideCode.TowardsDigitizing)
        val project = fetchProject(roadAddressProjectID)
        checkAvailable(newRoadNumber, newRoadPartNumber, project)
        checkNotReserved(newRoadNumber, newRoadPartNumber, project)
        val newProjectLinks = projectAddressLinks.map(projectLink => {
          projectLink.linkId ->
            newProjectLink(projectLink, project, randomSideCode)
        }).toMap
        if (GeometryUtils.isNonLinear(newProjectLinks.values.toSeq))
          throw new ProjectValidationException("Valittu tiegeometria sisältää haarautumia ja pitää käsitellä osina. Tallennusta ei voi tehdä.")
        val existingLinks = linksInProject.map(projectLink => {
          projectLink.linkId ->
            existingProjectLink(projectLink, project, if (projectLink.status == LinkStatus.NotHandled && projectLink.sideCode.value < 5 ) projectLink.sideCode else randomSideCode)
        }).toMap
        val combinedLinks = (newProjectLinks.keySet ++ existingLinks.keySet).toSeq.map(
          linkId => newProjectLinks.getOrElse(linkId, existingLinks(linkId))
        )
        //Determine geometries for the mValues and addressMValues
        val linksWithMValues = ProjectSectionCalculator.assignMValues(combinedLinks)
        ProjectDAO.removeProjectLinksByLinkId(roadAddressProjectID, combinedLinks.map(c => c.linkId).toSet)
        ProjectDAO.create(linksWithMValues)
        None
      }
    } catch {
      case ex: ProjectValidationException => Some(ex.getMessage)
    }
  }

  private def withGeometry(projectLinks: Seq[ProjectLink], resetAddress: Boolean = false): Seq[ProjectLink] = {
    val linkGeometries = roadLinkService.getViiteRoadLinksByLinkIdsFromVVH(projectLinks.map(_.linkId).toSet,
      false, frozenTimeVVHAPIServiceEnabled).map(pal => pal.linkId -> pal.geometry).toMap
    projectLinks.map{pl =>
      val geom = GeometryUtils.truncateGeometry2D(linkGeometries(pl.linkId), pl.startMValue, pl.endMValue)
      pl.copy(geometry = geom,
        geometryLength = GeometryUtils.geometryLength(geom),
        startAddrMValue = if (resetAddress) 0L else pl.startAddrMValue,
        endAddrMValue = if (resetAddress) 0L else pl.endAddrMValue,
        calibrationPoints = if (resetAddress) (None, None) else pl.calibrationPoints)
    }
  }

  def revertLinks(projectId: Long, roadNumber: Long, roadPartNumber: Long, links: List[LinkToRevert]): Option[String] = {
    try {
      withDynTransaction{
        links.foreach(link =>{
          if(link.status == LinkStatus.New.value){
            ProjectDAO.removeProjectLinksByLinkId(projectId, links.map(link=> link.linkId).toSet)
            val remainingLinks = ProjectDAO.projectLinksExist(projectId, roadNumber, roadPartNumber)
            if (remainingLinks.nonEmpty){
              val projectLinks = ProjectDAO.fetchByProjectNewRoadPart(roadNumber, roadPartNumber, projectId)
              val adjLinks = withGeometry(projectLinks, resetAddress = true)
              ProjectSectionCalculator.assignMValues(adjLinks).foreach(
                adjLink => ProjectDAO.updateAddrMValues(adjLink))
            }
          }
          else if (link.status == LinkStatus.Terminated.value || link.status == LinkStatus.Transfer.value ){
            val roadLink = RoadAddressDAO.fetchByLinkId(Set(link.linkId),  false, false)
            ProjectDAO.updateProjectLinkValues(projectId, roadLink.head)
          }
        })
        None
      }
    }
    catch{
      case NonFatal(e) =>
        logger.info("Error reverting the changes on roadlink", e)
        Some("Virhe tapahtui muutosten palauttamisen yhteydessä")
    }
  }

  def changeDirection(projectId : Long, roadNumber : Long, roadPartNumber : Long): Option[String] = {
    RoadAddressLinkBuilder.municipalityRoadMaintainerMapping // make sure it is populated outside of this TX
    try {
      withDynTransaction {
        val projectLinkIds = ProjectDAO.projectLinksExist(projectId, roadNumber, roadPartNumber)
        if (!projectLinkIds.contains(projectLinkIds.head)){
          return Some("Linkit kuuluvat useampaan projektiin")
        }
        if(ProjectDAO.projectLinksCountUnchanged(projectId, roadNumber, roadPartNumber) > 0)
          return Some("Tieosalle ei voi tehdä kasvusuunnan kääntöä, koska tieosalla on linkkejä, jotka on tässä projektissa määritelty säilymään ennallaan.")
        ProjectDAO.flipProjectLinksSideCodes(projectId, roadNumber, roadPartNumber)
        val projectLinks = ProjectDAO.getProjectLinks(projectId)
        val adjLinks = withGeometry(projectLinks, resetAddress = false)
        ProjectSectionCalculator.assignMValues(adjLinks).foreach(
          link => ProjectDAO.updateAddrMValues(link))
        None
      }
    } catch{
      case NonFatal(e) =>
        logger.info("Direction change failed", e)
        Some("Päivitys ei onnistunut")
    }
  }

  /**
    * Adds reserved road links (from road parts) to a road address project. Reservability is check before this.
    *
    * @param project
    * @return
    */
  private def addLinksToProject(project: RoadAddressProject): Option[String] = {
    def toProjectLink(roadTypeMap: Map[Long, RoadType])(roadAddress: RoadAddress): ProjectLink = {
      ProjectLink(id=NewRoadAddress, roadAddress.roadNumber, roadAddress.roadPartNumber, roadAddress.track,
        roadAddress.discontinuity, roadAddress.startAddrMValue, roadAddress.endAddrMValue, roadAddress.startDate,
        roadAddress.endDate, modifiedBy=Option(project.createdBy), 0L, roadAddress.linkId, roadAddress.startMValue, roadAddress.endMValue,
        roadAddress.sideCode, roadAddress.calibrationPoints, floating=false, roadAddress.geometry, project.id,
        LinkStatus.NotHandled, roadTypeMap.getOrElse(roadAddress.linkId, RoadType.Unknown),roadAddress.linkGeomSource, GeometryUtils.geometryLength(roadAddress.geometry))
    }
    //TODO: Check that there are no floating road addresses present when starting
    val projectLinks = ProjectDAO.getProjectLinks(project.id)
    validateReservations(project.reservedParts, project.ely, project.id, projectLinks).orElse {
      val addresses = project.reservedParts.flatMap { roadaddress =>
        val addressesOnPart = RoadAddressDAO.fetchByRoadPart(roadaddress.roadNumber, roadaddress.roadPartNumber, false)
        val mapping = roadLinkService.getViiteRoadLinksByLinkIdsFromVVH(addressesOnPart.map(_.linkId).toSet, false,frozenTimeVVHAPIServiceEnabled)
          .map(rl => rl.linkId -> RoadAddressLinkBuilder.getRoadType(rl.administrativeClass, rl.linkType)).toMap
        addressesOnPart.map(toProjectLink(mapping))
      }
      val linksOnRemovedParts = projectLinks.filterNot(pl => project.reservedParts.exists(_.holds(pl)))
      val newProjectLinks = addresses.filterNot {
        ad => projectLinks.exists(pl => pl.roadNumber == ad.roadNumber && pl.roadPartNumber == ad.roadPartNumber)
      }
      if (linksOnRemovedParts.nonEmpty) {
        ProjectDAO.removeProjectLinksById(linksOnRemovedParts.map(_.id).toSet)
      }
      ProjectDAO.create(newProjectLinks)
      if (project.ely.isEmpty)
        ProjectDAO.updateProjectEly(project.id, project.reservedParts.head.ely)
      None
    }
  }

  private def validateReservations(reservedRoadParts: Seq[ReservedRoadPart], projectEly: Option[Long], projectId: Long, projectLinks: List[ProjectLink]): Option[String] = {
    val errors = reservedRoadParts.flatMap{ra =>
      val roadPartExistsInAddresses = RoadAddressDAO.roadPartExists(ra.roadNumber, ra.roadPartNumber) ||
        ProjectDAO.projectLinksExist(projectId, ra.roadNumber, ra.roadPartNumber).nonEmpty
      val projectLink = projectLinks.find(p => {
        ra.roadNumber == p.roadNumber && ra.roadPartNumber == p.roadPartNumber &&
          ra.discontinuity == p.discontinuity && ra.startDate == p.startDate &&
          ra.endDate == p.endDate
      })
      if ((!roadPartExistsInAddresses) && !existsInSuravageOrNew(projectLink)) {
        Some(s"TIE ${ra.roadNumber} OSA: ${ra.roadPartNumber}")
      } else
        None
    }
    val elyErrors = reservedRoadParts.flatMap(roadAddress =>
      if (projectEly.filterNot(l => l == -1L).getOrElse(roadAddress.ely) != roadAddress.ely) {
        Some(s"TIE ${roadAddress.roadNumber} OSA: ${roadAddress.roadPartNumber} (ELY != ${projectEly.get})")
      } else None)
    if (errors.nonEmpty)
      Some(s"Seuraavia tieosia ei löytynyt tietokannasta: ${errors.mkString(", ")}")
    else {
      if (elyErrors.nonEmpty)
        Some(s"Seuraavat tieosat ovat eri ELY-numerolla kuin projektin muut osat: ${elyErrors.mkString(", ")}")
      else {
        val ely = reservedRoadParts.map(_.ely)
        if (ely.distinct.size > 1) {
          Some(s"Tieosat ovat eri ELYistä")
        } else {
          None
        }
      }
    }
  }

  private def existsInSuravageOrNew(projectLink: Option[ProjectLink]): Boolean = {
    if (projectLink.isEmpty) {
      false
    } else {
      val link = projectLink.get
      if (link.linkGeomSource != LinkGeomSource.SuravageLinkInterface) {
        link.status == LinkStatus.New
      } else{
        if(roadLinkService.fetchSuravageLinksByLinkIdsFromVVH(Set(link.linkId)).isEmpty) {
          false
        } else true
      }
    }
  }

  private def createFormOfReservedLinksToSavedRoadParts(project: RoadAddressProject): (Seq[ProjectFormLine], Option[ProjectLink]) = {
    val createdAddresses = ProjectDAO.getProjectLinks(project.id)
    val groupedAddresses = createdAddresses.groupBy { address =>
      (address.roadNumber, address.roadPartNumber)
    }.toSeq.sortBy(_._1._2)(Ordering[Long])
    val reservedRoadPartsToUI = groupedAddresses.map(addressGroup => {
      val lastAddress = addressGroup._2.last
      val lastAddressM = lastAddress.endAddrMValue
      val roadLink = if(lastAddress.linkGeomSource == LinkGeomSource.SuravageLinkInterface) {
        roadLinkService.getSuravageRoadLinksByLinkIdsFromVVH(Set(lastAddress.linkId), false)
      } else {
        roadLinkService.getViiteRoadLinksByLinkIdsFromVVH(Set(addressGroup._2.last.linkId), false, frozenTimeVVHAPIServiceEnabled)
      }
      val addressFormLine = ProjectFormLine(lastAddress.linkId, project.id, addressGroup._1._1,
        addressGroup._1._2, lastAddressM, MunicipalityDAO.getMunicipalityRoadMaintainers.getOrElse(roadLink.head.municipalityCode, -1),
        lastAddress.discontinuity.description)
      //TODO:case class RoadAddressProjectFormLine(projectId: Long, roadNumber: Long, roadPartNumber: Long, RoadLength: Long, ely : Long, discontinuity: String)
      addressFormLine
    })
    val addresses = createdAddresses.headOption
    (reservedRoadPartsToUI, addresses)
  }

  private def createNewRoadLinkProject(roadAddressProject: RoadAddressProject) = {
    withDynTransaction {
      val project = createProject(roadAddressProject)
      if (project.reservedParts.isEmpty) //check if new project has links
      {
        val (forminfo, createdlink) = createFormOfReservedLinksToSavedRoadParts(project)
        (project, None, forminfo, "ok")
      } else {
        //project with links success field contains errors if any, else "ok"
        val errorMessage = addLinksToProject(project)

        val (forminfo, createdlink) = createFormOfReservedLinksToSavedRoadParts(project)

        (project, createdlink, forminfo, errorMessage.getOrElse("ok"))
      }
    }
  }

  def saveRoadLinkProject(roadAddressProject: RoadAddressProject): (RoadAddressProject, Option[ProjectLink], Seq[ProjectFormLine], String) = {
    if (projectFound(roadAddressProject).isEmpty)
      throw new IllegalArgumentException("Project not found")
    withDynTransaction {
      if (roadAddressProject.reservedParts.isEmpty) { //roadaddresses to update is empty
        ProjectDAO.updateRoadAddressProject(roadAddressProject)
        ProjectDAO.removeProjectLinksByProject(roadAddressProject.id)
        val (forminfo, createdlink) = createFormOfReservedLinksToSavedRoadParts(roadAddressProject)
        (roadAddressProject, createdlink, forminfo, "ok")
      } else {
        //list contains road addresses that we need to add
        val errorMessage = addLinksToProject(roadAddressProject)
        if (errorMessage.isEmpty) {
          //adding links succeeeded
          ProjectDAO.updateRoadAddressProject(roadAddressProject)
          val (forminfo, createdlink) = createFormOfReservedLinksToSavedRoadParts(roadAddressProject)
          (roadAddressProject, createdlink, forminfo, "ok")
        } else {
          //adding links failed
          val (forminfo, createdlink) = createFormOfReservedLinksToSavedRoadParts(roadAddressProject)
          (roadAddressProject, createdlink, forminfo, errorMessage.get)
        }
      }
    }
  }

  def createRoadLinkProject(roadAddressProject: RoadAddressProject): (RoadAddressProject, Option[ProjectLink], Seq[ProjectFormLine], String) = {
    if (roadAddressProject.id != 0)
      throw new IllegalArgumentException(s"Road address project to create has an id ${roadAddressProject.id}")
    createNewRoadLinkProject(roadAddressProject)
  }

  def getRoadAddressSingleProject(projectId: Long): Seq[RoadAddressProject] = {
    withDynTransaction {
      ProjectDAO.getRoadAddressProjects(projectId)
    }
  }

  def getRoadAddressAllProjects(): Seq[RoadAddressProject] = {
    withDynTransaction {
      ProjectDAO.getRoadAddressProjects()
    }
  }

  def getProjectsWithReservedRoadParts(projectId: Long): (RoadAddressProject, Seq[ProjectFormLine]) = {
    withDynTransaction {
      val project: RoadAddressProject = ProjectDAO.getRoadAddressProjects(projectId).head
      val createdAddresses = ProjectDAO.getProjectLinks(project.id)
      val groupedAddresses = createdAddresses.groupBy { address =>
        (address.roadNumber, address.roadPartNumber)
      }.toSeq.sortBy(_._1._2)(Ordering[Long])
      val formInfo: Seq[ProjectFormLine] = groupedAddresses.map(addressGroup => {
        val endAddressM = addressGroup._2.last.endAddrMValue
        val roadLink = if(addressGroup._2.head.linkGeomSource == LinkGeomSource.SuravageLinkInterface){
          roadLinkService.getSuravageRoadLinksByLinkIdsFromVVH(Set(addressGroup._2.head.linkId), false)
        } else {
          roadLinkService.getViiteRoadLinksByLinkIdsFromVVH(Set(addressGroup._2.head.linkId), false, frozenTimeVVHAPIServiceEnabled)
        }
        val isRoadPartDirty = addressGroup._2.exists(_.status != LinkStatus.NotHandled)
        val addressFormLine = ProjectFormLine(addressGroup._2.head.linkId, project.id,
          addressGroup._2.head.roadNumber, addressGroup._2.head.roadPartNumber, endAddressM,
          MunicipalityDAO.getMunicipalityRoadMaintainers.getOrElse(roadLink.head.municipalityCode, -1),
          addressGroup._2.last.discontinuity.description, isRoadPartDirty)
        addressFormLine
      })
      (project, formInfo)
    }
  }

  def getProjectLinksWithSuravage(roadAddressService: RoadAddressService,projectId:Long, boundingRectangle: BoundingRectangle, roadNumberLimits: Seq[(Int, Int)], municipalities: Set[Int], everything: Boolean = false, publicRoads: Boolean=false): Seq[ProjectAddressLink] ={
    val combinedFuture=  for{
      fProjectLink <-  Future(getProjectRoadLinks(projectId, boundingRectangle, roadNumberLimits, municipalities, everything, frozenTimeVVHAPIServiceEnabled))
      fSuravage <- Future(roadAddressService.getSuravageRoadLinkAddresses(boundingRectangle, Set()))
    } yield (fProjectLink, fSuravage)
    val (projectLinkList,suravageList) =Await.result(combinedFuture, Duration.Inf)
    val projectSuravageLinkIds = projectLinkList.filter(_.roadLinkSource == SuravageLinkInterface).map(_.linkId).toSet
    roadAddressLinkToProjectAddressLink(suravageList.filterNot(s => projectSuravageLinkIds.contains(s.linkId))) ++
      projectLinkList
  }

  def getChangeProject(projectId:Long): Option[ChangeProject] = {
    val changeProjectData = withDynTransaction {
      try {
        val delta = ProjectDeltaCalculator.delta(projectId)
        if (setProjectDeltaToDB(delta, projectId)) {
          val roadAddressChanges = RoadAddressChangesDAO.fetchRoadAddressChanges(Set(projectId))
          Some(ViiteTierekisteriClient.convertToChangeProject(roadAddressChanges))
        } else {
          None
        }
      } catch {
        case NonFatal(e) =>
          logger.info(s"Change info not available for project $projectId: " + e.getMessage)
          None
      }
    }
    changeProjectData
  }

  def enrichTerminations(terminations: Seq[RoadAddress], roadlinks: Seq[RoadLink]): Seq[RoadAddress] = {
    val withRoadType = terminations.par.map{
      t =>
        val relatedRoadLink = roadlinks.find(rl => rl.linkId == t.linkId)
        relatedRoadLink match {
          case None => t
          case Some(rl) =>
            val roadType = RoadAddressLinkBuilder.getRoadType(rl.administrativeClass, rl.linkType)
            t.copy(roadType = roadType)
        }
    }
    withRoadType.toList
  }

  def getRoadAddressChangesAndSendToTR(projectId: Set[Long]) = {
    val roadAddressChanges = RoadAddressChangesDAO.fetchRoadAddressChanges(projectId)
    ViiteTierekisteriClient.sendChanges(roadAddressChanges)
  }

  def getProjectRoadLinksByLinkIds(linkIdsToGet : Set[Long], newTransaction : Boolean = true): Seq[ProjectAddressLink] = {

    if(linkIdsToGet.isEmpty)
      return Seq()

    val fetchVVHStartTime = System.currentTimeMillis()
    val complementedRoadLinks = roadLinkService.getViiteRoadLinksByLinkIdsFromVVH(linkIdsToGet, newTransaction,frozenTimeVVHAPIServiceEnabled)
    val fetchVVHEndTime = System.currentTimeMillis()
    logger.info("End fetch vvh road links in %.3f sec".format((fetchVVHEndTime - fetchVVHStartTime) * 0.001))

    val projectRoadLinks = complementedRoadLinks
      .map { rl =>
        val ra = Seq()
        val missed =  Seq()
        rl.linkId -> roadAddressService.buildRoadAddressLink(rl, ra, missed)
      }.toMap

    val filledProjectLinks = RoadAddressFiller.fillTopology(complementedRoadLinks, projectRoadLinks)

    filledProjectLinks._1.map(toProjectAddressLink)

  }

  def getProjectSuravageRoadLinksByLinkIds(linkIdsToGet : Set[Long]): Seq[ProjectAddressLink] = {
    if(linkIdsToGet.isEmpty)
      Seq()
    else {
      val fetchVVHStartTime = System.currentTimeMillis()
      val suravageRoadLinks = roadAddressService.getSuravageRoadLinkAddressesByLinkIds(linkIdsToGet)
      val fetchVVHEndTime = System.currentTimeMillis()
      logger.info("End fetch vvh road links in %.3f sec".format((fetchVVHEndTime - fetchVVHStartTime) * 0.001))
      suravageRoadLinks.map(toProjectAddressLink)
    }
  }

  def getLinksByProjectLinkId(linkIdsToGet : Set[Long], projectId: Long, newTransaction : Boolean = true): Seq[ProjectAddressLink] = {

    if(linkIdsToGet.isEmpty)
      return Seq()

    val fetchVVHStartTime = System.currentTimeMillis()
    val complementedRoadLinks = roadLinkService.getViiteRoadLinksByLinkIdsFromVVH(linkIdsToGet, newTransaction, frozenTimeVVHAPIServiceEnabled)
    val fetchVVHEndTime = System.currentTimeMillis()
    logger.info("End fetch vvh road links in %.3f sec".format((fetchVVHEndTime - fetchVVHStartTime) * 0.001))
    val fetchProjectLinks = ProjectDAO.getProjectLinks(projectId).groupBy(_.linkId)

    val projectRoadLinks = complementedRoadLinks.map {
      rl =>
        val pl = fetchProjectLinks.getOrElse(rl.linkId, Seq())
        rl.linkId -> buildProjectRoadLink(rl, pl)
    }.toMap.mapValues(_.get)

    RoadAddressFiller.fillProjectTopology(complementedRoadLinks, projectRoadLinks)
  }

  def getProjectRoadLinks(projectId: Long, boundingRectangle: BoundingRectangle, roadNumberLimits: Seq[(Int, Int)], municipalities: Set[Int],
                          everything: Boolean = false, publicRoads: Boolean = false): Seq[ProjectAddressLink] = {
    def complementaryLinkFilter(roadNumberLimits: Seq[(Int, Int)], municipalities: Set[Int],
                                everything: Boolean = false, publicRoads: Boolean = false)(roadAddressLink: RoadAddressLink) = {
      everything || publicRoads || roadNumberLimits.exists {
        case (start, stop) => roadAddressLink.roadNumber >= start && roadAddressLink.roadNumber <= stop
      }
    }

    val fetchRoadAddressesByBoundingBoxF = Future(withDynTransaction {
      val (floating, addresses) = RoadAddressDAO.fetchRoadAddressesByBoundingBox(boundingRectangle, fetchOnlyFloating = false).partition(_.floating)
      (floating.groupBy(_.linkId), addresses.groupBy(_.linkId))
    })
    val fetchProjectLinksF = Future(withDynTransaction {
      ProjectDAO.getProjectLinks(projectId).groupBy(_.linkId)
    })
    val fetchVVHStartTime = System.currentTimeMillis()
    val (complementedRoadLinks, suravageLinks) = fetchRoadLinksWithComplementaryAndSuravage(boundingRectangle, roadNumberLimits, municipalities, everything, publicRoads)
    val complementaryLinkIds = complementedRoadLinks.filter(_.linkSource == LinkGeomSource.ComplimentaryLinkInterface).map(_.linkId)
    val linkIds = complementedRoadLinks.map(_.linkId).toSet ++ suravageLinks.map(_.linkId).toSet
    val fetchVVHEndTime = System.currentTimeMillis()
    logger.info("End fetch vvh road links in %.3f sec".format((fetchVVHEndTime - fetchVVHStartTime) * 0.001))

    val fetchMissingRoadAddressStartTime = System.currentTimeMillis()
    val ((floating, addresses), projectLinks) = Await.result(fetchRoadAddressesByBoundingBoxF.zip(fetchProjectLinksF), Duration.Inf)
    // TODO: When floating handling is enabled we need this - but ignoring the result otherwise here
    val missingLinkIds = linkIds -- floating.keySet -- addresses.keySet -- projectLinks.keySet

    val missedRL = withDynTransaction {
      RoadAddressDAO.getMissingRoadAddresses(missingLinkIds)
    }.groupBy(_.linkId)
    val fetchMissingRoadAddressEndTime = System.currentTimeMillis()
    logger.info("End fetch missing and floating road address in %.3f sec".format((fetchMissingRoadAddressEndTime - fetchMissingRoadAddressStartTime) * 0.001))

    val buildStartTime = System.currentTimeMillis()

    val projectRoadLinks = (complementedRoadLinks.map {
      rl =>
        val pl = projectLinks.getOrElse(rl.linkId, Seq())
        rl.linkId -> buildProjectRoadLink(rl, pl)
    } ++
      suravageLinks.map {
        sl =>
          val pl = projectLinks.getOrElse(sl.linkId, Seq())
          sl.linkId -> buildProjectRoadLink(sl, pl)
      }).filterNot { case (_, optPAL) => optPAL.isEmpty}.toMap.mapValues(_.get)

    val filledProjectLinks = RoadAddressFiller.fillProjectTopology(complementedRoadLinks ++ suravageLinks, projectRoadLinks)

    val nonProjectRoadLinks = complementedRoadLinks.filterNot(rl => projectRoadLinks.keySet.contains(rl.linkId))

    val viiteRoadLinks = nonProjectRoadLinks
      .map { rl =>
        val ra = addresses.getOrElse(rl.linkId, Seq())
        val missed = missedRL.getOrElse(rl.linkId, Seq())
        rl.linkId -> roadAddressService.buildRoadAddressLink(rl, ra, missed)
      }.toMap

    val buildEndTime = System.currentTimeMillis()
    logger.info("End building road address in %.3f sec".format((buildEndTime - buildStartTime) * 0.001))

    val (filledTopology, _) = RoadAddressFiller.fillTopology(nonProjectRoadLinks, viiteRoadLinks)

    val returningTopology = filledTopology.filter(link => !complementaryLinkIds.contains(link.linkId) ||
      complementaryLinkFilter(roadNumberLimits, municipalities, everything, publicRoads)(link))
    returningTopology.map(toProjectAddressLink) ++ filledProjectLinks

  }

  def roadAddressLinkToProjectAddressLink(roadAddresses: Seq[RoadAddressLink]): Seq[ProjectAddressLink]= {
    roadAddresses.map(toProjectAddressLink)
  }

  /**
    * Update project links to given status and recalculate delta and change table
    * @param projectId Project's id
    * @param linkIds Set of link ids that are set to this status
    * @param newStatus New status for given link ids
    * @param userName Username of the user that does this change
    * @return true, if the delta calculation is successful and change table has been updated.
    */
  def updateProjectLinkStatus(projectId: Long, linkIds: Set[Long], newStatus: LinkStatus, newRoadNumber: Long, newRoadPart: Long, userName: String): Boolean = {
    withDynTransaction{
      val projectLinks = withGeometry(ProjectDAO.getProjectLinks(projectId))
<<<<<<< HEAD
      val (updatedProjectLinks, unchangedProjectLinks) = projectLinks.partition(pl => linkIds.contains(pl.linkId))
      if (newStatus == LinkStatus.Terminated){
        ProjectDAO.updateProjectLinksToDB(updatedProjectLinks.map(_.copy(status=newStatus, calibrationPoints = (None, None),
          startAddrMValue = 0L, endAddrMValue = 0L)), userName)
      } else if(newStatus == LinkStatus.Numbering){
        //TODO check roadaddress date for possible numbering change
//
//        ProjectDAO.updateProjectLinkNumbering(updatedProjectLinks.map(_.id).toSet, newRoadNumber, newRoadPart, userName)
//        ProjectDAO.updateProjectLinkStatus(updatedProjectLinks.map(_.id).toSet, newStatus, userName)
      } else {
        ProjectDAO.updateProjectLinkStatus(updatedProjectLinks.map(_.id).toSet, newStatus, userName)
      }

      updatedProjectLinks.map(pl => pl.copy(status = newStatus)).groupBy(
        pl => (pl.roadNumber, pl.roadPartNumber)).foreach {
        grp =>
          val (newLinks, preExistingLinks) = grp._2.filterNot(_.status == LinkStatus.Terminated).partition(_.status == LinkStatus.New)
          val recalculatedProjectLinks = ProjectSectionCalculator.determineMValues(newLinks,
            preExistingLinks ++ unchangedProjectLinks.filter(
            upl => upl.roadNumber == grp._1._1 && upl.roadPartNumber == grp._1._2 && upl.status != LinkStatus.Terminated))
          ProjectDAO.updateProjectLinksToDB(recalculatedProjectLinks, userName)
      }
      try {
        val delta = ProjectDeltaCalculator.delta(projectId)
        setProjectDeltaToDB(delta, projectId)
      } catch {
        case ex: RoadAddressException =>
          logger.info("Delta calculation not possible: " + ex.getMessage)
          false
      }
=======
      val (updatedProjectLinks, unchangedProjectLinks) = projectLinks.filterNot(pl=> pl.status == LinkStatus.Terminated ).partition(pl => linkIds.contains(pl.linkId))
      if (linkStatus == LinkStatus.Terminated) {
        //Fetching road addresses in order to obtain the original addressMValues, since we may not have those values on project_link table, after previous recalculations
        val roadAddresses = RoadAddressDAO.fetchByLinkId(updatedProjectLinks.map(pl => pl.linkId).toSet)
        val updatedPL = updatedProjectLinks.map(pl => {
          val roadAddress = roadAddresses.find(_.linkId == pl.linkId)
          pl.copy(startAddrMValue = roadAddress.get.startAddrMValue, endAddrMValue = roadAddress.get.endAddrMValue)
        })
        ProjectDAO.updateProjectLinksToDB(updatedPL.map(_.copy(status = linkStatus, calibrationPoints = (None, None))), userName)
      }
      else
        ProjectDAO.updateProjectLinkStatus(updatedProjectLinks.map(_.id).toSet, linkStatus, userName)
      recalculateProjectLinks(projectId, userName)
>>>>>>> 38684b06
    }
  }

  private def recalculateProjectLinks(projectId: Long, userName: String) = {
    val projectLinks = withGeometry(ProjectDAO.getProjectLinks(projectId))
    projectLinks.groupBy(
      pl => (pl.roadNumber, pl.roadPartNumber)).foreach {
      grp =>
        val recalculatedProjectLinks = ProjectSectionCalculator.assignMValues(projectLinks)
        ProjectDAO.updateProjectLinksToDB(recalculatedProjectLinks, userName)
    }
    recalculateChangeTable(projectId)
  }

  private def recalculateChangeTable(projectId: Long): Boolean = {
    try {
      val delta = ProjectDeltaCalculator.delta(projectId)
      setProjectDeltaToDB(delta, projectId)
    } catch {
      case ex: RoadAddressException =>
        logger.info("Delta calculation not possible: " + ex.getMessage)
        false
    }
  }

  def projectLinkPublishable(projectId: Long): Boolean = {
    // TODO: add other checks after transfers etc. are enabled
    withDynSession{
      ProjectDAO.getProjectLinks(projectId, Some(LinkStatus.NotHandled)).isEmpty
    }
  }

  /**
    * Publish project with id projectId
    *
    * @param projectId Project to publish
    * @return optional error message, empty if no error
    */
  def publishProject(projectId: Long): PublishResult = {
    // TODO: Check that project actually is finished: projectLinkPublishable(projectId)
    // TODO: Run post-change tests for the roads that have been edited and throw an exception to roll back if not acceptable
    withDynTransaction {
      try {
        val delta=ProjectDeltaCalculator.delta(projectId)
        if(!setProjectDeltaToDB(delta,projectId)) {return PublishResult(false, false, Some("Muutostaulun luonti epäonnistui. Tarkasta ely"))}
        val trProjectStateMessage = getRoadAddressChangesAndSendToTR(Set(projectId))
        trProjectStateMessage.status match {
          case it if 200 until 300 contains it => {
            setProjectStatusToSend2TR(projectId)
            PublishResult(true, true, Some(trProjectStateMessage.reason))
          }
          case _ => {
            //rollback
            PublishResult(true, false, Some(trProjectStateMessage.reason))
          }
        }
      } catch{
        case NonFatal(e) =>  PublishResult(false, false, None)
      }
    }
  }

  private def setProjectDeltaToDB(projectDelta:Delta, projectId:Long):Boolean= {
    RoadAddressChangesDAO.clearRoadChangeTable(projectId)
    RoadAddressChangesDAO.insertDeltaToRoadChangeTable(projectDelta, projectId)
  }

  private def toProjectAddressLink(ral: RoadAddressLinkLike): ProjectAddressLink = {
    ProjectAddressLink(ral.id, ral.linkId, ral.geometry, ral.length, ral.administrativeClass, ral.linkType, ral.roadLinkType,
      ral.constructionType, ral.roadLinkSource, ral.roadType, ral.roadName, ral.municipalityCode, ral.modifiedAt, ral.modifiedBy,
      ral.attributes, ral.roadNumber, ral.roadPartNumber, ral.trackCode, ral.elyCode, ral.discontinuity,
      ral.startAddressM, ral.endAddressM, ral.startMValue, ral.endMValue, ral.sideCode, ral.startCalibrationPoint, ral.endCalibrationPoint,
      ral.anomaly, ral.lrmPositionId, LinkStatus.Unknown)
  }

  private def buildProjectRoadLink(rl: RoadLinkLike, projectLinks: Seq[ProjectLink]): Option[ProjectAddressLink] = {
    val pl = projectLinks.size match {
      case 0 => return None
      case 1 => projectLinks.head
      case _ => fuseProjectLinks(projectLinks)
    }
    Some(ProjectAddressLinkBuilder.build(rl, pl))
  }

  private def fuseProjectLinks(links: Seq[ProjectLink]) = {
    val linkIds = links.map(_.linkId).distinct
    if (linkIds.size != 1)
      throw new IllegalArgumentException(s"Multiple road link ids given for building one link: ${linkIds.mkString(", ")}")
    val (startM, endM, startA, endA) = (links.map(_.startMValue).min, links.map(_.endMValue).max,
      links.map(_.startAddrMValue).min, links.map(_.endAddrMValue).max)
    links.head.copy(startMValue = startM, endMValue = endM, startAddrMValue = startA, endAddrMValue = endA)
  }

  private def fetchRoadLinksWithComplementaryAndSuravage(boundingRectangle: BoundingRectangle, roadNumberLimits: Seq[(Int, Int)], municipalities: Set[Int],
                                                         everything: Boolean = false, publicRoads: Boolean = false): (Seq[RoadLink], Seq[VVHRoadlink]) = {
    val combinedFuture=  for{
      fStandard <- Future(roadLinkService.getViiteRoadLinksFromVVH(boundingRectangle, roadNumberLimits, municipalities, everything, publicRoads,frozenTimeVVHAPIServiceEnabled))
      fComplementary <- Future(roadLinkService.getComplementaryRoadLinksFromVVH(boundingRectangle, municipalities))
      fSuravage <- Future(roadLinkService.getSuravageLinksFromVVH(boundingRectangle,municipalities))
    } yield (fStandard, fComplementary, fSuravage)

    val (roadLinks, complementaryLinks, suravageLinks) = Await.result(combinedFuture, Duration.Inf)
    (roadLinks ++ complementaryLinks, suravageLinks)
  }

  private def fetchRoadLinksWithComplementary(boundingRectangle: BoundingRectangle, roadNumberLimits: Seq[(Int, Int)], municipalities: Set[Int],
                                              everything: Boolean = false, publicRoads: Boolean = false): (Seq[RoadLink], Set[Long]) = {
    val roadLinksF = Future(roadLinkService.getViiteRoadLinksFromVVH(boundingRectangle, roadNumberLimits, municipalities, everything, publicRoads,frozenTimeVVHAPIServiceEnabled))
    val complementaryLinksF = Future(roadLinkService.getComplementaryRoadLinksFromVVH(boundingRectangle, municipalities))
    val (roadLinks, complementaryLinks) = Await.result(roadLinksF.zip(complementaryLinksF), Duration.Inf)
    (roadLinks ++ complementaryLinks, complementaryLinks.map(_.linkId).toSet)
  }

  def getProjectStatusFromTR(projectId: Long) = {
    ViiteTierekisteriClient.getProjectStatus(projectId)
  }

  private def getStatusFromTRObject(trProject:Option[TRProjectStatus]):Option[ProjectState] = {
    trProject match {
      case Some(trProjectobject) => mapTRStateToViiteState(trProjectobject.status.getOrElse(""))
      case None => None
      case _ => None
    }
  }

  private def getTRErrorMessage(trProject:Option[TRProjectStatus]):String = {
    trProject match {
      case Some(trProjectobject) => trProjectobject.errorMessage.getOrElse("")
      case None => ""
      case _ => ""
    }
  }

  def setProjectStatusToSend2TR(projectId:Long) =
  {
    ProjectDAO.updateProjectStatus(projectId, ProjectState.Sent2TR,"")
  }

  def updateProjectStatusIfNeeded(currentStatus:ProjectState, newStatus:ProjectState, errorMessage:String,projectId:Long) :(ProjectState)= {
    if (currentStatus.value!=newStatus.value && newStatus != ProjectState.Unknown)
    {
      ProjectDAO.updateProjectStatus(projectId,newStatus,errorMessage)
    }
    if (newStatus != ProjectState.Unknown){
      newStatus
    } else
    {
      currentStatus
    }
  }

  private def getProjectsPendingInTR() :Seq[Long]= {
    withDynSession {
      ProjectDAO.getProjectsWithWaitingTRStatus()
    }
  }
  def updateProjectsWaitingResponseFromTR(): Unit =
  {
    val listOfPendingProjects=getProjectsPendingInTR()
    for(project<-listOfPendingProjects)
    {
      try {
        withDynSession {
          logger.info(s"Checking status for $project")
          val newStatus = checkAndUpdateProjectStatus(project)
          logger.info(s"new status is $newStatus")
        }
      } catch {
        case t: Throwable => logger.warn(s"Couldn't update project $project", t)
      }
    }

  }

  private def checkAndUpdateProjectStatus(projectID: Long): ProjectState =
  {
    ProjectDAO.getProjectStatus(projectID).map { currentState =>
      logger.info(s"Current status is $currentState")
      val trProjectState = ViiteTierekisteriClient.getProjectStatusObject(projectID)
      val newState = getStatusFromTRObject(trProjectState).getOrElse(ProjectState.Unknown)
      val errorMessage = getTRErrorMessage(trProjectState)
      logger.info(s"TR returned project status for $projectID: $currentState -> $newState, errMsg: $errorMessage")
      val updatedStatus = updateProjectStatusIfNeeded(currentState, newState, errorMessage, projectID)
      if (updatedStatus == Saved2TR)
        updateRoadAddressWithProject(updatedStatus, projectID)
      updatedStatus
    }.getOrElse(ProjectState.Unknown)
  }

  private def mapTRStateToViiteState(trState:String): Option[ProjectState] ={

    trState match {
      case "S" => Some(ProjectState.apply(ProjectState.TRProcessing.value))
      case "K" => Some(ProjectState.apply(ProjectState.TRProcessing.value))
      case "T" => Some(ProjectState.apply(ProjectState.Saved2TR.value))
      case "V" => Some(ProjectState.apply(ProjectState.ErroredInTR.value))
      case "null" => Some(ProjectState.apply(ProjectState.ErroredInTR.value))
      case _=> None
    }
  }

  def updateRoadAddressWithProject(newState: ProjectState, projectID: Long): Seq[Long] = {
    if(newState == Saved2TR){
      val delta = ProjectDeltaCalculator.delta(projectID)
      val changes = RoadAddressChangesDAO.fetchRoadAddressChanges(Set(projectID))
      val newLinks = delta.terminations.map(terminated => terminated.copy(id = NewRoadAddress,
        endDate = Some(changes.head.projectStartDate)))
      //Expiring old addresses
      roadAddressService.expireRoadAddresses(delta.terminations.map(_.id).toSet)
      //Creating new addresses with the applicable changes
      val newRoads = RoadAddressDAO.create(newLinks, None)
      newRoads
    } else {
      throw new RuntimeException(s"Project state not at Saved2TR: $newState")
    }
  }

  def setProjectEly(currentProjectId:Long, newEly: Long): Option[String] = {
    withDynTransaction {
      val currentProjectEly = getProjectEly(currentProjectId)
      if (currentProjectEly == -1) {
        ProjectDAO.updateProjectEly(currentProjectId, newEly)
        None
      } else if (currentProjectEly == newEly) {
        logger.debug("ProjectId: " + currentProjectId + " Ely is \"" + currentProjectEly + "\" no need to update")
        None
      } else {
        logger.info(s"The project can not handle multiple ELY areas (the project ELY range is ${currentProjectEly}). Recording was discarded.")
        Some(s"Projektissa ei voi käsitellä useita ELY-alueita (projektin ELY-alue on ${currentProjectEly}). Tallennus hylättiin.")
      }
    }
  }

  def getProjectEly(projectId: Long): Long = {
    ProjectDAO.getProjectEly(projectId).get
  }

  case class PublishResult(validationSuccess: Boolean, sendSuccess: Boolean, errorMessage: Option[String])
}

class ProjectValidationException(s: String) extends RuntimeException {
  override def getMessage: String = s
}<|MERGE_RESOLUTION|>--- conflicted
+++ resolved
@@ -699,38 +699,6 @@
   def updateProjectLinkStatus(projectId: Long, linkIds: Set[Long], newStatus: LinkStatus, newRoadNumber: Long, newRoadPart: Long, userName: String): Boolean = {
     withDynTransaction{
       val projectLinks = withGeometry(ProjectDAO.getProjectLinks(projectId))
-<<<<<<< HEAD
-      val (updatedProjectLinks, unchangedProjectLinks) = projectLinks.partition(pl => linkIds.contains(pl.linkId))
-      if (newStatus == LinkStatus.Terminated){
-        ProjectDAO.updateProjectLinksToDB(updatedProjectLinks.map(_.copy(status=newStatus, calibrationPoints = (None, None),
-          startAddrMValue = 0L, endAddrMValue = 0L)), userName)
-      } else if(newStatus == LinkStatus.Numbering){
-        //TODO check roadaddress date for possible numbering change
-//
-//        ProjectDAO.updateProjectLinkNumbering(updatedProjectLinks.map(_.id).toSet, newRoadNumber, newRoadPart, userName)
-//        ProjectDAO.updateProjectLinkStatus(updatedProjectLinks.map(_.id).toSet, newStatus, userName)
-      } else {
-        ProjectDAO.updateProjectLinkStatus(updatedProjectLinks.map(_.id).toSet, newStatus, userName)
-      }
-
-      updatedProjectLinks.map(pl => pl.copy(status = newStatus)).groupBy(
-        pl => (pl.roadNumber, pl.roadPartNumber)).foreach {
-        grp =>
-          val (newLinks, preExistingLinks) = grp._2.filterNot(_.status == LinkStatus.Terminated).partition(_.status == LinkStatus.New)
-          val recalculatedProjectLinks = ProjectSectionCalculator.determineMValues(newLinks,
-            preExistingLinks ++ unchangedProjectLinks.filter(
-            upl => upl.roadNumber == grp._1._1 && upl.roadPartNumber == grp._1._2 && upl.status != LinkStatus.Terminated))
-          ProjectDAO.updateProjectLinksToDB(recalculatedProjectLinks, userName)
-      }
-      try {
-        val delta = ProjectDeltaCalculator.delta(projectId)
-        setProjectDeltaToDB(delta, projectId)
-      } catch {
-        case ex: RoadAddressException =>
-          logger.info("Delta calculation not possible: " + ex.getMessage)
-          false
-      }
-=======
       val (updatedProjectLinks, unchangedProjectLinks) = projectLinks.filterNot(pl=> pl.status == LinkStatus.Terminated ).partition(pl => linkIds.contains(pl.linkId))
       if (linkStatus == LinkStatus.Terminated) {
         //Fetching road addresses in order to obtain the original addressMValues, since we may not have those values on project_link table, after previous recalculations
@@ -744,7 +712,6 @@
       else
         ProjectDAO.updateProjectLinkStatus(updatedProjectLinks.map(_.id).toSet, linkStatus, userName)
       recalculateProjectLinks(projectId, userName)
->>>>>>> 38684b06
     }
   }
 
