--- conflicted
+++ resolved
@@ -919,7 +919,6 @@
 
   def updateRoadAddressWithProject(newState: ProjectState, projectID: Long): Seq[Long] = {
     if(newState == Saved2TR){
-<<<<<<< HEAD
       val project=ProjectDAO.getRoadAddressProjectById(projectID)
       val projectStartDate= Some(project.head.startDate)
       val projectLinks=ProjectDAO.getProjectLinks(projectID)
@@ -936,23 +935,11 @@
       //Create new rows to RoadAddress table defining when new address is used
       importProjectLinksToRoadAddressTable(projectLinks.map(x=>x.copy(endDate = None, startDate =projectStartDate)),roadAddressIDsToExpire,Some(project.head.createdBy))
       //Remove the ProjectLinks from PROJECT_LINK table?
-=======
-      val delta = ProjectDeltaCalculator.delta(projectID)
-      val changes = RoadAddressChangesDAO.fetchRoadAddressChanges(Set(projectID))
-      val newLinks = delta.terminations.map(terminated => terminated.copy(id = NewRoadAddress,
-        endDate = Some(changes.head.projectStartDate)))
-      //Expiring old addresses
-      roadAddressService.expireRoadAddresses(delta.terminations.map(_.id).toSet)
-      //Creating new addresses with the applicable changes
-      val newRoads = RoadAddressDAO.create(newLinks, None)
-      newRoads
->>>>>>> c7ec92c1
     } else {
       throw new RuntimeException(s"Project state not at Saved2TR: $newState")
     }
   }
 
-<<<<<<< HEAD
   private def importProjectLinksToRoadAddressTable(projectLinks:Seq[ProjectLink], existingRoadAddresses:Seq[RoadAddress],projectOwner:Option[String]) ={
     val existingRoadAddressLinkIds= existingRoadAddresses.map( x=> x.linkId)
     val existingProjectAddresses= projectLinks.filter( x=> existingRoadAddressLinkIds.contains(x.linkId))
@@ -1118,8 +1105,6 @@
     fetchedAddresses
   }
 
-=======
->>>>>>> c7ec92c1
   def setProjectEly(currentProjectId:Long, newEly: Long): Option[String] = {
     withDynTransaction {
       val currentProjectEly = getProjectEly(currentProjectId)
