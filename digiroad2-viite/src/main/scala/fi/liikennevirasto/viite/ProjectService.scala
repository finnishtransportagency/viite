--- conflicted
+++ resolved
@@ -1496,11 +1496,7 @@
   override def getMessage: String = s
 }
 
-<<<<<<< HEAD
-class ProjectValidator {
-=======
 object ProjectValidator {
->>>>>>> 217446f5
 
   sealed trait ValidationError {
     def value: Int
