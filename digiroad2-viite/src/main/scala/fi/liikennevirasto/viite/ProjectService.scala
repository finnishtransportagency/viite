--- conflicted
+++ resolved
@@ -1,11 +1,7 @@
 package fi.liikennevirasto.viite
 
-<<<<<<< HEAD
-import fi.liikennevirasto.digiroad2.asset.{BoundingRectangle, LinkGeomSource, SideCode}
-=======
 import fi.liikennevirasto.digiroad2.asset.SideCode.{AgainstDigitizing, BothDirections, TowardsDigitizing, Unknown}
 import fi.liikennevirasto.digiroad2.asset.{BoundingRectangle, SideCode}
->>>>>>> 1a4aa715
 import fi.liikennevirasto.digiroad2.linearasset.RoadLink
 import fi.liikennevirasto.digiroad2.masstransitstop.oracle.Sequences
 import fi.liikennevirasto.digiroad2.oracle.OracleDatabase
@@ -265,12 +261,9 @@
         LinkStatus.NotHandled, roadTypeMap.getOrElse(roadAddress.linkId, RoadType.Unknown),roadAddress.linkGeomSource, GeometryUtils.geometryLength(roadAddress.geometry))
     }
     //TODO: Check that there are no floating road addresses present when starting
-<<<<<<< HEAD
     val projectLinks = ProjectDAO.getProjectLinks(project.id)
     validateReservations(project.reservedParts, project.ely, projectLinks).orElse {
-=======
     validateReservations(project.reservedParts, project.ely, project.id).orElse {
->>>>>>> 1a4aa715
       val addresses = project.reservedParts.flatMap { roadaddress =>
         val addressesOnPart = RoadAddressDAO.fetchByRoadPart(roadaddress.roadNumber, roadaddress.roadPartNumber, false)
         val mapping = roadLinkService.getViiteRoadLinksByLinkIdsFromVVH(addressesOnPart.map(_.linkId).toSet, false,frozenTimeVVHAPIServiceEnabled)
@@ -291,7 +284,6 @@
     }
   }
 
-<<<<<<< HEAD
   private def validateReservations(reservedRoadParts: Seq[ReservedRoadPart], projectEly: Option[Long], projectLinks: List[ProjectLink]): Option[String] = {
     val errors = reservedRoadParts.flatMap(ra => {
       val roadPartExistsInAddresses = RoadAddressDAO.roadPartExists(ra.roadNumber, ra.roadPartNumber)
@@ -305,13 +297,11 @@
       } else
         None
     })
-=======
   private def validateReservations(reservedRoadParts: Seq[ReservedRoadPart], projectEly: Option[Long], projectId: Long): Option[String] = {
     val errors = reservedRoadParts.flatMap(roadAddress =>
       if (!RoadAddressDAO.roadPartExists(roadAddress.roadNumber, roadAddress.roadPartNumber) && ProjectDAO.projectLinksExist(projectId,roadAddress.roadNumber, roadAddress.roadPartNumber).isEmpty) {
         Some(s"TIE ${roadAddress.roadNumber} OSA: ${roadAddress.roadPartNumber}")
       } else None)
->>>>>>> 1a4aa715
     val elyErrors = reservedRoadParts.flatMap(roadAddress =>
       if (projectEly.getOrElse(roadAddress.ely) != roadAddress.ely) {
         Some(s"TIE ${roadAddress.roadNumber} OSA: ${roadAddress.roadPartNumber} (ELY != ${projectEly.get})")
@@ -353,7 +343,9 @@
       (address.roadNumber, address.roadPartNumber)
     }.toSeq.sortBy(_._1._2)(Ordering[Long])
     val adddressestoform = groupedAddresses.map(addressGroup => {
-<<<<<<< HEAD
+      val lastAddressM = addressGroup._2.last.endAddrMValue
+      val roadLink = roadLinkService.getViiteRoadLinksByLinkIdsFromVVH(Set(addressGroup._2.last.linkId), false,frozenTimeVVHAPIServiceEnabled)
+      val addressFormLine = ProjectFormLine(addressGroup._2.last.linkId, project.id, addressGroup._1._1,
       val lastAddress = addressGroup._2.last
       val lastAddressM = lastAddress.endAddrMValue
       val roadLink = if(lastAddress.linkGeomSource == LinkGeomSource.SuravageLinkInterface) {
@@ -362,11 +354,6 @@
         roadLinkService.getRoadLinksByLinkIdsFromVVH(Set(lastAddress.linkId), false)
       }
       val addressFormLine = ProjectFormLine(lastAddress.linkId, project.id, addressGroup._1._1,
-=======
-      val lastAddressM = addressGroup._2.last.endAddrMValue
-      val roadLink = roadLinkService.getViiteRoadLinksByLinkIdsFromVVH(Set(addressGroup._2.last.linkId), false,frozenTimeVVHAPIServiceEnabled)
-      val addressFormLine = ProjectFormLine(addressGroup._2.last.linkId, project.id, addressGroup._1._1,
->>>>>>> 1a4aa715
         addressGroup._1._2, lastAddressM, MunicipalityDAO.getMunicipalityRoadMaintainers.getOrElse(roadLink.head.municipalityCode, -1),
         lastAddress.discontinuity.description)
       //TODO:case class RoadAddressProjectFormLine(projectId: Long, roadNumber: Long, roadPartNumber: Long, RoadLength: Long, ely : Long, discontinuity: String)
@@ -447,15 +434,12 @@
       }.toSeq.sortBy(_._1._2)(Ordering[Long])
       val formInfo: Seq[ProjectFormLine] = groupedAddresses.map(addressGroup => {
         val endAddressM = addressGroup._2.last.endAddrMValue
-<<<<<<< HEAD
+        val roadLink = roadLinkService.getViiteRoadLinksByLinkIdsFromVVH(Set(addressGroup._2.head.linkId), false,frozenTimeVVHAPIServiceEnabled)
         val roadLink = if(addressGroup._2.head.linkGeomSource == LinkGeomSource.SuravageLinkInterface){
           roadLinkService.getSuravageRoadLinksByLinkIdsFromVVH(Set(addressGroup._2.head.linkId), false)
         } else {
           roadLinkService.getRoadLinksByLinkIdsFromVVH(Set(addressGroup._2.head.linkId), false)
         }
-=======
-        val roadLink = roadLinkService.getViiteRoadLinksByLinkIdsFromVVH(Set(addressGroup._2.head.linkId), false,frozenTimeVVHAPIServiceEnabled)
->>>>>>> 1a4aa715
         val isRoadPartDirty = addressGroup._2.exists(_.status != LinkStatus.NotHandled)
         val addressFormLine = ProjectFormLine(addressGroup._2.head.linkId, project.id,
           addressGroup._2.head.roadNumber, addressGroup._2.head.roadPartNumber, endAddressM,
