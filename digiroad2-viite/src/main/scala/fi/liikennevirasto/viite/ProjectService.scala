package fi.liikennevirasto.viite

import java.util.Date

import fi.liikennevirasto.digiroad2._
import fi.liikennevirasto.digiroad2.asset.LinkGeomSource.{SuravageLinkInterface, Unknown => _, apply => _}
import fi.liikennevirasto.digiroad2.asset.SideCode.{AgainstDigitizing, TowardsDigitizing}
import fi.liikennevirasto.digiroad2.asset.TrafficDirection.{BothDirections, UnknownDirection}
import fi.liikennevirasto.digiroad2.asset.{BoundingRectangle, LinkGeomSource, TrafficDirection, _}
import fi.liikennevirasto.digiroad2.linearasset.{RoadLink, RoadLinkLike}
import fi.liikennevirasto.digiroad2.masstransitstop.oracle.Sequences
import fi.liikennevirasto.digiroad2.oracle.OracleDatabase
import fi.liikennevirasto.digiroad2.util.{RoadAddressException, RoadPartReservedException, Track}
import fi.liikennevirasto.viite.dao.CalibrationPointDAO.UserDefinedCalibrationPoint
import fi.liikennevirasto.viite.dao.LinkStatus.{Unknown => _, apply => _, _}
import fi.liikennevirasto.viite.dao.ProjectState._
import fi.liikennevirasto.viite.dao.{LinkStatus, ProjectDAO, RoadAddressDAO, _}
import fi.liikennevirasto.viite.model.{Anomaly, ProjectAddressLink, RoadAddressLink, RoadAddressLinkLike}
import fi.liikennevirasto.viite.process._
import fi.liikennevirasto.viite.util.{GuestimateGeometryForMissingLinks, ProjectLinkSplitter, SplitOptions}
import org.joda.time.DateTime
import org.joda.time.format.DateTimeFormat
import org.slf4j.LoggerFactory

import scala.concurrent.ExecutionContext.Implicits.global
import scala.concurrent.duration.Duration
import scala.concurrent.{Await, Future}
import scala.util.control.NonFatal

case class PreFillInfo(RoadNumber: BigInt, RoadPart: BigInt)

case class LinkToRevert(id: Long, linkId: Long, status: Long, geometry: Seq[Point])

class ProjectService(roadAddressService: RoadAddressService, roadLinkService: RoadLinkService, eventbus: DigiroadEventBus, frozenTimeVVHAPIServiceEnabled: Boolean = false) {

  def withDynTransaction[T](f: => T): T = OracleDatabase.withDynTransaction(f)

  def withDynSession[T](f: => T): T = OracleDatabase.withDynSession(f)

  private val guessGeom = new GuestimateGeometryForMissingLinks
  private val logger = LoggerFactory.getLogger(getClass)
  val allowedSideCodes = List(SideCode.TowardsDigitizing, SideCode.AgainstDigitizing)

  private def validator = new ProjectValidator()


  private def withTiming[T](f: => T, s: String): T = {
    val startTime = System.currentTimeMillis()
    val t = f
    logger.info(s.format((System.currentTimeMillis() - startTime) * 0.001))
    t
  }

  /**
    *
    * @param roadNumber    Road's number (long)
    * @param roadStartPart Starting part (long)
    * @param roadEndPart   Ending part (long)
    * @return Optional error message, None if no error
    */
  def checkRoadPartsExist(roadNumber: Long, roadStartPart: Long, roadEndPart: Long): Option[String] = {
    withDynTransaction {
      if (!RoadAddressDAO.roadPartExists(roadNumber, roadStartPart)) {
        if (!RoadAddressDAO.roadNumberExists(roadNumber)) {
          Some("Tienumeroa ei ole olemassa, tarkista tiedot")
        }
        else //roadnumber exists, but starting roadpart not
          Some("Tiellä ei ole olemassa valittua alkuosaa, tarkista tiedot")
      } else if (!RoadAddressDAO.roadPartExists(roadNumber, roadEndPart)) { // ending part check
        Some("Tiellä ei ole olemassa valittua loppuosaa, tarkista tiedot")
      } else
        None
    }
  }

  /**
    * Checks that new road address is not already reserved (currently only checks road address table)
    *
    * @param roadNumber road number
    * @param roadPart   road part number
    * @param project    road address project needed for id and error message
    * @return
    */
  def checkNewRoadPartAvailableForProject(roadNumber: Long, roadPart: Long, project: RoadAddressProject): Option[String] = {
    val isReserved = RoadAddressDAO.isNotAvailableForProject(roadNumber, roadPart, project.id)
    if (!isReserved) {
      None
    } else {
      val fmt = DateTimeFormat.forPattern("dd.MM.yyyy")
      Some(s"TIE $roadNumber OSA $roadPart on jo olemassa projektin alkupäivänä ${project.startDate.toString(fmt)}, tarkista tiedot") //message to user if address is already in use
    }
  }

  def calculateProjectCoordinates(projectId: Long, resolution: Int): ProjectCoordinates = {
    withDynTransaction{
      val links = ProjectDAO.getProjectLinks(projectId)
      if (links.nonEmpty) {
        val corners = GeometryUtils.boundingRectangleCorners(links.flatten(_.geometry))
        val centerX = (corners._1.x + corners._2.x) / 2
        val centerY = (corners._1.y + corners._2.y) / 2
        val (xLength,yLength) = (Math.abs(corners._2.x - corners._1.x), Math.abs(corners._2.y - corners._1.y))
        val zoom = Resolutions.map(r => {
          (xLength / r, yLength / r) match {
            case (x, y) if x < DefaultScreenWidth && y < DefaultScreenHeight  => Resolutions.indexOf(r)
            case _ => 0
          }
        })
        ProjectCoordinates(centerX, centerY, zoom.max)
      } else {
        ProjectCoordinates(0,0,0)
      }
    }
  }

  def saveProjectCoordinates(projectId: Long, coordinates: ProjectCoordinates): Unit = {
    withDynSession {
      ProjectDAO.updateProjectCoordinates(projectId, coordinates)
    }
  }

  private def createProject(roadAddressProject: RoadAddressProject): RoadAddressProject = {
    val id = Sequences.nextViitePrimaryKeySeqValue
    val project = roadAddressProject.copy(id = id)
    ProjectDAO.createRoadAddressProject(project)
    val error = addLinksToProject(project)
    if (error.nonEmpty)
      throw new RoadPartReservedException(error.get)
    ProjectDAO.getRoadAddressProjectById(id).get
  }

  private def projectFound(roadAddressProject: RoadAddressProject): Option[RoadAddressProject] = {
    val newRoadAddressProject = 0
    if (roadAddressProject.id == newRoadAddressProject) return None
    withDynTransaction {
      return ProjectDAO.getRoadAddressProjectById(roadAddressProject.id)
    }
  }

  def fetchPreFillFromVVH(linkId: Long): Either[String, PreFillInfo] = {
    parsePreFillData(roadLinkService.fetchVVHRoadlinks(Set(linkId), frozenTimeVVHAPIServiceEnabled))
  }

  def parsePreFillData(vvhRoadLinks: Seq[VVHRoadlink]): Either[String, PreFillInfo] = {
    if (vvhRoadLinks.isEmpty) {
      Left("Link could not be found in VVH")
    }
    else {
      val vvhLink = vvhRoadLinks.head
      (vvhLink.attributes.get("ROADNUMBER"), vvhLink.attributes.get("ROADPARTNUMBER")) match {
        case (Some(roadNumber: BigInt), Some(roadPartNumber: BigInt)) => {
          Right(PreFillInfo(roadNumber, roadPartNumber))
        }
        case _ => Left("Link does not contain valid prefill info")
      }
    }
  }

  def checkRoadPartsReservable(roadNumber: Long, startPart: Long, endPart: Long): Either[String, Seq[ReservedRoadPart]] = {
    withDynTransaction {
      (startPart to endPart).foreach(part =>
        ProjectDAO.roadPartReservedByProject(roadNumber, part) match {
          case Some(name) => return Left(s"TIE $roadNumber OSA $part on jo varattuna projektissa $name, tarkista tiedot")
          case _ =>
        })
      Right((startPart to endPart).flatMap(part => getAddressPartInfo(roadNumber, part))
      )
    }
  }


  /**
    *
    * @param projectId project's id
    * @return if state of the project is incomplete
    */

  def isWritableState(projectId: Long): Boolean = {
    withDynTransaction {
      projectWritableCheck(projectId) match {
        case Some(errorMessage) => false
        case None => true
      }
    }
  }

  private def projectWritableCheck(projectId: Long): Option[String] = {
    ProjectDAO.getProjectStatus(projectId) match {
      case Some(projectState) =>
        if (projectState == ProjectState.Incomplete)
          return None
        Some("Projektin tila ei ole keskeneräinen") //project state is not incomplete
      case None => Some("Projektia ei löytynyt") //project could not be found
    }
  }


  def validateProjectDate(reservedParts: Seq[ReservedRoadPart], date: DateTime): Option[String] = {
    reservedParts.foreach(part => {
      if (part.startDate.nonEmpty && part.startDate.get.isAfter(date))
        return Option(s"Tieosalla TIE ${part.roadNumber} OSA ${part.roadPartNumber} alkupäivämäärä " +
          s"${part.startDate.get.toString("dd.MM.yyyy")} on myöhempi kuin tieosoiteprojektin alkupäivämäärä " +
          s"${date.toString("dd.MM.yyyy")}, tarkista tiedot.")
      if (part.endDate.nonEmpty && part.endDate.get.isAfter(date))
        return Option(s"Tieosalla TIE ${part.roadNumber} OSA ${part.roadPartNumber} loppupäivämäärä " +
          s"${part.endDate.get.toString("dd.MM.yyyy")} on myöhempi kuin tieosoiteprojektin alkupäivämäärä " +
          s"${date.toString("dd.MM.yyyy")}, tarkista tiedot.")
    })
    None
  }

  private def getAddressPartInfo(roadNumber: Long, roadPart: Long): Option[ReservedRoadPart] = {
    ProjectDAO.fetchReservedRoadPart(roadNumber, roadPart).orElse(generateAddressPartInfo(roadNumber, roadPart))
  }

  private def generateAddressPartInfo(roadNumber: Long, roadPart: Long): Option[ReservedRoadPart] = {
    RoadAddressDAO.getRoadPartInfo(roadNumber, roadPart) match {
      case Some((partId, linkId, addrLength, discontinuity, startDate, endDate)) =>
        val roadLink = roadLinkService.getViiteRoadLinksByLinkIdsFromVVH(Set(linkId), newTransaction = false, frozenTimeVVHAPIServiceEnabled)
        val ely: Option[Long] = roadLink.headOption.map(rl => MunicipalityDAO.getMunicipalityRoadMaintainers.getOrElse(rl.municipalityCode, -1))
        ely match {
          case Some(value) if value != -1 =>
            Some(ReservedRoadPart(0L, roadNumber, roadPart, addrLength, addrLength, Discontinuity.apply(discontinuity.toInt), value, startDate, endDate, Some(linkId)))
          case _ => None
        }
      case None =>
        None
    }
  }

  def createProjectLinks(linkIds: Seq[Long], projectId: Long, roadNumber: Long, roadPartNumber: Long, track: Track,
                         discontinuity: Discontinuity, roadType: RoadType, roadLinkSource: LinkGeomSource,
                         roadEly: Long, user: String): Map[String, Any] = {
    def sortRamps(seq: Seq[ProjectLink]): Seq[ProjectLink] = {
      if (seq.headOption.exists(isRamp))
        seq.find(l => linkIds.headOption.contains(l.linkId)).toSeq ++ seq.filter(_.linkId != linkIds.headOption.getOrElse(0L))
      else
        seq
    }

    val linkId = linkIds.head
    val roadLinks = (if (roadLinkSource != LinkGeomSource.SuravageLinkInterface) {
      roadLinkService.getViiteRoadLinksByLinkIdsFromVVH(linkIds.toSet, true, frozenTimeVVHAPIServiceEnabled)
    } else {
      roadLinkService.fetchSuravageLinksByLinkIdsFromVVH(linkIds.toSet)
    }).map(l => l.linkId -> l).toMap
    if (roadLinks.keySet != linkIds.toSet)
      return Map("success" -> false,
        "errormessage" -> (linkIds.toSet - roadLinks.keySet).mkString(ErrorRoadLinkNotFound + " puuttuvat id:t ", ", ", ""))
    val project = withDynSession {
      ProjectDAO.getRoadAddressProjectById(projectId).getOrElse(throw new RuntimeException(s"Missing project $projectId"))
    }
    val projectLinks: Seq[ProjectLink] = linkIds.map { id =>
      newProjectLink(roadLinks(id), project, roadNumber, roadPartNumber, track, discontinuity,
        roadType, roadEly)
    }
    setProjectEly(projectId, roadEly) match {
      case Some(errorMessage) => Map("success" -> false, "errormessage" -> errorMessage)
      case None => {
        addNewLinksToProject(sortRamps(projectLinks), projectId, user, linkId) match {
          case Some(errorMessage) => Map("success" -> false, "errormessage" -> errorMessage)
          case None => Map("success" -> true, "publishable" -> projectLinkPublishable(projectId))
        }
      }
    }
  }

  /**
    * Used when adding road address that do not have a previous address
    */
  def addNewLinksToProject(newLinks: Seq[ProjectLink], projectId: Long, user: String, firstLinkId: Long): Option[String] = {
    val newRoadNumber = newLinks.head.roadNumber
    val newRoadPartNumber = newLinks.head.roadPartNumber
    try {
      withDynTransaction {
        val project = getProjectWithReservationChecks(projectId, newRoadNumber, newRoadPartNumber)

        val ely = if (newLinks.nonEmpty)newLinks.head.ely else -1
        if (!project.isReserved(newRoadNumber, newRoadPartNumber))
          ProjectDAO.reserveRoadPart(project.id, newRoadNumber, newRoadPartNumber, project.modifiedBy, ely)
        if (GeometryUtils.isNonLinear(newLinks))
          throw new ProjectValidationException("Valittu tiegeometria sisältää haarautumia ja pitää käsitellä osina. Tallennusta ei voi tehdä.")
        // Determine address value scheme (ramp, roundabout, all others)
        val createLinks =
          if (newLinks.headOption.exists(isRamp)) {
            logger.info("Added links recognized to be in ramp category")
            if (TrackSectionOrder.isRoundabout(newLinks)) {
              logger.info("Added links recognized to be a roundabout - using roundabout addressing scheme")
              val ordered = newLinks.partition(_.linkId == firstLinkId)
              val created = TrackSectionOrder.mValueRoundabout(ordered._1 ++ ordered._2)
              val endingM = created.map(_.endAddrMValue).max
              created.map(pl =>
                if (pl.endAddrMValue == endingM && endingM > 0)
                  pl.copy(discontinuity = Discontinuity.EndOfRoad)
                else
                  pl.copy(discontinuity = Discontinuity.Continuous))
            } else {
              val existingLinks = ProjectDAO.fetchByProjectRoadPart(newRoadNumber, newRoadPartNumber, projectId)
              fillRampGrowthDirection(newLinks.map(_.linkId).toSet, newRoadNumber, newRoadPartNumber, newLinks,
                firstLinkId, existingLinks)
            }
          } else
            newLinks
        ProjectDAO.create(createLinks.map(_.copy(modifiedBy = Some(user))))
        recalculateProjectLinks(projectId, user, Set((newRoadNumber, newRoadPartNumber)))
        None
      }
    } catch {
      case ex: ProjectValidationException => Some(ex.getMessage)
    }
  }

  /**
    * Will attempt to find relevant sideCode information to the projectLinks given a number of factors
    * for example if they are of suravage or complementary origin
    *
    * @param linkIds the linkIds to process
    * @param roadNumber the roadNumber to apply/was applied to said linkIds
    * @param roadPartNumber the roadPartNumber to apply/was applied to said linkIds
    * @param newLinks new project links for this ramp
    * @return the projectLinks with a assigned SideCode
    */
  private def fillRampGrowthDirection(linkIds: Set[Long], roadNumber: Long, roadPartNumber: Long,
                                      newLinks: Seq[ProjectLink], firstLinkId: Long, existingLinks: Seq[ProjectLink]): Seq[ProjectLink] = {
    if (newLinks.exists(nl => existingLinks.exists(pl => pl.status != LinkStatus.Terminated &&
      GeometryUtils.areAdjacent(pl.geometry, nl.geometry)))) {
      // Connected to existing geometry -> let the track section calculation take it's natural course
      newLinks.map(_.copy(sideCode = SideCode.Unknown))
    } else {
      val roadLinks = roadLinkService.fetchVVHRoadlinksAndComplementary(linkIds) ++ roadLinkService.fetchSuravageLinksByLinkIdsFromVVH(linkIds)
      //Set the sideCode as defined by the trafficDirection
      val sideCode = roadLinks.map(rl => rl.linkId -> (rl.trafficDirection match {
        case TrafficDirection.AgainstDigitizing => SideCode.AgainstDigitizing
        case TrafficDirection.TowardsDigitizing => SideCode.TowardsDigitizing
        case _ => SideCode.Unknown
      })).toMap
      newLinks.map(nl => nl.copy(sideCode = sideCode.getOrElse(nl.linkId, SideCode.Unknown)))
    }
  }

  def getFirstProjectLink(project: RoadAddressProject): Option[ProjectLink] = {
    project.reservedParts.find(_.startingLinkId.nonEmpty) match {
      case Some(rrp) =>
        withDynSession {
          ProjectDAO.fetchFirstLink(project.id, rrp.roadNumber, rrp.roadPartNumber)
        }
      case _ => None
    }
  }

  def changeDirection(projectId: Long, roadNumber: Long, roadPartNumber: Long, links: Seq[LinkToRevert], username: String): Option[String] = {
    RoadAddressLinkBuilder.municipalityRoadMaintainerMapping // make sure it is populated outside of this TX
    try {
      withDynTransaction {
        if (ProjectDAO.countLinksUnchangedUnhandled(projectId, roadNumber, roadPartNumber) > 0)
          return Some("Tieosalle ei voi tehdä kasvusuunnan kääntöä, koska tieosalla on linkkejä, joita ei ole käsitelty tai jotka on tässä projektissa määritelty säilymään ennallaan.")
        val continuity = ProjectDAO.getContinuityCodes(projectId, roadNumber, roadPartNumber)
        val newContinuity: Map[Long, Discontinuity] = if (continuity.nonEmpty) {
          val discontinuityAtEnd = continuity.maxBy(_._1)
          continuity.filterKeys(_ < discontinuityAtEnd._1).map{ case (addr, d) => (discontinuityAtEnd._1 - addr) -> d} ++
            Map(discontinuityAtEnd._1 -> discontinuityAtEnd._2)
        } else
          Map()
        ProjectDAO.reverseRoadPartDirection(projectId, roadNumber, roadPartNumber)
        val projectLinks = ProjectDAO.getProjectLinks(projectId).filter(_.status != LinkStatus.Terminated)
        val originalSideCodes = RoadAddressDAO.fetchByIdMassQuery(projectLinks.map(_.roadAddressId).toSet, true, true)
          .map(ra => ra.id -> ra.sideCode).toMap

        ProjectDAO.updateProjectLinksToDB(projectLinks.map(x =>
          x.copy(reversed = isReversed(originalSideCodes)(x),
            discontinuity = newContinuity.getOrElse(x.endAddrMValue, Discontinuity.Continuous))),username)
        recalculateProjectLinks(projectId, username, Set((roadNumber, roadPartNumber)))
        None
      }
    } catch {
      case NonFatal(e) =>
        logger.info("Direction change failed", e)
        Some("Päivitys ei onnistunut")
    }
  }

  private def isReversed(originalSideCodes: Map[Long, SideCode])(projectLink: ProjectLink): Boolean ={
    originalSideCodes.get(projectLink.roadAddressId) match {
      case Some(sideCode) if sideCode != projectLink.sideCode => true
      case _ => false
    }
  }

  /**
    * Adds reserved road links (from road parts) to a road address project. Clears
    * project links that are no longer reserved for the project. Reservability is check before this.
    */
  private def addLinksToProject(project: RoadAddressProject): Option[String] = {
    //TODO: Check that there are no floating road addresses present when starting
    logger.info(s"Adding reserved road parts with links to project ${project.id}")
    val projectLinks = ProjectDAO.getProjectLinks(project.id)
    logger.debug(s"Links fetched")
    project.reservedParts.foreach(p => logger.debug(s"Project has part ${p.roadNumber}/${p.roadPartNumber} in ${p.ely} (${p.addressLength} m)"))
    validateReservations(project.reservedParts, project.ely, project.id, projectLinks) match {
      case Some(error) => throw new RoadPartReservedException(error)
      case None => logger.debug(s"Validation passed")
        val addresses = project.reservedParts.flatMap { reservation =>
          logger.debug(s"Reserve $reservation")
          val addressesOnPart = RoadAddressDAO.fetchByRoadPart(reservation.roadNumber, reservation.roadPartNumber, false)
          val mapping = roadLinkService.getViiteRoadLinksByLinkIdsFromVVH(addressesOnPart.map(_.linkId).toSet, false, frozenTimeVVHAPIServiceEnabled)
            .map(rl => rl.linkId -> rl).toMap
          val reserved = checkAndReserve(project, reservation)
          if (reserved.isEmpty)
            throw new RuntimeException(s"Can't reserve road part ${reservation.roadNumber}/${reservation.roadPartNumber}")
          val generatedInfo = generateAddressPartInfo(reservation.roadNumber, reservation.roadPartNumber) match {
            case Some(info) =>
              info.copy(id = reserved.get.id)
            case None => reservation.copy(id = reserved.get.id)
          }
          val projectLinks = addressesOnPart.map(ra => newProjectTemplate(mapping(ra.linkId), ra, project))
          ProjectDAO.updateReservedRoadPart(generatedInfo)
          logger.debug(s"New parts updated $generatedInfo")
          projectLinks
        }
        logger.debug(s"Reserve done")
        val linksOnRemovedParts = projectLinks.filterNot(pl => project.reservedParts.exists(_.holds(pl)))
        val newProjectLinks = addresses.filterNot {
          ad => projectLinks.exists(pl => pl.roadNumber == ad.roadNumber && pl.roadPartNumber == ad.roadPartNumber)
        }
        logger.debug(s"Removed / new links ready")
        if (linksOnRemovedParts.nonEmpty) {
          ProjectDAO.removeProjectLinksById(linksOnRemovedParts.map(_.id).toSet)
        }
        logger.debug(s"Removed deleted ${linksOnRemovedParts.size}")
        ProjectDAO.create(newProjectLinks)
        logger.debug(s"New links created ${newProjectLinks.size}")
        if (project.ely.isEmpty) {
          val ely = ProjectDAO.fetchReservedRoadParts(project.id).find(_.ely != -1).map(_.ely)
          if (ely.nonEmpty)
            ProjectDAO.updateProjectEly(project.id, ely.get)
        }
        logger.info(s"Adding reserved road parts finished for project ${project.id}")
        None
    }
  }

  private def validateReservations(reservedRoadParts: Seq[ReservedRoadPart], projectEly: Option[Long], projectId: Long, projectLinks: Seq[ProjectLink]): Option[String] = {
    val errors = reservedRoadParts.flatMap{part =>
      val roadPartExistsInAddresses = RoadAddressDAO.roadPartExists(part.roadNumber, part.roadPartNumber) ||
        ProjectDAO.fetchProjectLinkIds(projectId, part.roadNumber, part.roadPartNumber, None, Some(1)).nonEmpty
      val projectLink = projectLinks.find(p => {
        part.roadNumber == p.roadNumber && part.roadPartNumber == p.roadPartNumber &&
          part.discontinuity == p.discontinuity && part.startDate == p.startDate &&
          part.endDate == p.endDate
      })
      if ((!roadPartExistsInAddresses) && !existsInSuravageOrNew(projectLink)) {
        Some(s"TIE ${part.roadNumber} OSA: ${part.roadPartNumber}")
      } else
        None
    }
    val elyErrors = reservedRoadParts.flatMap(roadAddress =>
      if (projectEly.filterNot(l => l == -1L).getOrElse(roadAddress.ely) != roadAddress.ely) {
        Some(s"TIE ${roadAddress.roadNumber} OSA: ${roadAddress.roadPartNumber} (ELY ${roadAddress.ely} != ${projectEly.get})")
      } else None)
    if (errors.nonEmpty)
      Some(s"$ErrorFollowingRoadPartsNotFoundInDB ${errors.mkString(", ")}")
    else {
      if (elyErrors.nonEmpty)
        Some(s"$ErrorFollowingPartsHaveDifferingEly ${elyErrors.mkString(", ")}")
      else {
        val ely = reservedRoadParts.map(_.ely)
        if (ely.distinct.size > 1) {
          Some(ErrorRoadPartsHaveDifferingEly)
        } else {
          None
        }
      }
    }
  }

  def revertSplit(projectId: Long, linkId: Long, userName: String): Option[String] = {

    def getSplitLinks: Seq[ProjectLink] = {
      withDynSession {
        ProjectDAO.fetchSplitLinks(projectId, linkId)
      }
    }

    def getNewestGeometry(linkId: Long, roadLinks: Seq[RoadLink], vvhHistoryLinks: Seq[VVHHistoryRoadLink], linksToRevert: Seq[LinkToRevert] = Seq()): Seq[Point] = {
      roadLinks.map(roadLink => {
        vvhHistoryLinks.find(h => h.linkId == linkId && h.linkId == roadLink.linkId) match {
          case Some(historyRoadLink) => {
            if (roadLink.attributes.get("CREATED_DATE").getOrElse(0).asInstanceOf[BigInt] >= historyRoadLink.createdDate) {
              roadLink.geometry
            } else {
              historyRoadLink.geometry
            }
          }
          case None => roadLink.geometry
        }
      }).head
    }

    val previousSplit = getSplitLinks
    if (previousSplit.nonEmpty) {
      val (roadLinks, vvhHistoryLinks) = roadLinkService.getViiteCurrentAndHistoryRoadLinksFromVVH(previousSplit.map(_.linkId).toSet, frozenTimeVVHAPIServiceEnabled)
      val (suravage, original) = previousSplit.partition(_.linkGeomSource == LinkGeomSource.SuravageLinkInterface)
      withDynSession {
        revertLinks(projectId, previousSplit.head.roadNumber, previousSplit.head.roadPartNumber,
          suravage.map(link => LinkToRevert(link.id, link.linkId, link.status.value, link.geometry)),
          original.map(link => LinkToRevert(link.id, link.linkId, link.status.value, getNewestGeometry(link.linkId, roadLinks, vvhHistoryLinks))),
          userName)
      }
    } else
      Some(s"No split for link id $linkId found!")
  }

  def preSplitSuravageLink(linkId: Long, userName: String, splitOptions: SplitOptions): (Option[Seq[ProjectLink]], Option[String], Option[(Point, Vector3d)]) = {
    withDynSession {
      preSplitSuravageLinkInTX(linkId, userName, splitOptions)
    }
  }

  def splitSuravageLink(linkId: Long, username: String,
                        splitOptions: SplitOptions): Option[String] = {
    withDynSession {
      splitSuravageLinkInTX(linkId, username, splitOptions)
    }
  }

  def preSplitSuravageLinkInTX(linkId: Long, username: String,
                               splitOptions: SplitOptions): (Option[Seq[ProjectLink]], Option[String], Option[(Point, Vector3d)]) = {
    val projectId = splitOptions.projectId
    val sOption = roadLinkService.getSuravageRoadLinksByLinkIdsFromVVH(Set(Math.abs(linkId)), false).headOption
    val previousSplit = ProjectDAO.fetchSplitLinks(projectId, linkId)
    val project = ProjectDAO.getRoadAddressProjectById(projectId).get
    if (sOption.isEmpty) {
      (None, Some(ErrorSuravageLinkNotFound), None)
    } else {
      if (previousSplit.nonEmpty) {
        val (suravage, original) = previousSplit.partition(_.linkGeomSource == LinkGeomSource.SuravageLinkInterface)
        revertLinks(projectId, previousSplit.head.roadNumber, previousSplit.head.roadPartNumber,
          suravage.map(link => LinkToRevert(link.id, link.linkId, link.status.value, link.geometry)),
          original.map(link => LinkToRevert(link.id, link.linkId, link.status.value, link.geometry)),
          username, false)
      }
      val suravageLink = sOption.get
      val endPoints = GeometryUtils.geometryEndpoints(suravageLink.geometry)
      val x = if (endPoints._1.x > endPoints._2.x) (endPoints._2.x, endPoints._1.x) else (endPoints._1.x, endPoints._2.x)
      val rightTop = Point(x._2, endPoints._2.y)
      val leftBottom = Point(x._1, endPoints._1.y)
      val projectLinks = getProjectLinksInBoundingBox(BoundingRectangle(leftBottom, rightTop), projectId)
      val suravageProjectLink = suravageLink
      val projectLinksConnected = projectLinks.filter(l =>
        GeometryUtils.areAdjacent(l.geometry, suravageLink.geometry))
      //we rank template links near suravage link by how much they overlap with suravage geometry
      val commonSections = projectLinksConnected.map(x =>
        x -> ProjectLinkSplitter.findMatchingGeometrySegment(suravageLink, x).map(GeometryUtils.geometryLength)
          .getOrElse(0.0)).filter(_._2 > MinAllowedRoadAddressLength)
      if (commonSections.isEmpty)
        (None, Some(ErrorNoMatchingProjectLinkForSplit), None)
      else {
        val bestFit = commonSections.maxBy(_._2)._1
        val splitLinks = ProjectLinkSplitter.split(newProjectLink(suravageLink, project, splitOptions), bestFit, splitOptions)
        (Some(splitLinks), None, GeometryUtils.calculatePointAndHeadingOnGeometry(suravageLink.geometry, splitOptions.splitPoint))
      }
    }
  }

  def splitSuravageLinkInTX(linkId: Long, username: String,
                            splitOptions: SplitOptions): Option[String] = {
    val (splitLinks, errorMessage, vector) = preSplitSuravageLinkInTX(linkId, username, splitOptions)
    if(errorMessage.nonEmpty) errorMessage
    ProjectDAO.removeProjectLinksByLinkId(splitOptions.projectId, splitLinks.get.map(_.linkId).toSet)
    ProjectDAO.create(splitLinks.get.map(x => x.copy(modifiedBy = Some(username))))
    ProjectDAO.updateProjectCoordinates(splitOptions.projectId, splitOptions.coordinates)
    recalculateProjectLinks(splitOptions.projectId, username, Set((splitOptions.roadNumber, splitOptions.roadPartNumber)))
    errorMessage
  }

  def getProjectLinksInBoundingBox(bbox: BoundingRectangle, projectId: Long): (Seq[ProjectLink]) = {
    val roadLinks = roadLinkService.getRoadLinksWithComplementaryFromVVH(bbox, Set(), false).map(rl => rl.linkId -> rl).toMap
    ProjectDAO.getProjectLinksByProjectAndLinkId(roadLinks.keys, projectId).filter(_.status == LinkStatus.NotHandled)
  }

  private def existsInSuravageOrNew(projectLink: Option[ProjectLink]): Boolean = {
    if (projectLink.isEmpty) {
      false
    } else {
      val link = projectLink.get
      if (link.linkGeomSource != LinkGeomSource.SuravageLinkInterface) {
        link.status == LinkStatus.New
      } else {
        if (roadLinkService.fetchSuravageLinksByLinkIdsFromVVH(Set(link.linkId)).isEmpty) {
          false
        } else true
      }
    }
  }

  /**
    * Save road link project, reserve new road parts, free previously reserved road parts that were removed
    *
    * @param roadAddressProject Updated road address project case class
    * @return Updated project reloaded from the database
    */
  def saveProject(roadAddressProject: RoadAddressProject): RoadAddressProject = {
    if (projectFound(roadAddressProject).isEmpty)
      throw new IllegalArgumentException("Project not found")
    withDynTransaction {
      val storedProject = ProjectDAO.getRoadAddressProjectById(roadAddressProject.id).get
      val removed = storedProject.reservedParts.filterNot(part =>
        roadAddressProject.reservedParts.exists(rp => rp.roadPartNumber == part.roadPartNumber &&
          rp.roadNumber == part.roadNumber))
      removed.foreach(p => ProjectDAO.removeReservedRoadPart(roadAddressProject.id, p))
      addLinksToProject(roadAddressProject)
      val updatedProject = ProjectDAO.getRoadAddressProjectById(roadAddressProject.id).get
      if (updatedProject.reservedParts.nonEmpty) {
        ProjectDAO.updateRoadAddressProject(roadAddressProject.copy(ely = Some(ProjectDAO.getProjectLinks(roadAddressProject.id).head.ely)))
      }
      else
        ProjectDAO.updateRoadAddressProject(roadAddressProject)
      ProjectDAO.getRoadAddressProjectById(roadAddressProject.id).get
    }
  }

  def createRoadLinkProject(roadAddressProject: RoadAddressProject): RoadAddressProject = {
    if (roadAddressProject.id != 0)
      throw new IllegalArgumentException(s"Road address project to create has an id ${roadAddressProject.id}")
    withDynTransaction {
      createProject(roadAddressProject)
    }
  }

  def getRoadAddressSingleProject(projectId: Long, filterNotStatus: Seq[LinkStatus] = Seq.empty[LinkStatus]): Option[RoadAddressProject] = {
    withDynTransaction {
      ProjectDAO.getRoadAddressProjects(projectId, filterNotStatus).headOption
    }
  }

  def getRoadAddressAllProjects(): Seq[RoadAddressProject] = {
    withDynTransaction {
      ProjectDAO.getRoadAddressProjects()
    }
  }

  def updateProjectLinkGeometry(projectId:Long, username:String, onlyNotHandled:Boolean =false): Unit = {
    withDynTransaction {
      val projectLinks = ProjectDAO.getProjectLinks(projectId, if (onlyNotHandled) Some(LinkStatus.NotHandled) else None)
      val roadLinks = roadLinkService.getCurrentAndComplementaryVVHRoadLinks(projectLinks.filter(x=>x.linkGeomSource==LinkGeomSource.NormalLinkInterface
        || x.linkGeomSource==LinkGeomSource.FrozenLinkInterface || x.linkGeomSource==LinkGeomSource.ComplimentaryLinkInterface).map(x=>x.linkId).toSet)
      val suravageLinks=roadLinkService.fetchSuravageLinksByLinkIdsFromVVH(projectLinks.filter(x=>x.linkGeomSource==LinkGeomSource.SuravageLinkInterface).map(x=>x.linkId).toSet)
      val vvhLinks=roadLinks++suravageLinks
      val geometryMap = vvhLinks.map(l => l.linkId -> (l.geometry, l.vvhTimeStamp)).toMap
      val timeStamp = new Date().getTime
      val updatedProjectLinks = projectLinks.map { pl =>
        val (geometry, time) = geometryMap.getOrElse(pl.linkId, (Seq(), timeStamp))
        pl.copy(geometry = geometry, linkGeometryTimeStamp = time)
      }
      ProjectDAO.updateProjectLinksGeometry(updatedProjectLinks, username)
    }
  }

  def getSplitLinkData(projectId: Long, linkId: Long): Seq[ProjectLink] = {
    withDynTransaction {
      ProjectDAO.fetchSplitLinks(projectId, linkId)
    }
  }

  /**
    * Check that road part is available for reservation and return the id of reserved road part table row.
    * Reservation must contain road number and road part number, other data is not used or saved.
    *
    * @param project          Project for which to reserve (or for which it is already reserved)
    * @param reservedRoadPart Reservation information (req: road number, road part number)
    * @return
    */
  private def checkAndReserve(project: RoadAddressProject, reservedRoadPart: ReservedRoadPart): Option[ReservedRoadPart] = {
    logger.info(s"Check ${project.id} matching to " + ProjectDAO.roadPartReservedTo(reservedRoadPart.roadNumber, reservedRoadPart.roadPartNumber))
    ProjectDAO.roadPartReservedTo(reservedRoadPart.roadNumber, reservedRoadPart.roadPartNumber) match {
      case Some(id) if id != project.id => None
      case Some(id) if id == project.id =>
        ProjectDAO.fetchReservedRoadPart(reservedRoadPart.roadNumber, reservedRoadPart.roadPartNumber)
      case _ =>
        ProjectDAO.reserveRoadPart(project.id, reservedRoadPart.roadNumber, reservedRoadPart.roadPartNumber,
          project.modifiedBy, reservedRoadPart.ely)
        ProjectDAO.fetchReservedRoadPart(reservedRoadPart.roadNumber, reservedRoadPart.roadPartNumber)
    }
  }

  def getProjectLinksWithSuravage(roadAddressService: RoadAddressService, projectId: Long, boundingRectangle: BoundingRectangle,
                                  roadNumberLimits: Seq[(Int, Int)], municipalities: Set[Int], everything: Boolean = false,
                                  publicRoads: Boolean=false): Seq[ProjectAddressLink] ={
    val fetch = fetchBoundingBoxF(boundingRectangle, projectId, roadNumberLimits, municipalities, everything, publicRoads)
    val suravageList = Await.result(fetch.suravageF, Duration.Inf).map(l => RoadAddressLinkBuilder.buildSuravageRoadAddressLink(l))
    val projectLinks = fetchProjectRoadLinks(projectId, boundingRectangle, roadNumberLimits, municipalities, everything, frozenTimeVVHAPIServiceEnabled, fetch)
    val keptSuravageLinks = suravageList.filter(sl => !projectLinks.exists(pl => sl.linkId == pl.linkId))
    keptSuravageLinks.map(ProjectAddressLinkBuilder.build) ++
      projectLinks
  }

  def getChangeProject(projectId: Long): Option[ChangeProject] = {
    val changeProjectData = withDynTransaction {
      try {
        if (recalculateChangeTable(projectId)) {
          val roadAddressChanges = RoadAddressChangesDAO.fetchRoadAddressChanges(Set(projectId))
          Some(ViiteTierekisteriClient.convertToChangeProject(roadAddressChanges))
        } else {
          None
        }
      } catch {
        case NonFatal(e) =>
          logger.info(s"Change info not available for project $projectId: " + e.getMessage)
          None
      }
    }
    changeProjectData
  }

  def getRoadAddressChangesAndSendToTR(projectId: Set[Long]) = {
    val roadAddressChanges = RoadAddressChangesDAO.fetchRoadAddressChanges(projectId)
    ViiteTierekisteriClient.sendChanges(roadAddressChanges)
  }

  def getProjectRoadLinksByLinkIds(linkIdsToGet: Set[Long], newTransaction: Boolean = true): Seq[ProjectAddressLink] = {

    if (linkIdsToGet.isEmpty)
      return Seq()

    val fetchVVHStartTime = System.currentTimeMillis()
    val complementedRoadLinks = roadLinkService.getViiteRoadLinksByLinkIdsFromVVH(linkIdsToGet, newTransaction, frozenTimeVVHAPIServiceEnabled)
    val fetchVVHEndTime = System.currentTimeMillis()
    logger.info("End fetch vvh road links in %.3f sec".format((fetchVVHEndTime - fetchVVHStartTime) * 0.001))

    val projectRoadLinks = complementedRoadLinks
      .map { rl =>
        val ra = Seq()
        val missed = Seq()
        rl.linkId -> roadAddressService.buildRoadAddressLink(rl, ra, missed)
      }.toMap

    val filledProjectLinks = RoadAddressFiller.fillTopology(complementedRoadLinks, projectRoadLinks)

    filledProjectLinks._1.map(ProjectAddressLinkBuilder.build)
  }

  def getProjectSuravageRoadLinksByLinkIds(linkIdsToGet: Set[Long]): Seq[ProjectAddressLink] = {
    if (linkIdsToGet.isEmpty)
      Seq()
    else {
      val fetchVVHStartTime = System.currentTimeMillis()
      val suravageRoadLinks = roadAddressService.getSuravageRoadLinkAddressesByLinkIds(linkIdsToGet)
      val fetchVVHEndTime = System.currentTimeMillis()
      logger.info("End fetch vvh road links in %.3f sec".format((fetchVVHEndTime - fetchVVHStartTime) * 0.001))
      suravageRoadLinks.map(ProjectAddressLinkBuilder.build)
    }
  }

  def getLinksByProjectLinkId(linkIdsToGet: Set[Long], projectId: Long, newTransaction: Boolean = true): Seq[ProjectAddressLink] = {
    if (linkIdsToGet.isEmpty)
      return Seq()

    val fetchVVHStartTime = System.currentTimeMillis()
    val complementedRoadLinks = roadLinkService.getViiteRoadLinksByLinkIdsFromVVH(linkIdsToGet, newTransaction, frozenTimeVVHAPIServiceEnabled)
    val fetchVVHEndTime = System.currentTimeMillis()
    logger.info("End fetch vvh road links in %.3f sec".format((fetchVVHEndTime - fetchVVHStartTime) * 0.001))
    val fetchProjectLinks = ProjectDAO.getProjectLinks(projectId).groupBy(_.linkId)

    fetchProjectLinks.map {
      pl => pl._1 -> buildProjectRoadLink(pl._2)
    }.values.flatten.toSeq
  }

  def fetchProjectRoadLinks(projectId: Long, boundingRectangle: BoundingRectangle, roadNumberLimits: Seq[(Int, Int)], municipalities: Set[Int],
                            everything: Boolean = false, publicRoads: Boolean = false, fetch: ProjectBoundingBoxResult): Seq[ProjectAddressLink] = {
    def complementaryLinkFilter(roadNumberLimits: Seq[(Int, Int)], municipalities: Set[Int],
                                everything: Boolean = false, publicRoads: Boolean = false)(roadAddressLink: RoadAddressLink) = {
      everything || publicRoads || roadNumberLimits.exists {
        case (start, stop) => roadAddressLink.roadNumber >= start && roadAddressLink.roadNumber <= stop
      }
    }

    val fetchRoadAddressesByBoundingBoxF = Future(withDynTransaction {
      val (floating, addresses) = RoadAddressDAO.fetchRoadAddressesByBoundingBox(boundingRectangle, fetchOnlyFloating = false,
        roadNumberLimits = roadNumberLimits).partition(_.floating)
      (floating.groupBy(_.linkId), addresses.groupBy(_.linkId))
    })
    val fetchProjectLinksF = fetch.projectLinkResultF
    val fetchVVHStartTime = System.currentTimeMillis()

    val (regularLinks, complementaryLinks, suravageLinks) = awaitRoadLinks(fetch.roadLinkF, fetch.complementaryF, fetch.suravageF)
    val linkIds = regularLinks.map(_.linkId).toSet ++ complementaryLinks.map(_.linkId).toSet ++ suravageLinks.map(_.linkId).toSet
    val fetchVVHEndTime = System.currentTimeMillis()
    logger.info("End fetch vvh road links in %.3f sec".format((fetchVVHEndTime - fetchVVHStartTime) * 0.001))

    val fetchMissingRoadAddressStartTime = System.currentTimeMillis()
    val ((floating, addresses), projectLinks) = Await.result(fetchRoadAddressesByBoundingBoxF.zip(fetchProjectLinksF), Duration.Inf)

    val normalLinks = regularLinks.filterNot(l => projectLinks.keySet.contains(l.linkId))

    val missedRL = if(frozenTimeVVHAPIServiceEnabled) {
      Map[Long, Seq[MissingRoadAddress]]()
    } else {
      withDynTransaction {
        val missingLinkIds = linkIds -- floating.keySet -- addresses.keySet -- projectLinks.keySet
        RoadAddressDAO.getMissingRoadAddresses(missingLinkIds)
      }
    }.groupBy(_.linkId)
    val fetchMissingRoadAddressEndTime = System.currentTimeMillis()
    logger.info("End fetch missing and floating road address in %.3f sec".format((fetchMissingRoadAddressEndTime - fetchMissingRoadAddressStartTime) * 0.001))

    val buildStartTime = System.currentTimeMillis()

    val projectRoadLinks = projectLinks.map {
      pl =>pl._1 -> buildProjectRoadLink(pl._2)
    }

    val nonProjectRoadLinks = (normalLinks ++ complementaryLinks).filterNot(rl => projectRoadLinks.keySet.contains(rl.linkId))

    val nonProjectTopology = nonProjectRoadLinks
      .map { rl =>
        val ra = addresses.getOrElse(rl.linkId, Seq())
        val missed = missedRL.getOrElse(rl.linkId, Seq())
        rl.linkId -> roadAddressService.buildRoadAddressLink(rl, ra, missed)
      }.toMap

    val buildEndTime = System.currentTimeMillis()
    logger.info("End building road address in %.3f sec".format((buildEndTime - buildStartTime) * 0.001))

    val (filledTopology, _) = RoadAddressFiller.fillTopology(nonProjectRoadLinks, nonProjectTopology)

    val complementaryLinkIds = complementaryLinks.map(_.linkId).toSet
    val returningTopology = filledTopology.filter(link => !complementaryLinkIds.contains(link.linkId) ||
      complementaryLinkFilter(roadNumberLimits, municipalities, everything, publicRoads)(link))
    if (frozenTimeVVHAPIServiceEnabled) {
      returningTopology.filter(link => link.anomaly != Anomaly.NoAddressGiven).map(ProjectAddressLinkBuilder.build) ++ projectRoadLinks.values.flatten
    } else {
      returningTopology.map(ProjectAddressLinkBuilder.build) ++ projectRoadLinks.values.flatten
    }
  }

  def fetchBoundingBoxF(boundingRectangle: BoundingRectangle, projectId: Long, roadNumberLimits: Seq[(Int, Int)], municipalities: Set[Int],
                        everything: Boolean = false, publicRoads: Boolean = false): ProjectBoundingBoxResult = {
    ProjectBoundingBoxResult(
      Future(withDynSession(ProjectDAO.getProjectLinks(projectId).groupBy(_.linkId))),
      Future(roadLinkService.getViiteRoadLinksFromVVH(boundingRectangle, roadNumberLimits, municipalities, everything,
        publicRoads, frozenTimeVVHAPIServiceEnabled)),
      Future(
        if (everything) roadLinkService.getComplementaryRoadLinksFromVVH(boundingRectangle, municipalities)
        else Seq()),
      roadLinkService.getSuravageLinksFromVVHF(boundingRectangle, municipalities)
    )
  }

  def getProjectRoadLinks(projectId: Long, boundingRectangle: BoundingRectangle, roadNumberLimits: Seq[(Int, Int)], municipalities: Set[Int],
                          everything: Boolean = false, publicRoads: Boolean = false): Seq[ProjectAddressLink] = {
    val fetch = fetchBoundingBoxF(boundingRectangle, projectId, roadNumberLimits, municipalities, everything, publicRoads)
    fetchProjectRoadLinks(projectId, boundingRectangle, roadNumberLimits, municipalities, everything, publicRoads, fetch)
  }

  private def getProjectWithReservationChecks(projectId: Long, newRoadNumber: Long, newRoadPart: Long): RoadAddressProject = {
    RoadAddressValidator.checkProjectExists(projectId)
    val project = ProjectDAO.getRoadAddressProjectById(projectId).get
    RoadAddressValidator.checkAvailable(newRoadNumber, newRoadPart, project)
    RoadAddressValidator.checkNotReserved(newRoadNumber, newRoadPart, project)
    project
  }

  def revertLinks(links: Iterable[ProjectLink], userName: String): Option[String] = {
    if (links.groupBy(l => (l.projectId, l.roadNumber, l.roadPartNumber)).keySet.size != 1)
      throw new IllegalArgumentException("Reverting links from multiple road parts at once is not allowed")
    val l = links.head
    revertLinks(l.projectId, l.roadNumber, l.roadPartNumber, links.map(
      link => LinkToRevert(link.id, link.linkId, link.status.value, link.geometry)), userName)
  }

  private def revertLinks(projectId: Long, roadNumber: Long, roadPartNumber: Long, toRemove: Iterable[LinkToRevert],
                          modified: Iterable[LinkToRevert], userName: String, recalculate: Boolean = true) = {
    ProjectDAO.removeProjectLinksByLinkId(projectId, toRemove.map(_.linkId).toSet)
    val projectLinks = ProjectDAO.getProjectLinksByIds(modified.map(_.id))
    RoadAddressDAO.queryById(projectLinks.map(_.roadAddressId).toSet).foreach(ra =>
      modified.find(mod => mod.linkId == ra.linkId) match {
        case Some(mod) => ProjectDAO.updateProjectLinkValues(projectId, ra.copy(geometry = mod.geometry))
        case None => ProjectDAO.updateProjectLinkValues(projectId, ra)
      })
    if (recalculate)
      recalculateProjectLinks(projectId, userName, Set((roadNumber, roadPartNumber)))
    val afterUpdateLinks = ProjectDAO.fetchByProjectRoadPart(projectId, roadNumber, roadPartNumber)
    if (afterUpdateLinks.isEmpty){
      releaseRoadPart(projectId, roadNumber, roadPartNumber)
    }
    None
  }

  def isProjectWithGivenLinkIdWritable(linkId: Long): Boolean = {
    val projects =
      withDynSession(ProjectDAO.getProjectsWithGivenLinkId(linkId))
    if (projects.isEmpty)
      return false
    true
  }


  def revertLinks(projectId: Long, roadNumber: Long, roadPartNumber: Long, links: Iterable[LinkToRevert], userName: String): Option[String] = {
    try {
      withDynTransaction {
        val (added, modified) = links.partition(_.status == LinkStatus.New.value)
        if (modified.exists(_.status == LinkStatus.Numbering.value)) {
          logger.info(s"Reverting whole road part in $projectId ($roadNumber/$roadPartNumber)")
          // Numbering change affects the whole road part
          revertLinks(projectId, roadNumber, roadPartNumber, added,
            ProjectDAO.fetchByProjectRoadPart(roadNumber, roadPartNumber, projectId).map(
              link => LinkToRevert(link.id, link.linkId, link.status.value, link.geometry)),
            userName)
        } else {
          revertLinks(projectId, roadNumber, roadPartNumber, added, modified, userName)
        }
      }
    }
    catch {
      case NonFatal(e) =>
        logger.info("Error reverting the changes on roadlink", e)
        Some("Virhe tapahtui muutosten palauttamisen yhteydessä")
    }
  }

  private def releaseRoadPart(projectId: Long, roadNumber: Long, roadPartNumber: Long) = {
    if (ProjectDAO.fetchFirstLink(projectId, roadNumber, roadPartNumber).isEmpty) {
      val part = ProjectDAO.fetchReservedRoadPart(roadNumber, roadPartNumber).get
      ProjectDAO.removeReservedRoadPart(projectId, part)
    }
  }

  /**
    * Update project links to given status and recalculate delta and change table
    *
    * @param projectId  Project's id
    * @param linkIds    Set of link ids that are set to this status
    * @param linkStatus New status for given link ids
    * @param userName   Username of the user that does this change
    * @return true, if the delta calculation is successful and change table has been updated.
    */
  def updateProjectLinks(projectId: Long, linkIds: Set[Long], linkStatus: LinkStatus, userName: String,
                         newRoadNumber: Long, newRoadPartNumber: Long, newTrackCode: Int,
                         userDefinedEndAddressM: Option[Int], roadType: Long = RoadType.PublicRoad.value,
                         discontinuity: Int = Discontinuity.Continuous.value, ely: Option[Long] = None,
                         reversed: Boolean = false): Option[String] = {

    def updateRoadTypeDiscontinuity(links: Seq[ProjectLink]) = {
      if (links.nonEmpty) {
        val lastSegment = links.maxBy(_.endAddrMValue)
        if (links.size > 1) {
          val linksToUpdate = links.filterNot(_.id == lastSegment.id)
          ProjectDAO.updateProjectLinksToDB(linksToUpdate, userName)
        }
        ProjectDAO.updateProjectLinksToDB(Seq(lastSegment.copy(discontinuity = Discontinuity.apply(discontinuity.toInt))), userName)
      }
    }

    def checkAndMakeReservation(linkEly: Long) = {
      val project = getProjectWithReservationChecks(projectId, newRoadNumber, newRoadPartNumber)
      if (!project.isReserved(newRoadNumber, newRoadPartNumber))
        ProjectDAO.reserveRoadPart(project.id, newRoadNumber, newRoadPartNumber, project.modifiedBy,
          ely.getOrElse(project.ely.getOrElse(linkEly)))
    }

    def resetLinkValues(toReset: Seq[ProjectLink]) = {
      RoadAddressDAO.queryById(toReset.map(_.roadAddressId).toSet).foreach(ra =>
        ProjectDAO.updateProjectLinkValues(projectId, ra))
    }

    try {
      withDynTransaction {
        val projectLinks = ProjectDAO.getProjectLinks(projectId)
        val toUpdateLinks = projectLinks.filter(pl => linkIds.contains(pl.linkId))
        if (toUpdateLinks.exists(_.isSplit))
          throw new ProjectValidationException("Valitut linkit sisältävät jaetun Suravage-linkin eikä sitä voi päivittää")
        userDefinedEndAddressM.map(addressM => {
          val endSegment = toUpdateLinks.maxBy(_.endAddrMValue)
          val calibrationPoint = UserDefinedCalibrationPoint(newCalibrationPointId, endSegment.id, projectId, endSegment.endMValue, addressM)
          // TODO: remove calibration points that exist elsewhere except at the link end or start
          val foundCalibrationPoint = CalibrationPointDAO.findCalibrationPointByRemainingValues(endSegment.id, projectId, endSegment.endMValue)
          if (foundCalibrationPoint.isEmpty)
            CalibrationPointDAO.createCalibrationPoint(calibrationPoint)
          else
            CalibrationPointDAO.updateSpecificCalibrationPointMeasures(foundCalibrationPoint.head.id, endSegment.endMValue, addressM)
          Seq(CalibrationPoint)
        })
        linkStatus match {
          case LinkStatus.Terminated => {
            // Fetching road addresses in order to obtain the original addressMValues, since we may not have those values
            // on project_link table, after previous recalculations
            resetLinkValues(toUpdateLinks)
            ProjectDAO.updateProjectLinksToTerminated(toUpdateLinks.map(_.id).toSet, userName)
          }
          case LinkStatus.Numbering => {
            ProjectDAO.getProjectLinksByLinkId(toUpdateLinks.head.linkId).headOption match {
              case Some(roadPartLink) =>
                val floaters, history = false
                if (!RoadAddressDAO.fetchByLinkId(linkIds, floaters, history).exists(x => x.roadPartNumber != newRoadNumber && x.roadPartNumber != newRoadPartNumber)) //check if renumbering has already been done (and we are actually doing ie direction change)
                  throw new ProjectValidationException(s"Numeroinnissa ei voi käyttää alkuperäistä tienumeroa ja -osanumeroa") // you cannot use current roadnumber and roadpart number in numbering operation
                checkAndMakeReservation(toUpdateLinks.head.ely)
                ProjectDAO.updateProjectLinkNumbering(projectId, toUpdateLinks.head.roadNumber, toUpdateLinks.head.roadPartNumber, linkStatus, newRoadNumber, newRoadPartNumber, userName)
              case _ => throw new ProjectValidationException(s"Linkkiä ei löytynyt projektista")
            }
          }
          case LinkStatus.Transfer => {
            checkAndMakeReservation(toUpdateLinks.head.ely)
            val updated = toUpdateLinks.map(l => {
              l.copy(roadNumber = newRoadNumber, roadPartNumber = newRoadPartNumber, track = Track.apply(newTrackCode),
                status = linkStatus, calibrationPoints = (None, None), roadType = RoadType.apply(roadType.toInt))
            })
            ProjectDAO.updateProjectLinksToDB(updated, userName)
            ProjectDAO.updateProjectLinkRoadTypeDiscontinuity(Set(updated.maxBy(_.endAddrMValue).id), linkStatus, userName, roadType, Some(discontinuity))
          }
          case LinkStatus.UnChanged => {
            checkAndMakeReservation(toUpdateLinks.head.ely)
            // Reset back to original values
            resetLinkValues(toUpdateLinks)
            updateRoadTypeDiscontinuity(toUpdateLinks.map(_.copy(roadType = RoadType.apply(roadType.toInt), status = linkStatus)))
          }
          case LinkStatus.New => {
            checkAndMakeReservation(toUpdateLinks.head.ely)
            updateRoadTypeDiscontinuity(toUpdateLinks.map(_.copy(roadType = RoadType.apply(roadType.toInt), roadNumber = newRoadNumber, roadPartNumber = newRoadPartNumber, track = Track.apply(newTrackCode))))
          }
          case _ =>
            throw new ProjectValidationException(s"Virheellinen operaatio $linkStatus")
        }
        recalculateProjectLinks(projectId, userName, Set((newRoadNumber, newRoadPartNumber)) ++
          toUpdateLinks.map(pl => (pl.roadNumber, pl.roadPartNumber)).toSet)
        None
      }
    } catch {
      case ex: RoadAddressException =>
        logger.info("Road address Exception: " + ex.getMessage)
        Some(s"Tieosoitevirhe: (${ex.getMessage}")
      case ex: ProjectValidationException => Some(ex.getMessage)
    }
  }

  private def recalculateProjectLinks(projectId: Long, userName: String, roadParts: Set[(Long, Long)] = Set()) = {

    def setReversedFlag(adjustedLink: ProjectLink, before: Option[ProjectLink]): ProjectLink = {
      before.map(_.sideCode) match {
        case Some(value) if value != adjustedLink.sideCode && value != SideCode.Unknown =>
          adjustedLink.copy(reversed = !adjustedLink.reversed)
        case _ => adjustedLink
      }
    }

    val projectLinks =
      if (roadParts.isEmpty)
        ProjectDAO.getProjectLinks(projectId)
      else
        ProjectDAO.fetchByProjectRoadParts(roadParts, projectId)
    logger.info(s"Recalculating project $projectId, parts ${roadParts.map(p => s"${p._1}/${p._2}").mkString(", ")}")

    withTiming(projectLinks.groupBy(
      pl => (pl.roadNumber, pl.roadPartNumber)).foreach {
      grp =>
        val calibrationPoints = CalibrationPointDAO.fetchByRoadPart(projectId, grp._1._1, grp._1._2)
        val recalculatedProjectLinks = ProjectSectionCalculator.assignMValues(grp._2, calibrationPoints).map( rpl =>
          setReversedFlag(rpl, grp._2.find(pl => pl.id == rpl.id && rpl.roadAddressId != 0L))
        )
        ProjectDAO.updateProjectLinksToDB(recalculatedProjectLinks, userName)
    }, "recalculated links in %.3f sec")
  }

  private def recalculateChangeTable(projectId: Long): Boolean = {
    val delta = ProjectDeltaCalculator.delta(projectId)
    setProjectDeltaToDB(delta, projectId)
  }

  def projectLinkPublishable(projectId: Long): Boolean = {
    // TODO: add other checks after transfers etc. are enabled
    withDynSession {
      ProjectDAO.getProjectLinks(projectId, Some(LinkStatus.NotHandled)).isEmpty &&
        ProjectDAO.getProjectLinks(projectId).nonEmpty
    }
  }

  /** Nullifies projects tr_id attribute, changes status to unfinnished and saves tr_info value to status_info. Tries to append old status info if it is possible
    * otherwise it only takes first 300 chars
    *
    * @param projectId project-id
    * @return returns option error string
    */
  def removeRotatingTRId(projectId: Long): Option[String] = {
    withDynSession {
      val projects = ProjectDAO.getRoadAddressProjects(projectId)
      val rotatingTR_Id = ProjectDAO.getRotatingTRProjectId(projectId)
      ProjectDAO.updateProjectStatus(projectId, ProjectState.Incomplete)
      val addedStatus = if (rotatingTR_Id.isEmpty) "" else "[OLD TR_ID was " + rotatingTR_Id.head + "]"
      if (projects.isEmpty)
        return Some("Projectia ei löytynyt")
      val project = projects.head
      appendStatusInfo(project, addedStatus)
    }
    None
  }

  /**
    * Tries to append old status info if it is possible
    * otherwise it only takes first 300 chars of the old status
    *
    * @param project
    * @param appendMessage
    */
  private def appendStatusInfo(project: RoadAddressProject, appendMessage: String) = {
    val maxStringLenght = 1000
    project.statusInfo match { // before removing tr-id we want to save it in statusinfo if we need it later. Currently it is overwriten when we resend and get new error
      case Some(statusInfo) =>
        if ((statusInfo + appendMessage).length < maxStringLenght)
          ProjectDAO.updateProjectStateInfo(appendMessage + statusInfo, project.id)
        else if (statusInfo.length + appendMessage.length < 600)
          ProjectDAO.updateProjectStateInfo(appendMessage + statusInfo.substring(0, 300), project.id)
      case None =>
        if (appendMessage.nonEmpty)
          ProjectDAO.updateProjectStateInfo(appendMessage, project.id)
    }
    ProjectDAO.removeRotatingTRProjectId(project.id)


  }

  /**
    * Publish project with id projectId
    *
    * @param projectId Project to publish
    * @return optional error message, empty if no error
    */
  def publishProject(projectId: Long): PublishResult = {
    // TODO: Check that project actually is finished: projectLinkPublishable(projectId)
    // TODO: Run post-change tests for the roads that have been edited and throw an exception to roll back if not acceptable
    withDynTransaction {
      try {
        if(!recalculateChangeTable(projectId)) {
          return PublishResult(false, false, Some("Muutostaulun luonti epäonnistui. Tarkasta ely"))}
        ProjectDAO.addRotatingTRProjectId(projectId) //Generate new TR_ID
        val trProjectStateMessage = getRoadAddressChangesAndSendToTR(Set(projectId))
        if (trProjectStateMessage.status == ProjectState.Failed2GenerateTRIdInViite.value) {
          return PublishResult(false, false, Some(trProjectStateMessage.reason))
        }
        trProjectStateMessage.status match {
          case it if 200 until 300 contains it => {
            setProjectStatusToSend2TR(projectId)
            PublishResult(true, true, Some(trProjectStateMessage.reason))
          }
          case _ => {
            //rollback
            PublishResult(true, false, Some(trProjectStateMessage.reason))
          }
        }
      } catch {
        case NonFatal(e) => PublishResult(false, false, None)
      }
    }
  }

  private def setProjectDeltaToDB(projectDelta: Delta, projectId: Long): Boolean = {
    RoadAddressChangesDAO.clearRoadChangeTable(projectId)
    RoadAddressChangesDAO.insertDeltaToRoadChangeTable(projectDelta, projectId)
  }

  private def newProjectTemplate(rl: RoadLinkLike, ra: RoadAddress, project: RoadAddressProject): ProjectLink = {
    val geometry = GeometryUtils.truncateGeometry3D(rl.geometry, ra.startMValue, ra.endMValue)
    ProjectLink(NewRoadAddress, ra.roadNumber, ra.roadPartNumber, ra.track, ra.discontinuity, ra.startAddrMValue,
      ra.endAddrMValue, ra.startDate, ra.endDate, Some(project.modifiedBy), 0L, ra.linkId, ra.startMValue, ra.endMValue,
      ra.sideCode, ra.calibrationPoints, ra.floating, geometry,
      project.id, LinkStatus.NotHandled, ra.roadType, ra.linkGeomSource, GeometryUtils.geometryLength(geometry),
      ra.id, ra.ely, false, None, ra.adjustedTimestamp)
  }

  private def newProjectLink(rl: RoadLinkLike, project: RoadAddressProject, roadNumber: Long,
                             roadPartNumber: Long, trackCode: Track, discontinuity: Discontinuity, roadType: RoadType,
                             ely: Long): ProjectLink = {
    ProjectLink(NewRoadAddress, roadNumber, roadPartNumber, trackCode, discontinuity,
      0L, 0L, Some(project.startDate), None, Some(project.modifiedBy), 0L, rl.linkId, 0.0, rl.length,
      SideCode.Unknown, (None, None), false, rl.geometry,
      project.id, LinkStatus.New, roadType, rl.linkSource, rl.length,
      0L, ely, false, None, rl.vvhTimeStamp)
  }
  private def newProjectLink(rl: RoadLinkLike, project: RoadAddressProject, splitOptions: SplitOptions): ProjectLink = {
    newProjectLink(rl, project, splitOptions.roadNumber, splitOptions.roadPartNumber, splitOptions.trackCode,
      splitOptions.discontinuity, splitOptions.roadType, splitOptions.ely)
  }

  private def buildProjectRoadLink(projectLinks: Seq[ProjectLink]): Seq[ProjectAddressLink] = {
    val pl: Seq[ProjectLink] = projectLinks.size match {
      case 0 => return Seq()
      case 1 => projectLinks
      case _ => fuseProjectLinks(projectLinks)
    }
    pl.map(l => ProjectAddressLinkBuilder.build(l))
  }

  private def fuseProjectLinks(links: Seq[ProjectLink]) = {
    val linkIds = links.map(_.linkId).distinct
    if (linkIds.size != 1)
      throw new IllegalArgumentException(s"Multiple road link ids given for building one link: ${linkIds.mkString(", ")}")
    if (links.exists(_.isSplit))
      links
    else {
      val geom = links.head.sideCode match {
        case SideCode.TowardsDigitizing => links.map(_.geometry).foldLeft(Seq[Point]())((geometries, ge) => geometries ++ ge)
        case _ => links.map(_.geometry).reverse.foldLeft(Seq[Point]())((geometries, ge) => geometries ++ ge)
      }
      val (startM, endM, startA, endA) = (links.map(_.startMValue).min, links.map(_.endMValue).max,
        links.map(_.startAddrMValue).min, links.map(_.endAddrMValue).max)
      Seq(links.head.copy(startMValue = startM, endMValue = endM, startAddrMValue = startA, endAddrMValue = endA, geometry = geom))
    }
  }

  private def awaitRoadLinks(fetch: (Future[Seq[RoadLink]], Future[Seq[RoadLink]], Future[Seq[VVHRoadlink]])) = {
    val combinedFuture = for {
      fStandard <- fetch._1
      fComplementary <- fetch._2
      fSuravage <- fetch._3
    } yield (fStandard, fComplementary, fSuravage)

    val (roadLinks, complementaryLinks, suravageLinks) = Await.result(combinedFuture, Duration.Inf)
    (roadLinks, complementaryLinks, suravageLinks)
  }

  def getProjectStatusFromTR(projectId: Long) = {
    ViiteTierekisteriClient.getProjectStatus(projectId)
  }

  private def getStatusFromTRObject(trProject: Option[TRProjectStatus]): Option[ProjectState] = {
    trProject match {
      case Some(trProjectobject) => mapTRStateToViiteState(trProjectobject.status.getOrElse(""))
      case None => None
      case _ => None
    }
  }

  private def getTRErrorMessage(trProject: Option[TRProjectStatus]): String = {
    trProject match {
      case Some(trProjectobject) => trProjectobject.errorMessage.getOrElse("")
      case None => ""
      case _ => ""
    }
  }

  def setProjectStatusToSend2TR(projectId: Long): Unit = {
    ProjectDAO.updateProjectStatus(projectId, ProjectState.Sent2TR)
  }

  def updateProjectStatusIfNeeded(currentStatus: ProjectState, newStatus: ProjectState, errorMessage: String, projectId: Long): (ProjectState) = {
    if (currentStatus.value != newStatus.value && newStatus != ProjectState.Unknown) {
      val projects = ProjectDAO.getRoadAddressProjects(projectId)
      if (projects.nonEmpty && newStatus == ProjectState.ErroredInTR) // We write error message and clear old TR_ID which was stored there, so user wont see it in hower
        ProjectDAO.updateProjectStateInfo(errorMessage, projectId)
      ProjectDAO.updateProjectStatus(projectId, newStatus)
    }
    if (newStatus != ProjectState.Unknown) {
      newStatus
    } else {
      currentStatus
    }
  }

  private def getProjectsPendingInTR: Seq[Long] = {
    withDynSession {
      ProjectDAO.getProjectsWithWaitingTRStatus()
    }
  }

  def updateProjectsWaitingResponseFromTR(): Unit = {
    val listOfPendingProjects = getProjectsPendingInTR
    for (project <- listOfPendingProjects) {
      try {
        withDynSession {
          logger.info(s"Checking status for $project")
          val newStatus = checkAndUpdateProjectStatus(project)
          logger.info(s"new status is $newStatus")
        }
      } catch {
        case t: Throwable => logger.warn(s"Couldn't update project $project", t)
      }
    }

  }

  private def checkAndUpdateProjectStatus(projectID: Long): ProjectState = {
    ProjectDAO.getRotatingTRProjectId(projectID).headOption match {
      case Some(trId) =>
        ProjectDAO.getProjectStatus(projectID).map { currentState =>
          logger.info(s"Current status is $currentState")
          val trProjectState = ViiteTierekisteriClient.getProjectStatusObject(trId)
          val newState = getStatusFromTRObject(trProjectState).getOrElse(ProjectState.Unknown)
          val errorMessage = getTRErrorMessage(trProjectState)
          logger.info(s"TR returned project status for $projectID: $currentState -> $newState, errMsg: $errorMessage")
          val updatedStatus = updateProjectStatusIfNeeded(currentState, newState, errorMessage, projectID)
          if (updatedStatus == Saved2TR)
            updateRoadAddressWithProjectLinks(updatedStatus, projectID)
          updatedStatus
        }.getOrElse(ProjectState.Unknown)
      case None =>
        logger.info(s"During status checking VIITE wasnt able to find TR_ID to project $projectID")
        appendStatusInfo(ProjectDAO.getRoadAddressProjectById(projectID).head, " Failed to find TR-ID ")
        ProjectState.Unknown
    }
  }

  private def mapTRStateToViiteState(trState: String): Option[ProjectState] = {

    trState match {
      case "S" => Some(ProjectState.apply(ProjectState.TRProcessing.value))
      case "K" => Some(ProjectState.apply(ProjectState.TRProcessing.value))
      case "T" => Some(ProjectState.apply(ProjectState.Saved2TR.value))
      case "V" => Some(ProjectState.apply(ProjectState.ErroredInTR.value))
      case "null" => Some(ProjectState.apply(ProjectState.ErroredInTR.value))
      case _ => None
    }
  }

  def createSplitRoadAddress(roadAddress: RoadAddress, split: Seq[ProjectLink], project: RoadAddressProject): Seq[RoadAddress] = {
    def transferValues(terminated: Option[ProjectLink]): (Long, Long, Double, Double) = {
      terminated.map(termLink =>
        termLink.sideCode match {
          case AgainstDigitizing =>
            if (termLink.startAddrMValue == roadAddress.startAddrMValue)
              (termLink.endAddrMValue, roadAddress.endAddrMValue,
                roadAddress.startMValue, termLink.startMValue)
            else (roadAddress.startAddrMValue, termLink.startAddrMValue,
              termLink.endMValue, roadAddress.endMValue)
          case _ =>
            if (termLink.startAddrMValue == roadAddress.startAddrMValue)
              (termLink.endAddrMValue, roadAddress.endAddrMValue,
                termLink.endMValue, roadAddress.endMValue)
            else (roadAddress.startAddrMValue, termLink.startAddrMValue,
              roadAddress.startMValue, termLink.startMValue)
        }
      ).getOrElse(roadAddress.startAddrMValue, roadAddress.endAddrMValue, roadAddress.startMValue, roadAddress.endMValue)
    }
    split.flatMap(pl =>
      pl.status match {
        case UnChanged =>
          Seq(roadAddress.copy(id = NewRoadAddress, startAddrMValue = pl.startAddrMValue,
            endAddrMValue = pl.endAddrMValue, startMValue = pl.startMValue, endMValue = pl.endMValue,
            linkId = pl.linkId, modifiedBy = Some(project.createdBy),
            geometry = pl.geometry, adjustedTimestamp = pl.linkGeometryTimeStamp))
        case New =>
          Seq(RoadAddress(NewRoadAddress, pl.roadNumber, pl.roadPartNumber, pl.roadType, pl.track,
            pl.discontinuity, pl.startAddrMValue, pl.endAddrMValue, Some(project.startDate), None, Some(project.createdBy),
            0L, pl.linkId, pl.startMValue, pl.endMValue, pl.sideCode, pl.linkGeometryTimeStamp, pl.calibrationPoints,
            floating = false, pl.geometry, pl.linkGeomSource, pl.ely, terminated = false))
        case Transfer =>
          val (startAddr, endAddr, startM, endM) = transferValues(split.find(_.status == Terminated))
          Seq(
            // Transferred part, original values
            roadAddress.copy(id = NewRoadAddress, endDate = Some(project.startDate),
              modifiedBy = Some(project.createdBy), startAddrMValue = startAddr,
              startMValue = startM, endMValue = endM,
              endAddrMValue = endAddr),
            // Transferred part, new values
            roadAddress.copy(id = NewRoadAddress, startDate = Some(project.startDate),
              startAddrMValue = pl.startAddrMValue, endAddrMValue = pl.endAddrMValue,
              startMValue = pl.startMValue, endMValue = pl.endMValue,
              linkId = pl.linkId, modifiedBy = Some(project.createdBy), geometry = pl.geometry,
              adjustedTimestamp = pl.linkGeometryTimeStamp)
          )
        case Terminated =>
          Seq(roadAddress.copy(id = NewRoadAddress, startAddrMValue = pl.startAddrMValue,
            endAddrMValue = pl.endAddrMValue, endDate = Some(project.startDate), startMValue = pl.startMValue, endMValue = pl.endMValue,
            linkId = pl.linkId, terminated = true, modifiedBy = Some(project.createdBy),
            geometry = pl.geometry, adjustedTimestamp = pl.linkGeometryTimeStamp))
        case _ =>
          logger.error(s"Invalid status for split project link: ${pl.status} in project ${pl.projectId}")
          throw new InvalidAddressDataException(s"Invalid status for split project link: ${pl.status}")
      }
    )
  }

  def updateRoadAddressWithProjectLinks(newState: ProjectState, projectID: Long): Seq[Long] = {
    if (newState != Saved2TR) {
      throw new RuntimeException(s"Project state not at Saved2TR: $newState")
    }
    val project=ProjectDAO.getRoadAddressProjectById(projectID).get
    val projectLinks=ProjectDAO.getProjectLinks(projectID)
    if (projectLinks.isEmpty)
      throw new RuntimeException(s"Tried to import empty project to road address table after TR response : $newState")

    ProjectDAO.moveProjectLinksToHistory(projectID)

    val (replacements, additions) = projectLinks.partition(_.roadAddressId > 0)
    val expiringRoadAddresses = RoadAddressDAO.fetchByIdMassQuery(replacements.map(_.roadAddressId).toSet,
      true,false).map(ra => ra.id -> ra).toMap
    logger.info(s"Found ${expiringRoadAddresses.size} to expire; expected ${replacements.map(_.roadAddressId).toSet.size}")
    val (splitReplacements, pureReplacements) = replacements.partition(_.connectedLinkId.nonEmpty)
    val (roadAddressesWithoutGeom, newRoadAddresses) = convertToRoadAddress(splitReplacements, pureReplacements, additions,
      expiringRoadAddresses, project).partition(_.floating)
    //Expiring all old addresses by their ID
    roadAddressService.expireRoadAddresses(expiringRoadAddresses.keys.toSet)
    //Create endDate rows for old data that is "valid" (row should be ignored after end_date)
    RoadAddressDAO.create(guessGeom.guestimateGeometry(roadAddressesWithoutGeom, newRoadAddresses))
  }

  def convertToRoadAddress(splitReplacements: Seq[ProjectLink], pureReplacements: Seq[ProjectLink], additions: Seq[ProjectLink],
                           roadAddresses: Map[Long, RoadAddress], project: RoadAddressProject): Seq[RoadAddress] = {
    splitReplacements.groupBy(_.roadAddressId).flatMap { case (id, seq) =>
      createSplitRoadAddress(roadAddresses(id), seq, project)
    }.toSeq ++
      pureReplacements.map(pl => convertProjectLinkToRoadAddress(pl, project, roadAddresses.get(pl.roadAddressId))) ++
      additions.map(pl => convertProjectLinkToRoadAddress(pl, project, roadAddresses.get(pl.roadAddressId))) ++
      pureReplacements.flatMap(pl =>
        setEndDate(roadAddresses(pl.roadAddressId), pl, None))
  }

  private def convertProjectLinkToRoadAddress(pl: ProjectLink, project: RoadAddressProject,
                                              source: Option[RoadAddress]): RoadAddress = {
    val geom = if (pl.geometry.nonEmpty) {
      val linkGeom = GeometryUtils.geometryEndpoints(GeometryUtils.truncateGeometry2D(pl.geometry, pl.startMValue, pl.endMValue))
      if (pl.sideCode == SideCode.TowardsDigitizing)
        Seq(linkGeom._1, linkGeom._2)
      else
        Seq(linkGeom._2, linkGeom._1)
    } else {
      Seq()
    }
    val roadAddress = RoadAddress(NewRoadAddress, pl.roadNumber, pl.roadPartNumber, pl.roadType, pl.track,
      pl.discontinuity, pl.startAddrMValue, pl.endAddrMValue, None, None, pl.modifiedBy, 0L, pl.linkId,
      pl.startMValue, pl.endMValue, pl.sideCode, pl.linkGeometryTimeStamp,
      pl.calibrationPoints, floating = false, geom, pl.linkGeomSource, pl.ely, terminated = false)
    pl.status match {
      case UnChanged =>
        roadAddress.copy(startDate = source.get.startDate, endDate = source.get.endDate)
      case Transfer | Numbering =>
        roadAddress.copy(startDate = Some(project.startDate))
      case New =>
        roadAddress.copy(startDate = Some(project.startDate))
      case Terminated =>
        roadAddress.copy(terminated = true, startDate = source.get.startDate, endDate = Some(project.startDate))
      case _ =>
        logger.error(s"Invalid status for imported project link: ${pl.status} in project ${pl.projectId}")
        throw new InvalidAddressDataException(s"Invalid status for split project link: ${pl.status}")
    }
  }

  /**
    * Called for road addresses that are replaced by a new version at end date
    *
    * @param roadAddress
    * @param pl
    * @param vvhLink
    * @return
    */
  private def setEndDate(roadAddress: RoadAddress, pl: ProjectLink, vvhLink: Option[VVHRoadlink]): Option[RoadAddress] = {
    pl.status match {
      // Unchanged does not get an end date, terminated is created from the project link in convertProjectLinkToRoadAddress
      case UnChanged | Terminated =>
        None
      case Transfer | Numbering =>
        Some(roadAddress.copy(id = NewRoadAddress, endDate = pl.startDate))
      case _ =>
        logger.error(s"Invalid status for imported project link: ${pl.status} in project ${pl.projectId}")
        throw new InvalidAddressDataException(s"Invalid status for split project link: ${pl.status}")
    }
  }

  def setProjectEly(currentProjectId: Long, newEly: Long): Option[String] = {
    withDynTransaction {
      getProjectEly(currentProjectId).filterNot(_ == newEly).map { currentProjectEly =>
        logger.info(s"The project can not handle multiple ELY areas (the project ELY range is $currentProjectEly). Recording was discarded.")
        s"Projektissa ei voi käsitellä useita ELY-alueita (projektin ELY-alue on $currentProjectEly). Tallennus hylättiin."
      }.orElse {
        ProjectDAO.updateProjectEly(currentProjectId, newEly)
        None
      }
    }
  }

  def correctNullProjectEly(): Unit = {
    withDynSession {
      //Get all the projects with non-existant ely code
      val nullElyProjects = ProjectDAO.getRoadAddressProjects(0, Seq.empty[LinkStatus], true)
      nullElyProjects.foreach(project => {
        //Get all the reserved road parts of said projects
        val reservedRoadParts = ProjectDAO.fetchReservedRoadParts(project.id).filterNot(_.ely == 0)
        //Find the lowest maddressValue of the reserved road parts
        val reservedRoadAddresses = RoadAddressDAO.fetchByRoadPart(reservedRoadParts.head.roadNumber, reservedRoadParts.head.roadPartNumber).minBy(_.endAddrMValue)
        //Use this part ELY code and set it on the project
        ProjectDAO.updateProjectEly(project.id, reservedRoadAddresses.ely)
      })
    }
  }

  def getProjectEly(projectId: Long): Option[Long] = {
    ProjectDAO.getProjectEly(projectId)
  }

  case class PublishResult(validationSuccess: Boolean, sendSuccess: Boolean, errorMessage: Option[String])

}

class ProjectValidationException(s: String) extends RuntimeException {
  override def getMessage: String = s
}

<<<<<<< HEAD
class ProjectValidator {

  sealed trait ValidationError {
    def value: Int
    def message: String
  }

  object ValidationError {
    val values = Set(minorDiscontinuityFound, majorDiscontinuityFound, insufficientTrackCoverage, discontinuousAddressScheme,
      sharedLinkIdsExist, noContinuityCodesAtEnd, unsuccessfulRecalculation)
    //There must be a minor discontinuity if the jump is longer than 0.1 m (10 cm) between road links
    case object minorDiscontinuityFound extends ValidationError {def value = 0; def message = "<TO_BE_DETERMINED>"}
    //There must be a major discontinuity if the jump is longer than 50 meters
    case object majorDiscontinuityFound extends ValidationError {def value = 1;def message = "<TO_BE_DETERMINED>"}
    //For every track 1 there must exist track 2 that covers the same address span and vice versa
    case object insufficientTrackCoverage extends ValidationError {def value = 2;def message = "<TO_BE_DETERMINED>"}
    //There must be a continuous road addressing scheme so that all values from 0 to the highest number are covered
    case object discontinuousAddressScheme extends ValidationError {def value = 3;def message = "<TO_BE_DETERMINED>"}
    //There are no link ids shared between the project and the current road address + lrm_position tables at the project date (start_date, end_date)
    case object sharedLinkIdsExist extends ValidationError {def value = 4;def message = "<TO_BE_DETERMINED>"}
    //Continuity codes are given for end of road
    case object noContinuityCodesAtEnd extends ValidationError {def value = 5;def message = "<TO_BE_DETERMINED>"}
    //Recalculation of M values and delta calculation are both successful for every road part in project
    case object unsuccessfulRecalculation extends ValidationError {def value = 6;def message = "<TO_BE_DETERMINED>"}
    def apply(intValue: Int): ValidationError = {
      values.find(_.value == intValue).get
    }
  }

  case class ValidationErrorDetails(projectId: Long, validationError: ValidationError,
                                    affectedLinkIds: Seq[Long], coordinates: Map[Long,ProjectCoordinates],
                                    optionalInformation: Option[String])

  def validateProject(project: RoadAddressProject, projectLinks: Seq[ProjectLink]): Seq[ValidationErrorDetails] = {
    checkProjectContinuity ++ checkProjectCoverage ++ checkProjectContinuousSchema ++ checkProjectSharedLinks ++
      checkForContinuityCodes ++ checkForUnsuccessfulRecalculation
  }

  private def checkProjectContinuity(): Seq[ValidationErrorDetails] = {
    Seq.empty[ValidationErrorDetails]
  }

  private def checkProjectCoverage(): Seq[ValidationErrorDetails] = {
    Seq.empty[ValidationErrorDetails]
  }

  private def checkProjectContinuousSchema(): Seq[ValidationErrorDetails] = {
    Seq.empty[ValidationErrorDetails]
  }

  private def checkProjectSharedLinks(): Seq[ValidationErrorDetails] = {
    Seq.empty[ValidationErrorDetails]
  }

  private def checkForContinuityCodes(): Seq[ValidationErrorDetails] = {
    Seq.empty[ValidationErrorDetails]
  }

  private def checkForUnsuccessfulRecalculation(): Seq[ValidationErrorDetails] = {
    Seq.empty[ValidationErrorDetails]
  }

=======
class SplittingException(s: String) extends RuntimeException {
  override def getMessage: String = s
>>>>>>> 77ead18e
}

case class ProjectBoundingBoxResult(projectLinkResultF: Future[Map[Long, Seq[ProjectLink]]], roadLinkF: Future[Seq[RoadLink]],
                                    complementaryF: Future[Seq[RoadLink]], suravageF: Future[Seq[VVHRoadlink]])<|MERGE_RESOLUTION|>--- conflicted
+++ resolved
@@ -1492,7 +1492,10 @@
   override def getMessage: String = s
 }
 
-<<<<<<< HEAD
+class SplittingException(s: String) extends RuntimeException {
+  override def getMessage: String = s
+}
+
 class ProjectValidator {
 
   sealed trait ValidationError {
@@ -1555,10 +1558,6 @@
     Seq.empty[ValidationErrorDetails]
   }
 
-=======
-class SplittingException(s: String) extends RuntimeException {
-  override def getMessage: String = s
->>>>>>> 77ead18e
 }
 
 case class ProjectBoundingBoxResult(projectLinkResultF: Future[Map[Long, Seq[ProjectLink]]], roadLinkF: Future[Seq[RoadLink]],
