--- conflicted
+++ resolved
@@ -22,12 +22,9 @@
 import fi.liikennevirasto.viite.dao.TerminationCode.{NoTermination, Termination}
 import fi.liikennevirasto.viite.dao.{LinkStatus, ProjectDAO, RoadwayDAO, _}
 import fi.liikennevirasto.viite.model.{ProjectAddressLink, RoadAddressLink}
-<<<<<<< HEAD
 import fi.liikennevirasto.viite.process.{InvalidAddressDataException, _}
-=======
 import fi.liikennevirasto.viite.process.TrackSectionOrder.findChainEndpoints
 import fi.liikennevirasto.viite.process._
->>>>>>> 30c6cbdc
 import fi.liikennevirasto.viite.util.SplitOptions
 import org.joda.time.DateTime
 import org.joda.time.format.DateTimeFormat
@@ -535,7 +532,7 @@
               newLinks.init :+ newLinks.last.copy(discontinuity = discontinuity)
             }
           } else newLinks
-        }
+          }
 
       projectLinkDAO.create(createLinks.map(_.copy(createdBy = Some(user))))
       newLinks.flatMap(_.roadName).headOption.flatMap(setProjectRoadName(projectId, newRoadNumber, _)).toList.headOption
