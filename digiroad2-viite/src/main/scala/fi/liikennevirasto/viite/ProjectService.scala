package fi.liikennevirasto.viite

import fi.liikennevirasto.digiroad2.asset.{BoundingRectangle, SideCode}
import fi.liikennevirasto.digiroad2.linearasset.RoadLink
import fi.liikennevirasto.digiroad2.masstransitstop.oracle.Sequences
import fi.liikennevirasto.digiroad2.oracle.OracleDatabase
import fi.liikennevirasto.digiroad2.util.{RoadAddressException, Track}
import fi.liikennevirasto.digiroad2.{DigiroadEventBus, RoadLinkService}
import fi.liikennevirasto.viite.dao.ProjectState._
<<<<<<< HEAD
import fi.liikennevirasto.viite.dao.{RoadAddressDAO, _}
import fi.liikennevirasto.viite.model.RoadAddressLinkPartitioner.{partition => _, _}
import fi.liikennevirasto.viite.model._
import fi.liikennevirasto.viite.process.RoadAddressChangeInfoMapper._
=======
import fi.liikennevirasto.viite.dao.{ProjectDAO, RoadAddressDAO, _}
import fi.liikennevirasto.viite.model.{ProjectAddressLink, ProjectAddressLinkLike, RoadAddressLink, RoadAddressLinkLike}
>>>>>>> faf2155a
import fi.liikennevirasto.viite.process.{Delta, ProjectDeltaCalculator, RoadAddressFiller}
import org.joda.time.DateTime
import org.slf4j.LoggerFactory
import org.joda.time.format.DateTimeFormat

import scala.collection.mutable.ListBuffer
import scala.concurrent.ExecutionContext.Implicits.global
import scala.concurrent.duration.Duration
import scala.concurrent.{Await, Future}
import scala.util.Random
import scala.util.control.NonFatal

class ProjectService(roadAddressService: RoadAddressService, roadLinkService: RoadLinkService, eventbus: DigiroadEventBus) {
  def withDynTransaction[T](f: => T): T = OracleDatabase.withDynTransaction(f)

  def withDynSession[T](f: => T): T = OracleDatabase.withDynSession(f)

  val logger = LoggerFactory.getLogger(getClass)

  val allowedSideCodes = List(SideCode.TowardsDigitizing, SideCode.AgainstDigitizing)

  /**
    *
    * @param roadNumber    Road's number (long)
    * @param roadStartPart Starting part (long)
    * @param roadEndPart   Ending part (long)
    * @return Optional error message, None if no error
    */
  def checkRoadAddressNumberAndSEParts(roadNumber: Long, roadStartPart: Long, roadEndPart: Long): Option[String] = {
    withDynTransaction {
      if (!RoadAddressDAO.roadPartExists(roadNumber, roadStartPart)) {
        if (!RoadAddressDAO.roadNumberExists(roadNumber)) {
          Some("Tienumeroa ei ole olemassa, tarkista tiedot")
        }
        else //roadnumber exists, but starting roadpart not
          Some("Tiellä ei ole olemassa valittua alkuosaa, tarkista tiedot")
      } else if (!RoadAddressDAO.roadPartExists(roadNumber, roadEndPart)) { // ending part check
        Some("Tiellä ei ole olemassa valittua loppuosaa, tarkista tiedot")
      } else
        None
    }
  }

  /**
    * Checks that new road address is not already reserved (currently only checks roadaddresstable)
    *
    * @param roadNumber road number
    * @param roadPart road part number
    * @param project  roadaddress project needed for id and error message
    * @return
    */
  def checkNewRoadAddressNumberAndPart(roadNumber: Long, roadPart: Long, project :RoadAddressProject): Option[String] = {
      val roadAddresses = RoadAddressDAO.isNewRoadPartUsed(roadNumber, roadPart, project.id)
      if (roadAddresses.isEmpty) {
        None
      } else {
<<<<<<< HEAD
        Some("Tieosa on jo käytössä") //message to user if address is already in use
=======
        val fmt = DateTimeFormat.forPattern("dd.MM.yyyy")

        Some(s"TIE $roadNumber OSA $roadPart on jo olemassa projektin alkupäivänä ${project.startDate.toString(fmt)}, tarkista tiedot.") //message to user if address is already in use
>>>>>>> faf2155a
      }
  }

  private def createNewProjectToDB(roadAddressProject: RoadAddressProject): RoadAddressProject = {
    val id = Sequences.nextViitePrimaryKeySeqValue
    val project = roadAddressProject.copy(id = id)
    ProjectDAO.createRoadAddressProject(project)
    project
  }

  private def projectFound(roadAddressProject: RoadAddressProject): Option[RoadAddressProject] = {
    val newRoadAddressProject=0
    if (roadAddressProject.id==newRoadAddressProject) return None
    withDynTransaction {
      return ProjectDAO.getRoadAddressProjectById(roadAddressProject.id)
    }
  }

  def checkReservability(roadNumber: Long, startPart: Long, endPart: Long): Either[String, Seq[ReservedRoadPart]] = {
    withDynTransaction {
      var listOfAddressParts: ListBuffer[ReservedRoadPart] = ListBuffer.empty
      for (part <- startPart to endPart) {
        val reserved = ProjectDAO.roadPartReservedByProject(roadNumber, part)
        reserved match {
          case Some(projectname) => return Left(s"TIE $roadNumber OSA $part on jo varattuna projektissa $projectname, tarkista tiedot")
          case None =>
            val (roadpartID, linkID, length, discontinuity, ely, startDate, endDate, foundAddress) = getAddressPartinfo(roadNumber, part)
            if (foundAddress) // db search failed or we couldnt get info from VVH
              listOfAddressParts += ReservedRoadPart(roadpartID, roadNumber, part, length, Discontinuity.apply(discontinuity), ely, startDate, endDate)
        }
      }
      Right(listOfAddressParts)
    }
  }

  def projDateValidation(reservedParts:Seq[ReservedRoadPart], projDate:DateTime): Option[String] = {
    reservedParts.foreach( part => {
      if(part.startDate.nonEmpty && part.startDate.get.isAfter(projDate)) return Option(s"Tieosalla TIE ${part.roadNumber} OSA ${part.roadPartNumber} alkupäivämäärä ${part.startDate.get.toString("dd.MM.yyyy")} on uudempi kuin tieosoiteprojektin alkupäivämäärä ${projDate.toString("dd.MM.yyyy")}, tarkista tiedot.")
      if(part.endDate.nonEmpty && part.endDate.get.isAfter(projDate)) return Option(s"Tieosalla TIE ${part.roadNumber} OSA ${part.roadPartNumber} loppupäivämäärä ${part.endDate.get.toString("dd.MM.yyyy")} on uudempi kuin tieosoiteprojektin alkupäivämäärä ${projDate.toString("dd.MM.yyyy")}, tarkista tiedot.")
    })
    None
  }

  private def getAddressPartinfo(roadnumber: Long, roadpart: Long): (Long, Long, Double, String, Long, Option[DateTime], Option[DateTime], Boolean) = {
    RoadAddressDAO.getRoadPartInfo(roadnumber, roadpart) match {
      case Some((roadpartid, linkid, lenght, discontinuity, startDate, endDate)) => {
        val enrichment = false
        val roadLink = roadLinkService.getRoadLinksByLinkIdsFromVVH(Set(linkid), enrichment)
        val ely: Option[Long] = roadLink.headOption.map(rl => MunicipalityDAO.getMunicipalityRoadMaintainers.getOrElse(rl.municipalityCode, 0))
        ely match {
          case Some(value) if ely.nonEmpty && ely.get != 0 => (roadpartid, linkid, lenght, Discontinuity.apply(discontinuity.toInt).description, value, Option(startDate), Option(endDate), true)
          case _ => (0, 0, 0, "", 0, None, None, false)
        }
      }
      case None =>
        (0, 0, 0, "", 0, None, None, false)
    }
  }

  /**
    * Used when adding road address that does not have previous address
    */
  def addNewLinksToProject(roadLinks: Seq[ProjectAddressLink], roadAddressProjectID :Long, newRoadNumber : Long, newRoadPartNumber: Long, newTrackCode: Long, newDiscontinuity: Long):String = {

      val randomSideCode = allowedSideCodes(new Random(System.currentTimeMillis()).nextInt(allowedSideCodes.length))
      ProjectDAO.getRoadAddressProjectById(roadAddressProjectID) match {
        case Some(project) => {
          checkNewRoadAddressNumberAndPart(newRoadNumber, newRoadPartNumber, project) match {
            case Some(errorMessage) => errorMessage
            case None => {
              val newProjectLinks = roadLinks.map(projectLink => {
                ProjectLink(NewRoadAddress, newRoadNumber, newRoadPartNumber, Track.apply(newTrackCode.toInt), Discontinuity.apply(newDiscontinuity.toInt), projectLink.startAddressM,
                  projectLink.endAddressM, Some(project.startDate), None, Some(project.createdBy), -1, projectLink.linkId, projectLink.startMValue, projectLink.endMValue, randomSideCode,
                  (projectLink.startCalibrationPoint, projectLink.endCalibrationPoint), false, projectLink.geometry, roadAddressProjectID, projectLink.status, projectLink.roadType, projectLink.roadLinkSource)
              })
              ProjectDAO.create(newProjectLinks)
              ""
            }
          }
        }
        case None => "Projektikoodilla ei löytynyt projektia"
      }
  }

  /**
    * Adds reserved road links (from road parts) to a road address project. Reservability is check before this.
    *
    * @param project
    * @return
    */
  private def addLinksToProject(project: RoadAddressProject): Option[String] = {
    def toProjectLink(roadTypeMap: Map[Long, RoadType])(roadAddress: RoadAddress): ProjectLink = {
      ProjectLink(id=NewRoadAddress, roadAddress.roadNumber, roadAddress.roadPartNumber, roadAddress.track,
        roadAddress.discontinuity, roadAddress.startAddrMValue, roadAddress.endAddrMValue, roadAddress.startDate,
        roadAddress.endDate, modifiedBy=Option(project.createdBy), 0L, roadAddress.linkId, roadAddress.startMValue, roadAddress.endMValue,
        roadAddress.sideCode, roadAddress.calibrationPoints, floating=false, roadAddress.geom, project.id,
        LinkStatus.NotHandled, roadTypeMap.getOrElse(roadAddress.linkId, RoadType.Unknown))
    }
    //TODO: Check that there are no floating road addresses present when starting
    val errors = project.reservedParts.map(roadAddress =>
      if (!RoadAddressDAO.roadPartExists(roadAddress.roadNumber, roadAddress.roadPartNumber)) {
        s"TIE ${roadAddress.roadNumber} OSA: ${roadAddress.roadPartNumber}"
      } else "").filterNot(_ == "")
    if (errors.nonEmpty)
      Some(s"Seuraavia tieosia ei löytynyt tietokannasta: ${errors.mkString(", ")}")1
    else {
      val elyErrors = project.reservedParts.map(roadAddress =>
        if (project.ely.nonEmpty && roadAddress.ely != project.ely.get) {
          s"TIE ${roadAddress.roadNumber} OSA: ${roadAddress.roadPartNumber} (ELY != ${project.ely.get})"
        } else "").filterNot(_ == "")
      if (elyErrors.nonEmpty)
        return Some(s"Seuraavat tieosat ovat eri ELY-numerolla kuin projektin muut osat: ${errors.mkString(", ")}")
      val addresses = project.reservedParts.flatMap { roadaddress =>
        val addressesOnPart = RoadAddressDAO.fetchByRoadPart(roadaddress.roadNumber, roadaddress.roadPartNumber, false)
        val roadlinks = roadLinkService.getRoadLinksByLinkIdsFromVVH(addressesOnPart.map(_.linkId).toSet, false)
        val mapping = roadlinks.map(rl => rl.linkId -> RoadAddressLinkBuilder.getRoadType(rl.administrativeClass, rl.linkType)).toMap
        withFetchedDataFromVVH(addressesOnPart, roadlinks, CalibrationPoint).map(toProjectLink(mapping))
      }
      val ely = project.reservedParts.map(_.ely)
      if (ely.distinct.size > 1) {
        Some(s"Tieosat ovat eri ELYistä")
      } else {
        ProjectDAO.create(addresses)
        if (project.ely.isEmpty)
          ProjectDAO.updateProjectELY(project, ely.head)
        None
      }
    }
  }

  private def createFormOfReservedLinksToSavedRoadParts(project: RoadAddressProject): (Seq[ProjectFormLine], Option[ProjectLink]) = {
    val createdAddresses = ProjectDAO.getProjectLinks(project.id)
    val groupedAddresses = createdAddresses.groupBy { address =>
      (address.roadNumber, address.roadPartNumber)
    }.toSeq.sortBy(_._1._2)(Ordering[Long])
    val adddressestoform = groupedAddresses.map(addressGroup => {
      val lastAddressM = addressGroup._2.last.endAddrMValue
      val roadLink = roadLinkService.getRoadLinksByLinkIdsFromVVH(Set(addressGroup._2.last.linkId), false)
      val addressFormLine = ProjectFormLine(addressGroup._2.last.linkId, project.id, addressGroup._1._1,
        addressGroup._1._2, lastAddressM, MunicipalityDAO.getMunicipalityRoadMaintainers.getOrElse(roadLink.head.municipalityCode, -1),
        addressGroup._2.last.discontinuity.description)
      //TODO:case class RoadAddressProjectFormLine(projectId: Long, roadNumber: Long, roadPartNumber: Long, RoadLength: Long, ely : Long, discontinuity: String)
      addressFormLine
    })
    val addresses = createdAddresses.headOption
    (adddressestoform, addresses)
  }

  private def createNewRoadLinkProject(roadAddressProject: RoadAddressProject) = {
    withDynTransaction {
      val project = createNewProjectToDB(roadAddressProject)
      if (project.reservedParts.isEmpty) //check if new project has links
      {
        val (forminfo, createdlink) = createFormOfReservedLinksToSavedRoadParts(project)
        (project, None, forminfo, "ok")
      } else {
        //project with links success field contains errors if any, else "ok"
        val errorMessage = addLinksToProject(project)

        val (forminfo, createdlink) = createFormOfReservedLinksToSavedRoadParts(project)

        (project, createdlink, forminfo, errorMessage.getOrElse("ok"))
      }
    }
  }

  def saveRoadLinkProject(roadAddressProject: RoadAddressProject): (RoadAddressProject, Option[ProjectLink], Seq[ProjectFormLine], String) = {
    if (projectFound(roadAddressProject).isEmpty)
      throw new IllegalArgumentException("Project not found")
    withDynTransaction {
      if (roadAddressProject.reservedParts.isEmpty) { //roadaddresses to update is empty
        ProjectDAO.updateRoadAddressProject(roadAddressProject)
        val (forminfo, createdlink) = createFormOfReservedLinksToSavedRoadParts(roadAddressProject)
        (roadAddressProject, createdlink, forminfo, "ok")
      } else {
        //list contains road addresses that we need to add
        val errorMessage = addLinksToProject(roadAddressProject)
        if (errorMessage.isEmpty) {
          //adding links succeeeded
          ProjectDAO.updateRoadAddressProject(roadAddressProject)
          val (forminfo, createdlink) = createFormOfReservedLinksToSavedRoadParts(roadAddressProject)
          (roadAddressProject, createdlink, forminfo, "ok")
        } else {
          //adding links failed
          val (forminfo, createdlink) = createFormOfReservedLinksToSavedRoadParts(roadAddressProject)
          (roadAddressProject, createdlink, forminfo, errorMessage.get)
        }
      }
    }
  }

  def createRoadLinkProject(roadAddressProject: RoadAddressProject): (RoadAddressProject, Option[ProjectLink], Seq[ProjectFormLine], String) = {
    if (roadAddressProject.id != 0)
      throw new IllegalArgumentException(s"Road address project to create has an id ${roadAddressProject.id}")
    createNewRoadLinkProject(roadAddressProject)
  }

  def getRoadAddressSingleProject(projectId: Long): Seq[RoadAddressProject] = {
    withDynTransaction {
      ProjectDAO.getRoadAddressProjects(projectId)
    }
  }

  def getRoadAddressAllProjects(): Seq[RoadAddressProject] = {
    withDynTransaction {
      ProjectDAO.getRoadAddressProjects()
    }
  }

  def getProjectsWithReservedRoadParts(projectId: Long): (RoadAddressProject, Seq[ProjectFormLine]) = {
    withDynTransaction {
      val project:RoadAddressProject = ProjectDAO.getRoadAddressProjects(projectId).head
      val createdAddresses = ProjectDAO.getProjectLinks(project.id)
      val groupedAddresses = createdAddresses.groupBy { address =>
        (address.roadNumber, address.roadPartNumber)
      }.toSeq.sortBy(_._1._2)(Ordering[Long])
      val formInfo: Seq[ProjectFormLine] = groupedAddresses.map(addressGroup => {
        val endAddressM = addressGroup._2.last.endAddrMValue
        val roadLink = roadLinkService.getRoadLinksByLinkIdsFromVVH(Set(addressGroup._2.head.linkId), false)
        val addressFormLine = ProjectFormLine(addressGroup._2.head.linkId, project.id,
          addressGroup._2.head.roadNumber, addressGroup._2.head.roadPartNumber, endAddressM,
          MunicipalityDAO.getMunicipalityRoadMaintainers.getOrElse(roadLink.head.municipalityCode, -1),
          addressGroup._2.last.discontinuity.description)
        addressFormLine
      })

      (project, formInfo)
    }
  }

  def getChangeProject(projectId:Long): Option[ChangeProject] = {
    withDynTransaction {
      try {
        val delta = ProjectDeltaCalculator.delta(projectId)
        //TODO would be better to give roadType to ProjectLinks table instead of calling vvh here
        val vvhRoadLinks = roadLinkService.getRoadLinksByLinkIdsFromVVH(delta.terminations.map(_.linkId).toSet, false)
        val filledTerminations = withFetchedDataFromVVH(delta.terminations, vvhRoadLinks, RoadType)

        if (setProjectDeltaToDB(delta.copy(terminations = filledTerminations), projectId)) {
          val roadAddressChanges = RoadAddressChangesDAO.fetchRoadAddressChanges(Set(projectId))
          return Some(ViiteTierekisteriClient.convertToChangeProject(roadAddressChanges.sortBy(r => (r.changeInfo.source.trackCode, r.changeInfo.source.startAddressM, r.changeInfo.source.startRoadPartNumber, r.changeInfo.source.roadNumber))))
        }
      } catch {
        case NonFatal(e) => logger.info(s"Change info not available for project $projectId: " + e.getMessage)
      }
    }
    None
  }

  def enrichTerminations(terminations: Seq[RoadAddress], roadlinks: Seq[RoadLink]): Seq[RoadAddress] = {
    val withRoadType = terminations.par.map{
      t =>
        val relatedRoadLink = roadlinks.filter(rl => rl.linkId == t.linkId).headOption
        relatedRoadLink match {
          case None => t
          case Some(rl) =>
            val roadType = RoadAddressLinkBuilder.getRoadType(rl.administrativeClass, rl.linkType)
            t.copy(roadType = roadType)
        }
    }
    withRoadType.toList
  }

  def getRoadAddressChangesAndSendToTR(projectId: Set[Long]) = {
    val roadAddressChanges = RoadAddressChangesDAO.fetchRoadAddressChanges(projectId)
    ViiteTierekisteriClient.sendChanges(roadAddressChanges)
  }

  def getProjectRoadLinksByLinkIds(projectId: Long, linkIdsToGet : Set[Long]): Seq[ProjectAddressLink] = {
    def complementaryLinkFilter(roadNumberLimits: Seq[(Int, Int)], municipalities: Set[Int],
                                everything: Boolean = false, publicRoads: Boolean = false)(roadAddressLink: RoadAddressLink) = {
      everything || publicRoads || roadNumberLimits.exists {
        case (start, stop) => roadAddressLink.roadNumber >= start && roadAddressLink.roadNumber <= stop
      }
    }

    val fetchVVHStartTime = System.currentTimeMillis()
    val complementedRoadLinks = roadLinkService.getRoadLinksByLinkIdsFromVVH(linkIdsToGet)
    val linkIds = complementedRoadLinks.map(_.linkId).toSet
    val fetchVVHEndTime = System.currentTimeMillis()
    logger.info("End fetch vvh road links in %.3f sec".format((fetchVVHEndTime - fetchVVHStartTime) * 0.001))

    val buildStartTime = System.currentTimeMillis()

    val projectRoadLinks = complementedRoadLinks
      .map { rl =>
        val ra = Seq()
        val missed =  Seq()
        rl.linkId -> roadAddressService.buildRoadAddressLink(rl, ra, missed)
      }.toMap

    val filledProjectLinks = RoadAddressFiller.fillTopology(complementedRoadLinks, projectRoadLinks)

    filledProjectLinks._1.map(toProjectAddressLink)

  }

  def getProjectRoadLinks(projectId: Long, boundingRectangle: BoundingRectangle, roadNumberLimits: Seq[(Int, Int)], municipalities: Set[Int],
                          everything: Boolean = false, publicRoads: Boolean = false): Seq[ProjectAddressLink] = {
    def complementaryLinkFilter(roadNumberLimits: Seq[(Int, Int)], municipalities: Set[Int],
                                everything: Boolean = false, publicRoads: Boolean = false)(roadAddressLink: RoadAddressLink) = {
      everything || publicRoads || roadNumberLimits.exists {
        case (start, stop) => roadAddressLink.roadNumber >= start && roadAddressLink.roadNumber <= stop
      }
    }

    val fetchRoadAddressesByBoundingBoxF = Future(withDynTransaction {
      val (floating, addresses) = RoadAddressDAO.fetchRoadAddressesByBoundingBox(boundingRectangle, fetchOnlyFloating = false).partition(_.floating)
      (floating.groupBy(_.linkId), addresses.groupBy(_.linkId))
    })
    val fetchProjectLinksF = Future(withDynTransaction {
      ProjectDAO.getProjectLinks(projectId).groupBy(_.linkId)
    })
    val fetchVVHStartTime = System.currentTimeMillis()
    val (complementedRoadLinks, complementaryLinkIds) = fetchRoadLinksWithComplementary(boundingRectangle, roadNumberLimits, municipalities, everything, publicRoads)
    val linkIds = complementedRoadLinks.map(_.linkId).toSet
    val fetchVVHEndTime = System.currentTimeMillis()
    logger.info("End fetch vvh road links in %.3f sec".format((fetchVVHEndTime - fetchVVHStartTime) * 0.001))

    val fetchMissingRoadAddressStartTime = System.currentTimeMillis()
    val ((floating, addresses), projectLinks) = Await.result(fetchRoadAddressesByBoundingBoxF.zip(fetchProjectLinksF), Duration.Inf)
    // TODO: When floating handling is enabled we need this - but ignoring the result otherwise here
    val missingLinkIds = linkIds -- floating.keySet -- addresses.keySet -- projectLinks.keySet

    val missedRL = withDynTransaction {
      RoadAddressDAO.getMissingRoadAddresses(missingLinkIds)
    }.groupBy(_.linkId)
    val fetchMissingRoadAddressEndTime = System.currentTimeMillis()
    logger.info("End fetch missing and floating road address in %.3f sec".format((fetchMissingRoadAddressEndTime - fetchMissingRoadAddressStartTime) * 0.001))

    val buildStartTime = System.currentTimeMillis()

    val projectRoadLinks = complementedRoadLinks.map {
      rl =>
        val pl = projectLinks.getOrElse(rl.linkId, Seq())
        rl.linkId -> buildProjectRoadLink(rl, pl)
    }.filterNot { case (_, optPAL) => optPAL.isEmpty}.toMap.mapValues(_.get)

    val filledProjectLinks = RoadAddressFiller.fillProjectTopology(complementedRoadLinks, projectRoadLinks)

    val nonProjectRoadLinks = complementedRoadLinks.filterNot(rl => projectRoadLinks.keySet.contains(rl.linkId))

    val viiteRoadLinks = nonProjectRoadLinks
      .map { rl =>
        val ra = addresses.getOrElse(rl.linkId, Seq())
        val missed = missedRL.getOrElse(rl.linkId, Seq())
        rl.linkId -> roadAddressService.buildRoadAddressLink(rl, ra, missed)
      }.toMap

    val buildEndTime = System.currentTimeMillis()
    logger.info("End building road address in %.3f sec".format((buildEndTime - buildStartTime) * 0.001))

    val (filledTopology, _) = RoadAddressFiller.fillTopology(nonProjectRoadLinks, viiteRoadLinks)

    val returningTopology = filledTopology.filter(link => !complementaryLinkIds.contains(link.linkId) ||
      complementaryLinkFilter(roadNumberLimits, municipalities, everything, publicRoads)(link))

    returningTopology.map(toProjectAddressLink) ++ filledProjectLinks

  }

  def updateProjectLinkStatus(projectId: Long, linkIds: Set[Long], linkStatus: LinkStatus, userName: String): Boolean = {
    withDynTransaction{
      val projectLinks = ProjectDAO.getProjectLinks(projectId)
      val changed = projectLinks.filter(pl => linkIds.contains(pl.linkId)).map(_.id).toSet
      ProjectDAO.updateProjectLinkStatus(changed, linkStatus, userName)
      try {
        val delta = ProjectDeltaCalculator.delta(projectId)
        setProjectDeltaToDB(delta,projectId)
        true
      } catch {
        case ex: RoadAddressException =>
          logger.info("Delta calculation not possible: " + ex.getMessage)
          false
      }
    }
  }

  def projectLinkPublishable(projectId: Long): Boolean = {
    // TODO: add other checks after transfers etc. are enabled
    withDynSession{
      ProjectDAO.getProjectLinks(projectId, Some(LinkStatus.NotHandled)).isEmpty
    }
  }

  /**
    * Publish project with id projectId
    *
    * @param projectId Project to publish
    * @return optional error message, empty if no error
    */
  def publishProject(projectId: Long): PublishResult = {
    // TODO: Check that project actually is finished: projectLinkPublishable(projectId)
    // TODO: Run post-change tests for the roads that have been edited and throw an exception to roll back if not acceptable
    withDynTransaction {
      try {
        val delta=ProjectDeltaCalculator.delta(projectId)
        if(!setProjectDeltaToDB(delta,projectId)) {return PublishResult(false, false, Some("Muutostaulun luonti epäonnistui. Tarkasta ely"))}
        val trProjectStateMessage = getRoadAddressChangesAndSendToTR(Set(projectId))
        trProjectStateMessage.status match {
          case it if 200 until 300 contains it => {
            setProjectStatusToSend2TR(projectId)
            PublishResult(true, true, Some(trProjectStateMessage.reason))
          }
          case _ => {
            //rollback
            PublishResult(true, false, Some(trProjectStateMessage.reason))
          }
        }
      } catch{
        case NonFatal(e) =>  PublishResult(false, false, None)
      }
    }
  }

  private def setProjectDeltaToDB(projectDelta:Delta, projectId:Long):Boolean= {
    RoadAddressChangesDAO.clearRoadChangeTable(projectId)
    RoadAddressChangesDAO.insertDeltaToRoadChangeTable(projectDelta, projectId)
  }

  private def toProjectAddressLink(ral: RoadAddressLinkLike): ProjectAddressLink = {
    ProjectAddressLink(ral.id, ral.linkId, ral.geometry, ral.length, ral.administrativeClass, ral.linkType, ral.roadLinkType,
      ral.constructionType, ral.roadLinkSource, ral.roadType, ral.roadName, ral.municipalityCode, ral.modifiedAt, ral.modifiedBy,
      ral.attributes, ral.roadNumber, ral.roadPartNumber, ral.trackCode, ral.elyCode, ral.discontinuity,
      ral.startAddressM, ral.endAddressM, ral.startMValue, ral.endMValue, ral.sideCode, ral.startCalibrationPoint, ral.endCalibrationPoint,
      ral.anomaly, ral.lrmPositionId, LinkStatus.Unknown)
  }

  private def buildProjectRoadLink(rl: RoadLink, projectLinks: Seq[ProjectLink]): Option[ProjectAddressLink] = {
    val pl = projectLinks.size match {
      case 0 => return None
      case 1 => projectLinks.head
      case _ => fuseProjectLinks(projectLinks)
    }

    Some(RoadAddressLinkBuilder.projectBuild(rl, pl))
  }

  private def fuseProjectLinks(links: Seq[ProjectLink]) = {
    val linkIds = links.map(_.linkId).distinct
    if (linkIds.size != 1)
      throw new IllegalArgumentException(s"Multiple road link ids given for building one link: ${linkIds.mkString(", ")}")
    val (startM, endM, startA, endA) = (links.map(_.startMValue).min, links.map(_.endMValue).max,
      links.map(_.startAddrMValue).min, links.map(_.endAddrMValue).max)
    links.head.copy(startMValue = startM, endMValue = endM, startAddrMValue = startA, endAddrMValue = endA)
  }

  private def fetchRoadLinksWithComplementary(boundingRectangle: BoundingRectangle, roadNumberLimits: Seq[(Int, Int)], municipalities: Set[Int],
                                              everything: Boolean = false, publicRoads: Boolean = false): (Seq[RoadLink], Set[Long]) = {
    val roadLinksF = Future(roadLinkService.getViiteRoadLinksFromVVH(boundingRectangle, roadNumberLimits, municipalities, everything, publicRoads))
    val complementaryLinksF = Future(roadLinkService.getComplementaryRoadLinksFromVVH(boundingRectangle, municipalities))
    val (roadLinks, complementaryLinks) = Await.result(roadLinksF.zip(complementaryLinksF), Duration.Inf)
    (roadLinks ++ complementaryLinks, complementaryLinks.map(_.linkId).toSet)
  }

  def getProjectStatusFromTR(projectId: Long) = {
    ViiteTierekisteriClient.getProjectStatus(projectId)
  }

  private def getStatusFromTRObject(trProject:Option[TRProjectStatus]):Option[ProjectState] = {
    trProject match {
      case Some(trPojectobject) => mapTRstateToViiteState(trPojectobject.status.getOrElse(""))
      case None => None
      case _ => None
    }
  }

  private def getTRErrorMessage(trProject:Option[TRProjectStatus]):String = {
    trProject match {
      case Some(trProjectobject) => trProjectobject.errorMessage.getOrElse("")
      case None => ""
      case _ => ""
    }
  }

  def setProjectStatusToSend2TR(projectId:Long) =
  {
    ProjectDAO.updateProjectStatus(projectId, ProjectState.Sent2TR,"")
  }

  def updateProjectStatusIfNeeded(currentStatus:ProjectState, newStatus:ProjectState, errorMessage:String,projectId:Long) :(ProjectState)= {
    if (currentStatus.value!=newStatus.value && newStatus != ProjectState.Unknown)
    {
      ProjectDAO.updateProjectStatus(projectId,newStatus,errorMessage)
    }
    if (newStatus != ProjectState.Unknown){
      newStatus
    } else
    {
      currentStatus
    }
  }

  private def getProjectsPendingInTR() :Seq[Long]= {
    withDynSession {
      ProjectDAO.getProjectsWithWaitingTRStatus()
    }
  }
  def updateProjectsWaitingResponseFromTR(): Unit =
  {
    val listOfPendingProjects=getProjectsPendingInTR()
    for(project<-listOfPendingProjects)
    {
      withDynSession {
        val status = checkProjectStatus(project)
        ProjectDAO.incrementCheckCounter(project, 1)
        status
      }
    }

  }

  private def checkProjectStatus(projectID: Long) =
  {
    val projectStatus=ProjectDAO.getProjectStatus(projectID)
    if (projectStatus.isDefined)
    {
      val currentState = projectStatus.getOrElse(ProjectState.Unknown)
      val trProjectState = ViiteTierekisteriClient.getProjectStatusObject(projectID)
      val newState = getStatusFromTRObject(trProjectState).getOrElse(ProjectState.Unknown)
      val errorMessage = getTRErrorMessage(trProjectState)
      val updatedStatus = updateProjectStatusIfNeeded(currentState,newState,errorMessage,projectID)
      updateRoadAddressWithProject(newState, projectID)
      updatedStatus
    }
  }

  private def mapTRstateToViiteState(trState:String): Option[ProjectState] ={

    trState match {
      case "S" => Some(ProjectState.apply(ProjectState.TRProcessing.value))
      case "K" => Some(ProjectState.apply(ProjectState.TRProcessing.value))
      case "T" => Some(ProjectState.apply(ProjectState.Saved2TR.value))
      case "V" => Some(ProjectState.apply(ProjectState.ErroredInTR.value))
      case "null" => Some(ProjectState.apply(ProjectState.ErroredInTR.value))
      case _=> None
    }
  }

  def updateRoadAddressWithProject(newState: ProjectState, projectID: Long): Seq[Long] = {
    if(newState == Saved2TR){
      val delta = ProjectDeltaCalculator.delta(projectID)
      val changes = RoadAddressChangesDAO.fetchRoadAddressChanges(Set(projectID))
      val newLinks = delta.terminations.map(terminated => terminated.copy(id = NewRoadAddress,
        endDate = Some(changes.head.projectStartDate)))
      //Expiring old addresses
      roadAddressService.expireRoadAddresses(delta.terminations.map(_.id).toSet)
      //Creating new addresses with the applicable changes
      val newRoads = RoadAddressDAO.create(newLinks, None)
      //Remove the ProjectLinks from PROJECT_LINK table?
      //      val projectLinks = ProjectDAO.getProjectLinks(projectID, Some(LinkStatus.Terminated))
      //      ProjectDAO.removeProjectLinksById(projectLinks.map(_.projectId).toSet)
      newRoads
    } else {
      throw new RuntimeException(s"Project state not at Saved2TR: $newState")
    }
  }

  def withFetchedDataFromVVH(roadAdddresses: Seq[RoadAddress], roadLinks: Seq[RoadLink], Type: Object): Seq[RoadAddress] = {
    val fetchedAddresses = Type match {
      case RoadType =>
        val withRoadType: Seq[RoadAddress] = roadAdddresses.par.map {
          ra =>
            val relatedRoadLink = roadLinks.filter(rl => rl.linkId == ra.linkId).headOption
            relatedRoadLink match {
              case None => ra
              case Some(rl) =>
                val roadType = RoadAddressLinkBuilder.getRoadType(rl.administrativeClass, rl.linkType)
                ra.copy(roadType = roadType)
            }
        }.toList
        withRoadType
//      case CalibrationPoint =>
//        val groupedRoadAddresses = roadAdddresses.groupBy {r => (r.roadNumber, r.roadPartNumber, r.track.value)}
//
//        val withCalibrationPoints: Seq[RoadAddress] = groupedRoadAddresses.flatMap{
//          case (key, gra) =>
//
//              val startSegment = gra.minBy(_.startAddrMValue)
//              val endSegment = gra.maxBy(_.startAddrMValue)
//            gra.map{
//              ra =>
//                val relatedRoadLink = roadLinks.filter(rl => rl.linkId == ra.linkId).headOption
//
//              relatedRoadLink match {
//                case None => ra
//                case Some(rl) =>
//                  //                case class CalibrationPoint(linkId: Long, segmentMValue: Double, addressMValue: Long)
//                  val startCalibrationPoint = if(ra.lrmPositionId == startSegment.lrmPositionId)
//                    Option(CalibrationPoint(rl.linkId,0.0,ra.startAddrMValue))
//                  else None
//                  val endCalibrationPoint = if(ra.lrmPositionId == endSegment.lrmPositionId)
//                    Option(CalibrationPoint(rl.linkId,rl.length,ra.endAddrMValue))
//                  else None
//
//                  val cps = (startCalibrationPoint, endCalibrationPoint)
//                  ra.copy(calibrationPoints = cps)
//              }
//            }
//        }.toSeq
//        withCalibrationPoints
    }
    fetchedAddresses
  }

  case class PublishResult(validationSuccess: Boolean, sendSuccess: Boolean, errorMessage: Option[String])
}<|MERGE_RESOLUTION|>--- conflicted
+++ resolved
@@ -7,15 +7,8 @@
 import fi.liikennevirasto.digiroad2.util.{RoadAddressException, Track}
 import fi.liikennevirasto.digiroad2.{DigiroadEventBus, RoadLinkService}
 import fi.liikennevirasto.viite.dao.ProjectState._
-<<<<<<< HEAD
-import fi.liikennevirasto.viite.dao.{RoadAddressDAO, _}
-import fi.liikennevirasto.viite.model.RoadAddressLinkPartitioner.{partition => _, _}
-import fi.liikennevirasto.viite.model._
-import fi.liikennevirasto.viite.process.RoadAddressChangeInfoMapper._
-=======
 import fi.liikennevirasto.viite.dao.{ProjectDAO, RoadAddressDAO, _}
 import fi.liikennevirasto.viite.model.{ProjectAddressLink, ProjectAddressLinkLike, RoadAddressLink, RoadAddressLinkLike}
->>>>>>> faf2155a
 import fi.liikennevirasto.viite.process.{Delta, ProjectDeltaCalculator, RoadAddressFiller}
 import org.joda.time.DateTime
 import org.slf4j.LoggerFactory
@@ -72,13 +65,9 @@
       if (roadAddresses.isEmpty) {
         None
       } else {
-<<<<<<< HEAD
-        Some("Tieosa on jo käytössä") //message to user if address is already in use
-=======
         val fmt = DateTimeFormat.forPattern("dd.MM.yyyy")
 
         Some(s"TIE $roadNumber OSA $roadPart on jo olemassa projektin alkupäivänä ${project.startDate.toString(fmt)}, tarkista tiedot.") //message to user if address is already in use
->>>>>>> faf2155a
       }
   }
 
