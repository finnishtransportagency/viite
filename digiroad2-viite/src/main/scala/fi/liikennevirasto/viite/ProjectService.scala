--- conflicted
+++ resolved
@@ -61,16 +61,6 @@
     * @return
     */
   def checkNewRoadAddressNumberAndPart(roadNumber: Long, roadPart: Long, project :RoadAddressProject): Option[String] = {
-<<<<<<< HEAD
-    val roadAddresses = RoadAddressDAO.isNewRoadPartUsed(roadNumber, roadPart, project.id)
-    if (roadAddresses.isEmpty) {
-      None
-    } else {
-      val fmt = DateTimeFormat.forPattern("dd.MM.yyyy")
-
-      Some(s"TIE $roadNumber OSA $roadPart on jo olemassa projektin alkupäivänä ${project.startDate.toString(fmt)}, tarkista tiedot.") //message to user if address is already in use
-    }
-=======
       val projectLinks = RoadAddressDAO.isNewRoadPartUsed(roadNumber, roadPart, project.id)
       if (projectLinks.isEmpty) {
         None
@@ -78,7 +68,6 @@
         val fmt = DateTimeFormat.forPattern("dd.MM.yyyy")
         Some(s"TIE $roadNumber OSA $roadPart on jo olemassa projektin alkupäivänä ${project.startDate.toString(fmt)}, tarkista tiedot") //message to user if address is already in use
       }
->>>>>>> ae82815c
   }
 
   private def createNewProjectToDB(roadAddressProject: RoadAddressProject): RoadAddressProject = {
@@ -140,36 +129,7 @@
   /**
     * Used when adding road address that does not have previous address
     */
-<<<<<<< HEAD
   def addNewLinksToProject(projectAddressLinks: Seq[ProjectAddressLink], roadAddressProjectID :Long, newRoadNumber : Long, newRoadPartNumber: Long, newTrackCode: Long, newDiscontinuity: Long):String = {
-
-    val randomSideCode = allowedSideCodes(new Random(System.currentTimeMillis()).nextInt(allowedSideCodes.length))
-    ProjectDAO.getRoadAddressProjectById(roadAddressProjectID) match {
-      case Some(project) => {
-        checkNewRoadAddressNumberAndPart(newRoadNumber, newRoadPartNumber, project) match {
-          case Some(errorMessage) => errorMessage
-          case None => {
-            val newProjectLinks = RoadAddressFiller.fillNewRoadAddress(project, projectAddressLinks, roadAddressProjectID, newRoadNumber, newRoadPartNumber, newTrackCode, newDiscontinuity, randomSideCode)
-            val newsLinksWithCalibration = newProjectLinks.groupBy(record => (record.roadNumber, record.roadPartNumber)).flatMap(group => {
-              val groupedLinks = group._2
-              val first = groupedLinks.sortBy(_.endAddrMValue).head
-              val last = groupedLinks.sortBy(_.endAddrMValue).last
-              groupedLinks.map(gl => {
-                if (groupedLinks.size == 1) { //first and last are the same then
-                  first.copy(calibrationPoints = (Option(new CalibrationPoint(first.linkId, first.startMValue, first.startAddrMValue)), Option(new CalibrationPoint(last.linkId, last.endMValue, last.endAddrMValue))))
-                } else {
-                  if (gl.linkId == first.linkId && gl.roadNumber == first.roadNumber && gl.roadPartNumber == first.roadPartNumber) {
-                    first.copy(calibrationPoints = (Option(new CalibrationPoint(first.linkId, first.startMValue, first.startAddrMValue)), Option.empty[CalibrationPoint]))
-                  } else if (gl.linkId == last.linkId && gl.roadNumber == last.roadNumber && gl.roadPartNumber == last.roadPartNumber) {
-                    last.copy(calibrationPoints = (Option.empty[CalibrationPoint], Option(new CalibrationPoint(last.linkId, last.endMValue, last.endAddrMValue))))
-                  } else gl
-                }
-              })
-            }).asInstanceOf[Seq[ProjectLink]]
-            ProjectDAO.create(newsLinksWithCalibration)
-            ""
-=======
-  def addNewLinksToProject(roadLinks: Seq[ProjectAddressLink], roadAddressProjectID :Long, newRoadNumber : Long, newRoadPartNumber: Long, newTrackCode: Long, newDiscontinuity: Long):String = {
 
       val randomSideCode = allowedSideCodes(new Random(System.currentTimeMillis()).nextInt(allowedSideCodes.length))
       ProjectDAO.getRoadAddressProjectById(roadAddressProjectID) match {
@@ -183,7 +143,7 @@
                   val fmt = DateTimeFormat.forPattern("dd.MM.yyyy")
                   (s"TIE $newRoadNumber OSA $newRoadPartNumber on jo varattuna projektissa $projectname, tarkista tiedot")
                 case None =>
-                  val newProjectLinks = roadLinks.map(projectLink => {
+                  val newProjectLinks = projectAddressLinks.map(projectLink => {
                     ProjectLink(NewRoadAddress, newRoadNumber, newRoadPartNumber, Track.apply(newTrackCode.toInt), Discontinuity.apply(newDiscontinuity.toInt), projectLink.startAddressM,
                       projectLink.endAddressM, Some(project.startDate), None, Some(project.createdBy), -1, projectLink.linkId, projectLink.startMValue, projectLink.endMValue, randomSideCode,
                       (projectLink.startCalibrationPoint, projectLink.endCalibrationPoint), false, projectLink.geometry, roadAddressProjectID, LinkStatus.New, projectLink.roadType, projectLink.roadLinkSource, projectLink.length)
@@ -197,17 +157,49 @@
                     new RoadPartBasis(v._1._1, v._1._2) -> roadPartLengths
                   })
                   val linksWithMValues = ProjectDeltaCalculator.determineMValues(newProjectLinks,geometries)
+                  val newsLinksWithCalibration = newProjectLinks.groupBy(record => (record.roadNumber, record.roadPartNumber)).flatMap(group => {
+                    val groupedLinks = group._2
+                    val first = groupedLinks.sortBy(_.endAddrMValue).head
+                    val last = groupedLinks.sortBy(_.endAddrMValue).last
+                    groupedLinks.map(gl => {
+                      if (groupedLinks.size == 1) { //first and last are the same then
+                        first.copy(calibrationPoints = (Option(new CalibrationPoint(first.linkId, first.startMValue, first.startAddrMValue)), Option(new CalibrationPoint(last.linkId, last.endMValue, last.endAddrMValue))))
+                      } else {
+                        if (gl.linkId == first.linkId && gl.roadNumber == first.roadNumber && gl.roadPartNumber == first.roadPartNumber) {
+                          first.copy(calibrationPoints = (Option(new CalibrationPoint(first.linkId, first.startMValue, first.startAddrMValue)), Option.empty[CalibrationPoint]))
+                        } else if (gl.linkId == last.linkId && gl.roadNumber == last.roadNumber && gl.roadPartNumber == last.roadPartNumber) {
+                          last.copy(calibrationPoints = (Option.empty[CalibrationPoint], Option(new CalibrationPoint(last.linkId, last.endMValue, last.endAddrMValue))))
+                        } else gl
+                      }
+                    })
+                  }).asInstanceOf[Seq[ProjectLink]]
                   ProjectDAO.create(linksWithMValues)
                   ""
               }
             }
->>>>>>> ae82815c
           }
         }
-      }
-      case None => "Projektikoodilla ei löytynyt projektia"
-    }
-  }
+        case None => "Projektikoodilla ei löytynyt projektia"
+      }
+  }
+  def changeDirection(projectLink:Seq[Long]): String = {
+    try {
+      withDynTransaction {
+        val projectId= ProjectDAO.projectLinksExist(projectLink)
+        if (projectId.size!=projectLink.size)
+          return "Kaikkia linkkejä ei löytynyt"
+        if (projectId.forall(_ !=projectId.head)){
+         return "Linkit kuuluvat useampaan projektiin"
+        }
+        ProjectDAO.flipProjectLinksSideCodes(projectLink)
+        ""
+      }
+    } catch{
+     case NonFatal(e) =>
+    "Päivitys ei onnistunut"
+    }
+
+    }
 
   //TODO VIITE-568
   /**
@@ -221,24 +213,6 @@
 
     processed
   }
-  def changeDirection(projectLink:Seq[Long]): String = {
-    try {
-      withDynTransaction {
-        val projectId= ProjectDAO.projectLinksExist(projectLink)
-        if (projectId.size!=projectLink.size)
-          return "Kaikkia linkkejä ei löytynyt"
-        if (projectId.forall(_ !=projectId.head)){
-         return "Linkit kuuluvat useampaan projektiin"
-        }
-        ProjectDAO.flipProjectLinksSideCodes(projectLink)
-        ""
-      }
-    } catch{
-     case NonFatal(e) =>
-    "Päivitys ei onnistunut"
-    }
-
-    }
 
   /**
     * Adds reserved road links (from road parts) to a road address project. Reservability is check before this.
