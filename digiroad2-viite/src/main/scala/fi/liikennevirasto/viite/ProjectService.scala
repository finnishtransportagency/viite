package fi.liikennevirasto.viite

import fi.liikennevirasto.digiroad2._
import fi.liikennevirasto.digiroad2.asset.LinkGeomSource.{SuravageLinkInterface, Unknown => _, apply => _}
import fi.liikennevirasto.digiroad2.asset.SideCode.{AgainstDigitizing, TowardsDigitizing}
import fi.liikennevirasto.digiroad2.asset.{BoundingRectangle, LinkGeomSource, _}
import fi.liikennevirasto.digiroad2.linearasset.{RoadLink, RoadLinkLike}
import fi.liikennevirasto.digiroad2.masstransitstop.oracle.Sequences
import fi.liikennevirasto.digiroad2.oracle.OracleDatabase
import fi.liikennevirasto.digiroad2.util.{RoadAddressException, RoadPartReservedException, Track}
import fi.liikennevirasto.viite.dao.CalibrationPointDAO.UserDefinedCalibrationPoint
import fi.liikennevirasto.viite.dao.LinkStatus.{Unknown => _, apply => _, _}
import fi.liikennevirasto.viite.dao.ProjectState._
import fi.liikennevirasto.viite.dao.{LinkStatus, ProjectDAO, RoadAddressDAO, _}
import fi.liikennevirasto.viite.model.{Anomaly, ProjectAddressLink, RoadAddressLink, RoadAddressLinkLike}
import fi.liikennevirasto.viite.process._
import fi.liikennevirasto.viite.util.{GuestimateGeometryForMissingLinks, ProjectLinkSplitter, SplitOptions}
import org.joda.time.DateTime
import org.joda.time.format.DateTimeFormat
import org.slf4j.LoggerFactory

import scala.concurrent.ExecutionContext.Implicits.global
import scala.concurrent.duration.Duration
import scala.concurrent.{Await, Future}
import scala.util.control.NonFatal

case class PreFillInfo(RoadNumber: BigInt, RoadPart: BigInt)

case class LinkToRevert(id: Long, linkId: Long, status: Long)

class ProjectService(roadAddressService: RoadAddressService, roadLinkService: RoadLinkService, eventbus: DigiroadEventBus, frozenTimeVVHAPIServiceEnabled: Boolean = false) {
  def withDynTransaction[T](f: => T): T = OracleDatabase.withDynTransaction(f)

  def withDynSession[T](f: => T): T = OracleDatabase.withDynSession(f)

  private val guessGeom = new GuestimateGeometryForMissingLinks
  private val logger = LoggerFactory.getLogger(getClass)
  val allowedSideCodes = List(SideCode.TowardsDigitizing, SideCode.AgainstDigitizing)

  private def withTiming[T](f: => T, s: String): T = {
    val startTime = System.currentTimeMillis()
    val t = f
    logger.info(s.format((System.currentTimeMillis() - startTime) * 0.001))
    t
  }

  /**
    *
    * @param roadNumber    Road's number (long)
    * @param roadStartPart Starting part (long)
    * @param roadEndPart   Ending part (long)
    * @return Optional error message, None if no error
    */
  def checkRoadPartsExist(roadNumber: Long, roadStartPart: Long, roadEndPart: Long): Option[String] = {
    withDynTransaction {
      if (!RoadAddressDAO.roadPartExists(roadNumber, roadStartPart)) {
        if (!RoadAddressDAO.roadNumberExists(roadNumber)) {
          Some("Tienumeroa ei ole olemassa, tarkista tiedot")
        }
        else //roadnumber exists, but starting roadpart not
          Some("Tiellä ei ole olemassa valittua alkuosaa, tarkista tiedot")
      } else if (!RoadAddressDAO.roadPartExists(roadNumber, roadEndPart)) { // ending part check
        Some("Tiellä ei ole olemassa valittua loppuosaa, tarkista tiedot")
      } else
        None
    }
  }

  /**
    * Checks that new road address is not already reserved (currently only checks road address table)
    *
    * @param roadNumber road number
    * @param roadPart   road part number
    * @param project    road address project needed for id and error message
    * @return
    */
  def checkNewRoadPartAvailableForProject(roadNumber: Long, roadPart: Long, project: RoadAddressProject): Option[String] = {
    val isReserved = RoadAddressDAO.isNotAvailableForProject(roadNumber, roadPart, project.id)
    if (!isReserved) {
      None
    } else {
      val fmt = DateTimeFormat.forPattern("dd.MM.yyyy")
      Some(s"TIE $roadNumber OSA $roadPart on jo olemassa projektin alkupäivänä ${project.startDate.toString(fmt)}, tarkista tiedot") //message to user if address is already in use
    }
  }

  private def createProject(roadAddressProject: RoadAddressProject): RoadAddressProject = {
    val id = Sequences.nextViitePrimaryKeySeqValue
    val project = roadAddressProject.copy(id = id)
    ProjectDAO.createRoadAddressProject(project)
    val error = addLinksToProject(project)
    if (error.nonEmpty)
      throw new RoadPartReservedException(error.get)
    ProjectDAO.getRoadAddressProjectById(id).get
  }

  private def projectFound(roadAddressProject: RoadAddressProject): Option[RoadAddressProject] = {
    val newRoadAddressProject = 0
    if (roadAddressProject.id == newRoadAddressProject) return None
    withDynTransaction {
      return ProjectDAO.getRoadAddressProjectById(roadAddressProject.id)
    }
  }

  def fetchPreFillFromVVH(linkId: Long): Either[String, PreFillInfo] = {
    parsePreFillData(roadLinkService.fetchVVHRoadlinks(Set(linkId), frozenTimeVVHAPIServiceEnabled))
  }

  def parsePreFillData(vvhRoadLinks: Seq[VVHRoadlink]): Either[String, PreFillInfo] = {
    if (vvhRoadLinks.isEmpty) {
      Left("Link could not be found in VVH")
    }
    else {
      val vvhLink = vvhRoadLinks.head
      (vvhLink.attributes.get("ROADNUMBER"), vvhLink.attributes.get("ROADPARTNUMBER")) match {
        case (Some(roadNumber: BigInt), Some(roadPartNumber: BigInt)) => {
          Right(PreFillInfo(roadNumber, roadPartNumber))
        }
        case _ => Left("Link does not contain valid prefill info")
      }
    }
  }

  def checkRoadPartsReservable(roadNumber: Long, startPart: Long, endPart: Long): Either[String, Seq[ReservedRoadPart]] = {
    withDynTransaction {
      (startPart to endPart).foreach(part =>
        ProjectDAO.roadPartReservedByProject(roadNumber, part) match {
          case Some(name) => return Left(s"TIE $roadNumber OSA $part on jo varattuna projektissa $name, tarkista tiedot")
          case _ =>
        })
      Right((startPart to endPart).flatMap(part => getAddressPartInfo(roadNumber, part))
      )
    }
  }


  /**
    *
    * @param projectId project's id
    * @return if state of the project is incomplete
    */

  def isWritableState(projectId: Long): Boolean = {
    withDynTransaction {
      projectWritableCheck(projectId) match {
        case Some(errorMessage) => false
        case None => true
      }
    }
  }

  private def projectWritableCheck(projectId: Long): Option[String] = {
    ProjectDAO.getProjectStatus(projectId) match {
      case Some(projectState) =>
        if (projectState == ProjectState.Incomplete)
          return None
        Some("Projektin tila ei ole keskeneräinen") //project state is not incomplete
      case None => Some("Projektia ei löytynyt") //project could not be found
    }
  }


  def validateProjectDate(reservedParts: Seq[ReservedRoadPart], date: DateTime): Option[String] = {
    reservedParts.foreach(part => {
      if (part.startDate.nonEmpty && part.startDate.get.isAfter(date))
        return Option(s"Tieosalla TIE ${part.roadNumber} OSA ${part.roadPartNumber} alkupäivämäärä " +
          s"${part.startDate.get.toString("dd.MM.yyyy")} on myöhempi kuin tieosoiteprojektin alkupäivämäärä " +
          s"${date.toString("dd.MM.yyyy")}, tarkista tiedot.")
      if (part.endDate.nonEmpty && part.endDate.get.isAfter(date))
        return Option(s"Tieosalla TIE ${part.roadNumber} OSA ${part.roadPartNumber} loppupäivämäärä " +
          s"${part.endDate.get.toString("dd.MM.yyyy")} on myöhempi kuin tieosoiteprojektin alkupäivämäärä " +
          s"${date.toString("dd.MM.yyyy")}, tarkista tiedot.")
    })
    None
  }

  private def getAddressPartInfo(roadNumber: Long, roadPart: Long): Option[ReservedRoadPart] = {
    ProjectDAO.fetchReservedRoadPart(roadNumber, roadPart).orElse(generateAddressPartInfo(roadNumber, roadPart))
  }

  private def generateAddressPartInfo(roadNumber: Long, roadPart: Long): Option[ReservedRoadPart] = {
    RoadAddressDAO.getRoadPartInfo(roadNumber, roadPart) match {
      case Some((partId, linkId, addrLength, discontinuity, startDate, endDate)) =>
        val roadLink = roadLinkService.getViiteRoadLinksByLinkIdsFromVVH(Set(linkId), newTransaction = false, frozenTimeVVHAPIServiceEnabled)
        val ely: Option[Long] = roadLink.headOption.map(rl => MunicipalityDAO.getMunicipalityRoadMaintainers.getOrElse(rl.municipalityCode, -1))
        ely match {
          case Some(value) if value != -1 =>
            Some(ReservedRoadPart(0L, roadNumber, roadPart, addrLength, addrLength, Discontinuity.apply(discontinuity.toInt), value, startDate, endDate, Some(linkId)))
          case _ => None
        }
      case None =>
        None
    }
  }

  def createProjectLinks(linkIds: Set[Long], projectId: Long, roadNumber: Long, roadPartNumber: Long, trackCode: Int,
                         discontinuity: Int, roadType: Int, roadLinkSource: Int, roadEly: Long, user: String): Map[String, Any] = {
    val roadLinks = if (roadLinkSource == LinkGeomSource.SuravageLinkInterface.value) {
      getProjectSuravageRoadLinksByLinkIds(linkIds)
    } else {
      getProjectRoadLinksByLinkIds(linkIds)
    }
    setProjectEly(projectId, roadEly) match {
      case Some(errorMessage) => Map("success" -> false, "errormessage" -> errorMessage)
      case None => {
        addNewLinksToProject(roadLinks, projectId, roadNumber, roadPartNumber, trackCode, discontinuity, roadType, user) match {
          case Some(errorMessage) => Map("success" -> false, "errormessage" -> errorMessage)
          case None => Map("success" -> true, "publishable" -> projectLinkPublishable(projectId))
        }
      }
    }
  }

  private def newProjectLink(projectAddressLink: ProjectAddressLink, project: RoadAddressProject, sideCode: SideCode, newTrackCode: Long,
                             newRoadNumber: Long, newRoadPartNumber: Long, newDiscontinuity: Int, newRoadType: Long, projectId: Long): ProjectLink = {
    toProjectLink(projectAddressLink, NewRoadAddress, Track.apply(newTrackCode.toInt), project, sideCode,
      newRoadNumber, newRoadPartNumber, newDiscontinuity, newRoadType, projectId, true)
  }

  private def toProjectLink(projectAddressLink: ProjectAddressLink, id: Long, track: Track, project: RoadAddressProject,
                            sideCode: SideCode, newRoadNumber: Long, newRoadPartNumber: Long, newDiscontinuity: Int, newRoadType: Long,
                            projectId: Long, isNewProjectLink: Boolean = false): ProjectLink = {
    ProjectLink(id, newRoadNumber, newRoadPartNumber, track,
      Discontinuity.apply(newDiscontinuity.toInt), projectAddressLink.startAddressM,
      projectAddressLink.endAddressM, Some(project.startDate), None, Some(project.createdBy), -1,
      projectAddressLink.linkId, projectAddressLink.startMValue, projectAddressLink.endMValue, sideCode,
      (projectAddressLink.startCalibrationPoint, projectAddressLink.endCalibrationPoint), floating = false,
      projectAddressLink.geometry, projectId, if (isNewProjectLink) LinkStatus.New else projectAddressLink.status, RoadType.apply(newRoadType.toInt),
      projectAddressLink.roadLinkSource, projectAddressLink.length, projectAddressLink.roadAddressId, projectAddressLink.elyCode, reversed = false)
  }

  /**
    * Used when adding road address that does not have previous address
    */
  def addNewLinksToProject(newLinks: Seq[ProjectAddressLink], projectId: Long, newRoadNumber: Long,
                           newRoadPartNumber: Long, newTrackCode: Long, newDiscontinuity: Long,
                           newRoadType: Long = RoadType.Unknown.value, user: String): Option[String] = {

    def matchSideCodes(newLink: ProjectAddressLink, existingLink: ProjectAddressLink): SideCode = {
      val (startP, endP) = GeometryUtils.geometryEndpoints(existingLink.geometry)

      if (GeometryUtils.areAdjacent(newLink.geometry.head, endP) ||
        GeometryUtils.areAdjacent(newLink.geometry.last, startP))
        existingLink.sideCode
      else {
        if (existingLink.sideCode.equals(AgainstDigitizing))
          TowardsDigitizing
        else
          AgainstDigitizing
      }
    }

    try {
      withDynTransaction {
        val roadPartLinks = withGeometry(ProjectDAO.fetchByProjectRoadPart(newRoadNumber, newRoadPartNumber, projectId))
        val linksInProject = getLinksByProjectLinkId(roadPartLinks.map(l => l.linkId).toSet, projectId, false)
        val randomSideCode =
          linksInProject.filterNot(link => link.status == LinkStatus.Terminated).map(l =>
            l -> newLinks.find(n => GeometryUtils.areAdjacent(l.geometry, n.geometry))).toMap.find { case (l, n) => n.nonEmpty }.map {
            case (l, Some(n)) =>
              matchSideCodes(n, l)
            case _ => SideCode.TowardsDigitizing
          }.getOrElse(SideCode.TowardsDigitizing)
        val project = getProjectWithReservationChecks(projectId, newRoadNumber, newRoadPartNumber)
        if (!project.isReserved(newRoadNumber, newRoadPartNumber))
          ProjectDAO.reserveRoadPart(project.id, newRoadNumber, newRoadPartNumber, project.modifiedBy)
        val newProjectLinks = newLinks.map(projectLink => {
          projectLink.linkId ->
            newProjectLink(projectLink, project, randomSideCode, newTrackCode, newRoadNumber, newRoadPartNumber,
              newDiscontinuity.toInt, newRoadType, projectId)
        }).toMap
        if (GeometryUtils.isNonLinear(newProjectLinks.values.toSeq))
          throw new ProjectValidationException("Valittu tiegeometria sisältää haarautumia ja pitää käsitellä osina. Tallennusta ei voi tehdä.")
        //Determine geometries for the mValues and addressMValues
        ProjectDAO.create(newProjectLinks.values.toSeq)
        recalculateProjectLinks(projectId, user, Set((newRoadNumber, newRoadPartNumber)))
        None
      }
    } catch {
      case ex: ProjectValidationException => Some(ex.getMessage)
    }
  }

  def getFirstProjectLink(project: RoadAddressProject): Option[ProjectLink] = {
    project.reservedParts.find(_.startingLinkId.nonEmpty) match {
      case Some(rrp) =>
        withDynSession {
          ProjectDAO.fetchFirstLink(project.id, rrp.roadNumber, rrp.roadPartNumber).flatMap(pl =>
            withGeometry(Seq(pl)).headOption)
        }
      case _ => None
    }
  }

  private def withGeometry(projectLinks: Seq[ProjectLink], resetAddress: Boolean = false): Seq[ProjectLink] = {
    val (withGeom, without) = projectLinks.partition(_.geometry.length > 1)
    val (suravageLinks, roadLinks) = without.partition(_.linkGeomSource == LinkGeomSource.SuravageLinkInterface)
    val linkGeometries = (roadLinkService.getViiteRoadLinksByLinkIdsFromVVH(roadLinks.map(_.linkId).toSet,
      false, frozenTimeVVHAPIServiceEnabled).map(pal => pal.linkId -> pal.geometry)
      ++ (if (suravageLinks.nonEmpty)
      roadLinkService.getSuravageRoadLinksByLinkIdsFromVVH(suravageLinks.map(_.linkId).toSet, false).map(pal => pal.linkId -> pal.geometry) else Seq())).toMap
    val historyGeometries = roadLinkService.getViiteRoadLinksHistoryFromVVH(roadLinks.map(_.linkId).toSet -- linkGeometries.keySet).groupBy(_.linkId).mapValues(
      s => s.maxBy(_.endDate).geometry)
    val (found, notFound) = without.partition(w => linkGeometries.contains(w.linkId))
    val foundWithGeom = found.map{pl =>
      withGeometry(pl, (linkGeometries ++ historyGeometries)(pl.linkId), resetAddress)}
    notFound.groupBy(pl => (pl.roadNumber, pl.roadPartNumber)).foldLeft(withGeom ++ foundWithGeom){ case (s, (_, links)) =>
      guessGeom.guestimateGeometry(links.sortBy(_.startAddrMValue), s)}.toSeq
  }

  private def withGeometry(pl: ProjectLink, linkGeometry: Seq[Point], resetAddress: Boolean) = {
    val geom = GeometryUtils.truncateGeometry2D(linkGeometry, pl.startMValue, pl.endMValue)
    pl.copy(geometry = geom,
      geometryLength = GeometryUtils.geometryLength(geom),
      startAddrMValue = if (resetAddress) 0L else pl.startAddrMValue,
      endAddrMValue = if (resetAddress) 0L else pl.endAddrMValue,
      calibrationPoints = if (resetAddress) (None, None) else pl.calibrationPoints)
  }

  def changeDirection(projectId: Long, roadNumber: Long, roadPartNumber: Long, username: String): Option[String] = {
    RoadAddressLinkBuilder.municipalityRoadMaintainerMapping // make sure it is populated outside of this TX
    try {
      withDynTransaction {
        if (ProjectDAO.projectLinksCountUnchanged(projectId, roadNumber, roadPartNumber) > 0)
          return Some("Tieosalle ei voi tehdä kasvusuunnan kääntöä, koska tieosalla on linkkejä, jotka on tässä projektissa määritelty säilymään ennallaan.")

        val projectLinkIds = ProjectDAO.fetchProjectLinkIds(projectId, roadNumber, roadPartNumber)
        ProjectDAO.reverseRoadPartDirection(projectId, roadNumber, roadPartNumber)

        val projectLinks = withGeometry(ProjectDAO.getProjectLinks(projectId), resetAddress = false)
        val adjustedLinks = ProjectSectionCalculator.assignMValues(projectLinks)

        val addressIds = projectLinks.groupBy(_.roadAddressId)
        val originalSideCodes = RoadAddressDAO.fetchByIdMassQuery(projectLinks.map(_.roadAddressId).toSet, true, true)
          .map(ra => ra.id -> ra.sideCode).toMap

        ProjectDAO.updateProjectLinksToDB(adjustedLinks.map(x =>
          x.copy(reversed = isReversed(originalSideCodes)(x))),username)
        recalculateProjectLinks(projectId, username, Set((roadNumber, roadPartNumber)))
        None
      }
    } catch {
      case NonFatal(e) =>
        logger.info("Direction change failed", e)
        Some("Päivitys ei onnistunut")
    }
  }

  private def isReversed(originalSideCodes: Map[Long, SideCode])(projectLink: ProjectLink): Boolean ={
    originalSideCodes.get(projectLink.roadAddressId) match {
      case Some(sideCode) if sideCode != projectLink.sideCode => true
      case _ => false
    }
  }


  /**
    * Adds reserved road links (from road parts) to a road address project. Clears
    * project links that are no longer reserved for the project. Reservability is check before this.
    */
  private def addLinksToProject(project: RoadAddressProject): Option[String] = {
    def toProjectLink(roadTypeMap: Map[Long, RoadType])(roadAddress: RoadAddress): ProjectLink = {
      ProjectLink(id = NewRoadAddress, roadAddress.roadNumber, roadAddress.roadPartNumber, roadAddress.track,
        roadAddress.discontinuity, roadAddress.startAddrMValue, roadAddress.endAddrMValue, roadAddress.startDate,
        roadAddress.endDate, modifiedBy = Option(project.createdBy), 0L, roadAddress.linkId, roadAddress.startMValue, roadAddress.endMValue,
        roadAddress.sideCode, roadAddress.calibrationPoints, floating = false, roadAddress.geometry, project.id,
        LinkStatus.NotHandled, roadTypeMap.getOrElse(roadAddress.linkId, RoadType.Unknown), roadAddress.linkGeomSource, GeometryUtils.geometryLength(roadAddress.geometry), roadAddress.id, roadAddress.ely, reversed = false)
    }

    //TODO: Check that there are no floating road addresses present when starting
    logger.info(s"Adding reserved road parts with links to project ${project.id}")
    val projectLinks = ProjectDAO.getProjectLinks(project.id)
    logger.debug(s"Links fetched")
    project.reservedParts.foreach(p => logger.debug(s"Project has part ${p.roadNumber}/${p.roadPartNumber} in ${p.ely} (${p.addressLength} m)"))
    validateReservations(project.reservedParts, project.ely, project.id, projectLinks) match {
      case Some(error) => throw new RoadPartReservedException(error)
      case None => logger.debug(s"Validation passed")
        val addresses = project.reservedParts.flatMap { reservation =>
          logger.debug(s"Reserve $reservation")
          val addressesOnPart = RoadAddressDAO.fetchByRoadPart(reservation.roadNumber, reservation.roadPartNumber, false)
          val mapping = roadLinkService.getViiteRoadLinksByLinkIdsFromVVH(addressesOnPart.map(_.linkId).toSet, false, frozenTimeVVHAPIServiceEnabled)
            .map(rl => rl.linkId -> RoadAddressLinkBuilder.getRoadType(rl.administrativeClass, rl.linkType)).toMap
          val reserved = checkAndReserve(project, reservation)
          if (reserved.isEmpty)
            throw new RuntimeException(s"Can't reserve road part ${reservation.roadNumber}/${reservation.roadPartNumber}")
          val generatedInfo = generateAddressPartInfo(reservation.roadNumber, reservation.roadPartNumber) match {
            case Some(info) =>
              info.copy(id = reserved.get.id)
            case None => reservation.copy(id = reserved.get.id)
          }
          val projectLinks = addressesOnPart.map(toProjectLink(mapping))
          ProjectDAO.updateReservedRoadPart(generatedInfo)
          logger.debug(s"New parts updated $generatedInfo")
          projectLinks
        }
        logger.debug(s"Reserve done")
        val linksOnRemovedParts = projectLinks.filterNot(pl => project.reservedParts.exists(_.holds(pl)))
        val newProjectLinks = addresses.filterNot {
          ad => projectLinks.exists(pl => pl.roadNumber == ad.roadNumber && pl.roadPartNumber == ad.roadPartNumber)
        }
        logger.debug(s"Removed / new links ready")
        if (linksOnRemovedParts.nonEmpty) {
          ProjectDAO.removeProjectLinksById(linksOnRemovedParts.map(_.id).toSet)
        }
        logger.debug(s"Removed deleted ${linksOnRemovedParts.size}")
        ProjectDAO.create(newProjectLinks)
        logger.debug(s"New links created ${newProjectLinks.size}")
        if (project.ely.isEmpty) {
          val ely = ProjectDAO.fetchReservedRoadParts(project.id).find(_.ely != -1).map(_.ely)
          if (ely.nonEmpty)
            ProjectDAO.updateProjectEly(project.id, ely.get)
        }
        logger.info(s"Adding reserved road parts finished for project ${project.id}")
        None
    }
  }

  private def validateReservations(reservedRoadParts: Seq[ReservedRoadPart], projectEly: Option[Long], projectId: Long, projectLinks: Seq[ProjectLink]): Option[String] = {
    val errors = reservedRoadParts.flatMap{part =>
      val roadPartExistsInAddresses = RoadAddressDAO.roadPartExists(part.roadNumber, part.roadPartNumber) ||
        ProjectDAO.fetchProjectLinkIds(projectId, part.roadNumber, part.roadPartNumber, None, Some(1)).nonEmpty
      val projectLink = projectLinks.find(p => {
        part.roadNumber == p.roadNumber && part.roadPartNumber == p.roadPartNumber &&
          part.discontinuity == p.discontinuity && part.startDate == p.startDate &&
          part.endDate == p.endDate
      })
      if ((!roadPartExistsInAddresses) && !existsInSuravageOrNew(projectLink)) {
        Some(s"TIE ${part.roadNumber} OSA: ${part.roadPartNumber}")
      } else
        None
    }
    val elyErrors = reservedRoadParts.flatMap(roadAddress =>
      if (projectEly.filterNot(l => l == -1L).getOrElse(roadAddress.ely) != roadAddress.ely) {
        Some(s"TIE ${roadAddress.roadNumber} OSA: ${roadAddress.roadPartNumber} (ELY ${roadAddress.ely} != ${projectEly.get})")
      } else None)
    if (errors.nonEmpty)
      Some(s"$ErrorFollowingRoadPartsNotFoundInDB ${errors.mkString(", ")}")
    else {
      if (elyErrors.nonEmpty)
        Some(s"$ErrorFollowingPartsHaveDifferingEly ${elyErrors.mkString(", ")}")
      else {
        val ely = reservedRoadParts.map(_.ely)
        if (ely.distinct.size > 1) {
          Some(ErrorRoadPartsHaveDifferingEly)
        } else {
          None
        }
      }
    }
  }

  def revertSplit(projectId: Long, linkId: Long, userName: String): Option[String] = {
    withDynTransaction {
      val previousSplit = ProjectDAO.fetchSplitLinks(projectId, linkId)
      if (previousSplit.nonEmpty) {
        val (suravage, original) = previousSplit.partition(_.linkGeomSource == LinkGeomSource.SuravageLinkInterface)
        revertLinks(projectId, previousSplit.head.roadNumber, previousSplit.head.roadPartNumber,
          suravage.map(link => LinkToRevert(link.id, link.linkId, link.status.value)),
          original.map(link => LinkToRevert(link.id, link.linkId, link.status.value)),
          userName)
      } else
        Some(s"No split for link id $linkId found!")
    }
  }

  def splitSuravageLink(linkId: Long, username: String,
                        splitOptions: SplitOptions): Option[String] = {
    withDynSession {
      splitSuravageLinkInTX(linkId, username, splitOptions)
    }
  }

  def splitSuravageLinkInTX(linkId: Long, username: String,
                            splitOptions: SplitOptions): Option[String] = {
    val sOption = getProjectSuravageRoadLinksByLinkIds(Set(Math.abs(linkId))).headOption
    if (sOption.isEmpty) {
      Some(ErrorSuravageLinkNotFound)
    } else {
      val projectId = splitOptions.projectId
      val previousSplit = ProjectDAO.fetchSplitLinks(projectId, linkId)
      if (previousSplit.nonEmpty) {
        val (suravage, original) = previousSplit.partition(_.linkGeomSource == LinkGeomSource.SuravageLinkInterface)
        revertLinks(projectId, previousSplit.head.roadNumber, previousSplit.head.roadPartNumber,
          suravage.map(link => LinkToRevert(link.id, link.linkId, link.status.value)),
          original.map(link => LinkToRevert(link.id, link.linkId, link.status.value)),
          username)
      }
      val suravageLink = sOption.get
      val endPoints = GeometryUtils.geometryEndpoints(suravageLink.geometry)
      val x = if (endPoints._1.x > endPoints._2.x) (endPoints._2.x, endPoints._1.x) else (endPoints._1.x, endPoints._2.x)
      val rightTop = Point(x._2, endPoints._2.y)
      val leftBottom = Point(x._1, endPoints._1.y)
      val projectLinks = getProjectLinksInBoundingBox(BoundingRectangle(leftBottom, rightTop), projectId)
      val suravageProjectLink = suravageLink
      val projectLinksConnected = projectLinks.filter(l =>
        GeometryUtils.areAdjacent(l.geometry, suravageProjectLink.geometry))
      //we rank template links near suravagelink by how much they overlap with suravage geometry
      val commonSections = projectLinksConnected.map(x =>
        x -> ProjectLinkSplitter.findMatchingGeometrySegment(suravageLink, x).map(GeometryUtils.geometryLength)
          .getOrElse(0.0)).filter(_._2 > MinAllowedRoadAddressLength)
      if (commonSections.isEmpty)
        Some(ErrorNoMatchingProjectLinkForSplit)
      else {
        val bestFit = commonSections.maxBy(_._2)._1
        val project = ProjectDAO.getRoadAddressProjectById(projectId).get
        val splitLinks = ProjectLinkSplitter.split(newProjectLink(suravageProjectLink, project, SideCode.TowardsDigitizing,
          Track.Unknown.value, 0L, 0L, 0, RoadType.Unknown.value, projectId), bestFit, splitOptions)
        ProjectDAO.removeProjectLinksByLinkId(projectId, splitLinks.map(_.linkId).toSet)
        ProjectDAO.create(splitLinks.map(x => x.copy(modifiedBy = Some(username))))
        None
      }
    }

  }


  def getProjectLinksInBoundingBox(bbox: BoundingRectangle, projectId: Long): (Seq[ProjectLink]) = {
    val roadLinks = roadLinkService.getRoadLinksWithComplementaryFromVVH(bbox, Set(), false).map(rl => rl.linkId -> rl).toMap
    val projectLinks = ProjectDAO.getProjectLinksByProjectAndLinkId(roadLinks.keys, projectId).filter(_.status == LinkStatus.NotHandled)
    projectLinks.map(pl => withGeometry(pl, roadLinks(pl.linkId).geometry, false))
  }

  private def existsInSuravageOrNew(projectLink: Option[ProjectLink]): Boolean = {
    if (projectLink.isEmpty) {
      false
    } else {
      val link = projectLink.get
      if (link.linkGeomSource != LinkGeomSource.SuravageLinkInterface) {
        link.status == LinkStatus.New
      } else {
        if (roadLinkService.fetchSuravageLinksByLinkIdsFromVVH(Set(link.linkId)).isEmpty) {
          false
        } else true
      }
    }
  }

  private def isRoadPartTransfer(projectLinks: Seq[ProjectLink], updatedProjectLinks: Seq[ProjectLink], newRoadNumber: Long, newRoadPart: Long): Boolean = {
    projectLinks.exists(l => l.roadNumber == newRoadNumber && l.roadPartNumber == newRoadPart) match {
      case true => !updatedProjectLinks.exists(_.roadPartNumber == newRoadPart) || !updatedProjectLinks.exists(_.roadNumber == newRoadNumber)
      case _ => false
    }
  }

  /**
    * Save road link project, reserve new road parts, free previously reserved road parts that were removed
    *
    * @param roadAddressProject Updated road address project case class
    * @return Updated project reloaded from the database
    */
  def saveProject(roadAddressProject: RoadAddressProject): RoadAddressProject = {
    if (projectFound(roadAddressProject).isEmpty)
      throw new IllegalArgumentException("Project not found")
    withDynTransaction {
      val storedProject = ProjectDAO.getRoadAddressProjectById(roadAddressProject.id).get
      val removed = storedProject.reservedParts.filterNot(part =>
        roadAddressProject.reservedParts.exists(rp => rp.roadPartNumber == part.roadPartNumber &&
          rp.roadNumber == part.roadNumber))
      removed.foreach(p => ProjectDAO.removeReservedRoadPart(roadAddressProject.id, p))
      addLinksToProject(roadAddressProject)
      ProjectDAO.updateRoadAddressProject(roadAddressProject)
      ProjectDAO.getRoadAddressProjectById(roadAddressProject.id).get
    }
  }

  def createRoadLinkProject(roadAddressProject: RoadAddressProject): RoadAddressProject = {
    if (roadAddressProject.id != 0)
      throw new IllegalArgumentException(s"Road address project to create has an id ${roadAddressProject.id}")
    withDynTransaction {
      createProject(roadAddressProject)
    }
  }

  def getRoadAddressSingleProject(projectId: Long): Option[RoadAddressProject] = {
    withDynTransaction {
      ProjectDAO.getRoadAddressProjects(projectId).headOption
    }
  }

  def getRoadAddressAllProjects(): Seq[RoadAddressProject] = {
    withDynTransaction {
      ProjectDAO.getRoadAddressProjects()
    }
  }

  def getSplitLinkData(projectId: Long, linkId: Long): Seq[ProjectLink] = {
    withDynTransaction {
      ProjectDAO.fetchSplitLinks(projectId, linkId)
    }
  }

  /**
    * Check that road part is available for reservation and return the id of reserved road part table row.
    * Reservation must contain road number and road part number, other data is not used or saved.
    *
    * @param project          Project for which to reserve (or for which it is already reserved)
    * @param reservedRoadPart Reservation information (req: road number, road part number)
    * @return
    */
  private def checkAndReserve(project: RoadAddressProject, reservedRoadPart: ReservedRoadPart): Option[ReservedRoadPart] = {
    logger.info(s"Check ${project.id} matching to " + ProjectDAO.roadPartReservedTo(reservedRoadPart.roadNumber, reservedRoadPart.roadPartNumber))
    ProjectDAO.roadPartReservedTo(reservedRoadPart.roadNumber, reservedRoadPart.roadPartNumber) match {
      case Some(id) if id != project.id => None
      case Some(id) if id == project.id =>
        ProjectDAO.fetchReservedRoadPart(reservedRoadPart.roadNumber, reservedRoadPart.roadPartNumber)
      case _ =>
        ProjectDAO.reserveRoadPart(project.id, reservedRoadPart.roadNumber, reservedRoadPart.roadPartNumber,
          project.modifiedBy)
        ProjectDAO.fetchReservedRoadPart(reservedRoadPart.roadNumber, reservedRoadPart.roadPartNumber)
    }
  }

  def getProjectLinksWithSuravage(roadAddressService: RoadAddressService, projectId: Long, boundingRectangle: BoundingRectangle,
                                  roadNumberLimits: Seq[(Int, Int)], municipalities: Set[Int], everything: Boolean = false,
                                  publicRoads: Boolean=false): Seq[ProjectAddressLink] ={
    val fetch = fetchBoundingBoxF(boundingRectangle, projectId, roadNumberLimits, municipalities, everything, publicRoads)
    val suravageList = Await.result(fetch.suravageF, Duration.Inf).map(l => RoadAddressLinkBuilder.buildSuravageRoadAddressLink(l))
    val projectLinks = fetchProjectRoadLinks(projectId, boundingRectangle, roadNumberLimits, municipalities, everything, frozenTimeVVHAPIServiceEnabled, fetch)
    val keptSuravageLinks = suravageList.filter(sl => !projectLinks.exists(pl => sl.linkId == pl.linkId))
    roadAddressLinkToProjectAddressLink(keptSuravageLinks) ++
      projectLinks
  }

  def getChangeProject(projectId: Long): Option[ChangeProject] = {
    val changeProjectData = withDynTransaction {
      try {
        if (recalculateChangeTable(projectId)) {
          val roadAddressChanges = RoadAddressChangesDAO.fetchRoadAddressChanges(Set(projectId))
          Some(ViiteTierekisteriClient.convertToChangeProject(roadAddressChanges))
        } else {
          None
        }
      } catch {
        case NonFatal(e) =>
          logger.info(s"Change info not available for project $projectId: " + e.getMessage)
          None
      }
    }
    changeProjectData
  }

  def enrichTerminations(terminations: Seq[RoadAddress], roadlinks: Seq[RoadLink]): Seq[RoadAddress] = {
    val withRoadType = terminations.par.map {
      t =>
        val relatedRoadLink = roadlinks.find(rl => rl.linkId == t.linkId)
        relatedRoadLink match {
          case None => t
          case Some(rl) =>
            val roadType = RoadAddressLinkBuilder.getRoadType(rl.administrativeClass, rl.linkType)
            t.copy(roadType = roadType)
        }
    }
    withRoadType.toList
  }

  def getRoadAddressChangesAndSendToTR(projectId: Set[Long]) = {
    val roadAddressChanges = RoadAddressChangesDAO.fetchRoadAddressChanges(projectId)
    ViiteTierekisteriClient.sendChanges(roadAddressChanges)
  }

  def getProjectRoadLinksByLinkIds(linkIdsToGet: Set[Long], newTransaction: Boolean = true): Seq[ProjectAddressLink] = {

    if (linkIdsToGet.isEmpty)
      return Seq()

    val fetchVVHStartTime = System.currentTimeMillis()
    val complementedRoadLinks = roadLinkService.getViiteRoadLinksByLinkIdsFromVVH(linkIdsToGet, newTransaction, frozenTimeVVHAPIServiceEnabled)
    val fetchVVHEndTime = System.currentTimeMillis()
    logger.info("End fetch vvh road links in %.3f sec".format((fetchVVHEndTime - fetchVVHStartTime) * 0.001))

    val projectRoadLinks = complementedRoadLinks
      .map { rl =>
        val ra = Seq()
        val missed = Seq()
        rl.linkId -> roadAddressService.buildRoadAddressLink(rl, ra, missed)
      }.toMap

    val filledProjectLinks = RoadAddressFiller.fillTopology(complementedRoadLinks, projectRoadLinks)

    filledProjectLinks._1.map(toProjectAddressLink)

  }

  def getProjectSuravageRoadLinksByLinkIds(linkIdsToGet: Set[Long]): Seq[ProjectAddressLink] = {
    if (linkIdsToGet.isEmpty)
      Seq()
    else {
      val fetchVVHStartTime = System.currentTimeMillis()
      val suravageRoadLinks = roadAddressService.getSuravageRoadLinkAddressesByLinkIds(linkIdsToGet)
      val fetchVVHEndTime = System.currentTimeMillis()
      logger.info("End fetch vvh road links in %.3f sec".format((fetchVVHEndTime - fetchVVHStartTime) * 0.001))
      suravageRoadLinks.map(toProjectAddressLink)
    }
  }

  def getLinksByProjectLinkId(linkIdsToGet: Set[Long], projectId: Long, newTransaction: Boolean = true): Seq[ProjectAddressLink] = {

    if (linkIdsToGet.isEmpty)
      return Seq()

    val fetchVVHStartTime = System.currentTimeMillis()
    val complementedRoadLinks = roadLinkService.getViiteRoadLinksByLinkIdsFromVVH(linkIdsToGet, newTransaction, frozenTimeVVHAPIServiceEnabled)
    val fetchVVHEndTime = System.currentTimeMillis()
    logger.info("End fetch vvh road links in %.3f sec".format((fetchVVHEndTime - fetchVVHStartTime) * 0.001))
    val fetchProjectLinks = ProjectDAO.getProjectLinks(projectId).groupBy(_.linkId)

    val projectRoadLinks = complementedRoadLinks.map {
      rl =>
        val pl = fetchProjectLinks.getOrElse(rl.linkId, Seq())
        rl.linkId -> buildProjectRoadLink(rl, pl)
    }.toMap

    RoadAddressFiller.fillProjectTopology(complementedRoadLinks, projectRoadLinks)
  }

  def fetchProjectRoadLinks(projectId: Long, boundingRectangle: BoundingRectangle, roadNumberLimits: Seq[(Int, Int)], municipalities: Set[Int],
                            everything: Boolean = false, publicRoads: Boolean = false, fetch: ProjectBoundingBoxResult): Seq[ProjectAddressLink] = {
    def complementaryLinkFilter(roadNumberLimits: Seq[(Int, Int)], municipalities: Set[Int],
                                everything: Boolean = false, publicRoads: Boolean = false)(roadAddressLink: RoadAddressLink) = {
      everything || publicRoads || roadNumberLimits.exists {
        case (start, stop) => roadAddressLink.roadNumber >= start && roadAddressLink.roadNumber <= stop
      }
    }

    val fetchRoadAddressesByBoundingBoxF = Future(withDynTransaction {
      val (floating, addresses) = RoadAddressDAO.fetchRoadAddressesByBoundingBox(boundingRectangle, fetchOnlyFloating = false,
        roadNumberLimits = roadNumberLimits).partition(_.floating)
      (floating.groupBy(_.linkId), addresses.groupBy(_.linkId))
    })
    val fetchProjectLinksF = fetch.ProjectLinkResultF
    val fetchVVHStartTime = System.currentTimeMillis()

    val (normalLinks, complementaryLinks, suravageLinks) = awaitRoadLinks(fetch.roadLinkF, fetch.complementaryF, fetch.suravageF)
    val linkIds = normalLinks.map(_.linkId).toSet ++ complementaryLinks.map(_.linkId).toSet ++ suravageLinks.map(_.linkId).toSet
    val fetchVVHEndTime = System.currentTimeMillis()
    logger.info("End fetch vvh road links in %.3f sec".format((fetchVVHEndTime - fetchVVHStartTime) * 0.001))

    val fetchMissingRoadAddressStartTime = System.currentTimeMillis()
    val ((floating, addresses), projectLinks) = Await.result(fetchRoadAddressesByBoundingBoxF.zip(fetchProjectLinksF), Duration.Inf)

    val missedRL = if(frozenTimeVVHAPIServiceEnabled) {
      Map[Long, Seq[MissingRoadAddress]]()
    } else {
      withDynTransaction {
        val missingLinkIds = linkIds -- floating.keySet -- addresses.keySet -- projectLinks.keySet
        RoadAddressDAO.getMissingRoadAddresses(missingLinkIds)
      }
    }.groupBy(_.linkId)
    val fetchMissingRoadAddressEndTime = System.currentTimeMillis()
    logger.info("End fetch missing and floating road address in %.3f sec".format((fetchMissingRoadAddressEndTime - fetchMissingRoadAddressStartTime) * 0.001))

    val buildStartTime = System.currentTimeMillis()

    val projectRoadLinks = ((normalLinks ++ complementaryLinks).map {
      rl =>
        val pl = projectLinks.getOrElse(rl.linkId, Seq())
        rl.linkId -> buildProjectRoadLink(rl, pl)
    } ++
      suravageLinks.map {
        sl =>
          val pl = projectLinks.getOrElse(sl.linkId, Seq())
          sl.linkId -> buildProjectRoadLink(sl, pl)
      }).filter(_._2.nonEmpty).toMap

    val filledProjectLinks = RoadAddressFiller.fillProjectTopology(normalLinks ++ complementaryLinks ++ suravageLinks, projectRoadLinks)

    val nonProjectRoadLinks = (normalLinks ++ complementaryLinks).filterNot(rl => projectRoadLinks.keySet.contains(rl.linkId))

    val nonProjectTopology = nonProjectRoadLinks
      .map { rl =>
        val ra = addresses.getOrElse(rl.linkId, Seq())
        val missed = missedRL.getOrElse(rl.linkId, Seq())
        rl.linkId -> roadAddressService.buildRoadAddressLink(rl, ra, missed)
      }.toMap

    val buildEndTime = System.currentTimeMillis()
    logger.info("End building road address in %.3f sec".format((buildEndTime - buildStartTime) * 0.001))

    val (filledTopology, _) = RoadAddressFiller.fillTopology(nonProjectRoadLinks, nonProjectTopology)

    val complementaryLinkIds = complementaryLinks.map(_.linkId).toSet
    val returningTopology = filledTopology.filter(link => !complementaryLinkIds.contains(link.linkId) ||
      complementaryLinkFilter(roadNumberLimits, municipalities, everything, publicRoads)(link))
    if (frozenTimeVVHAPIServiceEnabled) {
      returningTopology.filter(link => link.anomaly != Anomaly.NoAddressGiven).map(toProjectAddressLink) ++ filledProjectLinks
    } else {
      returningTopology.map(toProjectAddressLink) ++ filledProjectLinks
    }
  }

  def fetchBoundingBoxF(boundingRectangle: BoundingRectangle, projectId: Long, roadNumberLimits: Seq[(Int, Int)], municipalities: Set[Int],
                        everything: Boolean = false, publicRoads: Boolean = false): ProjectBoundingBoxResult = {
    ProjectBoundingBoxResult(
      Future(withDynSession(ProjectDAO.getProjectLinks(projectId).groupBy(_.linkId))),
      Future(roadLinkService.getViiteRoadLinksFromVVH(boundingRectangle, roadNumberLimits, municipalities, everything,
        publicRoads, frozenTimeVVHAPIServiceEnabled)),
      Future(
        if (everything) roadLinkService.getComplementaryRoadLinksFromVVH(boundingRectangle, municipalities)
        else Seq()),
      roadLinkService.getSuravageLinksFromVVHF(boundingRectangle, municipalities)
    )
  }

  def getProjectRoadLinks(projectId: Long, boundingRectangle: BoundingRectangle, roadNumberLimits: Seq[(Int, Int)], municipalities: Set[Int],
                          everything: Boolean = false, publicRoads: Boolean = false): Seq[ProjectAddressLink] = {
    val fetch = fetchBoundingBoxF(boundingRectangle, projectId, roadNumberLimits, municipalities, everything, publicRoads)
    fetchProjectRoadLinks(projectId, boundingRectangle, roadNumberLimits, municipalities, everything, publicRoads, fetch)
  }

  def roadAddressLinkToProjectAddressLink(roadAddresses: Seq[RoadAddressLink]): Seq[ProjectAddressLink] = {
    roadAddresses.map(toProjectAddressLink)
  }

  private def getProjectWithReservationChecks(projectId: Long, newRoadNumber: Long, newRoadPart: Long): RoadAddressProject = {
    RoadAddressValidator.checkProjectExists(projectId)
    val project = ProjectDAO.getRoadAddressProjectById(projectId).get
    RoadAddressValidator.checkAvailable(newRoadNumber, newRoadPart, project)
    RoadAddressValidator.checkNotReserved(newRoadNumber, newRoadPart, project)
    project
  }

  def revertLinks(links: Iterable[ProjectLink], userName: String): Option[String] = {
    if (links.groupBy(l => (l.projectId, l.roadNumber, l.roadPartNumber)).keySet.size != 1)
      throw new IllegalArgumentException("Reverting links from multiple road parts at once is not allowed")
    val l = links.head
    revertLinks(l.projectId, l.roadNumber, l.roadPartNumber, links.map(
      link => LinkToRevert(link.id, link.linkId, link.status.value)), userName)
  }

  private def revertLinks(projectId: Long, roadNumber: Long, roadPartNumber: Long, toRemove: Iterable[LinkToRevert],
                          modified: Iterable[LinkToRevert], userName: String) = {
    ProjectDAO.removeProjectLinksByLinkId(projectId, toRemove.map(_.linkId).toSet)
    val projectLinks = ProjectDAO.getProjectLinksByIds(modified.map(_.id))
    RoadAddressDAO.queryById(projectLinks.map(_.roadAddressId).toSet).foreach(ra =>
      ProjectDAO.updateProjectLinkValues(projectId, ra))
    recalculateProjectLinks(projectId, userName, Set((roadNumber, roadPartNumber)))
    val afterUpdateLinks = ProjectDAO.fetchByProjectRoadPart(projectId, roadNumber, roadPartNumber)
    if (afterUpdateLinks.isEmpty){
      releaseRoadPart(projectId, roadNumber, roadPartNumber)
    }
    None
  }

  def isProjectWithGivenLinkIdWritable(linkId: Long): Boolean = {
    val projects =
      withDynSession(ProjectDAO.getProjectsWithGivenLinkId(linkId))
    if (projects.isEmpty)
      return false
    true
  }


  def revertLinks(projectId: Long, roadNumber: Long, roadPartNumber: Long, links: Iterable[LinkToRevert], userName: String): Option[String] = {
    try {
      withDynTransaction {
        val (added, modified) = links.partition(_.status == LinkStatus.New.value)
        if (modified.exists(_.status == LinkStatus.Numbering.value)) {
          logger.info(s"Reverting whole road part in $projectId ($roadNumber/$roadPartNumber)")
          // Numbering change affects the whole road part
          revertLinks(projectId, roadNumber, roadPartNumber, added,
            ProjectDAO.fetchByProjectRoadPart(roadNumber, roadPartNumber, projectId).map(
              link => LinkToRevert(link.id, link.linkId, link.status.value)),
            userName)
        } else {
          revertLinks(projectId, roadNumber, roadPartNumber, added, modified, userName)
        }
      }
    }
    catch {
      case NonFatal(e) =>
        logger.info("Error reverting the changes on roadlink", e)
        Some("Virhe tapahtui muutosten palauttamisen yhteydessä")
    }
  }

  private def releaseRoadPart(projectId: Long, roadNumber: Long, roadPartNumber: Long) = {
    if (ProjectDAO.fetchFirstLink(projectId, roadNumber, roadPartNumber).isEmpty) {
      val part = ProjectDAO.fetchReservedRoadPart(roadNumber, roadPartNumber).get
      ProjectDAO.removeReservedRoadPart(projectId, part)
    }
  }

  /**
    * Update project links to given status and recalculate delta and change table
    *
    * @param projectId  Project's id
    * @param linkIds    Set of link ids that are set to this status
    * @param linkStatus New status for given link ids
    * @param userName   Username of the user that does this change
    * @return true, if the delta calculation is successful and change table has been updated.
    */
  def updateProjectLinks(projectId: Long, linkIds: Set[Long], linkStatus: LinkStatus, userName: String,
                         roadNumber: Long = 0, roadPartNumber: Long = 0, userDefinedEndAddressM: Option[Int],
                         roadType: Long = 0, discontinuity: Long = 0, ely: Long = 0, reversed: Boolean = false ): Option[String] = {

    def updateRoadTypeDiscontinuity(links: Seq[ProjectLink]) = {
      val lastSegment = links.maxBy(_.endAddrMValue)
      if (links.size > 1) {
        val linksToUpdate = links.filterNot(_.id == lastSegment.id)
        ProjectDAO.updateProjectLinksToDB(linksToUpdate, userName)
      }
      ProjectDAO.updateProjectLinksToDB(Seq(lastSegment.copy(discontinuity = Discontinuity.apply(discontinuity.toInt))), userName)
    }

    try {
      withDynTransaction {
        val projectLinks = withGeometry(ProjectDAO.getProjectLinks(projectId))
        val (updatedProjectLinks, _) = projectLinks.partition(pl => linkIds.contains(pl.linkId))
        if (updatedProjectLinks.exists(_.isSplit))
          throw new ProjectValidationException("Valitut linkit sisältävät jaetun Suravage-linkin eikä sitä voi päivittää")
        userDefinedEndAddressM.map(addressM => {
          val endSegment = updatedProjectLinks.maxBy(_.endAddrMValue)
          val calibrationPoint = UserDefinedCalibrationPoint(newCalibrationPointId, endSegment.id, projectId, endSegment.endMValue, addressM)
          // TODO: remove calibration points that exist elsewhere except at the link end or start
          val foundCalibrationPoint = CalibrationPointDAO.findCalibrationPointByRemainingValues(endSegment.id, projectId, endSegment.endMValue)
          if (foundCalibrationPoint.isEmpty)
            CalibrationPointDAO.createCalibrationPoint(calibrationPoint)
          else
            CalibrationPointDAO.updateSpecificCalibrationPointMeasures(foundCalibrationPoint.head.id, endSegment.endMValue, addressM)
          Seq(CalibrationPoint)
        })
        linkStatus match {
          case LinkStatus.Terminated => {
            //Fetching road addresses in order to obtain the original addressMValues, since we may not have those values on project_link table, after previous recalculations
            val roadAddresses = RoadAddressDAO.fetchByIdMassQuery(updatedProjectLinks.map(_.roadAddressId).toSet)
            val updatedPL = updatedProjectLinks.map(pl => {
              val roadAddress = roadAddresses.find(_.id == pl.roadAddressId).get
              pl.copy(startAddrMValue = roadAddress.startAddrMValue, endAddrMValue = roadAddress.endAddrMValue)
            })
            ProjectDAO.updateProjectLinksToDB(updatedPL.map(_.copy(status = linkStatus, calibrationPoints = (None, None))), userName)
          }
          case LinkStatus.Numbering => {
            val project = getProjectWithReservationChecks(projectId, roadNumber, roadPartNumber)
            if (!project.isReserved(roadNumber, roadPartNumber))
              ProjectDAO.reserveRoadPart(project.id, roadNumber, roadPartNumber, project.modifiedBy)
            ProjectDAO.updateProjectLinkNumbering(projectId, updatedProjectLinks.head.roadNumber, updatedProjectLinks.head.roadPartNumber, linkStatus, roadNumber, roadPartNumber, userName)
          }
          case LinkStatus.Transfer => {
            if (isRoadPartTransfer(projectLinks, updatedProjectLinks, roadNumber, roadPartNumber)) {
              val updated = updatedProjectLinks.map(updl => {
                updl.copy(roadNumber = roadNumber, roadPartNumber = roadPartNumber, status = linkStatus, calibrationPoints = (None, None), roadType = RoadType.apply(roadType.toInt))
              })
              ProjectDAO.updateProjectLinksToDB(updated, userName)
              ProjectDAO.updateProjectLinkRoadTypeDiscontinuity(Set(updated.maxBy(_.endAddrMValue).id), linkStatus, userName, roadType, Some(discontinuity))
            } else {
              updateRoadTypeDiscontinuity(updatedProjectLinks.map(_.copy(roadType = RoadType.apply(roadType.toInt), status = linkStatus)))
            }
          }
          case LinkStatus.UnChanged => {
            val project = getProjectWithReservationChecks(projectId, roadNumber, roadPartNumber)
            if (!project.isReserved(roadNumber, roadPartNumber))
              ProjectDAO.reserveRoadPart(project.id, roadNumber, roadPartNumber, project.modifiedBy)
            val targetLinks = updatedProjectLinks.filterNot(link => link.status == LinkStatus.Terminated)
            updateRoadTypeDiscontinuity(targetLinks.map(_.copy(roadType = RoadType.apply(roadType.toInt), status = linkStatus)))
          }
          case LinkStatus.New => {
            updateRoadTypeDiscontinuity(updatedProjectLinks.map(_.copy(roadType = RoadType.apply(roadType.toInt))))
          }
          case _ =>
            throw new ProjectValidationException(s"Virheellinen operaatio $linkStatus")
        }
        recalculateProjectLinks(projectId, userName, Set((roadNumber, roadPartNumber)) ++
          updatedProjectLinks.map(pl => (pl.roadNumber, pl.roadPartNumber)).toSet)
        None
      }
    } catch {
      case ex: RoadAddressException =>
        logger.info("Road address Exception: " + ex.getMessage)
        Some(s"Tieosoitevirhe: (${ex.getMessage}")
      case ex: ProjectValidationException => Some(ex.getMessage)
    }
  }

  private def recalculateProjectLinks(projectId: Long, userName: String, roadParts: Set[(Long, Long)] = Set()) = {
    val projectLinks = withGeometry(
      if (roadParts.isEmpty)
        ProjectDAO.getProjectLinks(projectId)
      else
        ProjectDAO.fetchByProjectRoadParts(roadParts, projectId)
    )
    logger.info(s"Recalculating project $projectId, parts ${roadParts.map(p => s"${p._1}/${p._2}").mkString(", ")}")

    withTiming(projectLinks.groupBy(
      pl => (pl.roadNumber, pl.roadPartNumber)).foreach {
      grp =>
        val calibrationPoints = CalibrationPointDAO.fetchByRoadPart(projectId, grp._1._1, grp._1._2)
        val recalculatedProjectLinks = ProjectSectionCalculator.assignMValues(grp._2, calibrationPoints)
        ProjectDAO.updateProjectLinksToDB(recalculatedProjectLinks, userName)
    }, "recalculated links in %.3f sec")
  }

  private def recalculateChangeTable(projectId: Long): Boolean = {
    val delta = ProjectDeltaCalculator.delta(projectId)
    setProjectDeltaToDB(delta, projectId)
  }

  def projectLinkPublishable(projectId: Long): Boolean = {
    // TODO: add other checks after transfers etc. are enabled
    withDynSession {
      ProjectDAO.getProjectLinks(projectId, Some(LinkStatus.NotHandled)).isEmpty &&
        ProjectDAO.getProjectLinks(projectId).nonEmpty
    }
  }

  /** Nullifies projects tr_id attribute, changes status to unfinnished and saves tr_info value to status_info. Tries to append old status info if it is possible
    * otherwise it only takes first 300 chars
    *
    * @param projectId project-id
    * @return returns option error string
    */
  def removeRotatingTRId(projectId: Long): Option[String] = {
    withDynSession {
      val projects = ProjectDAO.getRoadAddressProjects(projectId)
      val rotatingTR_Id = ProjectDAO.getRotatingTRProjectId(projectId)
      ProjectDAO.updateProjectStatus(projectId, ProjectState.Incomplete)
      val addedStatus = if (rotatingTR_Id.isEmpty) "" else "[OLD TR_ID was " + rotatingTR_Id.head + "]"
      if (projects.isEmpty)
        return Some("Projectia ei löytynyt")
      val project = projects.head
      appendStatusInfo(project, addedStatus)
    }
    None
  }

  /**
    * Tries to append old status info if it is possible
    * otherwise it only takes first 300 chars of the old status
    *
    * @param project
    * @param appendMessage
    */
  private def appendStatusInfo(project: RoadAddressProject, appendMessage: String) = {
    val maxStringLenght = 1000
    project.statusInfo match { // before removing tr-id we want to save it in statusinfo if we need it later. Currently it is overwriten when we resend and get new error
      case Some(statusInfo) =>
        if ((statusInfo + appendMessage).length < maxStringLenght)
          ProjectDAO.updateProjectStateInfo(appendMessage + statusInfo, project.id)
        else if (statusInfo.length + appendMessage.length < 600)
          ProjectDAO.updateProjectStateInfo(appendMessage + statusInfo.substring(0, 300), project.id)
      case None =>
        if (appendMessage.nonEmpty)
          ProjectDAO.updateProjectStateInfo(appendMessage, project.id)
    }
    ProjectDAO.removeRotatingTRProjectId(project.id)


  }

  /**
    * Publish project with id projectId
    *
    * @param projectId Project to publish
    * @return optional error message, empty if no error
    */
  def publishProject(projectId: Long): PublishResult = {
    // TODO: Check that project actually is finished: projectLinkPublishable(projectId)
    // TODO: Run post-change tests for the roads that have been edited and throw an exception to roll back if not acceptable
    withDynTransaction {
      try {
        if(!recalculateChangeTable(projectId)) {
          return PublishResult(false, false, Some("Muutostaulun luonti epäonnistui. Tarkasta ely"))}
        ProjectDAO.addRotatingTRProjectId(projectId) //Generate new TR_ID
        val trProjectStateMessage = getRoadAddressChangesAndSendToTR(Set(projectId))
        if (trProjectStateMessage.status == ProjectState.Failed2GenerateTRIdInViite.value) {
          return PublishResult(false, false, Some(trProjectStateMessage.reason))
        }
        trProjectStateMessage.status match {
          case it if 200 until 300 contains it => {
            setProjectStatusToSend2TR(projectId)
            PublishResult(true, true, Some(trProjectStateMessage.reason))
          }
          case _ => {
            //rollback
            PublishResult(true, false, Some(trProjectStateMessage.reason))
          }
        }
      } catch {
        case NonFatal(e) => PublishResult(false, false, None)
      }
    }
  }

  private def setProjectDeltaToDB(projectDelta: Delta, projectId: Long): Boolean = {
    RoadAddressChangesDAO.clearRoadChangeTable(projectId)
    RoadAddressChangesDAO.insertDeltaToRoadChangeTable(projectDelta, projectId)
  }

  private def toProjectAddressLink(ral: RoadAddressLinkLike): ProjectAddressLink = {
    ProjectAddressLink(ral.id, ral.linkId, ral.geometry, ral.length, ral.administrativeClass, ral.linkType, ral.roadLinkType,
      ral.constructionType, ral.roadLinkSource, ral.roadType, ral.roadName, ral.municipalityCode, ral.modifiedAt, ral.modifiedBy,
      ral.attributes, ral.roadNumber, ral.roadPartNumber, ral.trackCode, ral.elyCode, ral.discontinuity,
      ral.startAddressM, ral.endAddressM, ral.startMValue, ral.endMValue, ral.sideCode, ral.startCalibrationPoint, ral.endCalibrationPoint,
      ral.anomaly, ral.lrmPositionId, LinkStatus.Unknown, ral.id)
  }

  private def buildProjectRoadLink(rl: RoadLinkLike, projectLinks: Seq[ProjectLink]): Seq[ProjectAddressLink] = {
    val pl: Seq[ProjectLink] = projectLinks.size match {
      case 0 => return Seq()
      case 1 => projectLinks
      case _ => fuseProjectLinks(projectLinks)
    }
    pl.map(l => ProjectAddressLinkBuilder.build(rl, l))
  }

  private def fuseProjectLinks(links: Seq[ProjectLink]) = {
    val linkIds = links.map(_.linkId).distinct
    if (linkIds.size != 1)
      throw new IllegalArgumentException(s"Multiple road link ids given for building one link: ${linkIds.mkString(", ")}")
    if (links.exists(_.isSplit))
      links
    else {
      val (startM, endM, startA, endA) = (links.map(_.startMValue).min, links.map(_.endMValue).max,
        links.map(_.startAddrMValue).min, links.map(_.endAddrMValue).max)
      Seq(links.head.copy(startMValue = startM, endMValue = endM, startAddrMValue = startA, endAddrMValue = endA))
    }
  }

  private def fetchRoadLinksWithComplementarySuravageF(boundingRectangle: BoundingRectangle, roadNumberLimits: Seq[(Int, Int)],
                                                       municipalities: Set[Int], everything: Boolean = false,
                                                       publicRoads: Boolean = false): (Future[Seq[RoadLink]], Future[Seq[RoadLink]], Future[Seq[VVHRoadlink]]) = {
    (Future(roadLinkService.getViiteRoadLinksFromVVH(boundingRectangle, roadNumberLimits, municipalities, everything, publicRoads, frozenTimeVVHAPIServiceEnabled)),
      Future(roadLinkService.getComplementaryRoadLinksFromVVH(boundingRectangle, municipalities)),
      Future(roadLinkService.getSuravageLinksFromVVH(boundingRectangle, municipalities)))
  }

  private def awaitRoadLinks(fetch: (Future[Seq[RoadLink]], Future[Seq[RoadLink]], Future[Seq[VVHRoadlink]])) = {
    val combinedFuture = for {
      fStandard <- fetch._1
      fComplementary <- fetch._2
      fSuravage <- fetch._3
    } yield (fStandard, fComplementary, fSuravage)

    val (roadLinks, complementaryLinks, suravageLinks) = Await.result(combinedFuture, Duration.Inf)
    (roadLinks, complementaryLinks, suravageLinks)
  }

  private def fetchRoadLinksWithComplementary(boundingRectangle: BoundingRectangle, roadNumberLimits: Seq[(Int, Int)], municipalities: Set[Int],
                                              everything: Boolean = false, publicRoads: Boolean = false): (Seq[RoadLink], Set[Long]) = {
    val roadLinksF = Future(roadLinkService.getViiteRoadLinksFromVVH(boundingRectangle, roadNumberLimits, municipalities, everything, publicRoads, frozenTimeVVHAPIServiceEnabled))
    val complementaryLinksF = Future(roadLinkService.getComplementaryRoadLinksFromVVH(boundingRectangle, municipalities))
    val (roadLinks, complementaryLinks) = Await.result(roadLinksF.zip(complementaryLinksF), Duration.Inf)
    (roadLinks ++ complementaryLinks, complementaryLinks.map(_.linkId).toSet)
  }

  def getProjectStatusFromTR(projectId: Long) = {
    ViiteTierekisteriClient.getProjectStatus(projectId)
  }

  private def getStatusFromTRObject(trProject: Option[TRProjectStatus]): Option[ProjectState] = {
    trProject match {
      case Some(trProjectobject) => mapTRStateToViiteState(trProjectobject.status.getOrElse(""))
      case None => None
      case _ => None
    }
  }

  private def getTRErrorMessage(trProject: Option[TRProjectStatus]): String = {
    trProject match {
      case Some(trProjectobject) => trProjectobject.errorMessage.getOrElse("")
      case None => ""
      case _ => ""
    }
  }

  def setProjectStatusToSend2TR(projectId: Long): Unit = {
    ProjectDAO.updateProjectStatus(projectId, ProjectState.Sent2TR)
  }

  def updateProjectStatusIfNeeded(currentStatus: ProjectState, newStatus: ProjectState, errorMessage: String, projectId: Long): (ProjectState) = {
    if (currentStatus.value != newStatus.value && newStatus != ProjectState.Unknown) {
      val projects = ProjectDAO.getRoadAddressProjects(projectId)
      if (projects.nonEmpty && newStatus == ProjectState.ErroredInTR) // We write error message and clear old TR_ID which was stored there, so user wont see it in hower
        ProjectDAO.updateProjectStateInfo(errorMessage, projectId)
      ProjectDAO.updateProjectStatus(projectId, newStatus)
    }
    if (newStatus != ProjectState.Unknown) {
      newStatus
    } else {
      currentStatus
    }
  }

  private def getProjectsPendingInTR: Seq[Long] = {
    withDynSession {
      ProjectDAO.getProjectsWithWaitingTRStatus()
    }
  }

  def updateProjectsWaitingResponseFromTR(): Unit = {
    val listOfPendingProjects = getProjectsPendingInTR
    for (project <- listOfPendingProjects) {
      try {
        withDynSession {
          logger.info(s"Checking status for $project")
          val newStatus = checkAndUpdateProjectStatus(project)
          logger.info(s"new status is $newStatus")
        }
      } catch {
        case t: Throwable => logger.warn(s"Couldn't update project $project", t)
      }
    }

  }

  private def checkAndUpdateProjectStatus(projectID: Long): ProjectState = {
    ProjectDAO.getRotatingTRProjectId(projectID).headOption match {
      case Some(trId) =>
        ProjectDAO.getProjectStatus(projectID).map { currentState =>
          logger.info(s"Current status is $currentState")
          val trProjectState = ViiteTierekisteriClient.getProjectStatusObject(trId)
          val newState = getStatusFromTRObject(trProjectState).getOrElse(ProjectState.Unknown)
          val errorMessage = getTRErrorMessage(trProjectState)
          logger.info(s"TR returned project status for $projectID: $currentState -> $newState, errMsg: $errorMessage")
          val updatedStatus = updateProjectStatusIfNeeded(currentState, newState, errorMessage, projectID)
          if (updatedStatus == Saved2TR)
            updateRoadAddressWithProjectLinks(updatedStatus, projectID)
          updatedStatus
        }.getOrElse(ProjectState.Unknown)
      case None =>
        logger.info(s"During status checking VIITE wasnt able to find TR_ID to project $projectID")
        appendStatusInfo(ProjectDAO.getRoadAddressProjectById(projectID).head, " Failed to find TR-ID ")
        ProjectState.Unknown
    }
  }

  private def mapTRStateToViiteState(trState: String): Option[ProjectState] = {

    trState match {
      case "S" => Some(ProjectState.apply(ProjectState.TRProcessing.value))
      case "K" => Some(ProjectState.apply(ProjectState.TRProcessing.value))
      case "T" => Some(ProjectState.apply(ProjectState.Saved2TR.value))
      case "V" => Some(ProjectState.apply(ProjectState.ErroredInTR.value))
      case "null" => Some(ProjectState.apply(ProjectState.ErroredInTR.value))
      case _ => None
    }
  }

  def createSplitRoadAddress(roadAddress: RoadAddress, split: Seq[ProjectLink], project: RoadAddressProject): Seq[RoadAddress] = {
    def transferValues(terminated: Option[ProjectLink]): (Long, Long, Double, Double) = {
      terminated.map(termLink =>
        termLink.sideCode match {
          case AgainstDigitizing =>
            if (termLink.startAddrMValue == roadAddress.startAddrMValue)
              (termLink.endAddrMValue, roadAddress.endAddrMValue,
                roadAddress.startMValue, termLink.startMValue)
            else (roadAddress.startAddrMValue, termLink.startAddrMValue,
              termLink.endMValue, roadAddress.endMValue)
          case _ =>
            if (termLink.startAddrMValue == roadAddress.startAddrMValue)
              (termLink.endAddrMValue, roadAddress.endAddrMValue,
                termLink.endMValue, roadAddress.endMValue)
            else (roadAddress.startAddrMValue, termLink.startAddrMValue,
              roadAddress.startMValue, termLink.startMValue)
        }
      ).getOrElse(roadAddress.startAddrMValue, roadAddress.endAddrMValue, roadAddress.startMValue, roadAddress.endMValue)
    }
    split.flatMap(pl =>
      pl.status match {
        case UnChanged =>
          Seq(roadAddress.copy(id = NewRoadAddress, startAddrMValue = pl.startAddrMValue,
            endAddrMValue = pl.endAddrMValue, startMValue = pl.startMValue, endMValue = pl.endMValue,
            linkId = pl.linkId, modifiedBy = Some(project.createdBy)))
        case New =>
          Seq(RoadAddress(NewRoadAddress, pl.roadNumber, pl.roadPartNumber, pl.roadType, pl.track,
            pl.discontinuity, pl.startAddrMValue, pl.endAddrMValue, Some(project.startDate), None, Some(project.createdBy),
            0L, pl.linkId, pl.startMValue, pl.endMValue, pl.sideCode, VVHClient.createVVHTimeStamp(), pl.calibrationPoints,
            floating = false, pl.geometry, pl.linkGeomSource, pl.ely, terminated = false))
        case Transfer =>
          val (startAddr, endAddr, startM, endM) = transferValues(split.find(_.status == Terminated))
          Seq(
            // Transferred part, original values
            roadAddress.copy(id = NewRoadAddress, endDate = Some(project.startDate),
              modifiedBy = Some(project.createdBy), startAddrMValue = startAddr,
              startMValue = startM, endMValue = endM,
              endAddrMValue = endAddr),
            // Transferred part, new values
            roadAddress.copy(id = NewRoadAddress, startDate = Some(project.startDate),
              startAddrMValue = pl.startAddrMValue, endAddrMValue = pl.endAddrMValue,
              startMValue = pl.startMValue, endMValue = pl.endMValue,
              linkId = pl.linkId, modifiedBy = Some(project.createdBy))
          )
        case Terminated =>
          Seq(roadAddress.copy(id = NewRoadAddress, startAddrMValue = pl.startAddrMValue,
            endAddrMValue = pl.endAddrMValue, endDate = Some(project.startDate), startMValue = pl.startMValue, endMValue = pl.endMValue,
            linkId = pl.linkId, terminated = true, modifiedBy = Some(project.createdBy)))
        case _ =>
          logger.error(s"Invalid status for split project link: ${pl.status} in project ${pl.projectId}")
          throw new InvalidAddressDataException(s"Invalid status for split project link: ${pl.status}")
      }
    )
  }

  def updateRoadAddressWithProjectLinks(newState: ProjectState, projectID: Long): Seq[Long] = {
    if (newState != Saved2TR) {
      throw new RuntimeException(s"Project state not at Saved2TR: $newState")
    }
<<<<<<< HEAD
    val project=ProjectDAO.getRoadAddressProjectById(projectID).get
    val projectLinks=ProjectDAO.getProjectLinks(projectID)
=======
    val project = ProjectDAO.getRoadAddressProjectById(projectID)
    val projectStartDate = Some(project.head.startDate)
    val projectLinks = ProjectDAO.getProjectLinks(projectID)
    val floatingFalse = true
    val historyFalse = false
>>>>>>> 6a839955
    if (projectLinks.isEmpty)
      throw new RuntimeException(s"Tried to import empty project to road address table after TR response : $newState")

    ProjectDAO.moveProjectLinksToHistory(projectID)

<<<<<<< HEAD
    val (replacements, additions) = projectLinks.partition(_.roadAddressId > 0)
    val expiringRoadAddresses = RoadAddressDAO.fetchByIdMassQuery(replacements.map(_.roadAddressId).toSet,
      true,false).map(ra => ra.id -> ra).toMap
    logger.info(s"Found ${expiringRoadAddresses.size} to expire; expected ${replacements.map(_.roadAddressId).toSet.size}")
    val linkIds = projectLinks.map(_.linkId).toSet ++ expiringRoadAddresses.values.map(_.linkId).toSet
    val roadLinks = (roadLinkService.fetchVVHRoadlinks(linkIds, frozenTimeVVHAPIServiceEnabled) ++
      roadLinkService.fetchSuravageLinksByLinkIdsFromVVH(linkIds)).map(rl => rl.linkId -> rl).toMap

    val (splitReplacements, pureReplacements) = replacements.partition(_.connectedLinkId.nonEmpty)
    val (roadAddressesWithoutGeom, newRoadAddresses) = convertToRoadAddress(splitReplacements, pureReplacements, additions,
      roadLinks, expiringRoadAddresses, project).partition(_.floating)

    //Expiring all old addresses by their ID
    roadAddressService.expireRoadAddresses(expiringRoadAddresses.keys.toSet)
    //Create endDate rows for old data that is "valid" (row should be ignored after end_date)
    RoadAddressDAO.create(guessGeom.guestimateGeometry(roadAddressesWithoutGeom, newRoadAddresses))
  }

  def convertToRoadAddress(splitReplacements: Seq[ProjectLink], pureReplacements: Seq[ProjectLink], additions: Seq[ProjectLink],
                           roadLinks: Map[Long, VVHRoadlink], roadAddresses: Map[Long, RoadAddress],
                           project: RoadAddressProject): Seq[RoadAddress] = {
    splitReplacements.groupBy(_.roadAddressId).flatMap { case (id, seq) =>
      createSplitRoadAddress(roadAddresses(id), seq, project)
    }.toSeq ++
      pureReplacements.map(pl => convertProjectLinkToRoadAddress(pl, roadLinks.get(pl.linkId), project, roadAddresses.get(pl.roadAddressId))) ++
      additions.map(pl => convertProjectLinkToRoadAddress(pl, roadLinks.get(pl.linkId), project, roadAddresses.get(pl.roadAddressId))) ++
      pureReplacements.flatMap(pl =>
        setEndDate(roadAddresses(pl.roadAddressId), pl, roadLinks.get(roadAddresses(pl.roadAddressId).linkId)))
  }

  private def convertProjectLinkToRoadAddress(pl: ProjectLink, vvhLink: Option[VVHRoadlink], project: RoadAddressProject,
                                              source: Option[RoadAddress]): RoadAddress = {
    val geom = if (vvhLink.nonEmpty) {
      val linkGeom = GeometryUtils.geometryEndpoints(GeometryUtils.truncateGeometry2D(vvhLink.get.geometry, pl.startMValue, pl.endMValue))
      if (pl.sideCode == SideCode.TowardsDigitizing)
        Seq(linkGeom._1, linkGeom._2)
      else
        Seq(linkGeom._2, linkGeom._1)
    } else {
      Seq()
    }
    val roadAddress = RoadAddress(NewRoadAddress, pl.roadNumber, pl.roadPartNumber, pl.roadType, pl.track,
      pl.discontinuity, pl.startAddrMValue, pl.endAddrMValue, None, None, pl.modifiedBy, 0L, pl.linkId,
      pl.startMValue, pl.endMValue, pl.sideCode, vvhLink.map(_.vvhTimeStamp).getOrElse(VVHClient.createVVHTimeStamp()),
      pl.calibrationPoints, floating = vvhLink.isEmpty, geom, pl.linkGeomSource, pl.ely, terminated = false)
    pl.status match {
      case UnChanged =>
        roadAddress.copy(startDate = source.get.startDate, endDate = source.get.endDate)
      case Transfer | Numbering =>
        roadAddress.copy(startDate = Some(project.startDate))
      case New =>
        roadAddress.copy(startDate = Some(project.startDate))
      case Terminated =>
        roadAddress.copy(terminated = true, startDate = source.get.startDate, endDate = Some(project.startDate))
      case _ =>
        logger.error(s"Invalid status for imported project link: ${pl.status} in project ${pl.projectId}")
        throw new InvalidAddressDataException(s"Invalid status for split project link: ${pl.status}")
    }
  }

  /**
    * Called for road addresses that are replaced by a new version at end date
    * @param roadAddress
    * @param pl
    * @param vvhLink
    * @return
    */
  private def setEndDate(roadAddress: RoadAddress, pl: ProjectLink, vvhLink: Option[VVHRoadlink]): Option[RoadAddress] = {
    pl.status match {
        // Unchanged does not get an end date, terminated is created from the project link in convertProjectLinkToRoadAddress
      case UnChanged | Terminated =>
        None
      case Transfer | Numbering =>
        Some(roadAddress.copy(id = NewRoadAddress, endDate = pl.startDate))
      case _ =>
        logger.error(s"Invalid status for imported project link: ${pl.status} in project ${pl.projectId}")
        throw new InvalidAddressDataException(s"Invalid status for split project link: ${pl.status}")
=======
    val roadAddressIDsToExpire = RoadAddressDAO.fetchByLinkId(projectLinks.map(x => x.linkId).toSet, floatingFalse, historyFalse)
    //Expiring all old addresses by their ID
    roadAddressService.expireRoadAddresses(roadAddressIDsToExpire.map(x => x.id).toSet)
    //Create endDate rows for old data that is "valid" (row should be ignored after end_date)
    RoadAddressDAO.create(roadAddressIDsToExpire.map(x => x.copy(endDate = projectStartDate, id = NewRoadAddress)),
      Some(project.head.createdBy))
    //removing terminations and adding start date
    val roadAddressesToBeImported = projectLinks.filterNot(_.status == LinkStatus.Terminated)
      .map(x => x.copy(endDate = None, startDate = projectStartDate))
    //Create new rows to RoadAddress table defining when new address is used
    importProjectLinksToRoadAddressTable(roadAddressesToBeImported, roadAddressIDsToExpire, Some(project.head.createdBy))
  }

  private def importProjectLinksToRoadAddressTable(projectLinks: Seq[ProjectLink], existingRoadAddresses: Seq[RoadAddress], projectOwner: Option[String]) = {
    val existingRoadAddressLinkIds = existingRoadAddresses.map(x => x.linkId)
    val (existingProjectAddresses, newProjectLinks) = projectLinks.partition(x => existingRoadAddressLinkIds.contains(x.linkId))
    val (suravageProjectLinks, newNonSuravageLinks) = newProjectLinks.partition(x => x.linkGeomSource == LinkGeomSource.SuravageLinkInterface)
    //Fetch geometry for projectlinks from roadaddress table based on link-id
    val (roadLinksWithGeometry, addressesMissingGeometry) = convertProjectLinksToRoadAddressesWithRoadAddressGeometry(existingProjectAddresses, existingRoadAddresses)
    //Fetches  geometry for newlinks from VVH (excluding suravagelinks) and combines it with projectlinkdata
    val (newRoads, missingNewRoadGeometry) = convertProjectLinkToRoadAddressWithVVHLinkGeometry(newNonSuravageLinks,
      roadLinkService.fetchVVHRoadlinks(newNonSuravageLinks.map(x => x.linkId).toSet, frozenTimeVVHAPIServiceEnabled))
    //Fetches geometry for suravagelinks from VVH suravageInterface and combines it to projectLinkdata
    val (newSuravageRoads, missingSuravageGeometry) = convertProjectLinkToRoadAddressWithVVHLinkGeometry(suravageProjectLinks,
      roadLinkService.fetchSuravageLinksByLinkIdsFromVVH(suravageProjectLinks.map(x => x.linkId).toSet))
    val projectLinksWithGeometry = roadLinksWithGeometry ++ newRoads ++ newSuravageRoads
    val missingGeometry = addressesMissingGeometry ++ missingNewRoadGeometry ++ missingSuravageGeometry
    val guessGeometry = guessGeom.guestimateGeometry(missingGeometry.sortBy(x => x.roadNumber).sortBy(x => x.roadPartNumber).sortBy(x => x.startAddrMValue), projectLinksWithGeometry)
    RoadAddressDAO.create(roadLinksWithGeometry ++ newRoads ++ newSuravageRoads ++ guessGeometry, projectOwner)
  }


  private def convertProjectLinkToRoadAddressWithVVHLinkGeometry(projectLinks: Seq[ProjectLink], vvhRoadLinks: Seq[VVHRoadlink]): (Seq[RoadAddress], Seq[RoadAddress]) = {
    val mapped = projectLinks.map(pl => pl -> vvhRoadLinks.find(r => r.linkId == pl.linkId))
    val (withGeom, missingGeom) = mapped.partition(m => m._2.nonEmpty)

    (withGeom.map { case (pl, vvhLink) =>
      val (p1, p2) = if (pl.sideCode == SideCode.TowardsDigitizing)
        GeometryUtils.geometryEndpoints(vvhLink.get.geometry)
      else GeometryUtils.geometryEndpoints(vvhLink.get.geometry).swap

      RoadAddress(NewRoadAddress, pl.roadNumber, pl.roadPartNumber, pl.roadType, pl.track,
        pl.discontinuity, pl.startAddrMValue, pl.endAddrMValue, pl.startDate, pl.endDate, pl.modifiedBy, pl.lrmPositionId, pl.linkId,
        pl.startMValue, pl.endMValue, pl.sideCode, vvhLink.get.vvhTimeStamp, pl.calibrationPoints, pl.floating,
        Seq(p1, p2), pl.linkGeomSource, pl.ely)
    }, mapProjectLinksAsFloatingRoadAddresses(missingGeom.map(_._1)))
  }

  private def mapProjectLinksAsFloatingRoadAddresses(projectLinks: Seq[ProjectLink]): Seq[RoadAddress] = {
    projectLinks.map(x =>
      RoadAddress(NewRoadAddress, x.roadNumber, x.roadPartNumber, x.roadType, x.track,
        x.discontinuity, x.startAddrMValue, x.endAddrMValue, x.startDate, x.endDate, x.modifiedBy, x.lrmPositionId, x.linkId,
        x.startMValue, x.endMValue, x.sideCode, VVHClient.createVVHTimeStamp(), x.calibrationPoints, floating = true, Seq.empty[Point], x.linkGeomSource, x.ely))
  }

  private def convertProjectLinksToRoadAddressesWithRoadAddressGeometry(projectLinks: Seq[ProjectLink],
                                                                        roadAddresses: Seq[RoadAddress]): (Seq[RoadAddress], Seq[RoadAddress]) = {
    // TODO: use road address id from Project Link to map 1-to-1, this will produce incorrect results on multiple segments on link
    val mapped = projectLinks.map(pl => pl -> roadAddresses.find(r => r.linkId == pl.linkId))
    val (withGeom, missingGeom) = mapped.partition(m => m._2.nonEmpty)

    (withGeom.map { case (pl, ra) =>
      RoadAddress(NewRoadAddress, pl.roadNumber, pl.roadPartNumber, pl.roadType, pl.track, pl.discontinuity, pl.startAddrMValue,
        pl.endAddrMValue, pl.startDate, pl.endDate, pl.modifiedBy, pl.lrmPositionId, pl.linkId, pl.startMValue, pl.endMValue, pl.sideCode,
        ra.get.adjustedTimestamp, pl.calibrationPoints, pl.floating, ra.get.geometry, pl.linkGeomSource, pl.ely)
    }, mapProjectLinksAsFloatingRoadAddresses(missingGeom.map(_._1)))
  }

  // TODO: remove when saving road type to project link table
  def withFetchedDataFromVVH(roadAddresses: Seq[RoadAddress], roadLinks: Map[Long, RoadLink], Type: Object): Seq[RoadAddress] = {
    val fetchedAddresses = Type match {
      case RoadType =>
        val withRoadType: Seq[RoadAddress] = roadAddresses.par.map {
          ra =>
            roadLinks.get(ra.linkId) match {
              case None => ra
              case Some(rl) =>
                val roadType = RoadAddressLinkBuilder.getRoadType(rl.administrativeClass, rl.linkType)
                ra.copy(roadType = roadType)
            }
        }.toList
        withRoadType
      case _ => roadAddresses
>>>>>>> 6a839955
    }
  }

  def setProjectEly(currentProjectId: Long, newEly: Long): Option[String] = {
    withDynTransaction {
      getProjectEly(currentProjectId).filterNot(_ == newEly).map { currentProjectEly =>
        logger.info(s"The project can not handle multiple ELY areas (the project ELY range is $currentProjectEly). Recording was discarded.")
        s"Projektissa ei voi käsitellä useita ELY-alueita (projektin ELY-alue on $currentProjectEly). Tallennus hylättiin."
      }.orElse {
        ProjectDAO.updateProjectEly(currentProjectId, newEly)
        None
      }
    }
  }

  def getProjectEly(projectId: Long): Option[Long] = {
    ProjectDAO.getProjectEly(projectId)
  }

  case class PublishResult(validationSuccess: Boolean, sendSuccess: Boolean, errorMessage: Option[String])

}

class ProjectValidationException(s: String) extends RuntimeException {
  override def getMessage: String = s
}

case class ProjectBoundingBoxResult(ProjectLinkResultF: Future[Map[Long, Seq[ProjectLink]]], roadLinkF: Future[Seq[RoadLink]],
                                    complementaryF: Future[Seq[RoadLink]], suravageF: Future[Seq[VVHRoadlink]])<|MERGE_RESOLUTION|>--- conflicted
+++ resolved
@@ -1294,22 +1294,13 @@
     if (newState != Saved2TR) {
       throw new RuntimeException(s"Project state not at Saved2TR: $newState")
     }
-<<<<<<< HEAD
     val project=ProjectDAO.getRoadAddressProjectById(projectID).get
     val projectLinks=ProjectDAO.getProjectLinks(projectID)
-=======
-    val project = ProjectDAO.getRoadAddressProjectById(projectID)
-    val projectStartDate = Some(project.head.startDate)
-    val projectLinks = ProjectDAO.getProjectLinks(projectID)
-    val floatingFalse = true
-    val historyFalse = false
->>>>>>> 6a839955
     if (projectLinks.isEmpty)
       throw new RuntimeException(s"Tried to import empty project to road address table after TR response : $newState")
 
     ProjectDAO.moveProjectLinksToHistory(projectID)
 
-<<<<<<< HEAD
     val (replacements, additions) = projectLinks.partition(_.roadAddressId > 0)
     val expiringRoadAddresses = RoadAddressDAO.fetchByIdMassQuery(replacements.map(_.roadAddressId).toSet,
       true,false).map(ra => ra.id -> ra).toMap
@@ -1387,91 +1378,6 @@
       case _ =>
         logger.error(s"Invalid status for imported project link: ${pl.status} in project ${pl.projectId}")
         throw new InvalidAddressDataException(s"Invalid status for split project link: ${pl.status}")
-=======
-    val roadAddressIDsToExpire = RoadAddressDAO.fetchByLinkId(projectLinks.map(x => x.linkId).toSet, floatingFalse, historyFalse)
-    //Expiring all old addresses by their ID
-    roadAddressService.expireRoadAddresses(roadAddressIDsToExpire.map(x => x.id).toSet)
-    //Create endDate rows for old data that is "valid" (row should be ignored after end_date)
-    RoadAddressDAO.create(roadAddressIDsToExpire.map(x => x.copy(endDate = projectStartDate, id = NewRoadAddress)),
-      Some(project.head.createdBy))
-    //removing terminations and adding start date
-    val roadAddressesToBeImported = projectLinks.filterNot(_.status == LinkStatus.Terminated)
-      .map(x => x.copy(endDate = None, startDate = projectStartDate))
-    //Create new rows to RoadAddress table defining when new address is used
-    importProjectLinksToRoadAddressTable(roadAddressesToBeImported, roadAddressIDsToExpire, Some(project.head.createdBy))
-  }
-
-  private def importProjectLinksToRoadAddressTable(projectLinks: Seq[ProjectLink], existingRoadAddresses: Seq[RoadAddress], projectOwner: Option[String]) = {
-    val existingRoadAddressLinkIds = existingRoadAddresses.map(x => x.linkId)
-    val (existingProjectAddresses, newProjectLinks) = projectLinks.partition(x => existingRoadAddressLinkIds.contains(x.linkId))
-    val (suravageProjectLinks, newNonSuravageLinks) = newProjectLinks.partition(x => x.linkGeomSource == LinkGeomSource.SuravageLinkInterface)
-    //Fetch geometry for projectlinks from roadaddress table based on link-id
-    val (roadLinksWithGeometry, addressesMissingGeometry) = convertProjectLinksToRoadAddressesWithRoadAddressGeometry(existingProjectAddresses, existingRoadAddresses)
-    //Fetches  geometry for newlinks from VVH (excluding suravagelinks) and combines it with projectlinkdata
-    val (newRoads, missingNewRoadGeometry) = convertProjectLinkToRoadAddressWithVVHLinkGeometry(newNonSuravageLinks,
-      roadLinkService.fetchVVHRoadlinks(newNonSuravageLinks.map(x => x.linkId).toSet, frozenTimeVVHAPIServiceEnabled))
-    //Fetches geometry for suravagelinks from VVH suravageInterface and combines it to projectLinkdata
-    val (newSuravageRoads, missingSuravageGeometry) = convertProjectLinkToRoadAddressWithVVHLinkGeometry(suravageProjectLinks,
-      roadLinkService.fetchSuravageLinksByLinkIdsFromVVH(suravageProjectLinks.map(x => x.linkId).toSet))
-    val projectLinksWithGeometry = roadLinksWithGeometry ++ newRoads ++ newSuravageRoads
-    val missingGeometry = addressesMissingGeometry ++ missingNewRoadGeometry ++ missingSuravageGeometry
-    val guessGeometry = guessGeom.guestimateGeometry(missingGeometry.sortBy(x => x.roadNumber).sortBy(x => x.roadPartNumber).sortBy(x => x.startAddrMValue), projectLinksWithGeometry)
-    RoadAddressDAO.create(roadLinksWithGeometry ++ newRoads ++ newSuravageRoads ++ guessGeometry, projectOwner)
-  }
-
-
-  private def convertProjectLinkToRoadAddressWithVVHLinkGeometry(projectLinks: Seq[ProjectLink], vvhRoadLinks: Seq[VVHRoadlink]): (Seq[RoadAddress], Seq[RoadAddress]) = {
-    val mapped = projectLinks.map(pl => pl -> vvhRoadLinks.find(r => r.linkId == pl.linkId))
-    val (withGeom, missingGeom) = mapped.partition(m => m._2.nonEmpty)
-
-    (withGeom.map { case (pl, vvhLink) =>
-      val (p1, p2) = if (pl.sideCode == SideCode.TowardsDigitizing)
-        GeometryUtils.geometryEndpoints(vvhLink.get.geometry)
-      else GeometryUtils.geometryEndpoints(vvhLink.get.geometry).swap
-
-      RoadAddress(NewRoadAddress, pl.roadNumber, pl.roadPartNumber, pl.roadType, pl.track,
-        pl.discontinuity, pl.startAddrMValue, pl.endAddrMValue, pl.startDate, pl.endDate, pl.modifiedBy, pl.lrmPositionId, pl.linkId,
-        pl.startMValue, pl.endMValue, pl.sideCode, vvhLink.get.vvhTimeStamp, pl.calibrationPoints, pl.floating,
-        Seq(p1, p2), pl.linkGeomSource, pl.ely)
-    }, mapProjectLinksAsFloatingRoadAddresses(missingGeom.map(_._1)))
-  }
-
-  private def mapProjectLinksAsFloatingRoadAddresses(projectLinks: Seq[ProjectLink]): Seq[RoadAddress] = {
-    projectLinks.map(x =>
-      RoadAddress(NewRoadAddress, x.roadNumber, x.roadPartNumber, x.roadType, x.track,
-        x.discontinuity, x.startAddrMValue, x.endAddrMValue, x.startDate, x.endDate, x.modifiedBy, x.lrmPositionId, x.linkId,
-        x.startMValue, x.endMValue, x.sideCode, VVHClient.createVVHTimeStamp(), x.calibrationPoints, floating = true, Seq.empty[Point], x.linkGeomSource, x.ely))
-  }
-
-  private def convertProjectLinksToRoadAddressesWithRoadAddressGeometry(projectLinks: Seq[ProjectLink],
-                                                                        roadAddresses: Seq[RoadAddress]): (Seq[RoadAddress], Seq[RoadAddress]) = {
-    // TODO: use road address id from Project Link to map 1-to-1, this will produce incorrect results on multiple segments on link
-    val mapped = projectLinks.map(pl => pl -> roadAddresses.find(r => r.linkId == pl.linkId))
-    val (withGeom, missingGeom) = mapped.partition(m => m._2.nonEmpty)
-
-    (withGeom.map { case (pl, ra) =>
-      RoadAddress(NewRoadAddress, pl.roadNumber, pl.roadPartNumber, pl.roadType, pl.track, pl.discontinuity, pl.startAddrMValue,
-        pl.endAddrMValue, pl.startDate, pl.endDate, pl.modifiedBy, pl.lrmPositionId, pl.linkId, pl.startMValue, pl.endMValue, pl.sideCode,
-        ra.get.adjustedTimestamp, pl.calibrationPoints, pl.floating, ra.get.geometry, pl.linkGeomSource, pl.ely)
-    }, mapProjectLinksAsFloatingRoadAddresses(missingGeom.map(_._1)))
-  }
-
-  // TODO: remove when saving road type to project link table
-  def withFetchedDataFromVVH(roadAddresses: Seq[RoadAddress], roadLinks: Map[Long, RoadLink], Type: Object): Seq[RoadAddress] = {
-    val fetchedAddresses = Type match {
-      case RoadType =>
-        val withRoadType: Seq[RoadAddress] = roadAddresses.par.map {
-          ra =>
-            roadLinks.get(ra.linkId) match {
-              case None => ra
-              case Some(rl) =>
-                val roadType = RoadAddressLinkBuilder.getRoadType(rl.administrativeClass, rl.linkType)
-                ra.copy(roadType = roadType)
-            }
-        }.toList
-        withRoadType
-      case _ => roadAddresses
->>>>>>> 6a839955
     }
   }
 
