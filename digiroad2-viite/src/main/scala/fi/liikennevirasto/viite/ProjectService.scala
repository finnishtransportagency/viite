package fi.liikennevirasto.viite

import java.util.Date

import fi.liikennevirasto.digiroad2._
import fi.liikennevirasto.digiroad2.asset.LinkGeomSource.{SuravageLinkInterface, Unknown => _, apply => _}
import fi.liikennevirasto.digiroad2.asset.SideCode.{AgainstDigitizing, TowardsDigitizing}
import fi.liikennevirasto.digiroad2.asset.TrafficDirection.{BothDirections, UnknownDirection}
import fi.liikennevirasto.digiroad2.asset.{BoundingRectangle, LinkGeomSource, TrafficDirection, _}
import fi.liikennevirasto.digiroad2.linearasset.{RoadLink, RoadLinkLike}
import fi.liikennevirasto.digiroad2.masstransitstop.oracle.Sequences
import fi.liikennevirasto.digiroad2.oracle.OracleDatabase
import fi.liikennevirasto.digiroad2.util.{RoadAddressException, RoadPartReservedException, Track}
import fi.liikennevirasto.viite.dao.CalibrationPointDAO.UserDefinedCalibrationPoint
import fi.liikennevirasto.viite.dao.LinkStatus.{Unknown => _, apply => _, _}
import fi.liikennevirasto.viite.dao.ProjectState._
import fi.liikennevirasto.viite.dao.{LinkStatus, ProjectDAO, RoadAddressDAO, _}
import fi.liikennevirasto.viite.model.{Anomaly, ProjectAddressLink, RoadAddressLink, RoadAddressLinkLike}
import fi.liikennevirasto.viite.process._
import fi.liikennevirasto.viite.util.{GuestimateGeometryForMissingLinks, ProjectLinkSplitter, SplitOptions}
import org.joda.time.DateTime
import org.joda.time.format.DateTimeFormat
import org.slf4j.LoggerFactory

import scala.concurrent.ExecutionContext.Implicits.global
import scala.concurrent.duration.Duration
import scala.concurrent.{Await, Future}
import scala.util.control.NonFatal

case class PreFillInfo(RoadNumber: BigInt, RoadPart: BigInt)

case class LinkToRevert(id: Long, linkId: Long, status: Long, geometry: Seq[Point])

class ProjectService(roadAddressService: RoadAddressService, roadLinkService: RoadLinkService, eventbus: DigiroadEventBus, frozenTimeVVHAPIServiceEnabled: Boolean = false) {

  def withDynTransaction[T](f: => T): T = OracleDatabase.withDynTransaction(f)

  def withDynSession[T](f: => T): T = OracleDatabase.withDynSession(f)

  private val guessGeom = new GuestimateGeometryForMissingLinks
  private val logger = LoggerFactory.getLogger(getClass)
  val allowedSideCodes = List(SideCode.TowardsDigitizing, SideCode.AgainstDigitizing)

  private def withTiming[T](f: => T, s: String): T = {
    val startTime = System.currentTimeMillis()
    val t = f
    logger.info(s.format((System.currentTimeMillis() - startTime) * 0.001))
    t
  }

  /**
    *
    * @param roadNumber    Road's number (long)
    * @param roadStartPart Starting part (long)
    * @param roadEndPart   Ending part (long)
    * @return Optional error message, None if no error
    */
  def checkRoadPartsExist(roadNumber: Long, roadStartPart: Long, roadEndPart: Long): Option[String] = {
    withDynTransaction {
      if (!RoadAddressDAO.roadPartExists(roadNumber, roadStartPart)) {
        if (!RoadAddressDAO.roadNumberExists(roadNumber)) {
          Some("Tienumeroa ei ole olemassa, tarkista tiedot")
        }
        else //roadnumber exists, but starting roadpart not
          Some("Tiellä ei ole olemassa valittua alkuosaa, tarkista tiedot")
      } else if (!RoadAddressDAO.roadPartExists(roadNumber, roadEndPart)) { // ending part check
        Some("Tiellä ei ole olemassa valittua loppuosaa, tarkista tiedot")
      } else
        None
    }
  }

  /**
    * Checks that new road address is not already reserved (currently only checks road address table)
    *
    * @param roadNumber road number
    * @param roadPart   road part number
    * @param project    road address project needed for id and error message
    * @return
    */
  def checkNewRoadPartAvailableForProject(roadNumber: Long, roadPart: Long, project: RoadAddressProject): Option[String] = {
    val isReserved = RoadAddressDAO.isNotAvailableForProject(roadNumber, roadPart, project.id)
    if (!isReserved) {
      None
    } else {
      val fmt = DateTimeFormat.forPattern("dd.MM.yyyy")
      Some(s"TIE $roadNumber OSA $roadPart on jo olemassa projektin alkupäivänä ${project.startDate.toString(fmt)}, tarkista tiedot") //message to user if address is already in use
    }
  }

  def calculateProjectCoordinates(projectId: Long, resolution: Int): ProjectCoordinates = {
    withDynTransaction{
      val links = ProjectDAO.getProjectLinks(projectId)
      if (links.nonEmpty) {
        val corners = GeometryUtils.boundingRectangleCorners(links.flatten(_.geometry))
        val centerX = (corners._1.x + corners._2.x) / 2
        val centerY = (corners._1.y + corners._2.y) / 2
        val (xLength,yLength) = (Math.abs(corners._2.x - corners._1.x), Math.abs(corners._2.y - corners._1.y))
        val zoom = Resolutions.map(r => {
          (xLength / r, yLength / r) match {
            case (x, y) if x < DefaultScreenWidth && y < DefaultScreenHeight  => Resolutions.indexOf(r)
            case _ => 0
          }
        })
        ProjectCoordinates(centerX, centerY, zoom.max)
      } else {
        ProjectCoordinates(0,0,0)
      }
    }
  }

  def saveProjectCoordinates(projectId: Long, coordinates: ProjectCoordinates): Unit = {
    withDynSession {
      ProjectDAO.updateProjectCoordinates(projectId, coordinates)
    }
  }

  private def createProject(roadAddressProject: RoadAddressProject): RoadAddressProject = {
    val id = Sequences.nextViitePrimaryKeySeqValue
    val project = roadAddressProject.copy(id = id)
    ProjectDAO.createRoadAddressProject(project)
    val error = addLinksToProject(project)
    if (error.nonEmpty)
      throw new RoadPartReservedException(error.get)
    ProjectDAO.getRoadAddressProjectById(id).get
  }

  private def projectFound(roadAddressProject: RoadAddressProject): Option[RoadAddressProject] = {
    val newRoadAddressProject = 0
    if (roadAddressProject.id == newRoadAddressProject) return None
    withDynTransaction {
      return ProjectDAO.getRoadAddressProjectById(roadAddressProject.id)
    }
  }

  def fetchPreFillFromVVH(linkId: Long): Either[String, PreFillInfo] = {
    parsePreFillData(roadLinkService.fetchVVHRoadlinks(Set(linkId), frozenTimeVVHAPIServiceEnabled))
  }

  def parsePreFillData(vvhRoadLinks: Seq[VVHRoadlink]): Either[String, PreFillInfo] = {
    if (vvhRoadLinks.isEmpty) {
      Left("Link could not be found in VVH")
    }
    else {
      val vvhLink = vvhRoadLinks.head
      (vvhLink.attributes.get("ROADNUMBER"), vvhLink.attributes.get("ROADPARTNUMBER")) match {
        case (Some(roadNumber: BigInt), Some(roadPartNumber: BigInt)) => {
          Right(PreFillInfo(roadNumber, roadPartNumber))
        }
        case _ => Left("Link does not contain valid prefill info")
      }
    }
  }

  def checkRoadPartsReservable(roadNumber: Long, startPart: Long, endPart: Long): Either[String, Seq[ReservedRoadPart]] = {
    withDynTransaction {
      (startPart to endPart).foreach(part =>
        ProjectDAO.roadPartReservedByProject(roadNumber, part) match {
          case Some(name) => return Left(s"TIE $roadNumber OSA $part on jo varattuna projektissa $name, tarkista tiedot")
          case _ =>
        })
      Right((startPart to endPart).flatMap(part => getAddressPartInfo(roadNumber, part))
      )
    }
  }


  /**
    *
    * @param projectId project's id
    * @return if state of the project is incomplete
    */

  def isWritableState(projectId: Long): Boolean = {
    withDynTransaction {
      projectWritableCheck(projectId) match {
        case Some(errorMessage) => false
        case None => true
      }
    }
  }

  private def projectWritableCheck(projectId: Long): Option[String] = {
    ProjectDAO.getProjectStatus(projectId) match {
      case Some(projectState) =>
        if (projectState == ProjectState.Incomplete)
          return None
        Some("Projektin tila ei ole keskeneräinen") //project state is not incomplete
      case None => Some("Projektia ei löytynyt") //project could not be found
    }
  }


  def validateProjectDate(reservedParts: Seq[ReservedRoadPart], date: DateTime): Option[String] = {
    reservedParts.foreach(part => {
      if (part.startDate.nonEmpty && part.startDate.get.isAfter(date))
        return Option(s"Tieosalla TIE ${part.roadNumber} OSA ${part.roadPartNumber} alkupäivämäärä " +
          s"${part.startDate.get.toString("dd.MM.yyyy")} on myöhempi kuin tieosoiteprojektin alkupäivämäärä " +
          s"${date.toString("dd.MM.yyyy")}, tarkista tiedot.")
      if (part.endDate.nonEmpty && part.endDate.get.isAfter(date))
        return Option(s"Tieosalla TIE ${part.roadNumber} OSA ${part.roadPartNumber} loppupäivämäärä " +
          s"${part.endDate.get.toString("dd.MM.yyyy")} on myöhempi kuin tieosoiteprojektin alkupäivämäärä " +
          s"${date.toString("dd.MM.yyyy")}, tarkista tiedot.")
    })
    None
  }

  private def getAddressPartInfo(roadNumber: Long, roadPart: Long): Option[ReservedRoadPart] = {
    ProjectDAO.fetchReservedRoadPart(roadNumber, roadPart).orElse(generateAddressPartInfo(roadNumber, roadPart))
  }

  private def generateAddressPartInfo(roadNumber: Long, roadPart: Long): Option[ReservedRoadPart] = {
    RoadAddressDAO.getRoadPartInfo(roadNumber, roadPart) match {
      case Some((partId, linkId, addrLength, discontinuity, startDate, endDate)) =>
        val roadLink = roadLinkService.getViiteRoadLinksByLinkIdsFromVVH(Set(linkId), newTransaction = false, frozenTimeVVHAPIServiceEnabled)
        val ely: Option[Long] = roadLink.headOption.map(rl => MunicipalityDAO.getMunicipalityRoadMaintainers.getOrElse(rl.municipalityCode, -1))
        ely match {
          case Some(value) if value != -1 =>
            Some(ReservedRoadPart(0L, roadNumber, roadPart, addrLength, addrLength, Discontinuity.apply(discontinuity.toInt), value, startDate, endDate, Some(linkId)))
          case _ => None
        }
      case None =>
        None
    }
  }

  def createProjectLinks(linkIds: Seq[Long], projectId: Long, roadNumber: Long, roadPartNumber: Long, track: Track,
                         discontinuity: Discontinuity, roadType: RoadType, roadLinkSource: LinkGeomSource,
                         roadEly: Long, user: String): Map[String, Any] = {
    def sortRamps(seq: Seq[ProjectLink]): Seq[ProjectLink] = {
      if (seq.headOption.exists(isRamp))
        seq.find(l => linkIds.headOption.contains(l.linkId)).toSeq ++ seq.filter(_.linkId != linkIds.headOption.getOrElse(0L))
      else
        seq
    }

    val linkId = linkIds.head
    val roadLinks = (if (roadLinkSource != LinkGeomSource.SuravageLinkInterface) {
      roadLinkService.getViiteRoadLinksByLinkIdsFromVVH(linkIds.toSet, true, frozenTimeVVHAPIServiceEnabled)
    } else {
      roadLinkService.fetchSuravageLinksByLinkIdsFromVVH(linkIds.toSet)
    }).map(l => l.linkId -> l).toMap
    if (roadLinks.keySet != linkIds.toSet)
      return Map("success" -> false,
        "errormessage" -> (linkIds.toSet - roadLinks.keySet).mkString(ErrorRoadLinkNotFound + " puuttuvat id:t ", ", ", ""))
    val project = withDynSession {
      ProjectDAO.getRoadAddressProjectById(projectId).getOrElse(throw new RuntimeException(s"Missing project $projectId"))
    }
    val projectLinks: Seq[ProjectLink] = linkIds.map { id =>
      newProjectLink(roadLinks(id), project, roadNumber, roadPartNumber, track, discontinuity,
        roadType, roadEly)
    }
    setProjectEly(projectId, roadEly) match {
      case Some(errorMessage) => Map("success" -> false, "errormessage" -> errorMessage)
      case None => {
        addNewLinksToProject(sortRamps(projectLinks), projectId, user, linkId) match {
          case Some(errorMessage) => Map("success" -> false, "errormessage" -> errorMessage)
          case None => Map("success" -> true, "publishable" -> projectLinkPublishable(projectId))
        }
      }
    }
  }

  /**
    * Used when adding road address that do not have a previous address
    */
  def addNewLinksToProject(newLinks: Seq[ProjectLink], projectId: Long, user: String, firstLinkId: Long): Option[String] = {
    val newRoadNumber = newLinks.head.roadNumber
    val newRoadPartNumber = newLinks.head.roadPartNumber
    try {
      withDynTransaction {
        val project = getProjectWithReservationChecks(projectId, newRoadNumber, newRoadPartNumber)

        val ely = if (newLinks.nonEmpty)newLinks.head.ely else -1
        if (!project.isReserved(newRoadNumber, newRoadPartNumber))
          ProjectDAO.reserveRoadPart(project.id, newRoadNumber, newRoadPartNumber, project.modifiedBy, ely)
        if (GeometryUtils.isNonLinear(newLinks))
          throw new ProjectValidationException("Valittu tiegeometria sisältää haarautumia ja pitää käsitellä osina. Tallennusta ei voi tehdä.")
        // Determine address value scheme (ramp, roundabout, all others)
        val createLinks =
          if (newLinks.headOption.exists(isRamp)) {
            logger.info("Added links recognized to be in ramp category")
            if (TrackSectionOrder.isRoundabout(newLinks)) {
              logger.info("Added links recognized to be a roundabout - using roundabout addressing scheme")
              val ordered = newLinks.partition(_.linkId == firstLinkId)
              val created = TrackSectionOrder.mValueRoundabout(ordered._1 ++ ordered._2)
              val endingM = created.map(_.endAddrMValue).max
              created.map(pl =>
                if (pl.endAddrMValue == endingM && endingM > 0)
                  pl.copy(discontinuity = Discontinuity.EndOfRoad)
                else
                  pl.copy(discontinuity = Discontinuity.Continuous))
            } else {
              val existingLinks = ProjectDAO.fetchByProjectRoadPart(newRoadNumber, newRoadPartNumber, projectId)
              fillRampGrowthDirection(newLinks.map(_.linkId).toSet, newRoadNumber, newRoadPartNumber, newLinks,
                firstLinkId, existingLinks)
            }
          } else
            newLinks
        ProjectDAO.create(createLinks.map(_.copy(modifiedBy = Some(user))))
        recalculateProjectLinks(projectId, user, Set((newRoadNumber, newRoadPartNumber)))
        None
      }
    } catch {
      case ex: ProjectValidationException => Some(ex.getMessage)
    }
  }

  /**
    * Will attempt to find relevant sideCode information to the projectLinks given a number of factors
    * for example if they are of suravage or complementary origin
    *
    * @param linkIds the linkIds to process
    * @param roadNumber the roadNumber to apply/was applied to said linkIds
    * @param roadPartNumber the roadPartNumber to apply/was applied to said linkIds
    * @param newLinks new project links for this ramp
    * @return the projectLinks with a assigned SideCode
    */
  private def fillRampGrowthDirection(linkIds: Set[Long], roadNumber: Long, roadPartNumber: Long,
                                      newLinks: Seq[ProjectLink], firstLinkId: Long, existingLinks: Seq[ProjectLink]): Seq[ProjectLink] = {
    if (newLinks.exists(nl => existingLinks.exists(pl => pl.status != LinkStatus.Terminated &&
      GeometryUtils.areAdjacent(pl.geometry, nl.geometry)))) {
      // Connected to existing geometry -> let the track section calculation take it's natural course
      newLinks.map(_.copy(sideCode = SideCode.Unknown))
    } else {
      val roadLinks = roadLinkService.fetchVVHRoadlinksAndComplementary(linkIds) ++ roadLinkService.fetchSuravageLinksByLinkIdsFromVVH(linkIds)
      //Set the sideCode as defined by the trafficDirection
      val sideCode = roadLinks.map(rl => rl.linkId -> (rl.trafficDirection match {
        case TrafficDirection.AgainstDigitizing => SideCode.AgainstDigitizing
        case TrafficDirection.TowardsDigitizing => SideCode.TowardsDigitizing
        case _ => SideCode.Unknown
      })).toMap
      newLinks.map(nl => nl.copy(sideCode = sideCode.getOrElse(nl.linkId, SideCode.Unknown)))
    }
  }

  def getFirstProjectLink(project: RoadAddressProject): Option[ProjectLink] = {
    project.reservedParts.find(_.startingLinkId.nonEmpty) match {
      case Some(rrp) =>
        withDynSession {
          ProjectDAO.fetchFirstLink(project.id, rrp.roadNumber, rrp.roadPartNumber)
        }
      case _ => None
    }
  }

  def changeDirection(projectId: Long, roadNumber: Long, roadPartNumber: Long, links: Seq[LinkToRevert], username: String): Option[String] = {
    RoadAddressLinkBuilder.municipalityRoadMaintainerMapping // make sure it is populated outside of this TX
    try {
      withDynTransaction {
        if (ProjectDAO.countLinksUnchangedUnhandled(projectId, roadNumber, roadPartNumber) > 0)
          return Some("Tieosalle ei voi tehdä kasvusuunnan kääntöä, koska tieosalla on linkkejä, joita ei ole käsitelty tai jotka on tässä projektissa määritelty säilymään ennallaan.")
        val continuity = ProjectDAO.getContinuityCodes(projectId, roadNumber, roadPartNumber)
        val newContinuity: Map[Long, Discontinuity] = if (continuity.nonEmpty) {
          val discontinuityAtEnd = continuity.maxBy(_._1)
          continuity.filterKeys(_ < discontinuityAtEnd._1).map{ case (addr, d) => (discontinuityAtEnd._1 - addr) -> d} ++
            Map(discontinuityAtEnd._1 -> discontinuityAtEnd._2)
        } else
          Map()
        ProjectDAO.reverseRoadPartDirection(projectId, roadNumber, roadPartNumber)
        val projectLinks = ProjectDAO.getProjectLinks(projectId).filter(_.status != LinkStatus.Terminated)
        val originalSideCodes = RoadAddressDAO.fetchByIdMassQuery(projectLinks.map(_.roadAddressId).toSet, true, true)
          .map(ra => ra.id -> ra.sideCode).toMap

        ProjectDAO.updateProjectLinksToDB(projectLinks.map(x =>
          x.copy(reversed = isReversed(originalSideCodes)(x),
            discontinuity = newContinuity.getOrElse(x.endAddrMValue, Discontinuity.Continuous))),username)
        recalculateProjectLinks(projectId, username, Set((roadNumber, roadPartNumber)))
        None
      }
    } catch {
      case NonFatal(e) =>
        logger.info("Direction change failed", e)
        Some("Päivitys ei onnistunut")
    }
  }

  private def isReversed(originalSideCodes: Map[Long, SideCode])(projectLink: ProjectLink): Boolean ={
    originalSideCodes.get(projectLink.roadAddressId) match {
      case Some(sideCode) if sideCode != projectLink.sideCode => true
      case _ => false
    }
  }

  /**
    * Adds reserved road links (from road parts) to a road address project. Clears
    * project links that are no longer reserved for the project. Reservability is check before this.
    */
  private def addLinksToProject(project: RoadAddressProject): Option[String] = {
    //TODO: Check that there are no floating road addresses present when starting
    logger.info(s"Adding reserved road parts with links to project ${project.id}")
    val projectLinks = ProjectDAO.getProjectLinks(project.id)
    logger.debug(s"Links fetched")
    project.reservedParts.foreach(p => logger.debug(s"Project has part ${p.roadNumber}/${p.roadPartNumber} in ${p.ely} (${p.addressLength} m)"))
    validateReservations(project.reservedParts, project.ely, project.id, projectLinks) match {
      case Some(error) => throw new RoadPartReservedException(error)
      case None => logger.debug(s"Validation passed")
        val addresses = project.reservedParts.flatMap { reservation =>
          logger.debug(s"Reserve $reservation")
          val addressesOnPart = RoadAddressDAO.fetchByRoadPart(reservation.roadNumber, reservation.roadPartNumber, false)
          val mapping = roadLinkService.getViiteRoadLinksByLinkIdsFromVVH(addressesOnPart.map(_.linkId).toSet, false, frozenTimeVVHAPIServiceEnabled)
            .map(rl => rl.linkId -> rl).toMap
          val reserved = checkAndReserve(project, reservation)
          if (reserved.isEmpty)
            throw new RuntimeException(s"Can't reserve road part ${reservation.roadNumber}/${reservation.roadPartNumber}")
          val generatedInfo = generateAddressPartInfo(reservation.roadNumber, reservation.roadPartNumber) match {
            case Some(info) =>
              info.copy(id = reserved.get.id)
            case None => reservation.copy(id = reserved.get.id)
          }
          val projectLinks = addressesOnPart.map(ra => newProjectTemplate(mapping(ra.linkId), ra, project))
          ProjectDAO.updateReservedRoadPart(generatedInfo)
          logger.debug(s"New parts updated $generatedInfo")
          projectLinks
        }
        logger.debug(s"Reserve done")
        val linksOnRemovedParts = projectLinks.filterNot(pl => project.reservedParts.exists(_.holds(pl)))
        val newProjectLinks = addresses.filterNot {
          ad => projectLinks.exists(pl => pl.roadNumber == ad.roadNumber && pl.roadPartNumber == ad.roadPartNumber)
        }
        logger.debug(s"Removed / new links ready")
        if (linksOnRemovedParts.nonEmpty) {
          ProjectDAO.removeProjectLinksById(linksOnRemovedParts.map(_.id).toSet)
        }
        logger.debug(s"Removed deleted ${linksOnRemovedParts.size}")
        ProjectDAO.create(newProjectLinks)
        logger.debug(s"New links created ${newProjectLinks.size}")
        if (project.ely.isEmpty) {
          val ely = ProjectDAO.fetchReservedRoadParts(project.id).find(_.ely != -1).map(_.ely)
          if (ely.nonEmpty)
            ProjectDAO.updateProjectEly(project.id, ely.get)
        }
        logger.info(s"Adding reserved road parts finished for project ${project.id}")
        None
    }
  }

  private def validateReservations(reservedRoadParts: Seq[ReservedRoadPart], projectEly: Option[Long], projectId: Long, projectLinks: Seq[ProjectLink]): Option[String] = {
    val errors = reservedRoadParts.flatMap{part =>
      val roadPartExistsInAddresses = RoadAddressDAO.roadPartExists(part.roadNumber, part.roadPartNumber) ||
        ProjectDAO.fetchProjectLinkIds(projectId, part.roadNumber, part.roadPartNumber, None, Some(1)).nonEmpty
      val projectLink = projectLinks.find(p => {
        part.roadNumber == p.roadNumber && part.roadPartNumber == p.roadPartNumber &&
          part.discontinuity == p.discontinuity && part.startDate == p.startDate &&
          part.endDate == p.endDate
      })
      if ((!roadPartExistsInAddresses) && !existsInSuravageOrNew(projectLink)) {
        Some(s"TIE ${part.roadNumber} OSA: ${part.roadPartNumber}")
      } else
        None
    }
    val elyErrors = reservedRoadParts.flatMap(roadAddress =>
      if (projectEly.filterNot(l => l == -1L).getOrElse(roadAddress.ely) != roadAddress.ely) {
        Some(s"TIE ${roadAddress.roadNumber} OSA: ${roadAddress.roadPartNumber} (ELY ${roadAddress.ely} != ${projectEly.get})")
      } else None)
    if (errors.nonEmpty)
      Some(s"$ErrorFollowingRoadPartsNotFoundInDB ${errors.mkString(", ")}")
    else {
      if (elyErrors.nonEmpty)
        Some(s"$ErrorFollowingPartsHaveDifferingEly ${elyErrors.mkString(", ")}")
      else {
        val ely = reservedRoadParts.map(_.ely)
        if (ely.distinct.size > 1) {
          Some(ErrorRoadPartsHaveDifferingEly)
        } else {
          None
        }
      }
    }
  }

  def revertSplit(projectId: Long, linkId: Long, userName: String): Option[String] = {

    def getSplitLinks: Seq[ProjectLink] = {
      withDynSession {
        ProjectDAO.fetchSplitLinks(projectId, linkId)
      }
    }

    def getNewestGeometry(linkId: Long, roadLinks: Seq[RoadLink], vvhHistoryLinks: Seq[VVHHistoryRoadLink], linksToRevert: Seq[LinkToRevert] = Seq()): Seq[Point] = {
      roadLinks.map(roadLink => {
        vvhHistoryLinks.find(h => h.linkId == linkId && h.linkId == roadLink.linkId) match {
          case Some(historyRoadLink) => {
            if (roadLink.attributes.get("CREATED_DATE").getOrElse(0).asInstanceOf[BigInt] >= historyRoadLink.createdDate) {
              roadLink.geometry
            } else {
              historyRoadLink.geometry
            }
          }
          case None => roadLink.geometry
        }
      }).head
    }

    val previousSplit = getSplitLinks
    if (previousSplit.nonEmpty) {
      val (roadLinks, vvhHistoryLinks) = roadLinkService.getViiteCurrentAndHistoryRoadLinksFromVVH(previousSplit.map(_.linkId).toSet, frozenTimeVVHAPIServiceEnabled)
      val (suravage, original) = previousSplit.partition(_.linkGeomSource == LinkGeomSource.SuravageLinkInterface)
      withDynSession {
        revertLinks(projectId, previousSplit.head.roadNumber, previousSplit.head.roadPartNumber,
          suravage.map(link => LinkToRevert(link.id, link.linkId, link.status.value, link.geometry)),
          original.map(link => LinkToRevert(link.id, link.linkId, link.status.value, getNewestGeometry(link.linkId, roadLinks, vvhHistoryLinks))),
          userName)
      }
    } else
      Some(s"No split for link id $linkId found!")
  }

  def preSplitSuravageLink(linkId: Long, userName: String, splitOptions: SplitOptions): (Option[Seq[ProjectLink]], Option[String], Option[(Point, Vector3d)]) = {
    withDynSession {
      preSplitSuravageLinkInTX(linkId, userName, splitOptions)
    }
  }

  def splitSuravageLink(linkId: Long, username: String,
                        splitOptions: SplitOptions): Option[String] = {
    withDynSession {
      splitSuravageLinkInTX(linkId, username, splitOptions)
    }
  }

  def preSplitSuravageLinkInTX(linkId: Long, username: String,
                               splitOptions: SplitOptions): (Option[Seq[ProjectLink]], Option[String], Option[(Point, Vector3d)]) = {
    val projectId = splitOptions.projectId
    val sOption = roadLinkService.getSuravageRoadLinksByLinkIdsFromVVH(Set(Math.abs(linkId)), false).headOption
    val previousSplit = ProjectDAO.fetchSplitLinks(projectId, linkId)
    val project = ProjectDAO.getRoadAddressProjectById(projectId).get
    if (sOption.isEmpty) {
      (None, Some(ErrorSuravageLinkNotFound), None)
    } else {
      if (previousSplit.nonEmpty) {
        val (suravage, original) = previousSplit.partition(_.linkGeomSource == LinkGeomSource.SuravageLinkInterface)
        revertLinks(projectId, previousSplit.head.roadNumber, previousSplit.head.roadPartNumber,
          suravage.map(link => LinkToRevert(link.id, link.linkId, link.status.value, link.geometry)),
          original.map(link => LinkToRevert(link.id, link.linkId, link.status.value, link.geometry)),
          username, false)
      }
      val suravageLink = sOption.get
      val endPoints = GeometryUtils.geometryEndpoints(suravageLink.geometry)
      val x = if (endPoints._1.x > endPoints._2.x) (endPoints._2.x, endPoints._1.x) else (endPoints._1.x, endPoints._2.x)
      val rightTop = Point(x._2, endPoints._2.y)
      val leftBottom = Point(x._1, endPoints._1.y)
      val projectLinks = getProjectLinksInBoundingBox(BoundingRectangle(leftBottom, rightTop), projectId)
      val suravageProjectLink = suravageLink
      val projectLinksConnected = projectLinks.filter(l =>
        GeometryUtils.areAdjacent(l.geometry, suravageLink.geometry))
      //we rank template links near suravage link by how much they overlap with suravage geometry
      val commonSections = projectLinksConnected.map(x =>
        x -> ProjectLinkSplitter.findMatchingGeometrySegment(suravageLink, x).map(GeometryUtils.geometryLength)
          .getOrElse(0.0)).filter(_._2 > MinAllowedRoadAddressLength)
      if (commonSections.isEmpty)
        (None, Some(ErrorNoMatchingProjectLinkForSplit), None)
      else {
        val bestFit = commonSections.maxBy(_._2)._1
        val splitLinks = ProjectLinkSplitter.split(newProjectLink(suravageLink, project, splitOptions), bestFit, splitOptions)
        (Some(splitLinks), None, GeometryUtils.calculatePointAndHeadingOnGeometry(suravageLink.geometry, splitOptions.splitPoint))
      }
    }
  }

  def splitSuravageLinkInTX(linkId: Long, username: String,
                            splitOptions: SplitOptions): Option[String] = {
    val (splitLinks, errorMessage, vector) = preSplitSuravageLinkInTX(linkId, username, splitOptions)
    if(errorMessage.nonEmpty) errorMessage
    ProjectDAO.removeProjectLinksByLinkId(splitOptions.projectId, splitLinks.get.map(_.linkId).toSet)
    ProjectDAO.create(splitLinks.get.map(x => x.copy(modifiedBy = Some(username))))
    ProjectDAO.updateProjectCoordinates(splitOptions.projectId, splitOptions.coordinates)
    recalculateProjectLinks(splitOptions.projectId, username, Set((splitOptions.roadNumber, splitOptions.roadPartNumber)))
    errorMessage
  }

  def getProjectLinksInBoundingBox(bbox: BoundingRectangle, projectId: Long): (Seq[ProjectLink]) = {
    val roadLinks = roadLinkService.getRoadLinksWithComplementaryFromVVH(bbox, Set(), false).map(rl => rl.linkId -> rl).toMap
    ProjectDAO.getProjectLinksByProjectAndLinkId(roadLinks.keys, projectId).filter(_.status == LinkStatus.NotHandled)
  }

  private def existsInSuravageOrNew(projectLink: Option[ProjectLink]): Boolean = {
    if (projectLink.isEmpty) {
      false
    } else {
      val link = projectLink.get
      if (link.linkGeomSource != LinkGeomSource.SuravageLinkInterface) {
        link.status == LinkStatus.New
      } else {
        if (roadLinkService.fetchSuravageLinksByLinkIdsFromVVH(Set(link.linkId)).isEmpty) {
          false
        } else true
      }
    }
  }

  /**
    * Save road link project, reserve new road parts, free previously reserved road parts that were removed
    *
    * @param roadAddressProject Updated road address project case class
    * @return Updated project reloaded from the database
    */
  def saveProject(roadAddressProject: RoadAddressProject): RoadAddressProject = {
    if (projectFound(roadAddressProject).isEmpty)
      throw new IllegalArgumentException("Project not found")
    withDynTransaction {
      val storedProject = ProjectDAO.getRoadAddressProjectById(roadAddressProject.id).get
      val removed = storedProject.reservedParts.filterNot(part =>
        roadAddressProject.reservedParts.exists(rp => rp.roadPartNumber == part.roadPartNumber &&
          rp.roadNumber == part.roadNumber))
      removed.foreach(p => ProjectDAO.removeReservedRoadPart(roadAddressProject.id, p))
      addLinksToProject(roadAddressProject)
      val updatedProject = ProjectDAO.getRoadAddressProjectById(roadAddressProject.id).get
      if (updatedProject.reservedParts.nonEmpty) {
        ProjectDAO.updateRoadAddressProject(roadAddressProject.copy(ely = Some(ProjectDAO.getProjectLinks(roadAddressProject.id).head.ely)))
      }
      else
        ProjectDAO.updateRoadAddressProject(roadAddressProject)
      ProjectDAO.getRoadAddressProjectById(roadAddressProject.id).get
    }
  }

  def createRoadLinkProject(roadAddressProject: RoadAddressProject): RoadAddressProject = {
    if (roadAddressProject.id != 0)
      throw new IllegalArgumentException(s"Road address project to create has an id ${roadAddressProject.id}")
    withDynTransaction {
      createProject(roadAddressProject)
    }
  }

  def getRoadAddressSingleProject(projectId: Long, filterNotStatus: Seq[LinkStatus] = Seq.empty[LinkStatus]): Option[RoadAddressProject] = {
    withDynTransaction {
      ProjectDAO.getRoadAddressProjects(projectId, filterNotStatus).headOption
    }
  }

  def getRoadAddressAllProjects(): Seq[RoadAddressProject] = {
    withDynTransaction {
      ProjectDAO.getRoadAddressProjects()
    }
  }

  def updateProjectLinkGeometry(projectId:Long, username:String, onlyNotHandled:Boolean =false): Unit = {
    withDynTransaction {
      val projectLinks = ProjectDAO.getProjectLinks(projectId, if (onlyNotHandled) Some(LinkStatus.NotHandled) else None)
      val roadLinks = roadLinkService.getCurrentAndComplementaryVVHRoadLinks(projectLinks.filter(x=>x.linkGeomSource==LinkGeomSource.NormalLinkInterface
        || x.linkGeomSource==LinkGeomSource.FrozenLinkInterface || x.linkGeomSource==LinkGeomSource.ComplimentaryLinkInterface).map(x=>x.linkId).toSet)
      val suravageLinks=roadLinkService.fetchSuravageLinksByLinkIdsFromVVH(projectLinks.filter(x=>x.linkGeomSource==LinkGeomSource.SuravageLinkInterface).map(x=>x.linkId).toSet)
      val vvhLinks=roadLinks++suravageLinks
      val geometryMap = vvhLinks.map(l => l.linkId -> (l.geometry, l.vvhTimeStamp)).toMap
      val timeStamp = new Date().getTime
      val updatedProjectLinks = projectLinks.map { pl =>
        val (geometry, time) = geometryMap.getOrElse(pl.linkId, (Seq(), timeStamp))
        pl.copy(geometry = geometry, linkGeometryTimeStamp = time)
      }
      ProjectDAO.updateProjectLinksGeometry(updatedProjectLinks, username)
    }
  }

  def getSplitLinkData(projectId: Long, linkId: Long): Seq[ProjectLink] = {
    withDynTransaction {
      ProjectDAO.fetchSplitLinks(projectId, linkId)
    }
  }

  /**
    * Check that road part is available for reservation and return the id of reserved road part table row.
    * Reservation must contain road number and road part number, other data is not used or saved.
    *
    * @param project          Project for which to reserve (or for which it is already reserved)
    * @param reservedRoadPart Reservation information (req: road number, road part number)
    * @return
    */
  private def checkAndReserve(project: RoadAddressProject, reservedRoadPart: ReservedRoadPart): Option[ReservedRoadPart] = {
    logger.info(s"Check ${project.id} matching to " + ProjectDAO.roadPartReservedTo(reservedRoadPart.roadNumber, reservedRoadPart.roadPartNumber))
    ProjectDAO.roadPartReservedTo(reservedRoadPart.roadNumber, reservedRoadPart.roadPartNumber) match {
      case Some(id) if id != project.id => None
      case Some(id) if id == project.id =>
        ProjectDAO.fetchReservedRoadPart(reservedRoadPart.roadNumber, reservedRoadPart.roadPartNumber)
      case _ =>
        ProjectDAO.reserveRoadPart(project.id, reservedRoadPart.roadNumber, reservedRoadPart.roadPartNumber,
          project.modifiedBy, reservedRoadPart.ely)
        ProjectDAO.fetchReservedRoadPart(reservedRoadPart.roadNumber, reservedRoadPart.roadPartNumber)
    }
  }

  def getProjectLinksWithSuravage(roadAddressService: RoadAddressService, projectId: Long, boundingRectangle: BoundingRectangle,
                                  roadNumberLimits: Seq[(Int, Int)], municipalities: Set[Int], everything: Boolean = false,
                                  publicRoads: Boolean=false): Seq[ProjectAddressLink] ={
    val fetch = fetchBoundingBoxF(boundingRectangle, projectId, roadNumberLimits, municipalities, everything, publicRoads)
    val suravageList = Await.result(fetch.suravageF, Duration.Inf).map(l => RoadAddressLinkBuilder.buildSuravageRoadAddressLink(l))
    val projectLinks = fetchProjectRoadLinks(projectId, boundingRectangle, roadNumberLimits, municipalities, everything, frozenTimeVVHAPIServiceEnabled, fetch)
    val keptSuravageLinks = suravageList.filter(sl => !projectLinks.exists(pl => sl.linkId == pl.linkId))
    keptSuravageLinks.map(ProjectAddressLinkBuilder.build) ++
      projectLinks
  }

  def getChangeProject(projectId: Long): Option[ChangeProject] = {
    val changeProjectData = withDynTransaction {
      try {
        if (recalculateChangeTable(projectId)) {
          val roadAddressChanges = RoadAddressChangesDAO.fetchRoadAddressChanges(Set(projectId))
          Some(ViiteTierekisteriClient.convertToChangeProject(roadAddressChanges))
        } else {
          None
        }
      } catch {
        case NonFatal(e) =>
          logger.info(s"Change info not available for project $projectId: " + e.getMessage)
          None
      }
    }
    changeProjectData
  }

  def getRoadAddressChangesAndSendToTR(projectId: Set[Long]) = {
    val roadAddressChanges = RoadAddressChangesDAO.fetchRoadAddressChanges(projectId)
    ViiteTierekisteriClient.sendChanges(roadAddressChanges)
  }

  def getProjectRoadLinksByLinkIds(linkIdsToGet: Set[Long], newTransaction: Boolean = true): Seq[ProjectAddressLink] = {

    if (linkIdsToGet.isEmpty)
      return Seq()

    val fetchVVHStartTime = System.currentTimeMillis()
    val complementedRoadLinks = roadLinkService.getViiteRoadLinksByLinkIdsFromVVH(linkIdsToGet, newTransaction, frozenTimeVVHAPIServiceEnabled)
    val fetchVVHEndTime = System.currentTimeMillis()
    logger.info("End fetch vvh road links in %.3f sec".format((fetchVVHEndTime - fetchVVHStartTime) * 0.001))

    val projectRoadLinks = complementedRoadLinks
      .map { rl =>
        val ra = Seq()
        val missed = Seq()
        rl.linkId -> roadAddressService.buildRoadAddressLink(rl, ra, missed)
      }.toMap

    val filledProjectLinks = RoadAddressFiller.fillTopology(complementedRoadLinks, projectRoadLinks)

    filledProjectLinks._1.map(ProjectAddressLinkBuilder.build)
  }

  def getProjectSuravageRoadLinksByLinkIds(linkIdsToGet: Set[Long]): Seq[ProjectAddressLink] = {
    if (linkIdsToGet.isEmpty)
      Seq()
    else {
      val fetchVVHStartTime = System.currentTimeMillis()
      val suravageRoadLinks = roadAddressService.getSuravageRoadLinkAddressesByLinkIds(linkIdsToGet)
      val fetchVVHEndTime = System.currentTimeMillis()
      logger.info("End fetch vvh road links in %.3f sec".format((fetchVVHEndTime - fetchVVHStartTime) * 0.001))
      suravageRoadLinks.map(ProjectAddressLinkBuilder.build)
    }
  }

  def getLinksByProjectLinkId(linkIdsToGet: Set[Long], projectId: Long, newTransaction: Boolean = true): Seq[ProjectAddressLink] = {
    if (linkIdsToGet.isEmpty)
      return Seq()

    val fetchVVHStartTime = System.currentTimeMillis()
    val complementedRoadLinks = roadLinkService.getViiteRoadLinksByLinkIdsFromVVH(linkIdsToGet, newTransaction, frozenTimeVVHAPIServiceEnabled)
    val fetchVVHEndTime = System.currentTimeMillis()
    logger.info("End fetch vvh road links in %.3f sec".format((fetchVVHEndTime - fetchVVHStartTime) * 0.001))
    val fetchProjectLinks = ProjectDAO.getProjectLinks(projectId).groupBy(_.linkId)

    fetchProjectLinks.map {
      pl => pl._1 -> buildProjectRoadLink(pl._2)
    }.values.flatten.toSeq
  }

  def fetchProjectRoadLinks(projectId: Long, boundingRectangle: BoundingRectangle, roadNumberLimits: Seq[(Int, Int)], municipalities: Set[Int],
                            everything: Boolean = false, publicRoads: Boolean = false, fetch: ProjectBoundingBoxResult): Seq[ProjectAddressLink] = {
    def complementaryLinkFilter(roadNumberLimits: Seq[(Int, Int)], municipalities: Set[Int],
                                everything: Boolean = false, publicRoads: Boolean = false)(roadAddressLink: RoadAddressLink) = {
      everything || publicRoads || roadNumberLimits.exists {
        case (start, stop) => roadAddressLink.roadNumber >= start && roadAddressLink.roadNumber <= stop
      }
    }

    val fetchRoadAddressesByBoundingBoxF = Future(withDynTransaction {
      val (floating, addresses) = RoadAddressDAO.fetchRoadAddressesByBoundingBox(boundingRectangle, fetchOnlyFloating = false,
        roadNumberLimits = roadNumberLimits).partition(_.floating)
      (floating.groupBy(_.linkId), addresses.groupBy(_.linkId))
    })
    val fetchProjectLinksF = fetch.projectLinkResultF
    val fetchVVHStartTime = System.currentTimeMillis()

    val (regularLinks, complementaryLinks, suravageLinks) = awaitRoadLinks(fetch.roadLinkF, fetch.complementaryF, fetch.suravageF)
    val linkIds = regularLinks.map(_.linkId).toSet ++ complementaryLinks.map(_.linkId).toSet ++ suravageLinks.map(_.linkId).toSet
    val fetchVVHEndTime = System.currentTimeMillis()
    logger.info("End fetch vvh road links in %.3f sec".format((fetchVVHEndTime - fetchVVHStartTime) * 0.001))

    val fetchMissingRoadAddressStartTime = System.currentTimeMillis()
    val ((floating, addresses), projectLinks) = Await.result(fetchRoadAddressesByBoundingBoxF.zip(fetchProjectLinksF), Duration.Inf)

    val normalLinks = regularLinks.filterNot(l => projectLinks.keySet.contains(l.linkId))

    val missedRL = if(frozenTimeVVHAPIServiceEnabled) {
      Map[Long, Seq[MissingRoadAddress]]()
    } else {
      withDynTransaction {
        val missingLinkIds = linkIds -- floating.keySet -- addresses.keySet -- projectLinks.keySet
        RoadAddressDAO.getMissingRoadAddresses(missingLinkIds)
      }
    }.groupBy(_.linkId)
    val fetchMissingRoadAddressEndTime = System.currentTimeMillis()
    logger.info("End fetch missing and floating road address in %.3f sec".format((fetchMissingRoadAddressEndTime - fetchMissingRoadAddressStartTime) * 0.001))

    val buildStartTime = System.currentTimeMillis()

    val projectRoadLinks = projectLinks.map {
      pl =>pl._1 -> buildProjectRoadLink(pl._2)
    }

    val nonProjectRoadLinks = (normalLinks ++ complementaryLinks).filterNot(rl => projectRoadLinks.keySet.contains(rl.linkId))

    val nonProjectTopology = nonProjectRoadLinks
      .map { rl =>
        val ra = addresses.getOrElse(rl.linkId, Seq())
        val missed = missedRL.getOrElse(rl.linkId, Seq())
        rl.linkId -> roadAddressService.buildRoadAddressLink(rl, ra, missed)
      }.toMap

    val buildEndTime = System.currentTimeMillis()
    logger.info("End building road address in %.3f sec".format((buildEndTime - buildStartTime) * 0.001))

    val (filledTopology, _) = RoadAddressFiller.fillTopology(nonProjectRoadLinks, nonProjectTopology)

    val complementaryLinkIds = complementaryLinks.map(_.linkId).toSet
    val returningTopology = filledTopology.filter(link => !complementaryLinkIds.contains(link.linkId) ||
      complementaryLinkFilter(roadNumberLimits, municipalities, everything, publicRoads)(link))
    if (frozenTimeVVHAPIServiceEnabled) {
      returningTopology.filter(link => link.anomaly != Anomaly.NoAddressGiven).map(ProjectAddressLinkBuilder.build) ++ projectRoadLinks.values.flatten
    } else {
      returningTopology.map(ProjectAddressLinkBuilder.build) ++ projectRoadLinks.values.flatten
    }
  }

  def fetchBoundingBoxF(boundingRectangle: BoundingRectangle, projectId: Long, roadNumberLimits: Seq[(Int, Int)], municipalities: Set[Int],
                        everything: Boolean = false, publicRoads: Boolean = false): ProjectBoundingBoxResult = {
    ProjectBoundingBoxResult(
      Future(withDynSession(ProjectDAO.getProjectLinks(projectId).groupBy(_.linkId))),
      Future(roadLinkService.getViiteRoadLinksFromVVH(boundingRectangle, roadNumberLimits, municipalities, everything,
        publicRoads, frozenTimeVVHAPIServiceEnabled)),
      Future(
        if (everything) roadLinkService.getComplementaryRoadLinksFromVVH(boundingRectangle, municipalities)
        else Seq()),
      roadLinkService.getSuravageLinksFromVVHF(boundingRectangle, municipalities)
    )
  }

  def getProjectRoadLinks(projectId: Long, boundingRectangle: BoundingRectangle, roadNumberLimits: Seq[(Int, Int)], municipalities: Set[Int],
                          everything: Boolean = false, publicRoads: Boolean = false): Seq[ProjectAddressLink] = {
    val fetch = fetchBoundingBoxF(boundingRectangle, projectId, roadNumberLimits, municipalities, everything, publicRoads)
    fetchProjectRoadLinks(projectId, boundingRectangle, roadNumberLimits, municipalities, everything, publicRoads, fetch)
  }

  private def getProjectWithReservationChecks(projectId: Long, newRoadNumber: Long, newRoadPart: Long): RoadAddressProject = {
    RoadAddressValidator.checkProjectExists(projectId)
    val project = ProjectDAO.getRoadAddressProjectById(projectId).get
    RoadAddressValidator.checkAvailable(newRoadNumber, newRoadPart, project)
    RoadAddressValidator.checkNotReserved(newRoadNumber, newRoadPart, project)
    project
  }

  def revertLinks(links: Iterable[ProjectLink], userName: String): Option[String] = {
    if (links.groupBy(l => (l.projectId, l.roadNumber, l.roadPartNumber)).keySet.size != 1)
      throw new IllegalArgumentException("Reverting links from multiple road parts at once is not allowed")
    val l = links.head
    revertLinks(l.projectId, l.roadNumber, l.roadPartNumber, links.map(
      link => LinkToRevert(link.id, link.linkId, link.status.value, link.geometry)), userName)
  }

  private def revertLinks(projectId: Long, roadNumber: Long, roadPartNumber: Long, toRemove: Iterable[LinkToRevert],
                          modified: Iterable[LinkToRevert], userName: String, recalculate: Boolean = true) = {
    ProjectDAO.removeProjectLinksByLinkId(projectId, toRemove.map(_.linkId).toSet)
    val projectLinks = ProjectDAO.getProjectLinksByIds(modified.map(_.id))
    RoadAddressDAO.queryById(projectLinks.map(_.roadAddressId).toSet).foreach(ra =>
      modified.find(mod => mod.linkId == ra.linkId) match {
        case Some(mod) => ProjectDAO.updateProjectLinkValues(projectId, ra.copy(geometry = mod.geometry))
        case None => ProjectDAO.updateProjectLinkValues(projectId, ra)
      })
    if (recalculate)
      recalculateProjectLinks(projectId, userName, Set((roadNumber, roadPartNumber)))
    val afterUpdateLinks = ProjectDAO.fetchByProjectRoadPart(projectId, roadNumber, roadPartNumber)
    if (afterUpdateLinks.isEmpty){
      releaseRoadPart(projectId, roadNumber, roadPartNumber)
    }
    None
  }

  def isProjectWithGivenLinkIdWritable(linkId: Long): Boolean = {
    val projects =
      withDynSession(ProjectDAO.getProjectsWithGivenLinkId(linkId))
    if (projects.isEmpty)
      return false
    true
  }


  def revertLinks(projectId: Long, roadNumber: Long, roadPartNumber: Long, links: Iterable[LinkToRevert], userName: String): Option[String] = {
    try {
      withDynTransaction {
        val (added, modified) = links.partition(_.status == LinkStatus.New.value)
        if (modified.exists(_.status == LinkStatus.Numbering.value)) {
          logger.info(s"Reverting whole road part in $projectId ($roadNumber/$roadPartNumber)")
          // Numbering change affects the whole road part
          revertLinks(projectId, roadNumber, roadPartNumber, added,
            ProjectDAO.fetchByProjectRoadPart(roadNumber, roadPartNumber, projectId).map(
              link => LinkToRevert(link.id, link.linkId, link.status.value, link.geometry)),
            userName)
        } else {
          revertLinks(projectId, roadNumber, roadPartNumber, added, modified, userName)
        }
      }
    }
    catch {
      case NonFatal(e) =>
        logger.info("Error reverting the changes on roadlink", e)
        Some("Virhe tapahtui muutosten palauttamisen yhteydessä")
    }
  }

  private def releaseRoadPart(projectId: Long, roadNumber: Long, roadPartNumber: Long) = {
    if (ProjectDAO.fetchFirstLink(projectId, roadNumber, roadPartNumber).isEmpty) {
      val part = ProjectDAO.fetchReservedRoadPart(roadNumber, roadPartNumber).get
      ProjectDAO.removeReservedRoadPart(projectId, part)
    }
  }

  /**
    * Update project links to given status and recalculate delta and change table
    *
    * @param projectId  Project's id
    * @param linkIds    Set of link ids that are set to this status
    * @param linkStatus New status for given link ids
    * @param userName   Username of the user that does this change
    * @return true, if the delta calculation is successful and change table has been updated.
    */
  def updateProjectLinks(projectId: Long, linkIds: Set[Long], linkStatus: LinkStatus, userName: String,
                         newRoadNumber: Long, newRoadPartNumber: Long, newTrackCode: Int,
                         userDefinedEndAddressM: Option[Int], roadType: Long = RoadType.PublicRoad.value,
                         discontinuity: Int = Discontinuity.Continuous.value, ely: Option[Long] = None,
                         reversed: Boolean = false): Option[String] = {

    def updateRoadTypeDiscontinuity(links: Seq[ProjectLink]) = {
      if (links.nonEmpty) {
        val lastSegment = links.maxBy(_.endAddrMValue)
        if (links.size > 1) {
          val linksToUpdate = links.filterNot(_.id == lastSegment.id)
          ProjectDAO.updateProjectLinksToDB(linksToUpdate, userName)
        }
        ProjectDAO.updateProjectLinksToDB(Seq(lastSegment.copy(discontinuity = Discontinuity.apply(discontinuity.toInt))), userName)
      }
    }

    def checkAndMakeReservation(linkEly: Long) = {
      val project = getProjectWithReservationChecks(projectId, newRoadNumber, newRoadPartNumber)
      if (!project.isReserved(newRoadNumber, newRoadPartNumber))
        ProjectDAO.reserveRoadPart(project.id, newRoadNumber, newRoadPartNumber, project.modifiedBy,
          ely.getOrElse(project.ely.getOrElse(linkEly)))
    }

    def resetLinkValues(toReset: Seq[ProjectLink]) = {
      RoadAddressDAO.queryById(toReset.map(_.roadAddressId).toSet).foreach(ra =>
        ProjectDAO.updateProjectLinkValues(projectId, ra))
    }

    try {
      withDynTransaction {
        val projectLinks = ProjectDAO.getProjectLinks(projectId)
        val toUpdateLinks = projectLinks.filter(pl => linkIds.contains(pl.linkId))
        if (toUpdateLinks.exists(_.isSplit))
          throw new ProjectValidationException("Valitut linkit sisältävät jaetun Suravage-linkin eikä sitä voi päivittää")
        userDefinedEndAddressM.map(addressM => {
          val endSegment = toUpdateLinks.maxBy(_.endAddrMValue)
          val calibrationPoint = UserDefinedCalibrationPoint(newCalibrationPointId, endSegment.id, projectId, endSegment.endMValue, addressM)
          // TODO: remove calibration points that exist elsewhere except at the link end or start
          val foundCalibrationPoint = CalibrationPointDAO.findCalibrationPointByRemainingValues(endSegment.id, projectId, endSegment.endMValue)
          if (foundCalibrationPoint.isEmpty)
            CalibrationPointDAO.createCalibrationPoint(calibrationPoint)
          else
            CalibrationPointDAO.updateSpecificCalibrationPointMeasures(foundCalibrationPoint.head.id, endSegment.endMValue, addressM)
          Seq(CalibrationPoint)
        })
        linkStatus match {
          case LinkStatus.Terminated => {
            // Fetching road addresses in order to obtain the original addressMValues, since we may not have those values
            // on project_link table, after previous recalculations
            resetLinkValues(toUpdateLinks)
            ProjectDAO.updateProjectLinksToTerminated(toUpdateLinks.map(_.id).toSet, userName)
          }
          case LinkStatus.Numbering => {
            ProjectDAO.getProjectLinksByLinkId(toUpdateLinks.head.linkId).headOption match {
              case Some(roadPartLink) =>
                val floaters, history = false
                if (!RoadAddressDAO.fetchByLinkId(linkIds, floaters, history).exists(x => x.roadPartNumber != newRoadNumber && x.roadPartNumber != newRoadPartNumber)) //check if renumbering has already been done (and we are actually doing ie direction change)
                  throw new ProjectValidationException(s"Numeroinnissa ei voi käyttää alkuperäistä tienumeroa ja -osanumeroa") // you cannot use current roadnumber and roadpart number in numbering operation
                checkAndMakeReservation(toUpdateLinks.head.ely)
                ProjectDAO.updateProjectLinkNumbering(projectId, toUpdateLinks.head.roadNumber, toUpdateLinks.head.roadPartNumber, linkStatus, newRoadNumber, newRoadPartNumber, userName)
              case _ => throw new ProjectValidationException(s"Linkkiä ei löytynyt projektista")
            }
          }
          case LinkStatus.Transfer => {
            checkAndMakeReservation(toUpdateLinks.head.ely)
            val updated = toUpdateLinks.map(l => {
              l.copy(roadNumber = newRoadNumber, roadPartNumber = newRoadPartNumber, track = Track.apply(newTrackCode),
                status = linkStatus, calibrationPoints = (None, None), roadType = RoadType.apply(roadType.toInt))
            })
            ProjectDAO.updateProjectLinksToDB(updated, userName)
            ProjectDAO.updateProjectLinkRoadTypeDiscontinuity(Set(updated.maxBy(_.endAddrMValue).id), linkStatus, userName, roadType, Some(discontinuity))
          }
          case LinkStatus.UnChanged => {
            checkAndMakeReservation(toUpdateLinks.head.ely)
            // Reset back to original values
            resetLinkValues(toUpdateLinks)
            updateRoadTypeDiscontinuity(toUpdateLinks.map(_.copy(roadType = RoadType.apply(roadType.toInt), status = linkStatus)))
          }
          case LinkStatus.New => {
            checkAndMakeReservation(toUpdateLinks.head.ely)
            updateRoadTypeDiscontinuity(toUpdateLinks.map(_.copy(roadType = RoadType.apply(roadType.toInt), roadNumber = newRoadNumber, roadPartNumber = newRoadPartNumber, track = Track.apply(newTrackCode))))
          }
          case _ =>
            throw new ProjectValidationException(s"Virheellinen operaatio $linkStatus")
        }
        recalculateProjectLinks(projectId, userName, Set((newRoadNumber, newRoadPartNumber)) ++
          toUpdateLinks.map(pl => (pl.roadNumber, pl.roadPartNumber)).toSet)
        None
      }
    } catch {
      case ex: RoadAddressException =>
        logger.info("Road address Exception: " + ex.getMessage)
        Some(s"Tieosoitevirhe: (${ex.getMessage}")
      case ex: ProjectValidationException => Some(ex.getMessage)
    }
  }

  private def recalculateProjectLinks(projectId: Long, userName: String, roadParts: Set[(Long, Long)] = Set()) = {

    def setReversedFlag(adjustedLink: ProjectLink, before: Option[ProjectLink]): ProjectLink = {
      before.map(_.sideCode) match {
        case Some(value) if value != adjustedLink.sideCode && value != SideCode.Unknown =>
          adjustedLink.copy(reversed = !adjustedLink.reversed)
        case _ => adjustedLink
      }
    }

    val projectLinks =
      if (roadParts.isEmpty)
        ProjectDAO.getProjectLinks(projectId)
      else
        ProjectDAO.fetchByProjectRoadParts(roadParts, projectId)
    logger.info(s"Recalculating project $projectId, parts ${roadParts.map(p => s"${p._1}/${p._2}").mkString(", ")}")

    withTiming(projectLinks.groupBy(
      pl => (pl.roadNumber, pl.roadPartNumber)).foreach {
      grp =>
        val calibrationPoints = CalibrationPointDAO.fetchByRoadPart(projectId, grp._1._1, grp._1._2)
        val recalculatedProjectLinks = ProjectSectionCalculator.assignMValues(grp._2, calibrationPoints).map( rpl =>
          setReversedFlag(rpl, grp._2.find(pl => pl.id == rpl.id && rpl.roadAddressId != 0L))
        )
        ProjectDAO.updateProjectLinksToDB(recalculatedProjectLinks, userName)
    }, "recalculated links in %.3f sec")
  }

  private def recalculateChangeTable(projectId: Long): Boolean = {
    val delta = ProjectDeltaCalculator.delta(projectId)
    setProjectDeltaToDB(delta, projectId)
  }

  def projectLinkPublishable(projectId: Long): Boolean = {
    // TODO: add other checks after transfers etc. are enabled
    withDynSession {
      ProjectDAO.getProjectLinks(projectId, Some(LinkStatus.NotHandled)).isEmpty &&
        ProjectDAO.getProjectLinks(projectId).nonEmpty
    }
  }

  /** Nullifies projects tr_id attribute, changes status to unfinnished and saves tr_info value to status_info. Tries to append old status info if it is possible
    * otherwise it only takes first 300 chars
    *
    * @param projectId project-id
    * @return returns option error string
    */
  def removeRotatingTRId(projectId: Long): Option[String] = {
    withDynSession {
      val projects = ProjectDAO.getRoadAddressProjects(projectId)
      val rotatingTR_Id = ProjectDAO.getRotatingTRProjectId(projectId)
      ProjectDAO.updateProjectStatus(projectId, ProjectState.Incomplete)
      val addedStatus = if (rotatingTR_Id.isEmpty) "" else "[OLD TR_ID was " + rotatingTR_Id.head + "]"
      if (projects.isEmpty)
        return Some("Projectia ei löytynyt")
      val project = projects.head
      appendStatusInfo(project, addedStatus)
    }
    None
  }

  /**
    * Tries to append old status info if it is possible
    * otherwise it only takes first 300 chars of the old status
    *
    * @param project
    * @param appendMessage
    */
  private def appendStatusInfo(project: RoadAddressProject, appendMessage: String) = {
    val maxStringLenght = 1000
    project.statusInfo match { // before removing tr-id we want to save it in statusinfo if we need it later. Currently it is overwriten when we resend and get new error
      case Some(statusInfo) =>
        if ((statusInfo + appendMessage).length < maxStringLenght)
          ProjectDAO.updateProjectStateInfo(appendMessage + statusInfo, project.id)
        else if (statusInfo.length + appendMessage.length < 600)
          ProjectDAO.updateProjectStateInfo(appendMessage + statusInfo.substring(0, 300), project.id)
      case None =>
        if (appendMessage.nonEmpty)
          ProjectDAO.updateProjectStateInfo(appendMessage, project.id)
    }
    ProjectDAO.removeRotatingTRProjectId(project.id)


  }

  /**
    * Publish project with id projectId
    *
    * @param projectId Project to publish
    * @return optional error message, empty if no error
    */
  def publishProject(projectId: Long): PublishResult = {
    // TODO: Check that project actually is finished: projectLinkPublishable(projectId)
    // TODO: Run post-change tests for the roads that have been edited and throw an exception to roll back if not acceptable
    withDynTransaction {
      try {
        if(!recalculateChangeTable(projectId)) {
          return PublishResult(false, false, Some("Muutostaulun luonti epäonnistui. Tarkasta ely"))}
        ProjectDAO.addRotatingTRProjectId(projectId) //Generate new TR_ID
        val trProjectStateMessage = getRoadAddressChangesAndSendToTR(Set(projectId))
        if (trProjectStateMessage.status == ProjectState.Failed2GenerateTRIdInViite.value) {
          return PublishResult(false, false, Some(trProjectStateMessage.reason))
        }
        trProjectStateMessage.status match {
          case it if 200 until 300 contains it => {
            setProjectStatusToSend2TR(projectId)
            PublishResult(true, true, Some(trProjectStateMessage.reason))
          }
          case _ => {
            //rollback
            PublishResult(true, false, Some(trProjectStateMessage.reason))
          }
        }
      } catch {
        case NonFatal(e) => PublishResult(false, false, None)
      }
    }
  }

  private def setProjectDeltaToDB(projectDelta: Delta, projectId: Long): Boolean = {
    RoadAddressChangesDAO.clearRoadChangeTable(projectId)
    RoadAddressChangesDAO.insertDeltaToRoadChangeTable(projectDelta, projectId)
  }

  private def newProjectTemplate(rl: RoadLinkLike, ra: RoadAddress, project: RoadAddressProject): ProjectLink = {
    val geometry = GeometryUtils.truncateGeometry3D(rl.geometry, ra.startMValue, ra.endMValue)
    ProjectLink(NewRoadAddress, ra.roadNumber, ra.roadPartNumber, ra.track, ra.discontinuity, ra.startAddrMValue,
      ra.endAddrMValue, ra.startDate, ra.endDate, Some(project.modifiedBy), 0L, ra.linkId, ra.startMValue, ra.endMValue,
      ra.sideCode, ra.calibrationPoints, ra.floating, geometry,
      project.id, LinkStatus.NotHandled, ra.roadType, ra.linkGeomSource, GeometryUtils.geometryLength(geometry),
      ra.id, ra.ely, false, None, ra.adjustedTimestamp)
  }

  private def newProjectLink(rl: RoadLinkLike, project: RoadAddressProject, roadNumber: Long,
                             roadPartNumber: Long, trackCode: Track, discontinuity: Discontinuity, roadType: RoadType,
                             ely: Long): ProjectLink = {
    ProjectLink(NewRoadAddress, roadNumber, roadPartNumber, trackCode, discontinuity,
      0L, 0L, Some(project.startDate), None, Some(project.modifiedBy), 0L, rl.linkId, 0.0, rl.length,
      SideCode.Unknown, (None, None), false, rl.geometry,
      project.id, LinkStatus.New, roadType, rl.linkSource, rl.length,
      0L, ely, false, None, rl.vvhTimeStamp)
  }
  private def newProjectLink(rl: RoadLinkLike, project: RoadAddressProject, splitOptions: SplitOptions): ProjectLink = {
    newProjectLink(rl, project, splitOptions.roadNumber, splitOptions.roadPartNumber, splitOptions.trackCode,
      splitOptions.discontinuity, splitOptions.roadType, splitOptions.ely)
  }

  private def buildProjectRoadLink(projectLinks: Seq[ProjectLink]): Seq[ProjectAddressLink] = {
    val pl: Seq[ProjectLink] = projectLinks.size match {
      case 0 => return Seq()
      case 1 => projectLinks
      case _ => fuseProjectLinks(projectLinks)
    }
    pl.map(l => ProjectAddressLinkBuilder.build(l))
  }

  private def fuseProjectLinks(links: Seq[ProjectLink]) = {
    val linkIds = links.map(_.linkId).distinct
    if (linkIds.size != 1)
      throw new IllegalArgumentException(s"Multiple road link ids given for building one link: ${linkIds.mkString(", ")}")
    if (links.exists(_.isSplit))
      links
    else {
      val geom = links.head.sideCode match {
        case SideCode.TowardsDigitizing => links.map(_.geometry).foldLeft(Seq[Point]())((geometries, ge) => geometries ++ ge)
        case _ => links.map(_.geometry).reverse.foldLeft(Seq[Point]())((geometries, ge) => geometries ++ ge)
      }
      val (startM, endM, startA, endA) = (links.map(_.startMValue).min, links.map(_.endMValue).max,
        links.map(_.startAddrMValue).min, links.map(_.endAddrMValue).max)
      Seq(links.head.copy(startMValue = startM, endMValue = endM, startAddrMValue = startA, endAddrMValue = endA, geometry = geom))
    }
  }

  private def awaitRoadLinks(fetch: (Future[Seq[RoadLink]], Future[Seq[RoadLink]], Future[Seq[VVHRoadlink]])) = {
    val combinedFuture = for {
      fStandard <- fetch._1
      fComplementary <- fetch._2
      fSuravage <- fetch._3
    } yield (fStandard, fComplementary, fSuravage)

    val (roadLinks, complementaryLinks, suravageLinks) = Await.result(combinedFuture, Duration.Inf)
    (roadLinks, complementaryLinks, suravageLinks)
  }

  def getProjectStatusFromTR(projectId: Long) = {
    ViiteTierekisteriClient.getProjectStatus(projectId)
  }

  private def getStatusFromTRObject(trProject: Option[TRProjectStatus]): Option[ProjectState] = {
    trProject match {
      case Some(trProjectobject) => mapTRStateToViiteState(trProjectobject.status.getOrElse(""))
      case None => None
      case _ => None
    }
  }

  private def getTRErrorMessage(trProject: Option[TRProjectStatus]): String = {
    trProject match {
      case Some(trProjectobject) => trProjectobject.errorMessage.getOrElse("")
      case None => ""
      case _ => ""
    }
  }

  def setProjectStatusToSend2TR(projectId: Long): Unit = {
    ProjectDAO.updateProjectStatus(projectId, ProjectState.Sent2TR)
  }

  def updateProjectStatusIfNeeded(currentStatus: ProjectState, newStatus: ProjectState, errorMessage: String, projectId: Long): (ProjectState) = {
    if (currentStatus.value != newStatus.value && newStatus != ProjectState.Unknown) {
      val projects = ProjectDAO.getRoadAddressProjects(projectId)
      if (projects.nonEmpty && newStatus == ProjectState.ErroredInTR) // We write error message and clear old TR_ID which was stored there, so user wont see it in hower
        ProjectDAO.updateProjectStateInfo(errorMessage, projectId)
      ProjectDAO.updateProjectStatus(projectId, newStatus)
    }
    if (newStatus != ProjectState.Unknown) {
      newStatus
    } else {
      currentStatus
    }
  }

  private def getProjectsPendingInTR: Seq[Long] = {
    withDynSession {
      ProjectDAO.getProjectsWithWaitingTRStatus()
    }
  }

  def updateProjectsWaitingResponseFromTR(): Unit = {
    val listOfPendingProjects = getProjectsPendingInTR
    for (project <- listOfPendingProjects) {
      try {
        withDynSession {
          logger.info(s"Checking status for $project")
          val newStatus = checkAndUpdateProjectStatus(project)
          logger.info(s"new status is $newStatus")
        }
      } catch {
        case t: Throwable => logger.warn(s"Couldn't update project $project", t)
      }
    }

  }

  private def checkAndUpdateProjectStatus(projectID: Long): ProjectState = {
    ProjectDAO.getRotatingTRProjectId(projectID).headOption match {
      case Some(trId) =>
        ProjectDAO.getProjectStatus(projectID).map { currentState =>
          logger.info(s"Current status is $currentState")
          val trProjectState = ViiteTierekisteriClient.getProjectStatusObject(trId)
          val newState = getStatusFromTRObject(trProjectState).getOrElse(ProjectState.Unknown)
          val errorMessage = getTRErrorMessage(trProjectState)
          logger.info(s"TR returned project status for $projectID: $currentState -> $newState, errMsg: $errorMessage")
          val updatedStatus = updateProjectStatusIfNeeded(currentState, newState, errorMessage, projectID)
          if (updatedStatus == Saved2TR)
            updateRoadAddressWithProjectLinks(updatedStatus, projectID)
          updatedStatus
        }.getOrElse(ProjectState.Unknown)
      case None =>
        logger.info(s"During status checking VIITE wasnt able to find TR_ID to project $projectID")
        appendStatusInfo(ProjectDAO.getRoadAddressProjectById(projectID).head, " Failed to find TR-ID ")
        ProjectState.Unknown
    }
  }

  private def mapTRStateToViiteState(trState: String): Option[ProjectState] = {

    trState match {
      case "S" => Some(ProjectState.apply(ProjectState.TRProcessing.value))
      case "K" => Some(ProjectState.apply(ProjectState.TRProcessing.value))
      case "T" => Some(ProjectState.apply(ProjectState.Saved2TR.value))
      case "V" => Some(ProjectState.apply(ProjectState.ErroredInTR.value))
      case "null" => Some(ProjectState.apply(ProjectState.ErroredInTR.value))
      case _ => None
    }
  }

  def createSplitRoadAddress(roadAddress: RoadAddress, split: Seq[ProjectLink], project: RoadAddressProject): Seq[RoadAddress] = {
    def transferValues(terminated: Option[ProjectLink]): (Long, Long, Double, Double) = {
      terminated.map(termLink =>
        termLink.sideCode match {
          case AgainstDigitizing =>
            if (termLink.startAddrMValue == roadAddress.startAddrMValue)
              (termLink.endAddrMValue, roadAddress.endAddrMValue,
                roadAddress.startMValue, termLink.startMValue)
            else (roadAddress.startAddrMValue, termLink.startAddrMValue,
              termLink.endMValue, roadAddress.endMValue)
          case _ =>
            if (termLink.startAddrMValue == roadAddress.startAddrMValue)
              (termLink.endAddrMValue, roadAddress.endAddrMValue,
                termLink.endMValue, roadAddress.endMValue)
            else (roadAddress.startAddrMValue, termLink.startAddrMValue,
              roadAddress.startMValue, termLink.startMValue)
        }
      ).getOrElse(roadAddress.startAddrMValue, roadAddress.endAddrMValue, roadAddress.startMValue, roadAddress.endMValue)
    }
    split.flatMap(pl =>
      pl.status match {
        case UnChanged =>
          Seq(roadAddress.copy(id = NewRoadAddress, startAddrMValue = pl.startAddrMValue,
            endAddrMValue = pl.endAddrMValue, startMValue = pl.startMValue, endMValue = pl.endMValue,
            linkId = pl.linkId, modifiedBy = Some(project.createdBy),
            geometry = pl.geometry, adjustedTimestamp = pl.linkGeometryTimeStamp))
        case New =>
          Seq(RoadAddress(NewRoadAddress, pl.roadNumber, pl.roadPartNumber, pl.roadType, pl.track,
            pl.discontinuity, pl.startAddrMValue, pl.endAddrMValue, Some(project.startDate), None, Some(project.createdBy),
            0L, pl.linkId, pl.startMValue, pl.endMValue, pl.sideCode, pl.linkGeometryTimeStamp, pl.calibrationPoints,
            floating = false, pl.geometry, pl.linkGeomSource, pl.ely, terminated = false))
        case Transfer =>
          val (startAddr, endAddr, startM, endM) = transferValues(split.find(_.status == Terminated))
          Seq(
            // Transferred part, original values
            roadAddress.copy(id = NewRoadAddress, endDate = Some(project.startDate),
              modifiedBy = Some(project.createdBy), startAddrMValue = startAddr,
              startMValue = startM, endMValue = endM,
              endAddrMValue = endAddr),
            // Transferred part, new values
            roadAddress.copy(id = NewRoadAddress, startDate = Some(project.startDate),
              startAddrMValue = pl.startAddrMValue, endAddrMValue = pl.endAddrMValue,
              startMValue = pl.startMValue, endMValue = pl.endMValue,
              linkId = pl.linkId, modifiedBy = Some(project.createdBy), geometry = pl.geometry,
              adjustedTimestamp = pl.linkGeometryTimeStamp)
          )
        case Terminated =>
          Seq(roadAddress.copy(id = NewRoadAddress, startAddrMValue = pl.startAddrMValue,
            endAddrMValue = pl.endAddrMValue, endDate = Some(project.startDate), startMValue = pl.startMValue, endMValue = pl.endMValue,
            linkId = pl.linkId, terminated = true, modifiedBy = Some(project.createdBy),
            geometry = pl.geometry, adjustedTimestamp = pl.linkGeometryTimeStamp))
        case _ =>
          logger.error(s"Invalid status for split project link: ${pl.status} in project ${pl.projectId}")
          throw new InvalidAddressDataException(s"Invalid status for split project link: ${pl.status}")
      }
    )
  }

  def updateRoadAddressWithProjectLinks(newState: ProjectState, projectID: Long): Seq[Long] = {
    if (newState != Saved2TR) {
      throw new RuntimeException(s"Project state not at Saved2TR: $newState")
    }
    val project=ProjectDAO.getRoadAddressProjectById(projectID).get
    val projectLinks=ProjectDAO.getProjectLinks(projectID)
    if (projectLinks.isEmpty)
      throw new RuntimeException(s"Tried to import empty project to road address table after TR response : $newState")

    ProjectDAO.moveProjectLinksToHistory(projectID)

    val (replacements, additions) = projectLinks.partition(_.roadAddressId > 0)
    val expiringRoadAddresses = RoadAddressDAO.fetchByIdMassQuery(replacements.map(_.roadAddressId).toSet,
      true,false).map(ra => ra.id -> ra).toMap
    logger.info(s"Found ${expiringRoadAddresses.size} to expire; expected ${replacements.map(_.roadAddressId).toSet.size}")
    val (splitReplacements, pureReplacements) = replacements.partition(_.connectedLinkId.nonEmpty)
    val (roadAddressesWithoutGeom, newRoadAddresses) = convertToRoadAddress(splitReplacements, pureReplacements, additions,
      expiringRoadAddresses, project).partition(_.floating)
    //Expiring all old addresses by their ID
    roadAddressService.expireRoadAddresses(expiringRoadAddresses.keys.toSet)
    //Create endDate rows for old data that is "valid" (row should be ignored after end_date)
    RoadAddressDAO.create(guessGeom.guestimateGeometry(roadAddressesWithoutGeom, newRoadAddresses))
  }

  def convertToRoadAddress(splitReplacements: Seq[ProjectLink], pureReplacements: Seq[ProjectLink], additions: Seq[ProjectLink],
                           roadAddresses: Map[Long, RoadAddress], project: RoadAddressProject): Seq[RoadAddress] = {
    splitReplacements.groupBy(_.roadAddressId).flatMap { case (id, seq) =>
      createSplitRoadAddress(roadAddresses(id), seq, project)
    }.toSeq ++
      pureReplacements.map(pl => convertProjectLinkToRoadAddress(pl, project, roadAddresses.get(pl.roadAddressId))) ++
      additions.map(pl => convertProjectLinkToRoadAddress(pl, project, roadAddresses.get(pl.roadAddressId))) ++
      pureReplacements.flatMap(pl =>
        setEndDate(roadAddresses(pl.roadAddressId), pl, None))
  }

  private def convertProjectLinkToRoadAddress(pl: ProjectLink, project: RoadAddressProject,
                                              source: Option[RoadAddress]): RoadAddress = {
    val geom = if (pl.geometry.nonEmpty) {
      val linkGeom = GeometryUtils.geometryEndpoints(GeometryUtils.truncateGeometry2D(pl.geometry, pl.startMValue, pl.endMValue))
      if (pl.sideCode == SideCode.TowardsDigitizing)
        Seq(linkGeom._1, linkGeom._2)
      else
        Seq(linkGeom._2, linkGeom._1)
    } else {
      Seq()
    }
    val roadAddress = RoadAddress(NewRoadAddress, pl.roadNumber, pl.roadPartNumber, pl.roadType, pl.track,
      pl.discontinuity, pl.startAddrMValue, pl.endAddrMValue, None, None, pl.modifiedBy, 0L, pl.linkId,
      pl.startMValue, pl.endMValue, pl.sideCode, pl.linkGeometryTimeStamp,
      pl.calibrationPoints, floating = false, geom, pl.linkGeomSource, pl.ely, terminated = false)
    pl.status match {
      case UnChanged =>
        roadAddress.copy(startDate = source.get.startDate, endDate = source.get.endDate)
      case Transfer | Numbering =>
        roadAddress.copy(startDate = Some(project.startDate))
      case New =>
        roadAddress.copy(startDate = Some(project.startDate))
      case Terminated =>
        roadAddress.copy(terminated = true, startDate = source.get.startDate, endDate = Some(project.startDate))
      case _ =>
        logger.error(s"Invalid status for imported project link: ${pl.status} in project ${pl.projectId}")
        throw new InvalidAddressDataException(s"Invalid status for split project link: ${pl.status}")
    }
  }

  /**
    * Called for road addresses that are replaced by a new version at end date
    *
    * @param roadAddress
    * @param pl
    * @param vvhLink
    * @return
    */
  private def setEndDate(roadAddress: RoadAddress, pl: ProjectLink, vvhLink: Option[VVHRoadlink]): Option[RoadAddress] = {
    pl.status match {
      // Unchanged does not get an end date, terminated is created from the project link in convertProjectLinkToRoadAddress
      case UnChanged | Terminated =>
        None
      case Transfer | Numbering =>
        Some(roadAddress.copy(id = NewRoadAddress, endDate = pl.startDate))
      case _ =>
        logger.error(s"Invalid status for imported project link: ${pl.status} in project ${pl.projectId}")
        throw new InvalidAddressDataException(s"Invalid status for split project link: ${pl.status}")
    }
  }

  def setProjectEly(currentProjectId: Long, newEly: Long): Option[String] = {
    withDynTransaction {
      getProjectEly(currentProjectId).filterNot(_ == newEly).map { currentProjectEly =>
        logger.info(s"The project can not handle multiple ELY areas (the project ELY range is $currentProjectEly). Recording was discarded.")
        s"Projektissa ei voi käsitellä useita ELY-alueita (projektin ELY-alue on $currentProjectEly). Tallennus hylättiin."
      }.orElse {
        ProjectDAO.updateProjectEly(currentProjectId, newEly)
        None
      }
    }
  }

  def correctNullProjectEly(): Unit = {
    withDynSession {
      //Get all the projects with non-existant ely code
      val nullElyProjects = ProjectDAO.getRoadAddressProjects(0, Seq.empty[LinkStatus], true)
      nullElyProjects.foreach(project => {
        //Get all the reserved road parts of said projects
        val reservedRoadParts = ProjectDAO.fetchReservedRoadParts(project.id).filterNot(_.ely == 0)
        //Find the lowest maddressValue of the reserved road parts
        val reservedRoadAddresses = RoadAddressDAO.fetchByRoadPart(reservedRoadParts.head.roadNumber, reservedRoadParts.head.roadPartNumber).minBy(_.endAddrMValue)
        //Use this part ELY code and set it on the project
        ProjectDAO.updateProjectEly(project.id, reservedRoadAddresses.ely)
      })
    }
  }

  def getProjectEly(projectId: Long): Option[Long] = {
    ProjectDAO.getProjectEly(projectId)
  }

  case class PublishResult(validationSuccess: Boolean, sendSuccess: Boolean, errorMessage: Option[String])

}

class ProjectValidationException(s: String) extends RuntimeException {
  override def getMessage: String = s
}

<<<<<<< HEAD
class SplittingException(s: String) extends RuntimeException {
  override def getMessage: String = s
=======
class ProjectValidator {

  sealed trait ValidationError {
    def value: Int
    def message: String
  }

  object ValidationError {
    val values = Set(minorDiscontinuityFound, majorDiscontinuityFound, insufficientTrackCoverage, discontinuousAddressScheme,
      sharedLinkIdsExist, noContinuityCodesAtEnd, unsuccessfulRecalculation)
    //There must be a minor discontinuity if the jump is longer than 0.1 m (10 cm) between road links
    case object minorDiscontinuityFound extends ValidationError {def value = 0; def message = ""}
    //There must be a major discontinuity if the jump is longer than 50 meters
    case object majorDiscontinuityFound extends ValidationError {def value = 1; def message = ""}
    //For every track 1 there must exist track 2 that covers the same address span and vice versa
    case object insufficientTrackCoverage extends ValidationError {def value = 2; def message = ""}
    //There must be a continuous road addressing scheme so that all values from 0 to the highest number are covered
    case object discontinuousAddressScheme extends ValidationError {def value = 3; def message = ""}
    //There are no link ids shared between the project and the current road address + lrm_position tables at the project date (start_date, end_date)
    case object sharedLinkIdsExist extends ValidationError {def value = 4; def message = ""}
    //Continuity codes are given for end of road
    case object noContinuityCodesAtEnd extends ValidationError {def value = 5; def message = ""}
    //Recalculation of M values and delta calculation are both successful for every road part in project
    case object unsuccessfulRecalculation extends ValidationError {def value = 6; def message = ""}
    def apply(intValue: Int): ValidationError = {
      values.find(_.value == intValue).get
    }
  }

  case class validationErrorDetails(projectId: Long, validationError: ValidationError,
                                    affectedLinkIds: Set[Long], coordinates: Map[Long,ProjectCoordinates],
                                    optionalInformation: Option[String])

  def validateProject(project: RoadAddressProject, projectLinks: Set[ProjectLink]): Set[validationErrorDetails] = {

    Set.empty[validationErrorDetails]
  }

>>>>>>> e4495ea2
}

case class ProjectBoundingBoxResult(projectLinkResultF: Future[Map[Long, Seq[ProjectLink]]], roadLinkF: Future[Seq[RoadLink]],
                                    complementaryF: Future[Seq[RoadLink]], suravageF: Future[Seq[VVHRoadlink]])<|MERGE_RESOLUTION|>--- conflicted
+++ resolved
@@ -1489,10 +1489,10 @@
   override def getMessage: String = s
 }
 
-<<<<<<< HEAD
 class SplittingException(s: String) extends RuntimeException {
   override def getMessage: String = s
-=======
+}
+
 class ProjectValidator {
 
   sealed trait ValidationError {
@@ -1531,7 +1531,6 @@
     Set.empty[validationErrorDetails]
   }
 
->>>>>>> e4495ea2
 }
 
 case class ProjectBoundingBoxResult(projectLinkResultF: Future[Map[Long, Seq[ProjectLink]]], roadLinkF: Future[Seq[RoadLink]],
