package fi.liikennevirasto.viite

import fi.liikennevirasto.digiroad2.asset.LinkGeomSource.SuravageLinkInterface
import fi.liikennevirasto.digiroad2.asset.SideCode.{AgainstDigitizing, BothDirections, TowardsDigitizing}
import fi.liikennevirasto.digiroad2.asset.{BoundingRectangle, LinkGeomSource, SideCode}
import fi.liikennevirasto.digiroad2.linearasset.{RoadLink, RoadLinkLike}
import fi.liikennevirasto.digiroad2.masstransitstop.oracle.Sequences
import fi.liikennevirasto.digiroad2.oracle.OracleDatabase
import fi.liikennevirasto.digiroad2.util.{RoadAddressException, RoadPartReservedException, Track}
import fi.liikennevirasto.digiroad2.{DigiroadEventBus, GeometryUtils, RoadLinkService, VVHRoadlink}
import fi.liikennevirasto.viite.dao.ProjectState._
import fi.liikennevirasto.viite.dao.{ProjectDAO, RoadAddressDAO, _}
import fi.liikennevirasto.viite.model.{ProjectAddressLink, RoadAddressLink, RoadAddressLinkLike}
import fi.liikennevirasto.viite.process._
import org.joda.time.DateTime
import org.joda.time.format.DateTimeFormat
import org.slf4j.LoggerFactory

import scala.concurrent.ExecutionContext.Implicits.global
import scala.concurrent.duration.Duration
import scala.concurrent.{Await, Future}
import scala.util.control.NonFatal
case class PreFillInfo(RoadNumber:BigInt, RoadPart:BigInt)

case class LinkToRevert(linkId: Long, status: Long)

class ProjectService(roadAddressService: RoadAddressService, roadLinkService: RoadLinkService, eventbus: DigiroadEventBus, frozenTimeVVHAPIServiceEnabled: Boolean = false) {
  def withDynTransaction[T](f: => T): T = OracleDatabase.withDynTransaction(f)

  def withDynSession[T](f: => T): T = OracleDatabase.withDynSession(f)

  private val logger = LoggerFactory.getLogger(getClass)
  val allowedSideCodes = List(SideCode.TowardsDigitizing, SideCode.AgainstDigitizing)

  /**
    *
    * @param roadNumber    Road's number (long)
    * @param roadStartPart Starting part (long)
    * @param roadEndPart   Ending part (long)
    * @return Optional error message, None if no error
    */
  def checkRoadPartsExist(roadNumber: Long, roadStartPart: Long, roadEndPart: Long): Option[String] = {
    withDynTransaction {
      if (!RoadAddressDAO.roadPartExists(roadNumber, roadStartPart)) {
        if (!RoadAddressDAO.roadNumberExists(roadNumber)) {
          Some("Tienumeroa ei ole olemassa, tarkista tiedot")
        }
        else //roadnumber exists, but starting roadpart not
          Some("Tiellä ei ole olemassa valittua alkuosaa, tarkista tiedot")
      } else if (!RoadAddressDAO.roadPartExists(roadNumber, roadEndPart)) { // ending part check
        Some("Tiellä ei ole olemassa valittua loppuosaa, tarkista tiedot")
      } else
        None
    }
  }

  /**
    * Checks that new road address is not already reserved (currently only checks road address table)
    *
    * @param roadNumber road number
    * @param roadPart road part number
    * @param project  road address project needed for id and error message
    * @return
    */
  def checkNewRoadPartAvailableForProject(roadNumber: Long, roadPart: Long, project: RoadAddressProject): Option[String] = {
    val isReserved = RoadAddressDAO.isNotAvailableForProject(roadNumber, roadPart, project.id)
    if (!isReserved) {
      None
    } else {
      val fmt = DateTimeFormat.forPattern("dd.MM.yyyy")
      Some(s"TIE $roadNumber OSA $roadPart on jo olemassa projektin alkupäivänä ${project.startDate.toString(fmt)}, tarkista tiedot") //message to user if address is already in use
    }
  }

  private def createProject(roadAddressProject: RoadAddressProject): RoadAddressProject = {
    val id = Sequences.nextViitePrimaryKeySeqValue
    val project = roadAddressProject.copy(id = id)
    ProjectDAO.createRoadAddressProject(project)
    addLinksToProject(project)
    ProjectDAO.getRoadAddressProjectById(id).get
  }

  private def projectFound(roadAddressProject: RoadAddressProject): Option[RoadAddressProject] = {
    val newRoadAddressProject=0
    if (roadAddressProject.id==newRoadAddressProject) return None
    withDynTransaction {
      return ProjectDAO.getRoadAddressProjectById(roadAddressProject.id)
    }
  }

  def fetchPreFillFromVVH(linkId: Long): Either[String,PreFillInfo] = {
    parsePreFillData(roadLinkService.fetchVVHRoadlinks(Set(linkId),frozenTimeVVHAPIServiceEnabled))
  }

  def parsePreFillData(vvhRoadLinks: Seq[VVHRoadlink]): Either[String, PreFillInfo] = {
    if (vvhRoadLinks.isEmpty) {
      Left("Link could not be found in VVH")    }
    else {
      val vvhLink = vvhRoadLinks.head
      (vvhLink.attributes.get("ROADNUMBER"), vvhLink.attributes.get("ROADPARTNUMBER")) match {
        case (Some(roadNumber:BigInt), Some(roadPartNumber:BigInt)) => {
          Right(PreFillInfo(roadNumber,roadPartNumber))
        }
        case _ => Left("Link does not contain valid prefill info")
      }
    }
  }

  def checkRoadPartsReservable(roadNumber: Long, startPart: Long, endPart: Long): Either[String, Seq[ReservedRoadPart]] = {
    withDynTransaction {
      (startPart to endPart).foreach(part =>
        ProjectDAO.roadPartReservedByProject(roadNumber, part) match {
          case Some(name) => return Left(s"TIE $roadNumber OSA $part on jo varattuna projektissa $name, tarkista tiedot")
          case _ =>
        })
      Right((startPart to endPart).flatMap( part => getAddressPartInfo(roadNumber, part))
      )
    }
  }

  def validateProjectDate(reservedParts: Seq[ReservedRoadPart], date: DateTime): Option[String] = {
    reservedParts.foreach( part => {
      if(part.startDate.nonEmpty && part.startDate.get.isAfter(date))
        return Option(s"Tieosalla TIE ${part.roadNumber} OSA ${part.roadPartNumber} alkupäivämäärä " +
          s"${part.startDate.get.toString("dd.MM.yyyy")} on myöhempi kuin tieosoiteprojektin alkupäivämäärä " +
          s"${date.toString("dd.MM.yyyy")}, tarkista tiedot.")
      if(part.endDate.nonEmpty && part.endDate.get.isAfter(date))
        return Option(s"Tieosalla TIE ${part.roadNumber} OSA ${part.roadPartNumber} loppupäivämäärä " +
          s"${part.endDate.get.toString("dd.MM.yyyy")} on myöhempi kuin tieosoiteprojektin alkupäivämäärä " +
          s"${date.toString("dd.MM.yyyy")}, tarkista tiedot.")
    })
    None
  }

  private def getAddressPartInfo(roadNumber: Long, roadPart: Long): Option[ReservedRoadPart] = {
    ProjectDAO.fetchReservedRoadPart(roadNumber, roadPart).orElse(generateAddressPartInfo(roadNumber, roadPart))
  }

  private def generateAddressPartInfo(roadNumber: Long, roadPart: Long): Option[ReservedRoadPart] = {
    RoadAddressDAO.getRoadPartInfo(roadNumber, roadPart) match {
      case Some((partId, linkId, addrLength, discontinuity, startDate, endDate)) =>
        val roadLink = roadLinkService.getViiteRoadLinksByLinkIdsFromVVH(Set(linkId), newTransaction = false, frozenTimeVVHAPIServiceEnabled)
        val ely: Option[Long] = roadLink.headOption.map(rl => MunicipalityDAO.getMunicipalityRoadMaintainers.getOrElse(rl.municipalityCode, -1))
        ely match {
          case Some(value) if value != -1 =>
            Some(ReservedRoadPart(0L, roadNumber, roadPart, addrLength, addrLength, Discontinuity.apply(discontinuity.toInt), value, startDate, endDate, Some(linkId)))
          case _ => None
        }
      case None =>
        None
    }
  }

  /**
    * Used when adding road address that does not have previous address
    */
  def addNewLinksToProject(projectAddressLinks: Seq[ProjectAddressLink], roadAddressProjectID: Long, newRoadNumber: Long,
                           newRoadPartNumber: Long, newTrackCode: Long, newDiscontinuity: Long, newRoadType: Long = RoadType.Unknown.value): Option[String] = {
    def newProjectLink(projectAddressLink: ProjectAddressLink, project: RoadAddressProject, sideCode: SideCode): ProjectLink = {
      toProjectLink(projectAddressLink, NewRoadAddress, Track.apply(newTrackCode.toInt), project, sideCode, true)
    }

    def existingProjectLink(projectAddressLink: ProjectAddressLink, project: RoadAddressProject, sideCode: SideCode): ProjectLink = {
      toProjectLink(projectAddressLink, projectAddressLink.id, Track.apply(projectAddressLink.trackCode.toInt), project, sideCode, false)
    }

    def toProjectLink(projectAddressLink: ProjectAddressLink, id: Long, track: Track, project: RoadAddressProject,
                      sideCode: SideCode, isNewProjectLink:Boolean = false): ProjectLink = {
      ProjectLink(id, newRoadNumber, newRoadPartNumber, track,
        Discontinuity.apply(newDiscontinuity.toInt), projectAddressLink.startAddressM,
        projectAddressLink.endAddressM, Some(project.startDate), None, Some(project.createdBy), -1,
        projectAddressLink.linkId, projectAddressLink.startMValue, projectAddressLink.endMValue, sideCode,
        (projectAddressLink.startCalibrationPoint, projectAddressLink.endCalibrationPoint), floating = false,
        projectAddressLink.geometry, roadAddressProjectID, if (isNewProjectLink) LinkStatus.New else projectAddressLink.status, RoadType.apply(newRoadType.toInt),
        projectAddressLink.roadLinkSource, projectAddressLink.length)
    }

    def matchSideCodes(newLink: ProjectAddressLink, existingLink: ProjectAddressLink): SideCode = {
      val (startP, endP) = existingLink.sideCode match {
        case AgainstDigitizing => GeometryUtils.geometryEndpoints(existingLink.geometry).swap
        case _ => GeometryUtils.geometryEndpoints(existingLink.geometry)
      }
      if (GeometryUtils.areAdjacent(newLink.geometry.head, endP) ||
        GeometryUtils.areAdjacent(newLink.geometry.last, startP))
        SideCode.TowardsDigitizing
      else
        SideCode.AgainstDigitizing
    }

    try {
      withDynTransaction {
        val linksInProject = getLinksByProjectLinkId(ProjectDAO.fetchByProjectNewRoadPart(newRoadNumber, newRoadPartNumber, roadAddressProjectID).map(l => l.linkId).toSet, roadAddressProjectID, false)
        //Deleting all existent roads for same road_number and road_part_number, in order to recalculate the full road if it is already in project
        if (linksInProject.nonEmpty) {
          ProjectDAO.removeProjectLinksByProjectAndRoadNumber(roadAddressProjectID, newRoadNumber, newRoadPartNumber)
        }
        val randomSideCode =
          linksInProject.map(l => l -> projectAddressLinks.find(n => GeometryUtils.areAdjacent(l.geometry, n.geometry))).toMap.find { case (l, n) => n.nonEmpty }.map {
            case (l, Some(n)) =>
              matchSideCodes(n, l)
            case _ => SideCode.TowardsDigitizing
          }.getOrElse(SideCode.TowardsDigitizing)
<<<<<<< HEAD
        val project = fetchProject(roadAddressProjectID)
        checkAvailable(newRoadNumber, newRoadPartNumber, project)
        checkNotReserved(newRoadNumber, newRoadPartNumber, project)
        if (!project.isReserved(newRoadNumber, newRoadPartNumber))
          ProjectDAO.reserveRoadPart(project.id, newRoadNumber, newRoadPartNumber, project.modifiedBy)
=======
        val project = getProjectWithCheckReservationChecks(roadAddressProjectID, newRoadNumber, newRoadPartNumber)
>>>>>>> e1444b49
        val newProjectLinks = projectAddressLinks.map(projectLink => {
          projectLink.linkId ->
            newProjectLink(projectLink, project, randomSideCode)
        }).toMap
        if (GeometryUtils.isNonLinear(newProjectLinks.values.toSeq))
          throw new ProjectValidationException("Valittu tiegeometria sisältää haarautumia ja pitää käsitellä osina. Tallennusta ei voi tehdä.")
        val existingLinks = linksInProject.map(projectLink => {
          projectLink.linkId ->
            existingProjectLink(projectLink, project, if (projectLink.status == LinkStatus.NotHandled && projectLink.sideCode.value < 5 ) projectLink.sideCode else randomSideCode)
        }).toMap
        val combinedLinks = (newProjectLinks.keySet ++ existingLinks.keySet).toSeq.map(
          linkId => newProjectLinks.getOrElse(linkId, existingLinks(linkId))
        )
        //Determine geometries for the mValues and addressMValues
        val linksWithMValues = ProjectSectionCalculator.assignMValues(combinedLinks)
        ProjectDAO.removeProjectLinksByLinkId(roadAddressProjectID, combinedLinks.map(c => c.linkId).toSet)
        ProjectDAO.create(linksWithMValues)
        None
      }
    } catch {
      case ex: ProjectValidationException => Some(ex.getMessage)
    }
  }

  def getFirstProjectLink(project: RoadAddressProject): Option[ProjectLink] = {
    project.reservedParts.find(_.startingLinkId.nonEmpty) match {
      case Some(rrp) =>
        withDynSession {
          ProjectDAO.fetchFirstLink(project.id, rrp.roadNumber, rrp.roadPartNumber).flatMap(pl =>
            withGeometry(Seq(pl)).headOption)
        }
      case _ => None
    }
  }

  private def withGeometry(projectLinks: Seq[ProjectLink], resetAddress: Boolean = false): Seq[ProjectLink] = {
    val linkGeometries = roadLinkService.getViiteRoadLinksByLinkIdsFromVVH(projectLinks.map(_.linkId).toSet,
      false, frozenTimeVVHAPIServiceEnabled).map(pal => pal.linkId -> pal.geometry).toMap
    projectLinks.map{pl =>
      val geom = GeometryUtils.truncateGeometry2D(linkGeometries(pl.linkId), pl.startMValue, pl.endMValue)
      pl.copy(geometry = geom,
        geometryLength = GeometryUtils.geometryLength(geom),
        startAddrMValue = if (resetAddress) 0L else pl.startAddrMValue,
        endAddrMValue = if (resetAddress) 0L else pl.endAddrMValue,
        calibrationPoints = if (resetAddress) (None, None) else pl.calibrationPoints)
    }
  }

  def revertLinks(projectId: Long, roadNumber: Long, roadPartNumber: Long, links: List[LinkToRevert]): Option[String] = {
    try {
      withDynTransaction{
        links.foreach(link =>{
          if(link.status == LinkStatus.New.value){
            ProjectDAO.removeProjectLinksByLinkId(projectId, links.map(link=> link.linkId).toSet)
            val remainingLinks = ProjectDAO.fetchProjectLinkIds(projectId, roadNumber, roadPartNumber)
            if (remainingLinks.nonEmpty){
              val projectLinks = ProjectDAO.fetchByProjectNewRoadPart(roadNumber, roadPartNumber, projectId)
              val adjLinks = withGeometry(projectLinks, resetAddress = true)
              ProjectSectionCalculator.assignMValues(adjLinks).foreach(
                adjLink => ProjectDAO.updateAddrMValues(adjLink))
            }
          }
          else if (link.status == LinkStatus.Terminated.value || link.status == LinkStatus.Transfer.value ){
            val roadLink = RoadAddressDAO.fetchByLinkId(Set(link.linkId),  false, false)
            ProjectDAO.updateProjectLinkValues(projectId, roadLink.head)
          }
        })
        None
      }
    }
    catch{
      case NonFatal(e) =>
        logger.info("Error reverting the changes on roadlink", e)
        Some("Virhe tapahtui muutosten palauttamisen yhteydessä")
    }
  }

  def changeDirection(projectId : Long, roadNumber : Long, roadPartNumber : Long): Option[String] = {
    RoadAddressLinkBuilder.municipalityRoadMaintainerMapping // make sure it is populated outside of this TX
    try {
      withDynTransaction {
        val projectLinkIds = ProjectDAO.fetchProjectLinkIds(projectId, roadNumber, roadPartNumber)
        if (!projectLinkIds.contains(projectLinkIds.head)){
          return Some("Linkit kuuluvat useampaan projektiin")
        }
        if(ProjectDAO.projectLinksCountUnchanged(projectId, roadNumber, roadPartNumber) > 0)
          return Some("Tieosalle ei voi tehdä kasvusuunnan kääntöä, koska tieosalla on linkkejä, jotka on tässä projektissa määritelty säilymään ennallaan.")
        ProjectDAO.flipProjectLinksSideCodes(projectId, roadNumber, roadPartNumber)
        val projectLinks = ProjectDAO.getProjectLinks(projectId)
        val adjLinks = withGeometry(projectLinks, resetAddress = false)
        ProjectSectionCalculator.assignMValues(adjLinks).foreach(
          link => ProjectDAO.updateAddrMValues(link))
        None
      }
    } catch{
      case NonFatal(e) =>
        logger.info("Direction change failed", e)
        Some("Päivitys ei onnistunut")
    }
  }

  /**
    * Adds reserved road links (from road parts) to a road address project. Clears
    * project links that are no longer reserved for the project. Reservability is check before this.
    *
    * @param project
    * @return
    */
  private def addLinksToProject(project: RoadAddressProject): Option[String] = {
    def toProjectLink(roadTypeMap: Map[Long, RoadType])(roadAddress: RoadAddress): ProjectLink = {
      ProjectLink(id=NewRoadAddress, roadAddress.roadNumber, roadAddress.roadPartNumber, roadAddress.track,
        roadAddress.discontinuity, roadAddress.startAddrMValue, roadAddress.endAddrMValue, roadAddress.startDate,
        roadAddress.endDate, modifiedBy=Option(project.createdBy), 0L, roadAddress.linkId, roadAddress.startMValue, roadAddress.endMValue,
        roadAddress.sideCode, roadAddress.calibrationPoints, floating=false, roadAddress.geometry, project.id,
        LinkStatus.NotHandled, roadTypeMap.getOrElse(roadAddress.linkId, RoadType.Unknown),roadAddress.linkGeomSource, GeometryUtils.geometryLength(roadAddress.geometry))
    }
    //TODO: Check that there are no floating road addresses present when starting
    logger.info(s"Adding reserved road parts with links to project ${project.id}")
    val projectLinks = ProjectDAO.getProjectLinks(project.id)
    logger.debug(s"Links fetched")
    validateReservations(project.reservedParts, project.ely, project.id, projectLinks).orElse {
      logger.debug(s"Validation passed")
      val addresses = project.reservedParts.flatMap { reservation =>
        logger.debug(s"Reserve $reservation")
        val addressesOnPart = RoadAddressDAO.fetchByRoadPart(reservation.roadNumber, reservation.roadPartNumber, false)
        val mapping = roadLinkService.getViiteRoadLinksByLinkIdsFromVVH(addressesOnPart.map(_.linkId).toSet, false,frozenTimeVVHAPIServiceEnabled)
          .map(rl => rl.linkId -> RoadAddressLinkBuilder.getRoadType(rl.administrativeClass, rl.linkType)).toMap
        val reserved = checkAndReserve(project, reservation)
        if (reserved.isEmpty)
          throw new RuntimeException(s"Can't reserve road part ${reservation.roadNumber}/${reservation.roadPartNumber}")
        val generatedInfo = generateAddressPartInfo(reservation.roadNumber, reservation.roadPartNumber) match {
          case Some(info) =>
            info.copy(id = reserved.get.id)
          case None => reservation.copy(id = reserved.get.id)
        }
        val projectLinks = addressesOnPart.map(toProjectLink(mapping))
        ProjectDAO.updateReservedRoadPart(generatedInfo)
        logger.debug(s"New parts updated $generatedInfo")
        projectLinks
      }
      logger.debug(s"Reserve done")
      val linksOnRemovedParts = projectLinks.filterNot(pl => project.reservedParts.exists(_.holds(pl)))
      val newProjectLinks = addresses.filterNot {
        ad => projectLinks.exists(pl => pl.roadNumber == ad.roadNumber && pl.roadPartNumber == ad.roadPartNumber)
      }
      logger.debug(s"Removed / new links ready")
      if (linksOnRemovedParts.nonEmpty) {
        ProjectDAO.removeProjectLinksById(linksOnRemovedParts.map(_.id).toSet)
      }
      logger.debug(s"Removed deleted ${linksOnRemovedParts.size}")
      ProjectDAO.create(newProjectLinks)
      logger.debug(s"New links created ${newProjectLinks.size}")
      if (project.ely.isEmpty) {
        val ely = ProjectDAO.fetchReservedRoadParts(project.id).find(_.ely != -1).map(_.ely)
        if (ely.nonEmpty)
          ProjectDAO.updateProjectEly(project.id, ely.get)
      }
      logger.debug(s"Adding reserved road parts finished for project ${project.id}")
      None
    }
  }

  private def validateReservations(reservedRoadParts: Seq[ReservedRoadPart], projectEly: Option[Long], projectId: Long, projectLinks: List[ProjectLink]): Option[String] = {
    val errors = reservedRoadParts.flatMap{ra =>
      val roadPartExistsInAddresses = RoadAddressDAO.roadPartExists(ra.roadNumber, ra.roadPartNumber) ||
        ProjectDAO.fetchProjectLinkIds(projectId, ra.roadNumber, ra.roadPartNumber).nonEmpty
      val projectLink = projectLinks.find(p => {
        ra.roadNumber == p.roadNumber && ra.roadPartNumber == p.roadPartNumber &&
          ra.discontinuity == p.discontinuity && ra.startDate == p.startDate &&
          ra.endDate == p.endDate
      })
      if ((!roadPartExistsInAddresses) && !existsInSuravageOrNew(projectLink)) {
        Some(s"TIE ${ra.roadNumber} OSA: ${ra.roadPartNumber}")
      } else
        None
    }
    val elyErrors = reservedRoadParts.flatMap(roadAddress =>
      if (projectEly.filterNot(l => l == -1L).getOrElse(roadAddress.ely) != roadAddress.ely) {
        Some(s"TIE ${roadAddress.roadNumber} OSA: ${roadAddress.roadPartNumber} (ELY != ${projectEly.get})")
      } else None)
    if (errors.nonEmpty)
      Some(s"Seuraavia tieosia ei löytynyt tietokannasta: ${errors.mkString(", ")}")
    else {
      if (elyErrors.nonEmpty)
        Some(s"Seuraavat tieosat ovat eri ELY-numerolla kuin projektin muut osat: ${elyErrors.mkString(", ")}")
      else {
        val ely = reservedRoadParts.map(_.ely)
        if (ely.distinct.size > 1) {
          Some(s"Tieosat ovat eri ELYistä")
        } else {
          None
        }
      }
    }
  }

  private def existsInSuravageOrNew(projectLink: Option[ProjectLink]): Boolean = {
    if (projectLink.isEmpty) {
      false
    } else {
      val link = projectLink.get
      if (link.linkGeomSource != LinkGeomSource.SuravageLinkInterface) {
        link.status == LinkStatus.New
      } else{
        if(roadLinkService.fetchSuravageLinksByLinkIdsFromVVH(Set(link.linkId)).isEmpty) {
          false
        } else true
      }
    }
  }

  /**
    * Save road link project, reserve new road parts, free previously reserved road parts that were removed
    * @param roadAddressProject Updated road address project case class
    * @return Updated project reloaded from the database
    */
  def saveProject(roadAddressProject: RoadAddressProject): RoadAddressProject = {
    if (projectFound(roadAddressProject).isEmpty)
      throw new IllegalArgumentException("Project not found")
    withDynTransaction {
      val storedProject = ProjectDAO.getRoadAddressProjectById(roadAddressProject.id).get
      val removed = storedProject.reservedParts.filterNot(part =>
        roadAddressProject.reservedParts.exists(rp => rp.roadPartNumber == part.roadPartNumber &&
          rp.roadNumber == part.roadNumber))
      removed.foreach(p => ProjectDAO.removeReservedRoadPart(roadAddressProject.id, p))
      addLinksToProject(roadAddressProject)
      ProjectDAO.updateRoadAddressProject(roadAddressProject)
      ProjectDAO.getRoadAddressProjectById(roadAddressProject.id).get
    }
  }

  def createRoadLinkProject(roadAddressProject: RoadAddressProject): RoadAddressProject = {
    if (roadAddressProject.id != 0)
      throw new IllegalArgumentException(s"Road address project to create has an id ${roadAddressProject.id}")
    withDynTransaction {
      createProject(roadAddressProject)
    }
  }

  def getRoadAddressSingleProject(projectId: Long): Option[RoadAddressProject] = {
    withDynTransaction {
      ProjectDAO.getRoadAddressProjects(projectId).headOption
    }
  }

  def getRoadAddressAllProjects(): Seq[RoadAddressProject] = {
    withDynTransaction {
      ProjectDAO.getRoadAddressProjects()
    }
  }

  /**
    * Check that road part is available for reservation and return the id of reserved road part table row.
    * Reservation must contain road number and road part number, other data is not used or saved.
    * @param project Project for which to reserve (or for which it is already reserved)
    * @param reservedRoadPart Reservation information (req: road number, road part number)
    * @return
    */
  private def checkAndReserve(project: RoadAddressProject, reservedRoadPart: ReservedRoadPart): Option[ReservedRoadPart] = {
    logger.info(s"Check ${project.id} matching to " + ProjectDAO.roadPartReservedTo(reservedRoadPart.roadNumber, reservedRoadPart.roadPartNumber))
    ProjectDAO.roadPartReservedTo(reservedRoadPart.roadNumber, reservedRoadPart.roadPartNumber) match {
      case Some(id) if id != project.id => None
      case Some(id) if id == project.id =>
        ProjectDAO.fetchReservedRoadPart(reservedRoadPart.roadNumber, reservedRoadPart.roadPartNumber)
      case _ =>
        ProjectDAO.reserveRoadPart(project.id, reservedRoadPart.roadNumber, reservedRoadPart.roadPartNumber,
        project.modifiedBy)
        ProjectDAO.fetchReservedRoadPart(reservedRoadPart.roadNumber, reservedRoadPart.roadPartNumber)
    }
  }

  def getProjectLinksWithSuravage(roadAddressService: RoadAddressService,projectId:Long, boundingRectangle: BoundingRectangle, roadNumberLimits: Seq[(Int, Int)], municipalities: Set[Int], everything: Boolean = false, publicRoads: Boolean=false): Seq[ProjectAddressLink] ={
    val combinedFuture=  for{
      fProjectLink <-  Future(getProjectRoadLinks(projectId, boundingRectangle, roadNumberLimits, municipalities, everything, frozenTimeVVHAPIServiceEnabled))
      fSuravage <- Future(roadAddressService.getSuravageRoadLinkAddresses(boundingRectangle, Set()))
    } yield (fProjectLink, fSuravage)
    val (projectLinkList,suravageList) =Await.result(combinedFuture, Duration.Inf)
    val projectSuravageLinkIds = projectLinkList.filter(_.roadLinkSource == SuravageLinkInterface).map(_.linkId).toSet
    roadAddressLinkToProjectAddressLink(suravageList.filterNot(s => projectSuravageLinkIds.contains(s.linkId))) ++
      projectLinkList
  }

  def getChangeProject(projectId:Long): Option[ChangeProject] = {
    val changeProjectData = withDynTransaction {
      try {
        val delta = ProjectDeltaCalculator.delta(projectId)
        if (setProjectDeltaToDB(delta, projectId)) {
          val roadAddressChanges = RoadAddressChangesDAO.fetchRoadAddressChanges(Set(projectId))
          Some(ViiteTierekisteriClient.convertToChangeProject(roadAddressChanges))
        } else {
          None
        }
      } catch {
        case NonFatal(e) =>
          logger.info(s"Change info not available for project $projectId: " + e.getMessage)
          None
      }
    }
    changeProjectData
  }

  def enrichTerminations(terminations: Seq[RoadAddress], roadlinks: Seq[RoadLink]): Seq[RoadAddress] = {
    val withRoadType = terminations.par.map{
      t =>
        val relatedRoadLink = roadlinks.find(rl => rl.linkId == t.linkId)
        relatedRoadLink match {
          case None => t
          case Some(rl) =>
            val roadType = RoadAddressLinkBuilder.getRoadType(rl.administrativeClass, rl.linkType)
            t.copy(roadType = roadType)
        }
    }
    withRoadType.toList
  }

  def getRoadAddressChangesAndSendToTR(projectId: Set[Long]) = {
    val roadAddressChanges = RoadAddressChangesDAO.fetchRoadAddressChanges(projectId)
    ViiteTierekisteriClient.sendChanges(roadAddressChanges)
  }

  def getProjectRoadLinksByLinkIds(linkIdsToGet : Set[Long], newTransaction : Boolean = true): Seq[ProjectAddressLink] = {

    if(linkIdsToGet.isEmpty)
      return Seq()

    val fetchVVHStartTime = System.currentTimeMillis()
    val complementedRoadLinks = roadLinkService.getViiteRoadLinksByLinkIdsFromVVH(linkIdsToGet, newTransaction,frozenTimeVVHAPIServiceEnabled)
    val fetchVVHEndTime = System.currentTimeMillis()
    logger.info("End fetch vvh road links in %.3f sec".format((fetchVVHEndTime - fetchVVHStartTime) * 0.001))

    val projectRoadLinks = complementedRoadLinks
      .map { rl =>
        val ra = Seq()
        val missed =  Seq()
        rl.linkId -> roadAddressService.buildRoadAddressLink(rl, ra, missed)
      }.toMap

    val filledProjectLinks = RoadAddressFiller.fillTopology(complementedRoadLinks, projectRoadLinks)

    filledProjectLinks._1.map(toProjectAddressLink)

  }

  def getProjectSuravageRoadLinksByLinkIds(linkIdsToGet : Set[Long]): Seq[ProjectAddressLink] = {
    if(linkIdsToGet.isEmpty)
      Seq()
    else {
      val fetchVVHStartTime = System.currentTimeMillis()
      val suravageRoadLinks = roadAddressService.getSuravageRoadLinkAddressesByLinkIds(linkIdsToGet)
      val fetchVVHEndTime = System.currentTimeMillis()
      logger.info("End fetch vvh road links in %.3f sec".format((fetchVVHEndTime - fetchVVHStartTime) * 0.001))
      suravageRoadLinks.map(toProjectAddressLink)
    }
  }

  def getLinksByProjectLinkId(linkIdsToGet : Set[Long], projectId: Long, newTransaction : Boolean = true): Seq[ProjectAddressLink] = {

    if(linkIdsToGet.isEmpty)
      return Seq()

    val fetchVVHStartTime = System.currentTimeMillis()
    val complementedRoadLinks = roadLinkService.getViiteRoadLinksByLinkIdsFromVVH(linkIdsToGet, newTransaction, frozenTimeVVHAPIServiceEnabled)
    val fetchVVHEndTime = System.currentTimeMillis()
    logger.info("End fetch vvh road links in %.3f sec".format((fetchVVHEndTime - fetchVVHStartTime) * 0.001))
    val fetchProjectLinks = ProjectDAO.getProjectLinks(projectId).groupBy(_.linkId)

    val projectRoadLinks = complementedRoadLinks.map {
      rl =>
        val pl = fetchProjectLinks.getOrElse(rl.linkId, Seq())
        rl.linkId -> buildProjectRoadLink(rl, pl)
    }.toMap.mapValues(_.get)

    RoadAddressFiller.fillProjectTopology(complementedRoadLinks, projectRoadLinks)
  }

  def getProjectRoadLinks(projectId: Long, boundingRectangle: BoundingRectangle, roadNumberLimits: Seq[(Int, Int)], municipalities: Set[Int],
                          everything: Boolean = false, publicRoads: Boolean = false): Seq[ProjectAddressLink] = {
    def complementaryLinkFilter(roadNumberLimits: Seq[(Int, Int)], municipalities: Set[Int],
                                everything: Boolean = false, publicRoads: Boolean = false)(roadAddressLink: RoadAddressLink) = {
      everything || publicRoads || roadNumberLimits.exists {
        case (start, stop) => roadAddressLink.roadNumber >= start && roadAddressLink.roadNumber <= stop
      }
    }

    val fetchRoadAddressesByBoundingBoxF = Future(withDynTransaction {
      val (floating, addresses) = RoadAddressDAO.fetchRoadAddressesByBoundingBox(boundingRectangle, fetchOnlyFloating = false).partition(_.floating)
      (floating.groupBy(_.linkId), addresses.groupBy(_.linkId))
    })
    val fetchProjectLinksF = Future(withDynTransaction {
      ProjectDAO.getProjectLinks(projectId).groupBy(_.linkId)
    })
    val fetchVVHStartTime = System.currentTimeMillis()
    val (complementedRoadLinks, suravageLinks) = fetchRoadLinksWithComplementaryAndSuravage(boundingRectangle, roadNumberLimits, municipalities, everything, publicRoads)
    val complementaryLinkIds = complementedRoadLinks.filter(_.linkSource == LinkGeomSource.ComplimentaryLinkInterface).map(_.linkId)
    val linkIds = complementedRoadLinks.map(_.linkId).toSet ++ suravageLinks.map(_.linkId).toSet
    val fetchVVHEndTime = System.currentTimeMillis()
    logger.info("End fetch vvh road links in %.3f sec".format((fetchVVHEndTime - fetchVVHStartTime) * 0.001))

    val fetchMissingRoadAddressStartTime = System.currentTimeMillis()
    val ((floating, addresses), projectLinks) = Await.result(fetchRoadAddressesByBoundingBoxF.zip(fetchProjectLinksF), Duration.Inf)
    // TODO: When floating handling is enabled we need this - but ignoring the result otherwise here
    val missingLinkIds = linkIds -- floating.keySet -- addresses.keySet -- projectLinks.keySet

    val missedRL = withDynTransaction {
      RoadAddressDAO.getMissingRoadAddresses(missingLinkIds)
    }.groupBy(_.linkId)
    val fetchMissingRoadAddressEndTime = System.currentTimeMillis()
    logger.info("End fetch missing and floating road address in %.3f sec".format((fetchMissingRoadAddressEndTime - fetchMissingRoadAddressStartTime) * 0.001))

    val buildStartTime = System.currentTimeMillis()

    val projectRoadLinks = (complementedRoadLinks.map {
      rl =>
        val pl = projectLinks.getOrElse(rl.linkId, Seq())
        rl.linkId -> buildProjectRoadLink(rl, pl)
    } ++
      suravageLinks.map {
        sl =>
          val pl = projectLinks.getOrElse(sl.linkId, Seq())
          sl.linkId -> buildProjectRoadLink(sl, pl)
      }).filterNot { case (_, optPAL) => optPAL.isEmpty}.toMap.mapValues(_.get)

    val filledProjectLinks = RoadAddressFiller.fillProjectTopology(complementedRoadLinks ++ suravageLinks, projectRoadLinks)

    val nonProjectRoadLinks = complementedRoadLinks.filterNot(rl => projectRoadLinks.keySet.contains(rl.linkId))

    val viiteRoadLinks = nonProjectRoadLinks
      .map { rl =>
        val ra = addresses.getOrElse(rl.linkId, Seq())
        val missed = missedRL.getOrElse(rl.linkId, Seq())
        rl.linkId -> roadAddressService.buildRoadAddressLink(rl, ra, missed)
      }.toMap

    val buildEndTime = System.currentTimeMillis()
    logger.info("End building road address in %.3f sec".format((buildEndTime - buildStartTime) * 0.001))

    val (filledTopology, _) = RoadAddressFiller.fillTopology(nonProjectRoadLinks, viiteRoadLinks)

    val returningTopology = filledTopology.filter(link => !complementaryLinkIds.contains(link.linkId) ||
      complementaryLinkFilter(roadNumberLimits, municipalities, everything, publicRoads)(link))
    returningTopology.map(toProjectAddressLink) ++ filledProjectLinks

  }

  def roadAddressLinkToProjectAddressLink(roadAddresses: Seq[RoadAddressLink]): Seq[ProjectAddressLink]= {
    roadAddresses.map(toProjectAddressLink)
  }

  private def getProjectWithCheckReservationChecks(projectId: Long, newRoadNumber: Long, newRoadPart: Long): RoadAddressProject = {
    RoadAddressValidator.checkProjectExists(projectId)
    val project = ProjectDAO.getRoadAddressProjectById(projectId).get
    RoadAddressValidator.checkAvailable(newRoadNumber, newRoadPart, project)
    RoadAddressValidator.checkNotReserved(newRoadNumber, newRoadPart, project)
    project
  }
  /**
    * Update project links to given status and recalculate delta and change table
    * @param projectId Project's id
    * @param linkIds Set of link ids that are set to this status
    * @param newStatus New status for given link ids
    * @param userName Username of the user that does this change
    * @return true, if the delta calculation is successful and change table has been updated.
    */
  def updateProjectLinkStatus(projectId: Long, linkIds: Set[Long], newStatus: LinkStatus, userName: String, newRoadNumber: Long = 0, newRoadPart: Long = 0) = {
    try {
      withDynTransaction{
        val projectLinks = withGeometry(ProjectDAO.getProjectLinks(projectId))
        val (updatedProjectLinks, unchangedProjectLinks) = projectLinks.partition(pl => linkIds.contains(pl.linkId))

        if (newStatus == LinkStatus.Terminated){
          ProjectDAO.updateProjectLinksToDB(updatedProjectLinks.map(_.copy(status=newStatus, calibrationPoints = (None, None),
            startAddrMValue = 0L, endAddrMValue = 0L)), userName)

        } else if(newStatus == LinkStatus.Numbering){
          getProjectWithCheckReservationChecks(projectId, newRoadNumber, newRoadPart)
          ProjectDAO.updateProjectLinkNumbering(projectId, updatedProjectLinks.head.roadNumber, updatedProjectLinks.head.roadPartNumber, newStatus, newRoadNumber, newRoadPart, userName)
        } else {
          ProjectDAO.updateProjectLinkStatus(updatedProjectLinks.map(_.id).toSet, newStatus, userName)
        }
        recalculateProjectLinks(projectId, userName)
      }

    } catch {
      case ex: RoadAddressException =>
        logger.info("Delta calculation not possible: " + ex.getMessage)
        Some(ex.getMessage)
      case ex: ProjectValidationException => Some(ex.getMessage)
    }
  }

  private def recalculateProjectLinks(projectId: Long, userName: String) = {
    val projectLinks = withGeometry(ProjectDAO.getProjectLinks(projectId))
    projectLinks.groupBy(
      pl => (pl.roadNumber, pl.roadPartNumber)).foreach {
      grp =>
        val recalculatedProjectLinks = ProjectSectionCalculator.assignMValues(grp._2)
        ProjectDAO.updateProjectLinksToDB(recalculatedProjectLinks, userName)
    }
    recalculateChangeTable(projectId)
  }

  private def recalculateChangeTable(projectId: Long) = {
    try {
      val delta = ProjectDeltaCalculator.delta(projectId)
      setProjectDeltaToDB(delta, projectId) match {
        case true   => None
        case false  => Some("Delta calculation not possible")
      }
    } catch {
      case ex: RoadAddressException =>
        logger.info("Delta calculation not possible: " + ex.getMessage)
        Some(ex.getMessage)
      case ex: ProjectValidationException => Some(ex.getMessage)
    }
  }

  def projectLinkPublishable(projectId: Long): Boolean = {
    // TODO: add other checks after transfers etc. are enabled
    withDynSession{
      ProjectDAO.getProjectLinks(projectId, Some(LinkStatus.NotHandled)).isEmpty &&
        ProjectDAO.getProjectLinks(projectId).nonEmpty
    }
  }

  /**
    * Publish project with id projectId
    *
    * @param projectId Project to publish
    * @return optional error message, empty if no error
    */
  def publishProject(projectId: Long): PublishResult = {
    // TODO: Check that project actually is finished: projectLinkPublishable(projectId)
    // TODO: Run post-change tests for the roads that have been edited and throw an exception to roll back if not acceptable
    withDynTransaction {
      try {
        val delta=ProjectDeltaCalculator.delta(projectId)
        if(!setProjectDeltaToDB(delta,projectId)) {return PublishResult(false, false, Some("Muutostaulun luonti epäonnistui. Tarkasta ely"))}
        val trProjectStateMessage = getRoadAddressChangesAndSendToTR(Set(projectId))
        trProjectStateMessage.status match {
          case it if 200 until 300 contains it => {
            setProjectStatusToSend2TR(projectId)
            PublishResult(true, true, Some(trProjectStateMessage.reason))
          }
          case _ => {
            //rollback
            PublishResult(true, false, Some(trProjectStateMessage.reason))
          }
        }
      } catch{
        case NonFatal(e) =>  PublishResult(false, false, None)
      }
    }
  }

  private def setProjectDeltaToDB(projectDelta:Delta, projectId:Long):Boolean = {
    RoadAddressChangesDAO.clearRoadChangeTable(projectId)
    RoadAddressChangesDAO.insertDeltaToRoadChangeTable(projectDelta, projectId)
  }

  private def toProjectAddressLink(ral: RoadAddressLinkLike): ProjectAddressLink = {
    ProjectAddressLink(ral.id, ral.linkId, ral.geometry, ral.length, ral.administrativeClass, ral.linkType, ral.roadLinkType,
      ral.constructionType, ral.roadLinkSource, ral.roadType, ral.roadName, ral.municipalityCode, ral.modifiedAt, ral.modifiedBy,
      ral.attributes, ral.roadNumber, ral.roadPartNumber, ral.trackCode, ral.elyCode, ral.discontinuity,
      ral.startAddressM, ral.endAddressM, ral.startMValue, ral.endMValue, ral.sideCode, ral.startCalibrationPoint, ral.endCalibrationPoint,
      ral.anomaly, ral.lrmPositionId, LinkStatus.Unknown)
  }

  private def buildProjectRoadLink(rl: RoadLinkLike, projectLinks: Seq[ProjectLink]): Option[ProjectAddressLink] = {
    val pl = projectLinks.size match {
      case 0 => return None
      case 1 => projectLinks.head
      case _ => fuseProjectLinks(projectLinks)
    }
    Some(ProjectAddressLinkBuilder.build(rl, pl))
  }

  private def fuseProjectLinks(links: Seq[ProjectLink]) = {
    val linkIds = links.map(_.linkId).distinct
    if (linkIds.size != 1)
      throw new IllegalArgumentException(s"Multiple road link ids given for building one link: ${linkIds.mkString(", ")}")
    val (startM, endM, startA, endA) = (links.map(_.startMValue).min, links.map(_.endMValue).max,
      links.map(_.startAddrMValue).min, links.map(_.endAddrMValue).max)
    links.head.copy(startMValue = startM, endMValue = endM, startAddrMValue = startA, endAddrMValue = endA)
  }

  private def fetchRoadLinksWithComplementaryAndSuravage(boundingRectangle: BoundingRectangle, roadNumberLimits: Seq[(Int, Int)], municipalities: Set[Int],
                                                         everything: Boolean = false, publicRoads: Boolean = false): (Seq[RoadLink], Seq[VVHRoadlink]) = {
    val combinedFuture=  for{
      fStandard <- Future(roadLinkService.getViiteRoadLinksFromVVH(boundingRectangle, roadNumberLimits, municipalities, everything, publicRoads,frozenTimeVVHAPIServiceEnabled))
      fComplementary <- Future(roadLinkService.getComplementaryRoadLinksFromVVH(boundingRectangle, municipalities))
      fSuravage <- Future(roadLinkService.getSuravageLinksFromVVH(boundingRectangle,municipalities))
    } yield (fStandard, fComplementary, fSuravage)

    val (roadLinks, complementaryLinks, suravageLinks) = Await.result(combinedFuture, Duration.Inf)
    (roadLinks ++ complementaryLinks, suravageLinks)
  }

  private def fetchRoadLinksWithComplementary(boundingRectangle: BoundingRectangle, roadNumberLimits: Seq[(Int, Int)], municipalities: Set[Int],
                                              everything: Boolean = false, publicRoads: Boolean = false): (Seq[RoadLink], Set[Long]) = {
    val roadLinksF = Future(roadLinkService.getViiteRoadLinksFromVVH(boundingRectangle, roadNumberLimits, municipalities, everything, publicRoads,frozenTimeVVHAPIServiceEnabled))
    val complementaryLinksF = Future(roadLinkService.getComplementaryRoadLinksFromVVH(boundingRectangle, municipalities))
    val (roadLinks, complementaryLinks) = Await.result(roadLinksF.zip(complementaryLinksF), Duration.Inf)
    (roadLinks ++ complementaryLinks, complementaryLinks.map(_.linkId).toSet)
  }

  def getProjectStatusFromTR(projectId: Long) = {
    ViiteTierekisteriClient.getProjectStatus(projectId)
  }

  private def getStatusFromTRObject(trProject:Option[TRProjectStatus]):Option[ProjectState] = {
    trProject match {
      case Some(trProjectobject) => mapTRStateToViiteState(trProjectobject.status.getOrElse(""))
      case None => None
      case _ => None
    }
  }

  private def getTRErrorMessage(trProject:Option[TRProjectStatus]):String = {
    trProject match {
      case Some(trProjectobject) => trProjectobject.errorMessage.getOrElse("")
      case None => ""
      case _ => ""
    }
  }

  def setProjectStatusToSend2TR(projectId:Long) =
  {
    ProjectDAO.updateProjectStatus(projectId, ProjectState.Sent2TR,"")
  }

  def updateProjectStatusIfNeeded(currentStatus:ProjectState, newStatus:ProjectState, errorMessage:String,projectId:Long) :(ProjectState)= {
    if (currentStatus.value!=newStatus.value && newStatus != ProjectState.Unknown)
    {
      ProjectDAO.updateProjectStatus(projectId,newStatus,errorMessage)
    }
    if (newStatus != ProjectState.Unknown){
      newStatus
    } else
    {
      currentStatus
    }
  }

  private def getProjectsPendingInTR() :Seq[Long]= {
    withDynSession {
      ProjectDAO.getProjectsWithWaitingTRStatus()
    }
  }
  def updateProjectsWaitingResponseFromTR(): Unit =
  {
    val listOfPendingProjects=getProjectsPendingInTR()
    for(project<-listOfPendingProjects)
    {
      try {
        withDynSession {
          logger.info(s"Checking status for $project")
          val newStatus = checkAndUpdateProjectStatus(project)
          logger.info(s"new status is $newStatus")
        }
      } catch {
        case t: Throwable => logger.warn(s"Couldn't update project $project", t)
      }
    }

  }

  private def checkAndUpdateProjectStatus(projectID: Long): ProjectState =
  {
    ProjectDAO.getProjectStatus(projectID).map { currentState =>
      logger.info(s"Current status is $currentState")
      val trProjectState = ViiteTierekisteriClient.getProjectStatusObject(projectID)
      val newState = getStatusFromTRObject(trProjectState).getOrElse(ProjectState.Unknown)
      val errorMessage = getTRErrorMessage(trProjectState)
      logger.info(s"TR returned project status for $projectID: $currentState -> $newState, errMsg: $errorMessage")
      val updatedStatus = updateProjectStatusIfNeeded(currentState, newState, errorMessage, projectID)
      if (updatedStatus == Saved2TR)
        updateRoadAddressWithProject(updatedStatus, projectID)
      updatedStatus
    }.getOrElse(ProjectState.Unknown)
  }

  private def mapTRStateToViiteState(trState:String): Option[ProjectState] ={

    trState match {
      case "S" => Some(ProjectState.apply(ProjectState.TRProcessing.value))
      case "K" => Some(ProjectState.apply(ProjectState.TRProcessing.value))
      case "T" => Some(ProjectState.apply(ProjectState.Saved2TR.value))
      case "V" => Some(ProjectState.apply(ProjectState.ErroredInTR.value))
      case "null" => Some(ProjectState.apply(ProjectState.ErroredInTR.value))
      case _=> None
    }
  }

  def updateRoadAddressWithProject(newState: ProjectState, projectID: Long): Seq[Long] = {
    if(newState == Saved2TR){
      val delta = ProjectDeltaCalculator.delta(projectID)
      val changes = RoadAddressChangesDAO.fetchRoadAddressChanges(Set(projectID))
      val newLinks = delta.terminations.map(terminated => terminated.copy(id = NewRoadAddress,
        endDate = Some(changes.head.projectStartDate)))
      //Expiring old addresses
      roadAddressService.expireRoadAddresses(delta.terminations.map(_.id).toSet)
      //Creating new addresses with the applicable changes
      val newRoads = RoadAddressDAO.create(newLinks, None)
      newRoads
    } else {
      throw new RuntimeException(s"Project state not at Saved2TR: $newState")
    }
  }

  def setProjectEly(currentProjectId:Long, newEly: Long): Option[String] = {
    withDynTransaction {
      getProjectEly(currentProjectId).filterNot(_ == newEly).map { currentProjectEly =>
        logger.info(s"The project can not handle multiple ELY areas (the project ELY range is $currentProjectEly). Recording was discarded.")
        s"Projektissa ei voi käsitellä useita ELY-alueita (projektin ELY-alue on $currentProjectEly). Tallennus hylättiin."
      }.orElse{
        ProjectDAO.updateProjectEly(currentProjectId, newEly)
        None
      }
    }
  }

  def getProjectEly(projectId: Long): Option[Long] = {
    ProjectDAO.getProjectEly(projectId)
  }

  case class PublishResult(validationSuccess: Boolean, sendSuccess: Boolean, errorMessage: Option[String])
}

class ProjectValidationException(s: String) extends RuntimeException {
  override def getMessage: String = s
}<|MERGE_RESOLUTION|>--- conflicted
+++ resolved
@@ -200,15 +200,9 @@
               matchSideCodes(n, l)
             case _ => SideCode.TowardsDigitizing
           }.getOrElse(SideCode.TowardsDigitizing)
-<<<<<<< HEAD
-        val project = fetchProject(roadAddressProjectID)
-        checkAvailable(newRoadNumber, newRoadPartNumber, project)
-        checkNotReserved(newRoadNumber, newRoadPartNumber, project)
+        val project = getProjectWithCheckReservationChecks(roadAddressProjectID, newRoadNumber, newRoadPartNumber)
         if (!project.isReserved(newRoadNumber, newRoadPartNumber))
           ProjectDAO.reserveRoadPart(project.id, newRoadNumber, newRoadPartNumber, project.modifiedBy)
-=======
-        val project = getProjectWithCheckReservationChecks(roadAddressProjectID, newRoadNumber, newRoadPartNumber)
->>>>>>> e1444b49
         val newProjectLinks = projectAddressLinks.map(projectLink => {
           projectLink.linkId ->
             newProjectLink(projectLink, project, randomSideCode)
