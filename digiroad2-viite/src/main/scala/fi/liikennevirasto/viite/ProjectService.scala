--- conflicted
+++ resolved
@@ -1392,7 +1392,6 @@
     )
   }
 
-<<<<<<< HEAD
   def updateTerminationForHistory(terminatedLinkIds: Set[Long], splitReplacements: Seq[ProjectLink]): Unit = {
     RoadAddressDAO.setSubsequentTermination(terminatedLinkIds)
     val mapping = RoadAddressSplitMapper.createAddressMap(splitReplacements)
@@ -1408,10 +1407,7 @@
     RoadAddressDAO.create(splitAddresses)
   }
 
-  def updateRoadAddressWithProjectLinks(newState: ProjectState, projectID: Long): Seq[Long] = {
-=======
   def updateRoadAddressWithProjectLinks(newState: ProjectState, projectID: Long): Option[String] = {
->>>>>>> abce8a68
     if (newState != Saved2TR) {
       throw new RuntimeException(s"Project state not at Saved2TR: $newState")
     }
@@ -1423,17 +1419,6 @@
     val (replacements, additions) = projectLinks.partition(_.roadAddressId > 0)
     val expiringRoadAddresses = RoadAddressDAO.queryById(replacements.map(_.roadAddressId).toSet).map(ra => ra.id -> ra).toMap
     logger.info(s"Found ${expiringRoadAddresses.size} to expire; expected ${replacements.map(_.roadAddressId).toSet.size}")
-<<<<<<< HEAD
-    val (splitReplacements, pureReplacements) = replacements.partition(_.connectedLinkId.nonEmpty)
-    val (roadAddressesWithoutGeom, newRoadAddresses) = convertToRoadAddress(splitReplacements, pureReplacements, additions,
-      expiringRoadAddresses, project).partition(_.floating)
-    //Expiring all old addresses by their ID
-    roadAddressService.expireRoadAddresses(expiringRoadAddresses.keys.toSet)
-    val terminatedLinkIds = pureReplacements.filter(pl => pl.status == Terminated).map(_.linkId).toSet
-    updateTerminationForHistory(terminatedLinkIds, splitReplacements)
-    //Create endDate rows for old data that is "valid" (row should be ignored after end_date)
-    RoadAddressDAO.create(guessGeom.guestimateGeometry(roadAddressesWithoutGeom, newRoadAddresses))
-=======
     if(expiringRoadAddresses.size != replacements.map(_.roadAddressId).toSet.size){
       throw new InvalidAddressDataException(s"The number of road_addresses to expire does not match the project_links to insert")
     }
@@ -1447,18 +1432,17 @@
 
       //Expiring all old addresses by their ID
       roadAddressService.expireRoadAddresses(expiringRoadAddresses.keys.toSet)
+      val terminatedLinkIds = pureReplacements.filter(pl => pl.status == Terminated).map(_.linkId).toSet
+      updateTerminationForHistory(terminatedLinkIds, splitReplacements)
       //Create endDate rows for old data that is "valid" (row should be ignored after end_date)
       val created = RoadAddressDAO.create(guessGeom.guestimateGeometry(roadAddressesWithoutGeom, newRoadAddresses))
       Some(s"${created.size} road addresses created")
-    }
-    catch {
+    } catch {
       case e: ProjectValidationException => {
         logger.info(e.getMessage)
         Some(e.getMessage)
       }
     }
-
->>>>>>> abce8a68
   }
 
   def convertToRoadAddress(splitReplacements: Seq[ProjectLink], pureReplacements: Seq[ProjectLink], additions: Seq[ProjectLink],
