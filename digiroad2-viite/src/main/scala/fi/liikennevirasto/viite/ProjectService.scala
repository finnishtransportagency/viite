package fi.liikennevirasto.viite

import fi.liikennevirasto.digiroad2._
import fi.liikennevirasto.digiroad2.asset.LinkGeomSource.{Unknown => _, apply => _}
import fi.liikennevirasto.digiroad2.asset.SideCode.{AgainstDigitizing, TowardsDigitizing}
import fi.liikennevirasto.digiroad2.asset.TrafficDirection.{BothDirections, UnknownDirection}
import fi.liikennevirasto.digiroad2.asset.{BoundingRectangle, LinkGeomSource, TrafficDirection, _}
import fi.liikennevirasto.digiroad2.linearasset.{RoadLink, RoadLinkLike}
import fi.liikennevirasto.digiroad2.masstransitstop.oracle.Sequences
import fi.liikennevirasto.digiroad2.oracle.OracleDatabase
import fi.liikennevirasto.digiroad2.util.{RoadAddressException, RoadPartReservedException, Track}
import fi.liikennevirasto.viite.dao.CalibrationPointDAO.UserDefinedCalibrationPoint
import fi.liikennevirasto.viite.dao.ProjectState._
import fi.liikennevirasto.viite.dao.{ProjectDAO, RoadAddressDAO, _}
import fi.liikennevirasto.viite.model.{Anomaly, ProjectAddressLink, RoadAddressLink, RoadAddressLinkLike}
import fi.liikennevirasto.viite.process._
import fi.liikennevirasto.viite.util.{GuestimateGeometryForMissingLinks, ProjectLinkSplitter, SplitOptions}
import org.joda.time.DateTime
import org.joda.time.format.DateTimeFormat
import org.slf4j.LoggerFactory

import scala.concurrent.ExecutionContext.Implicits.global
import scala.concurrent.duration.Duration
import scala.concurrent.{Await, Future}
import scala.util.control.NonFatal

case class PreFillInfo(RoadNumber: BigInt, RoadPart: BigInt)

case class LinkToRevert(id: Long, linkId: Long, status: Long)

class ProjectService(roadAddressService: RoadAddressService, roadLinkService: RoadLinkService, eventbus: DigiroadEventBus, frozenTimeVVHAPIServiceEnabled: Boolean = false) {

  def withDynTransaction[T](f: => T): T = OracleDatabase.withDynTransaction(f)

  def withDynSession[T](f: => T): T = OracleDatabase.withDynSession(f)

  private val guessGeom = new GuestimateGeometryForMissingLinks
  private val logger = LoggerFactory.getLogger(getClass)
  val allowedSideCodes = List(SideCode.TowardsDigitizing, SideCode.AgainstDigitizing)

  private def withTiming[T](f: => T, s: String): T = {
    val startTime = System.currentTimeMillis()
    val t = f
    logger.info(s.format((System.currentTimeMillis() - startTime) * 0.001))
    t
  }

  /**
    *
    * @param roadNumber    Road's number (long)
    * @param roadStartPart Starting part (long)
    * @param roadEndPart   Ending part (long)
    * @return Optional error message, None if no error
    */
  def checkRoadPartsExist(roadNumber: Long, roadStartPart: Long, roadEndPart: Long): Option[String] = {
    withDynTransaction {
      if (!RoadAddressDAO.roadPartExists(roadNumber, roadStartPart)) {
        if (!RoadAddressDAO.roadNumberExists(roadNumber)) {
          Some("Tienumeroa ei ole olemassa, tarkista tiedot")
        }
        else //roadnumber exists, but starting roadpart not
          Some("Tiellä ei ole olemassa valittua alkuosaa, tarkista tiedot")
      } else if (!RoadAddressDAO.roadPartExists(roadNumber, roadEndPart)) { // ending part check
        Some("Tiellä ei ole olemassa valittua loppuosaa, tarkista tiedot")
      } else
        None
    }
  }

  /**
    * Checks that new road address is not already reserved (currently only checks road address table)
    *
    * @param roadNumber road number
    * @param roadPart   road part number
    * @param project    road address project needed for id and error message
    * @return
    */
  def checkNewRoadPartAvailableForProject(roadNumber: Long, roadPart: Long, project: RoadAddressProject): Option[String] = {
    val isReserved = RoadAddressDAO.isNotAvailableForProject(roadNumber, roadPart, project.id)
    if (!isReserved) {
      None
    } else {
      val fmt = DateTimeFormat.forPattern("dd.MM.yyyy")
      Some(s"TIE $roadNumber OSA $roadPart on jo olemassa projektin alkupäivänä ${project.startDate.toString(fmt)}, tarkista tiedot") //message to user if address is already in use
    }
  }

  private def createProject(roadAddressProject: RoadAddressProject): RoadAddressProject = {
    val id = Sequences.nextViitePrimaryKeySeqValue
    val project = roadAddressProject.copy(id = id)
    ProjectDAO.createRoadAddressProject(project)
    val error = addLinksToProject(project)
    if (error.nonEmpty)
      throw new RoadPartReservedException(error.get)
    ProjectDAO.getRoadAddressProjectById(id).get
  }

  private def projectFound(roadAddressProject: RoadAddressProject): Option[RoadAddressProject] = {
    val newRoadAddressProject = 0
    if (roadAddressProject.id == newRoadAddressProject) return None
    withDynTransaction {
      return ProjectDAO.getRoadAddressProjectById(roadAddressProject.id)
    }
  }

  def fetchPreFillFromVVH(linkId: Long): Either[String, PreFillInfo] = {
    parsePreFillData(roadLinkService.fetchVVHRoadlinks(Set(linkId), frozenTimeVVHAPIServiceEnabled))
  }

  def parsePreFillData(vvhRoadLinks: Seq[VVHRoadlink]): Either[String, PreFillInfo] = {
    if (vvhRoadLinks.isEmpty) {
      Left("Link could not be found in VVH")
    }
    else {
      val vvhLink = vvhRoadLinks.head
      (vvhLink.attributes.get("ROADNUMBER"), vvhLink.attributes.get("ROADPARTNUMBER")) match {
        case (Some(roadNumber: BigInt), Some(roadPartNumber: BigInt)) => {
          Right(PreFillInfo(roadNumber, roadPartNumber))
        }
        case _ => Left("Link does not contain valid prefill info")
      }
    }
  }

  def checkRoadPartsReservable(roadNumber: Long, startPart: Long, endPart: Long): Either[String, Seq[ReservedRoadPart]] = {
    withDynTransaction {
      (startPart to endPart).foreach(part =>
        ProjectDAO.roadPartReservedByProject(roadNumber, part) match {
          case Some(name) => return Left(s"TIE $roadNumber OSA $part on jo varattuna projektissa $name, tarkista tiedot")
          case _ =>
        })
      Right((startPart to endPart).flatMap(part => getAddressPartInfo(roadNumber, part))
      )
    }
  }


  /**
    *
    * @param projectId project's id
    * @return if state of the project is incomplete
    */

  def isWritableState(projectId: Long): Boolean = {
    withDynTransaction {
      projectWritableCheck(projectId) match {
        case Some(errorMessage) => false
        case None => true
      }
    }
  }

  private def projectWritableCheck(projectId: Long): Option[String] = {
    ProjectDAO.getProjectStatus(projectId) match {
      case Some(projectState) =>
        if (projectState == ProjectState.Incomplete)
          return None
        Some("Projektin tila ei ole keskeneräinen") //project state is not incomplete
      case None => Some("Projektia ei löytynyt") //project could not be found
    }
  }


  def validateProjectDate(reservedParts: Seq[ReservedRoadPart], date: DateTime): Option[String] = {
    reservedParts.foreach(part => {
      if (part.startDate.nonEmpty && part.startDate.get.isAfter(date))
        return Option(s"Tieosalla TIE ${part.roadNumber} OSA ${part.roadPartNumber} alkupäivämäärä " +
          s"${part.startDate.get.toString("dd.MM.yyyy")} on myöhempi kuin tieosoiteprojektin alkupäivämäärä " +
          s"${date.toString("dd.MM.yyyy")}, tarkista tiedot.")
      if (part.endDate.nonEmpty && part.endDate.get.isAfter(date))
        return Option(s"Tieosalla TIE ${part.roadNumber} OSA ${part.roadPartNumber} loppupäivämäärä " +
          s"${part.endDate.get.toString("dd.MM.yyyy")} on myöhempi kuin tieosoiteprojektin alkupäivämäärä " +
          s"${date.toString("dd.MM.yyyy")}, tarkista tiedot.")
    })
    None
  }

  private def getAddressPartInfo(roadNumber: Long, roadPart: Long): Option[ReservedRoadPart] = {
    ProjectDAO.fetchReservedRoadPart(roadNumber, roadPart).orElse(generateAddressPartInfo(roadNumber, roadPart))
  }

  private def generateAddressPartInfo(roadNumber: Long, roadPart: Long): Option[ReservedRoadPart] = {
    RoadAddressDAO.getRoadPartInfo(roadNumber, roadPart) match {
      case Some((partId, linkId, addrLength, discontinuity, startDate, endDate)) =>
        val roadLink = roadLinkService.getViiteRoadLinksByLinkIdsFromVVH(Set(linkId), newTransaction = false, frozenTimeVVHAPIServiceEnabled)
        val ely: Option[Long] = roadLink.headOption.map(rl => MunicipalityDAO.getMunicipalityRoadMaintainers.getOrElse(rl.municipalityCode, -1))
        ely match {
          case Some(value) if value != -1 =>
            Some(ReservedRoadPart(0L, roadNumber, roadPart, addrLength, addrLength, Discontinuity.apply(discontinuity.toInt), value, startDate, endDate, Some(linkId)))
          case _ => None
        }
      case None =>
        None
    }
  }

<<<<<<< HEAD
  def createProjectLinks(linkIds: Seq[Long], projectId: Long, roadNumber: Long, roadPartNumber:Long, trackCode: Int,
                         discontinuity: Int, roadType: Int, roadLinkSource: Int, roadEly: Long, user: String): Map[String, Any] = {
    def sortRamps(seq: Seq[ProjectAddressLink]) = {
      if (seq.headOption.exists(isRamp))
        seq.find(l => linkIds.headOption.contains(l.linkId)).toSeq ++ seq.filter(_.linkId != linkIds.headOption.getOrElse(0L))
      else
        seq
    }

    val isSuravage = roadLinkSource == LinkGeomSource.SuravageLinkInterface.value
    val isComplementary = roadLinkSource == LinkGeomSource.ComplimentaryLinkInterface.value
    val linkId = linkIds.head
    val roadLinks = if(isSuravage) {
      getProjectSuravageRoadLinksByLinkIds(linkIds.toSet)
=======
  def createProjectLinks(linkIds: Set[Long], projectId: Long, roadNumber: Long, roadPartNumber: Long, trackCode: Int,
                         discontinuity: Int, roadType: Int, roadLinkSource: Int, roadEly: Long, user: String): Map[String, Any] = {
    val roadLinks = if (roadLinkSource == LinkGeomSource.SuravageLinkInterface.value) {
      getProjectSuravageRoadLinksByLinkIds(linkIds)
>>>>>>> 3ec85470
    } else {
      getProjectRoadLinksByLinkIds(linkIds.toSet)
    }
    setProjectEly(projectId, roadEly) match {
      case Some(errorMessage) => Map("success" -> false, "errormessage" -> errorMessage)
      case None => {
        addNewLinksToProject(sortRamps(roadLinks), projectId, roadNumber, roadPartNumber, trackCode, discontinuity, roadType, user, linkId) match {
          case Some(errorMessage) => Map("success" -> false, "errormessage" -> errorMessage)
          case None => Map("success" -> true, "publishable" -> projectLinkPublishable(projectId))
        }
      }
    }
  }

  private def newProjectLink(projectAddressLink: ProjectAddressLink, project: RoadAddressProject, sideCode: SideCode, newTrackCode: Long,
                             newRoadNumber: Long, newRoadPartNumber: Long, newDiscontinuity: Int, newRoadType: Long, projectId: Long): ProjectLink = {
    toProjectLink(projectAddressLink, NewRoadAddress, Track.apply(newTrackCode.toInt), project, sideCode,
      newRoadNumber, newRoadPartNumber, newDiscontinuity, newRoadType, projectId, true)
  }

  private def toProjectLink(projectAddressLink: ProjectAddressLink, id: Long, track: Track, project: RoadAddressProject,
                            sideCode: SideCode, newRoadNumber: Long, newRoadPartNumber: Long, newDiscontinuity: Int, newRoadType: Long,
                            projectId: Long, isNewProjectLink: Boolean = false): ProjectLink = {
    ProjectLink(id, newRoadNumber, newRoadPartNumber, track,
      Discontinuity.apply(newDiscontinuity.toInt), projectAddressLink.startAddressM,
      projectAddressLink.endAddressM, Some(project.startDate), None, Some(project.createdBy), -1,
      projectAddressLink.linkId, projectAddressLink.startMValue, projectAddressLink.endMValue, sideCode,
      (projectAddressLink.startCalibrationPoint, projectAddressLink.endCalibrationPoint), floating = false,
      projectAddressLink.geometry, projectId, if (isNewProjectLink) LinkStatus.New else projectAddressLink.status, RoadType.apply(newRoadType.toInt),
      projectAddressLink.roadLinkSource, projectAddressLink.length, projectAddressLink.roadAddressId, projectAddressLink.elyCode, reversed = false)
  }

  /**
    * Used when adding road address that does not have previous address
    */
  def addNewLinksToProject(newLinks: Seq[ProjectAddressLink], projectId: Long, newRoadNumber: Long,
                           newRoadPartNumber: Long, newTrackCode: Long, newDiscontinuity: Long,
<<<<<<< HEAD
                           newRoadType: Long = RoadType.Unknown.value, user: String, firstLinkId: Long): Option[String] = {
=======
                           newRoadType: Long = RoadType.Unknown.value, user: String): Option[String] = {

    def matchSideCodes(newLink: ProjectAddressLink, existingLink: ProjectAddressLink): SideCode = {
      val (startP, endP) = GeometryUtils.geometryEndpoints(existingLink.geometry)

      if (GeometryUtils.areAdjacent(newLink.geometry.head, endP) ||
        GeometryUtils.areAdjacent(newLink.geometry.last, startP))
        existingLink.sideCode
      else {
        if (existingLink.sideCode.equals(AgainstDigitizing))
          TowardsDigitizing
        else
          AgainstDigitizing
      }
    }
>>>>>>> 3ec85470

    try {
      withDynTransaction {
        val project = getProjectWithReservationChecks(projectId, newRoadNumber, newRoadPartNumber)
        if (!project.isReserved(newRoadNumber, newRoadPartNumber))
          ProjectDAO.reserveRoadPart(project.id, newRoadNumber, newRoadPartNumber, project.modifiedBy)
        val newProjectLinks = newLinks.map(projectLink => {
          projectLink.linkId ->
            newProjectLink(projectLink, project, SideCode.Unknown, newTrackCode, newRoadNumber, newRoadPartNumber,
              newDiscontinuity.toInt, newRoadType, projectId)
        }).toMap
        if (GeometryUtils.isNonLinear(newProjectLinks.values))
          throw new ProjectValidationException("Valittu tiegeometria sisältää haarautumia ja pitää käsitellä osina. Tallennusta ei voi tehdä.")
        //Determine geometries for the mValues and addressMValues
        val createLinks =
          if (newProjectLinks.values.headOption.exists(isRamp)) {
            logger.info("Added links recognized to be in ramp category")
            if (TrackSectionOrder.isRoundabout(newProjectLinks.values)) {
              logger.info("Added links recognized to be a roundabout - using roundabout addressing scheme")
              val ordered = newProjectLinks.values.toSeq.partition(_.linkId == firstLinkId)
              val created = TrackSectionOrder.mValueRoundabout(ordered._1 ++ ordered._2)
              created
            } else {
              val existingLinks = withGeometry(ProjectDAO.fetchByProjectRoadPart(newRoadNumber, newRoadPartNumber, projectId), false)
              fillRampGrowthDirection(newProjectLinks.keys.toSet, newRoadNumber, newRoadPartNumber,
                newProjectLinks.values.toSeq, firstLinkId, existingLinks)
            }
          } else
            newProjectLinks.values.toSeq
        ProjectDAO.create(createLinks)
        recalculateProjectLinks(projectId, user, Set((newRoadNumber, newRoadPartNumber)))
        None
      }
    } catch {
      case ex: ProjectValidationException => Some(ex.getMessage)
    }
  }

  /**
    * Will attempt to find relevant sideCode information to the projectLinks given a number of factors
    * for example if they are of suravage or complementary origin
    * @param linkIds the linkIds to process
    * @param roadNumber the roadNumber to apply/was applied to said linkIds
    * @param roadPartNumber the roadPartNumber to apply/was applied to said linkIds
    * @param newLinks the whole newProjectLinks
    * @return the projectLinks with a assigned SideCode
    */
  private def fillRampGrowthDirection(linkIds: Set[Long], roadNumber: Long, roadPartNumber: Long,
                                      links: Seq[ProjectLink], firstLinkId: Long, existingLinks: Seq[ProjectLink]): Seq[ProjectLink] = {
    val (newLinks, roadLinks) = withGeometryAndLinks(links)
    if (newLinks.exists(nl => existingLinks.exists(pl => pl.status != LinkStatus.Terminated &&
      GeometryUtils.areAdjacent(pl.geometry, nl.geometry)))) {
      // Connected to existing geometry -> let the track section calculation take it's natural course
      newLinks.map(_.copy(sideCode = SideCode.Unknown))
    } else {
      //Set the sideCode as defined by the trafficDirection
      val sideCode = roadLinks.map(rl => rl.linkId -> (rl.trafficDirection match {
        case TrafficDirection.AgainstDigitizing => SideCode.AgainstDigitizing
        case TrafficDirection.TowardsDigitizing => SideCode.TowardsDigitizing
        case _ => SideCode.Unknown
      })).toMap
      newLinks.map(nl => nl.copy(sideCode = sideCode.getOrElse(nl.linkId, SideCode.Unknown)))
    }
  }

  def getFirstProjectLink(project: RoadAddressProject): Option[ProjectLink] = {
    project.reservedParts.find(_.startingLinkId.nonEmpty) match {
      case Some(rrp) =>
        withDynSession {
          ProjectDAO.fetchFirstLink(project.id, rrp.roadNumber, rrp.roadPartNumber).flatMap(pl =>
            withGeometry(Seq(pl)).headOption)
        }
      case _ => None
    }
  }

  private def withGeometryAndLinks(projectLinks: Seq[ProjectLink], resetAddress: Boolean = false): (Seq[ProjectLink], Seq[RoadLink]) = {
    val (withGeom, without) = projectLinks.partition(_.geometry.length > 1)
    val (suravageLinks, roadLinks) = without.partition(_.linkGeomSource == LinkGeomSource.SuravageLinkInterface)
    val links = (roadLinkService.getViiteRoadLinksByLinkIdsFromVVH(roadLinks.map(_.linkId).toSet,
      false, frozenTimeVVHAPIServiceEnabled)
      ++ (if (suravageLinks.nonEmpty)
      roadLinkService.getSuravageRoadLinksByLinkIdsFromVVH(suravageLinks.map(_.linkId).toSet, false) else Seq()))
    val linkGeometries = links.map(pal => pal.linkId -> pal.geometry).toMap
    val historyGeometries = roadLinkService.getViiteRoadLinksHistoryFromVVH(roadLinks.map(_.linkId).toSet -- linkGeometries.keySet).groupBy(_.linkId).mapValues(
      s => s.maxBy(_.endDate).geometry)
    val (found, notFound) = without.partition(w => linkGeometries.contains(w.linkId))
    val foundWithGeom = found.map{pl =>
      withGeometry(pl, (linkGeometries ++ historyGeometries)(pl.linkId), resetAddress)}
<<<<<<< HEAD

    (guessGeom.guestimateGeometry(notFound.sortBy(x=>x.roadNumber).sortBy(x=>x.roadPartNumber).sortBy(x=>x.startAddrMValue), withGeom ++ foundWithGeom),
      links)
  }

  private def withGeometry(projectLinks: Seq[ProjectLink], resetAddress: Boolean = false): Seq[ProjectLink] = {
    withGeometryAndLinks(projectLinks, resetAddress)._1
=======
    notFound.groupBy(pl => (pl.roadNumber, pl.roadPartNumber)).foldLeft(withGeom ++ foundWithGeom){ case (s, (_, links)) =>
      guessGeom.guestimateGeometry(links.sortBy(_.startAddrMValue), s)}.toSeq
>>>>>>> 3ec85470
  }

  private def withGeometry(pl: ProjectLink, linkGeometry: Seq[Point], resetAddress: Boolean) = {
    val geom = GeometryUtils.truncateGeometry2D(linkGeometry, pl.startMValue, pl.endMValue)
    pl.copy(geometry = geom,
      geometryLength = GeometryUtils.geometryLength(geom),
      startAddrMValue = if (resetAddress) 0L else pl.startAddrMValue,
      endAddrMValue = if (resetAddress) 0L else pl.endAddrMValue,
      calibrationPoints = if (resetAddress) (None, None) else pl.calibrationPoints)
  }

  def changeDirection(projectId: Long, roadNumber: Long, roadPartNumber: Long, username: String): Option[String] = {
    RoadAddressLinkBuilder.municipalityRoadMaintainerMapping // make sure it is populated outside of this TX
    try {
      withDynTransaction {
        if (ProjectDAO.projectLinksCountUnchanged(projectId, roadNumber, roadPartNumber) > 0)
          return Some("Tieosalle ei voi tehdä kasvusuunnan kääntöä, koska tieosalla on linkkejä, jotka on tässä projektissa määritelty säilymään ennallaan.")

        val projectLinkIds = ProjectDAO.fetchProjectLinkIds(projectId, roadNumber, roadPartNumber)
        ProjectDAO.reverseRoadPartDirection(projectId, roadNumber, roadPartNumber)

        val projectLinks = withGeometry(ProjectDAO.getProjectLinks(projectId), resetAddress = false)
        val adjustedLinks = ProjectSectionCalculator.assignMValues(projectLinks)

        val addressIds = projectLinks.groupBy(_.roadAddressId)
        val originalSideCodes = RoadAddressDAO.fetchByIdMassQuery(projectLinks.map(_.roadAddressId).toSet, true, true)
          .map(ra => ra.id -> ra.sideCode).toMap

        ProjectDAO.updateProjectLinksToDB(adjustedLinks.map(x =>
          x.copy(reversed = isReversed(originalSideCodes)(x))),username)
        recalculateProjectLinks(projectId, username, Set((roadNumber, roadPartNumber)))
        None
      }
    } catch {
      case NonFatal(e) =>
        logger.info("Direction change failed", e)
        Some("Päivitys ei onnistunut")
    }
  }

  private def isReversed(originalSideCodes: Map[Long, SideCode])(projectLink: ProjectLink): Boolean ={
    originalSideCodes.get(projectLink.roadAddressId) match {
      case Some(sideCode) if sideCode != projectLink.sideCode => true
      case _ => false
    }
  }


  /**
    * Adds reserved road links (from road parts) to a road address project. Clears
    * project links that are no longer reserved for the project. Reservability is check before this.
    */
  private def addLinksToProject(project: RoadAddressProject): Option[String] = {
    def toProjectLink(roadTypeMap: Map[Long, RoadType])(roadAddress: RoadAddress): ProjectLink = {
      ProjectLink(id = NewRoadAddress, roadAddress.roadNumber, roadAddress.roadPartNumber, roadAddress.track,
        roadAddress.discontinuity, roadAddress.startAddrMValue, roadAddress.endAddrMValue, roadAddress.startDate,
        roadAddress.endDate, modifiedBy = Option(project.createdBy), 0L, roadAddress.linkId, roadAddress.startMValue, roadAddress.endMValue,
        roadAddress.sideCode, roadAddress.calibrationPoints, floating = false, roadAddress.geometry, project.id,
        LinkStatus.NotHandled, roadTypeMap.getOrElse(roadAddress.linkId, RoadType.Unknown), roadAddress.linkGeomSource, GeometryUtils.geometryLength(roadAddress.geometry), roadAddress.id, roadAddress.ely, reversed = false)
    }

    //TODO: Check that there are no floating road addresses present when starting
    logger.info(s"Adding reserved road parts with links to project ${project.id}")
    val projectLinks = ProjectDAO.getProjectLinks(project.id)
    logger.debug(s"Links fetched")
    project.reservedParts.foreach(p => logger.debug(s"Project has part ${p.roadNumber}/${p.roadPartNumber} in ${p.ely} (${p.addressLength} m)"))
    validateReservations(project.reservedParts, project.ely, project.id, projectLinks) match {
      case Some(error) => throw new RoadPartReservedException(error)
      case None => logger.debug(s"Validation passed")
        val addresses = project.reservedParts.flatMap { reservation =>
          logger.debug(s"Reserve $reservation")
          val addressesOnPart = RoadAddressDAO.fetchByRoadPart(reservation.roadNumber, reservation.roadPartNumber, false)
          val mapping = roadLinkService.getViiteRoadLinksByLinkIdsFromVVH(addressesOnPart.map(_.linkId).toSet, false, frozenTimeVVHAPIServiceEnabled)
            .map(rl => rl.linkId -> RoadAddressLinkBuilder.getRoadType(rl.administrativeClass, rl.linkType)).toMap
          val reserved = checkAndReserve(project, reservation)
          if (reserved.isEmpty)
            throw new RuntimeException(s"Can't reserve road part ${reservation.roadNumber}/${reservation.roadPartNumber}")
          val generatedInfo = generateAddressPartInfo(reservation.roadNumber, reservation.roadPartNumber) match {
            case Some(info) =>
              info.copy(id = reserved.get.id)
            case None => reservation.copy(id = reserved.get.id)
          }
          val projectLinks = addressesOnPart.map(toProjectLink(mapping))
          ProjectDAO.updateReservedRoadPart(generatedInfo)
          logger.debug(s"New parts updated $generatedInfo")
          projectLinks
        }
        logger.debug(s"Reserve done")
        val linksOnRemovedParts = projectLinks.filterNot(pl => project.reservedParts.exists(_.holds(pl)))
        val newProjectLinks = addresses.filterNot {
          ad => projectLinks.exists(pl => pl.roadNumber == ad.roadNumber && pl.roadPartNumber == ad.roadPartNumber)
        }
        logger.debug(s"Removed / new links ready")
        if (linksOnRemovedParts.nonEmpty) {
          ProjectDAO.removeProjectLinksById(linksOnRemovedParts.map(_.id).toSet)
        }
        logger.debug(s"Removed deleted ${linksOnRemovedParts.size}")
        ProjectDAO.create(newProjectLinks)
        logger.debug(s"New links created ${newProjectLinks.size}")
        if (project.ely.isEmpty) {
          val ely = ProjectDAO.fetchReservedRoadParts(project.id).find(_.ely != -1).map(_.ely)
          if (ely.nonEmpty)
            ProjectDAO.updateProjectEly(project.id, ely.get)
        }
        logger.info(s"Adding reserved road parts finished for project ${project.id}")
        None
    }
  }

  private def validateReservations(reservedRoadParts: Seq[ReservedRoadPart], projectEly: Option[Long], projectId: Long, projectLinks: Seq[ProjectLink]): Option[String] = {
    val errors = reservedRoadParts.flatMap{part =>
      val roadPartExistsInAddresses = RoadAddressDAO.roadPartExists(part.roadNumber, part.roadPartNumber) ||
        ProjectDAO.fetchProjectLinkIds(projectId, part.roadNumber, part.roadPartNumber, None, Some(1)).nonEmpty
      val projectLink = projectLinks.find(p => {
        part.roadNumber == p.roadNumber && part.roadPartNumber == p.roadPartNumber &&
          part.discontinuity == p.discontinuity && part.startDate == p.startDate &&
          part.endDate == p.endDate
      })
      if ((!roadPartExistsInAddresses) && !existsInSuravageOrNew(projectLink)) {
        Some(s"TIE ${part.roadNumber} OSA: ${part.roadPartNumber}")
      } else
        None
    }
    val elyErrors = reservedRoadParts.flatMap(roadAddress =>
      if (projectEly.filterNot(l => l == -1L).getOrElse(roadAddress.ely) != roadAddress.ely) {
        Some(s"TIE ${roadAddress.roadNumber} OSA: ${roadAddress.roadPartNumber} (ELY ${roadAddress.ely} != ${projectEly.get})")
      } else None)
    if (errors.nonEmpty)
      Some(s"$ErrorFollowingRoadPartsNotFoundInDB ${errors.mkString(", ")}")
    else {
      if (elyErrors.nonEmpty)
        Some(s"$ErrorFollowingPartsHaveDifferingEly ${elyErrors.mkString(", ")}")
      else {
        val ely = reservedRoadParts.map(_.ely)
        if (ely.distinct.size > 1) {
          Some(ErrorRoadPartsHaveDifferingEly)
        } else {
          None
        }
      }
    }
  }

  def revertSplit(projectId: Long, linkId: Long, userName: String): Option[String] = {
    withDynTransaction {
      val previousSplit = ProjectDAO.fetchSplitLinks(projectId, linkId)
      if (previousSplit.nonEmpty) {
        val (suravage, original) = previousSplit.partition(_.linkGeomSource == LinkGeomSource.SuravageLinkInterface)
        revertLinks(projectId, previousSplit.head.roadNumber, previousSplit.head.roadPartNumber,
          suravage.map(link => LinkToRevert(link.id, link.linkId, link.status.value)),
          original.map(link => LinkToRevert(link.id, link.linkId, link.status.value)),
          userName)
      } else
        Some(s"No split for link id $linkId found!")
    }
  }

  def splitSuravageLink(linkId: Long, username: String,
                        splitOptions: SplitOptions): Option[String] = {
    withDynSession {
      splitSuravageLinkInTX(linkId, username, splitOptions)
    }
  }

  def splitSuravageLinkInTX(linkId: Long, username: String,
                            splitOptions: SplitOptions): Option[String] = {
    val sOption = getProjectSuravageRoadLinksByLinkIds(Set(Math.abs(linkId))).headOption
    if (sOption.isEmpty) {
      Some(ErrorSuravageLinkNotFound)
    } else {
      val projectId = splitOptions.projectId
      val previousSplit = ProjectDAO.fetchSplitLinks(projectId, linkId)
      if (previousSplit.nonEmpty) {
        val (suravage, original) = previousSplit.partition(_.linkGeomSource == LinkGeomSource.SuravageLinkInterface)
        revertLinks(projectId, previousSplit.head.roadNumber, previousSplit.head.roadPartNumber,
          suravage.map(link => LinkToRevert(link.id, link.linkId, link.status.value)),
          original.map(link => LinkToRevert(link.id, link.linkId, link.status.value)),
          username, false)
      }
      val suravageLink = sOption.get
      val endPoints = GeometryUtils.geometryEndpoints(suravageLink.geometry)
      val x = if (endPoints._1.x > endPoints._2.x) (endPoints._2.x, endPoints._1.x) else (endPoints._1.x, endPoints._2.x)
      val rightTop = Point(x._2, endPoints._2.y)
      val leftBottom = Point(x._1, endPoints._1.y)
      val projectLinks = getProjectLinksInBoundingBox(BoundingRectangle(leftBottom, rightTop), projectId)
      val suravageProjectLink = suravageLink
      val projectLinksConnected = projectLinks.filter(l =>
        GeometryUtils.areAdjacent(l.geometry, suravageProjectLink.geometry))
      //we rank template links near suravagelink by how much they overlap with suravage geometry
      val commonSections = projectLinksConnected.map(x =>
        x -> ProjectLinkSplitter.findMatchingGeometrySegment(suravageLink, x).map(GeometryUtils.geometryLength)
          .getOrElse(0.0)).filter(_._2 > MinAllowedRoadAddressLength)
      if (commonSections.isEmpty)
        Some(ErrorNoMatchingProjectLinkForSplit)
      else {
        val bestFit = commonSections.maxBy(_._2)._1
        val project = ProjectDAO.getRoadAddressProjectById(projectId).get
        val splitLinks = ProjectLinkSplitter.split(newProjectLink(suravageProjectLink, project, SideCode.TowardsDigitizing,
          Track.Unknown.value, 0L, 0L, 0, RoadType.Unknown.value, projectId), bestFit, splitOptions)
        ProjectDAO.removeProjectLinksByLinkId(projectId, splitLinks.map(_.linkId).toSet)
        ProjectDAO.create(splitLinks.map(x => x.copy(modifiedBy = Some(username))))
        recalculateProjectLinks(project.id, username, Set((splitOptions.roadNumber, splitOptions.roadPartNumber)))
        None
      }
    }

  }


  def getProjectLinksInBoundingBox(bbox: BoundingRectangle, projectId: Long): (Seq[ProjectLink]) = {
    val roadLinks = roadLinkService.getRoadLinksWithComplementaryFromVVH(bbox, Set(), false).map(rl => rl.linkId -> rl).toMap
    val projectLinks = ProjectDAO.getProjectLinksByProjectAndLinkId(roadLinks.keys, projectId).filter(_.status == LinkStatus.NotHandled)
    projectLinks.map(pl => withGeometry(pl, roadLinks(pl.linkId).geometry, false))
  }

  private def existsInSuravageOrNew(projectLink: Option[ProjectLink]): Boolean = {
    if (projectLink.isEmpty) {
      false
    } else {
      val link = projectLink.get
      if (link.linkGeomSource != LinkGeomSource.SuravageLinkInterface) {
        link.status == LinkStatus.New
      } else {
        if (roadLinkService.fetchSuravageLinksByLinkIdsFromVVH(Set(link.linkId)).isEmpty) {
          false
        } else true
      }
    }
  }

  private def isRoadPartTransfer(projectLinks: Seq[ProjectLink], updatedProjectLinks: Seq[ProjectLink], newRoadNumber: Long, newRoadPart: Long): Boolean = {
    projectLinks.exists(l => l.roadNumber == newRoadNumber && l.roadPartNumber == newRoadPart) match {
      case true => !updatedProjectLinks.exists(_.roadPartNumber == newRoadPart) || !updatedProjectLinks.exists(_.roadNumber == newRoadNumber)
      case _ => false
    }
  }

  /**
    * Save road link project, reserve new road parts, free previously reserved road parts that were removed
    *
    * @param roadAddressProject Updated road address project case class
    * @return Updated project reloaded from the database
    */
  def saveProject(roadAddressProject: RoadAddressProject): RoadAddressProject = {
    if (projectFound(roadAddressProject).isEmpty)
      throw new IllegalArgumentException("Project not found")
    withDynTransaction {
      val storedProject = ProjectDAO.getRoadAddressProjectById(roadAddressProject.id).get
      val removed = storedProject.reservedParts.filterNot(part =>
        roadAddressProject.reservedParts.exists(rp => rp.roadPartNumber == part.roadPartNumber &&
          rp.roadNumber == part.roadNumber))
      removed.foreach(p => ProjectDAO.removeReservedRoadPart(roadAddressProject.id, p))
      addLinksToProject(roadAddressProject)
      ProjectDAO.updateRoadAddressProject(roadAddressProject)
      ProjectDAO.getRoadAddressProjectById(roadAddressProject.id).get
    }
  }

  def createRoadLinkProject(roadAddressProject: RoadAddressProject): RoadAddressProject = {
    if (roadAddressProject.id != 0)
      throw new IllegalArgumentException(s"Road address project to create has an id ${roadAddressProject.id}")
    withDynTransaction {
      createProject(roadAddressProject)
    }
  }

  def getRoadAddressSingleProject(projectId: Long): Option[RoadAddressProject] = {
    withDynTransaction {
      ProjectDAO.getRoadAddressProjects(projectId).headOption
    }
  }

  def getRoadAddressAllProjects(): Seq[RoadAddressProject] = {
    withDynTransaction {
      ProjectDAO.getRoadAddressProjects()
    }
  }

  def getSplitLinkData(projectId: Long, linkId: Long): Seq[ProjectLink] = {
    withDynTransaction {
      ProjectDAO.fetchSplitLinks(projectId, linkId)
    }
  }

  /**
    * Check that road part is available for reservation and return the id of reserved road part table row.
    * Reservation must contain road number and road part number, other data is not used or saved.
    *
    * @param project          Project for which to reserve (or for which it is already reserved)
    * @param reservedRoadPart Reservation information (req: road number, road part number)
    * @return
    */
  private def checkAndReserve(project: RoadAddressProject, reservedRoadPart: ReservedRoadPart): Option[ReservedRoadPart] = {
    logger.info(s"Check ${project.id} matching to " + ProjectDAO.roadPartReservedTo(reservedRoadPart.roadNumber, reservedRoadPart.roadPartNumber))
    ProjectDAO.roadPartReservedTo(reservedRoadPart.roadNumber, reservedRoadPart.roadPartNumber) match {
      case Some(id) if id != project.id => None
      case Some(id) if id == project.id =>
        ProjectDAO.fetchReservedRoadPart(reservedRoadPart.roadNumber, reservedRoadPart.roadPartNumber)
      case _ =>
        ProjectDAO.reserveRoadPart(project.id, reservedRoadPart.roadNumber, reservedRoadPart.roadPartNumber,
          project.modifiedBy)
        ProjectDAO.fetchReservedRoadPart(reservedRoadPart.roadNumber, reservedRoadPart.roadPartNumber)
    }
  }

  def getProjectLinksWithSuravage(roadAddressService: RoadAddressService, projectId: Long, boundingRectangle: BoundingRectangle,
                                  roadNumberLimits: Seq[(Int, Int)], municipalities: Set[Int], everything: Boolean = false,
                                  publicRoads: Boolean=false): Seq[ProjectAddressLink] ={
    val fetch = fetchBoundingBoxF(boundingRectangle, projectId, roadNumberLimits, municipalities, everything, publicRoads)
    val suravageList = Await.result(fetch.suravageF, Duration.Inf).map(l => RoadAddressLinkBuilder.buildSuravageRoadAddressLink(l))
    val projectLinks = fetchProjectRoadLinks(projectId, boundingRectangle, roadNumberLimits, municipalities, everything, frozenTimeVVHAPIServiceEnabled, fetch)
    val keptSuravageLinks = suravageList.filter(sl => !projectLinks.exists(pl => sl.linkId == pl.linkId))
    roadAddressLinkToProjectAddressLink(keptSuravageLinks) ++
      projectLinks
  }

  def getChangeProject(projectId: Long): Option[ChangeProject] = {
    val changeProjectData = withDynTransaction {
      try {
        if (recalculateChangeTable(projectId)) {
          val roadAddressChanges = RoadAddressChangesDAO.fetchRoadAddressChanges(Set(projectId))
          Some(ViiteTierekisteriClient.convertToChangeProject(roadAddressChanges))
        } else {
          None
        }
      } catch {
        case NonFatal(e) =>
          logger.info(s"Change info not available for project $projectId: " + e.getMessage)
          None
      }
    }
    changeProjectData
  }

  def enrichTerminations(terminations: Seq[RoadAddress], roadlinks: Seq[RoadLink]): Seq[RoadAddress] = {
    val withRoadType = terminations.par.map {
      t =>
        val relatedRoadLink = roadlinks.find(rl => rl.linkId == t.linkId)
        relatedRoadLink match {
          case None => t
          case Some(rl) =>
            val roadType = RoadAddressLinkBuilder.getRoadType(rl.administrativeClass, rl.linkType)
            t.copy(roadType = roadType)
        }
    }
    withRoadType.toList
  }

  def getRoadAddressChangesAndSendToTR(projectId: Set[Long]) = {
    val roadAddressChanges = RoadAddressChangesDAO.fetchRoadAddressChanges(projectId)
    ViiteTierekisteriClient.sendChanges(roadAddressChanges)
  }

  def getProjectRoadLinksByLinkIds(linkIdsToGet: Set[Long], newTransaction: Boolean = true): Seq[ProjectAddressLink] = {

    if (linkIdsToGet.isEmpty)
      return Seq()

    val fetchVVHStartTime = System.currentTimeMillis()
    val complementedRoadLinks = roadLinkService.getViiteRoadLinksByLinkIdsFromVVH(linkIdsToGet, newTransaction, frozenTimeVVHAPIServiceEnabled)
    val fetchVVHEndTime = System.currentTimeMillis()
    logger.info("End fetch vvh road links in %.3f sec".format((fetchVVHEndTime - fetchVVHStartTime) * 0.001))

    val projectRoadLinks = complementedRoadLinks
      .map { rl =>
        val ra = Seq()
        val missed = Seq()
        rl.linkId -> roadAddressService.buildRoadAddressLink(rl, ra, missed)
      }.toMap

    val filledProjectLinks = RoadAddressFiller.fillTopology(complementedRoadLinks, projectRoadLinks)

    filledProjectLinks._1.map(toProjectAddressLink)

  }

  def getProjectSuravageRoadLinksByLinkIds(linkIdsToGet: Set[Long]): Seq[ProjectAddressLink] = {
    if (linkIdsToGet.isEmpty)
      Seq()
    else {
      val fetchVVHStartTime = System.currentTimeMillis()
      val suravageRoadLinks = roadAddressService.getSuravageRoadLinkAddressesByLinkIds(linkIdsToGet)
      val fetchVVHEndTime = System.currentTimeMillis()
      logger.info("End fetch vvh road links in %.3f sec".format((fetchVVHEndTime - fetchVVHStartTime) * 0.001))
      suravageRoadLinks.map(toProjectAddressLink)
    }
  }

  def getLinksByProjectLinkId(linkIdsToGet: Set[Long], projectId: Long, newTransaction: Boolean = true): Seq[ProjectAddressLink] = {

    if (linkIdsToGet.isEmpty)
      return Seq()

    val fetchVVHStartTime = System.currentTimeMillis()
    val complementedRoadLinks = roadLinkService.getViiteRoadLinksByLinkIdsFromVVH(linkIdsToGet, newTransaction, frozenTimeVVHAPIServiceEnabled)
    val fetchVVHEndTime = System.currentTimeMillis()
    logger.info("End fetch vvh road links in %.3f sec".format((fetchVVHEndTime - fetchVVHStartTime) * 0.001))
    val fetchProjectLinks = ProjectDAO.getProjectLinks(projectId).groupBy(_.linkId)

    val projectRoadLinks = complementedRoadLinks.map {
      rl =>
        val pl = fetchProjectLinks.getOrElse(rl.linkId, Seq())
        rl.linkId -> buildProjectRoadLink(rl, pl)
    }.toMap

    RoadAddressFiller.fillProjectTopology(complementedRoadLinks, projectRoadLinks)
  }

  def fetchProjectRoadLinks(projectId: Long, boundingRectangle: BoundingRectangle, roadNumberLimits: Seq[(Int, Int)], municipalities: Set[Int],
                            everything: Boolean = false, publicRoads: Boolean = false, fetch: ProjectBoundingBoxResult): Seq[ProjectAddressLink] = {
    def complementaryLinkFilter(roadNumberLimits: Seq[(Int, Int)], municipalities: Set[Int],
                                everything: Boolean = false, publicRoads: Boolean = false)(roadAddressLink: RoadAddressLink) = {
      everything || publicRoads || roadNumberLimits.exists {
        case (start, stop) => roadAddressLink.roadNumber >= start && roadAddressLink.roadNumber <= stop
      }
    }

    val fetchRoadAddressesByBoundingBoxF = Future(withDynTransaction {
      val (floating, addresses) = RoadAddressDAO.fetchRoadAddressesByBoundingBox(boundingRectangle, fetchOnlyFloating = false,
        roadNumberLimits = roadNumberLimits).partition(_.floating)
      (floating.groupBy(_.linkId), addresses.groupBy(_.linkId))
    })
    val fetchProjectLinksF = fetch.ProjectLinkResultF
    val fetchVVHStartTime = System.currentTimeMillis()

    val (normalLinks, complementaryLinks, suravageLinks) = awaitRoadLinks(fetch.roadLinkF, fetch.complementaryF, fetch.suravageF)
    val linkIds = normalLinks.map(_.linkId).toSet ++ complementaryLinks.map(_.linkId).toSet ++ suravageLinks.map(_.linkId).toSet
    val fetchVVHEndTime = System.currentTimeMillis()
    logger.info("End fetch vvh road links in %.3f sec".format((fetchVVHEndTime - fetchVVHStartTime) * 0.001))

    val fetchMissingRoadAddressStartTime = System.currentTimeMillis()
    val ((floating, addresses), projectLinks) = Await.result(fetchRoadAddressesByBoundingBoxF.zip(fetchProjectLinksF), Duration.Inf)

    val missedRL = if(frozenTimeVVHAPIServiceEnabled) {
      Map[Long, Seq[MissingRoadAddress]]()
    } else {
      withDynTransaction {
        val missingLinkIds = linkIds -- floating.keySet -- addresses.keySet -- projectLinks.keySet
        RoadAddressDAO.getMissingRoadAddresses(missingLinkIds)
      }
    }.groupBy(_.linkId)
    val fetchMissingRoadAddressEndTime = System.currentTimeMillis()
    logger.info("End fetch missing and floating road address in %.3f sec".format((fetchMissingRoadAddressEndTime - fetchMissingRoadAddressStartTime) * 0.001))

    val buildStartTime = System.currentTimeMillis()

    val projectRoadLinks = ((normalLinks ++ complementaryLinks).map {
      rl =>
        val pl = projectLinks.getOrElse(rl.linkId, Seq())
        rl.linkId -> buildProjectRoadLink(rl, pl)
    } ++
      suravageLinks.map {
        sl =>
          val pl = projectLinks.getOrElse(sl.linkId, Seq())
          sl.linkId -> buildProjectRoadLink(sl, pl)
      }).filter(_._2.nonEmpty).toMap

    val filledProjectLinks = RoadAddressFiller.fillProjectTopology(normalLinks ++ complementaryLinks ++ suravageLinks, projectRoadLinks)

    val nonProjectRoadLinks = (normalLinks ++ complementaryLinks).filterNot(rl => projectRoadLinks.keySet.contains(rl.linkId))

    val nonProjectTopology = nonProjectRoadLinks
      .map { rl =>
        val ra = addresses.getOrElse(rl.linkId, Seq())
        val missed = missedRL.getOrElse(rl.linkId, Seq())
        rl.linkId -> roadAddressService.buildRoadAddressLink(rl, ra, missed)
      }.toMap

    val buildEndTime = System.currentTimeMillis()
    logger.info("End building road address in %.3f sec".format((buildEndTime - buildStartTime) * 0.001))

    val (filledTopology, _) = RoadAddressFiller.fillTopology(nonProjectRoadLinks, nonProjectTopology)

    val complementaryLinkIds = complementaryLinks.map(_.linkId).toSet
    val returningTopology = filledTopology.filter(link => !complementaryLinkIds.contains(link.linkId) ||
      complementaryLinkFilter(roadNumberLimits, municipalities, everything, publicRoads)(link))
    if (frozenTimeVVHAPIServiceEnabled) {
      returningTopology.filter(link => link.anomaly != Anomaly.NoAddressGiven).map(toProjectAddressLink) ++ filledProjectLinks
    } else {
      returningTopology.map(toProjectAddressLink) ++ filledProjectLinks
    }
  }

  def fetchBoundingBoxF(boundingRectangle: BoundingRectangle, projectId: Long, roadNumberLimits: Seq[(Int, Int)], municipalities: Set[Int],
                        everything: Boolean = false, publicRoads: Boolean = false): ProjectBoundingBoxResult = {
    ProjectBoundingBoxResult(
      Future(withDynSession(ProjectDAO.getProjectLinks(projectId).groupBy(_.linkId))),
      Future(roadLinkService.getViiteRoadLinksFromVVH(boundingRectangle, roadNumberLimits, municipalities, everything,
        publicRoads, frozenTimeVVHAPIServiceEnabled)),
      Future(
        if (everything) roadLinkService.getComplementaryRoadLinksFromVVH(boundingRectangle, municipalities)
        else Seq()),
      roadLinkService.getSuravageLinksFromVVHF(boundingRectangle, municipalities)
    )
  }

  def getProjectRoadLinks(projectId: Long, boundingRectangle: BoundingRectangle, roadNumberLimits: Seq[(Int, Int)], municipalities: Set[Int],
                          everything: Boolean = false, publicRoads: Boolean = false): Seq[ProjectAddressLink] = {
    val fetch = fetchBoundingBoxF(boundingRectangle, projectId, roadNumberLimits, municipalities, everything, publicRoads)
    fetchProjectRoadLinks(projectId, boundingRectangle, roadNumberLimits, municipalities, everything, publicRoads, fetch)
  }

  def roadAddressLinkToProjectAddressLink(roadAddresses: Seq[RoadAddressLink]): Seq[ProjectAddressLink] = {
    roadAddresses.map(toProjectAddressLink)
  }

  private def getProjectWithReservationChecks(projectId: Long, newRoadNumber: Long, newRoadPart: Long): RoadAddressProject = {
    RoadAddressValidator.checkProjectExists(projectId)
    val project = ProjectDAO.getRoadAddressProjectById(projectId).get
    RoadAddressValidator.checkAvailable(newRoadNumber, newRoadPart, project)
    RoadAddressValidator.checkNotReserved(newRoadNumber, newRoadPart, project)
    project
  }

  def revertLinks(links: Iterable[ProjectLink], userName: String): Option[String] = {
    if (links.groupBy(l => (l.projectId, l.roadNumber, l.roadPartNumber)).keySet.size != 1)
      throw new IllegalArgumentException("Reverting links from multiple road parts at once is not allowed")
    val l = links.head
    revertLinks(l.projectId, l.roadNumber, l.roadPartNumber, links.map(
      link => LinkToRevert(link.id, link.linkId, link.status.value)), userName)
  }

  private def revertLinks(projectId: Long, roadNumber: Long, roadPartNumber: Long, toRemove: Iterable[LinkToRevert],
                          modified: Iterable[LinkToRevert], userName: String, recalculate: Boolean = true) = {
    ProjectDAO.removeProjectLinksByLinkId(projectId, toRemove.map(_.linkId).toSet)
    val projectLinks = ProjectDAO.getProjectLinksByIds(modified.map(_.id))
    RoadAddressDAO.queryById(projectLinks.map(_.roadAddressId).toSet).foreach(ra =>
      ProjectDAO.updateProjectLinkValues(projectId, ra))
    if (recalculate)
      recalculateProjectLinks(projectId, userName, Set((roadNumber, roadPartNumber)))
    val afterUpdateLinks = ProjectDAO.fetchByProjectRoadPart(projectId, roadNumber, roadPartNumber)
    if (afterUpdateLinks.isEmpty){
      releaseRoadPart(projectId, roadNumber, roadPartNumber)
    }
    None
  }

  def isProjectWithGivenLinkIdWritable(linkId: Long): Boolean = {
    val projects =
      withDynSession(ProjectDAO.getProjectsWithGivenLinkId(linkId))
    if (projects.isEmpty)
      return false
    true
  }


  def revertLinks(projectId: Long, roadNumber: Long, roadPartNumber: Long, links: Iterable[LinkToRevert], userName: String): Option[String] = {
    try {
      withDynTransaction {
        val (added, modified) = links.partition(_.status == LinkStatus.New.value)
        if (modified.exists(_.status == LinkStatus.Numbering.value)) {
          logger.info(s"Reverting whole road part in $projectId ($roadNumber/$roadPartNumber)")
          // Numbering change affects the whole road part
          revertLinks(projectId, roadNumber, roadPartNumber, added,
            ProjectDAO.fetchByProjectRoadPart(roadNumber, roadPartNumber, projectId).map(
              link => LinkToRevert(link.id, link.linkId, link.status.value)),
            userName)
        } else {
          revertLinks(projectId, roadNumber, roadPartNumber, added, modified, userName)
        }
      }
    }
    catch {
      case NonFatal(e) =>
        logger.info("Error reverting the changes on roadlink", e)
        Some("Virhe tapahtui muutosten palauttamisen yhteydessä")
    }
  }

  private def releaseRoadPart(projectId: Long, roadNumber: Long, roadPartNumber: Long) = {
    if (ProjectDAO.fetchFirstLink(projectId, roadNumber, roadPartNumber).isEmpty) {
      val part = ProjectDAO.fetchReservedRoadPart(roadNumber, roadPartNumber).get
      ProjectDAO.removeReservedRoadPart(projectId, part)
    }
  }

  /**
    * Update project links to given status and recalculate delta and change table
    *
    * @param projectId  Project's id
    * @param linkIds    Set of link ids that are set to this status
    * @param linkStatus New status for given link ids
    * @param userName   Username of the user that does this change
    * @return true, if the delta calculation is successful and change table has been updated.
    */
  def updateProjectLinks(projectId: Long, linkIds: Set[Long], linkStatus: LinkStatus, userName: String,
                         roadNumber: Long = 0, roadPartNumber: Long = 0, userDefinedEndAddressM: Option[Int],
                         roadType: Long = 0, discontinuity: Long = 0, ely: Long = 0, reversed: Boolean = false ): Option[String] = {

    def updateRoadTypeDiscontinuity(links: Seq[ProjectLink]) = {
      if (links.nonEmpty) {
        val lastSegment = links.maxBy(_.endAddrMValue)
        if (links.size > 1) {
          val linksToUpdate = links.filterNot(_.id == lastSegment.id)
          ProjectDAO.updateProjectLinksToDB(linksToUpdate, userName)
        }
        ProjectDAO.updateProjectLinksToDB(Seq(lastSegment.copy(discontinuity = Discontinuity.apply(discontinuity.toInt))), userName)
      }
    }

    try {
      withDynTransaction {
        val projectLinks = withGeometry(ProjectDAO.getProjectLinks(projectId))
        val (updatedProjectLinks, _) = projectLinks.partition(pl => linkIds.contains(pl.linkId))
        if (updatedProjectLinks.exists(_.isSplit))
          throw new ProjectValidationException("Valitut linkit sisältävät jaetun Suravage-linkin eikä sitä voi päivittää")
        userDefinedEndAddressM.map(addressM => {
          val endSegment = updatedProjectLinks.maxBy(_.endAddrMValue)
          val calibrationPoint = UserDefinedCalibrationPoint(newCalibrationPointId, endSegment.id, projectId, endSegment.endMValue, addressM)
          // TODO: remove calibration points that exist elsewhere except at the link end or start
          val foundCalibrationPoint = CalibrationPointDAO.findCalibrationPointByRemainingValues(endSegment.id, projectId, endSegment.endMValue)
          if (foundCalibrationPoint.isEmpty)
            CalibrationPointDAO.createCalibrationPoint(calibrationPoint)
          else
            CalibrationPointDAO.updateSpecificCalibrationPointMeasures(foundCalibrationPoint.head.id, endSegment.endMValue, addressM)
          Seq(CalibrationPoint)
        })
        linkStatus match {
          case LinkStatus.Terminated => {
            //Fetching road addresses in order to obtain the original addressMValues, since we may not have those values on project_link table, after previous recalculations
            val roadAddresses = RoadAddressDAO.fetchByIdMassQuery(updatedProjectLinks.map(_.roadAddressId).toSet)
            val updatedPL = updatedProjectLinks.map(pl => {
              val roadAddress = roadAddresses.find(_.id == pl.roadAddressId).get
              pl.copy(startAddrMValue = roadAddress.startAddrMValue, endAddrMValue = roadAddress.endAddrMValue)
            })
            ProjectDAO.updateProjectLinksToDB(updatedPL.map(_.copy(status = linkStatus, calibrationPoints = (None, None))), userName)
          }
          case LinkStatus.Numbering => {
            val project = getProjectWithReservationChecks(projectId, roadNumber, roadPartNumber)
            if (!project.isReserved(roadNumber, roadPartNumber))
              ProjectDAO.reserveRoadPart(project.id, roadNumber, roadPartNumber, project.modifiedBy)
            ProjectDAO.updateProjectLinkNumbering(projectId, updatedProjectLinks.head.roadNumber, updatedProjectLinks.head.roadPartNumber, linkStatus, roadNumber, roadPartNumber, userName)
          }
          case LinkStatus.Transfer => {
            if (isRoadPartTransfer(projectLinks, updatedProjectLinks, roadNumber, roadPartNumber)) {
              val updated = updatedProjectLinks.map(updl => {
                updl.copy(roadNumber = roadNumber, roadPartNumber = roadPartNumber, status = linkStatus, calibrationPoints = (None, None), roadType = RoadType.apply(roadType.toInt))
              })
              ProjectDAO.updateProjectLinksToDB(updated, userName)
              ProjectDAO.updateProjectLinkRoadTypeDiscontinuity(Set(updated.maxBy(_.endAddrMValue).id), linkStatus, userName, roadType, Some(discontinuity))
            } else {
              updateRoadTypeDiscontinuity(updatedProjectLinks.map(_.copy(roadType = RoadType.apply(roadType.toInt), status = linkStatus)))
            }
          }
          case LinkStatus.UnChanged => {
            val project = getProjectWithReservationChecks(projectId, roadNumber, roadPartNumber)
            if (!project.isReserved(roadNumber, roadPartNumber))
              ProjectDAO.reserveRoadPart(project.id, roadNumber, roadPartNumber, project.modifiedBy)
            val targetLinks = updatedProjectLinks.filterNot(link => link.status == LinkStatus.Terminated)
            updateRoadTypeDiscontinuity(targetLinks.map(_.copy(roadType = RoadType.apply(roadType.toInt), status = linkStatus)))
          }
          case LinkStatus.New => {
            updateRoadTypeDiscontinuity(updatedProjectLinks.map(_.copy(roadType = RoadType.apply(roadType.toInt))))
          }
          case _ =>
            throw new ProjectValidationException(s"Virheellinen operaatio $linkStatus")
        }
        recalculateProjectLinks(projectId, userName, Set((roadNumber, roadPartNumber)) ++
          updatedProjectLinks.map(pl => (pl.roadNumber, pl.roadPartNumber)).toSet)
        None
      }
    } catch {
      case ex: RoadAddressException =>
        logger.info("Road address Exception: " + ex.getMessage)
        Some(s"Tieosoitevirhe: (${ex.getMessage}")
      case ex: ProjectValidationException => Some(ex.getMessage)
    }
  }

  private def recalculateProjectLinks(projectId: Long, userName: String, roadParts: Set[(Long, Long)] = Set()) = {
    val projectLinks = withGeometry(
      if (roadParts.isEmpty)
        ProjectDAO.getProjectLinks(projectId)
      else
        ProjectDAO.fetchByProjectRoadParts(roadParts, projectId)
    )
    logger.info(s"Recalculating project $projectId, parts ${roadParts.map(p => s"${p._1}/${p._2}").mkString(", ")}")

    withTiming(projectLinks.groupBy(
      pl => (pl.roadNumber, pl.roadPartNumber)).foreach {
      grp =>
        val calibrationPoints = CalibrationPointDAO.fetchByRoadPart(projectId, grp._1._1, grp._1._2)
        val recalculatedProjectLinks = ProjectSectionCalculator.assignMValues(grp._2, calibrationPoints)
        ProjectDAO.updateProjectLinksToDB(recalculatedProjectLinks, userName)
    }, "recalculated links in %.3f sec")
  }

  private def recalculateChangeTable(projectId: Long): Boolean = {
    val delta = ProjectDeltaCalculator.delta(projectId)
    setProjectDeltaToDB(delta, projectId)
  }

  def projectLinkPublishable(projectId: Long): Boolean = {
    // TODO: add other checks after transfers etc. are enabled
    withDynSession {
      ProjectDAO.getProjectLinks(projectId, Some(LinkStatus.NotHandled)).isEmpty &&
        ProjectDAO.getProjectLinks(projectId).nonEmpty
    }
  }

  /** Nullifies projects tr_id attribute, changes status to unfinnished and saves tr_info value to status_info. Tries to append old status info if it is possible
    * otherwise it only takes first 300 chars
    *
    * @param projectId project-id
    * @return returns option error string
    */
  def removeRotatingTRId(projectId: Long): Option[String] = {
    withDynSession {
      val projects = ProjectDAO.getRoadAddressProjects(projectId)
      val rotatingTR_Id = ProjectDAO.getRotatingTRProjectId(projectId)
      ProjectDAO.updateProjectStatus(projectId, ProjectState.Incomplete)
      val addedStatus = if (rotatingTR_Id.isEmpty) "" else "[OLD TR_ID was " + rotatingTR_Id.head + "]"
      if (projects.isEmpty)
        return Some("Projectia ei löytynyt")
      val project = projects.head
      appendStatusInfo(project, addedStatus)
    }
    None
  }

  /**
    * Tries to append old status info if it is possible
    * otherwise it only takes first 300 chars of the old status
    *
    * @param project
    * @param appendMessage
    */
  private def appendStatusInfo(project: RoadAddressProject, appendMessage: String) = {
    val maxStringLenght = 1000
    project.statusInfo match { // before removing tr-id we want to save it in statusinfo if we need it later. Currently it is overwriten when we resend and get new error
      case Some(statusInfo) =>
        if ((statusInfo + appendMessage).length < maxStringLenght)
          ProjectDAO.updateProjectStateInfo(appendMessage + statusInfo, project.id)
        else if (statusInfo.length + appendMessage.length < 600)
          ProjectDAO.updateProjectStateInfo(appendMessage + statusInfo.substring(0, 300), project.id)
      case None =>
        if (appendMessage.nonEmpty)
          ProjectDAO.updateProjectStateInfo(appendMessage, project.id)
    }
    ProjectDAO.removeRotatingTRProjectId(project.id)


  }

  /**
    * Publish project with id projectId
    *
    * @param projectId Project to publish
    * @return optional error message, empty if no error
    */
  def publishProject(projectId: Long): PublishResult = {
    // TODO: Check that project actually is finished: projectLinkPublishable(projectId)
    // TODO: Run post-change tests for the roads that have been edited and throw an exception to roll back if not acceptable
    withDynTransaction {
      try {
        if(!recalculateChangeTable(projectId)) {
          return PublishResult(false, false, Some("Muutostaulun luonti epäonnistui. Tarkasta ely"))}
        ProjectDAO.addRotatingTRProjectId(projectId) //Generate new TR_ID
        val trProjectStateMessage = getRoadAddressChangesAndSendToTR(Set(projectId))
        if (trProjectStateMessage.status == ProjectState.Failed2GenerateTRIdInViite.value) {
          return PublishResult(false, false, Some(trProjectStateMessage.reason))
        }
        trProjectStateMessage.status match {
          case it if 200 until 300 contains it => {
            setProjectStatusToSend2TR(projectId)
            PublishResult(true, true, Some(trProjectStateMessage.reason))
          }
          case _ => {
            //rollback
            PublishResult(true, false, Some(trProjectStateMessage.reason))
          }
        }
      } catch {
        case NonFatal(e) => PublishResult(false, false, None)
      }
    }
  }

  private def setProjectDeltaToDB(projectDelta: Delta, projectId: Long): Boolean = {
    RoadAddressChangesDAO.clearRoadChangeTable(projectId)
    RoadAddressChangesDAO.insertDeltaToRoadChangeTable(projectDelta, projectId)
  }

  private def toProjectAddressLink(ral: RoadAddressLinkLike): ProjectAddressLink = {
    ProjectAddressLink(ral.id, ral.linkId, ral.geometry, ral.length, ral.administrativeClass, ral.linkType, ral.roadLinkType,
      ral.constructionType, ral.roadLinkSource, ral.roadType, ral.roadName, ral.municipalityCode, ral.modifiedAt, ral.modifiedBy,
      ral.attributes, ral.roadNumber, ral.roadPartNumber, ral.trackCode, ral.elyCode, ral.discontinuity,
      ral.startAddressM, ral.endAddressM, ral.startMValue, ral.endMValue, ral.sideCode, ral.startCalibrationPoint, ral.endCalibrationPoint,
      ral.anomaly, ral.lrmPositionId, LinkStatus.Unknown, ral.id)
  }

  private def buildProjectRoadLink(rl: RoadLinkLike, projectLinks: Seq[ProjectLink]): Seq[ProjectAddressLink] = {
    val pl: Seq[ProjectLink] = projectLinks.size match {
      case 0 => return Seq()
      case 1 => projectLinks
      case _ => fuseProjectLinks(projectLinks)
    }
    pl.map(l => ProjectAddressLinkBuilder.build(rl, l))
  }

  private def fuseProjectLinks(links: Seq[ProjectLink]) = {
    val linkIds = links.map(_.linkId).distinct
    if (linkIds.size != 1)
      throw new IllegalArgumentException(s"Multiple road link ids given for building one link: ${linkIds.mkString(", ")}")
    if (links.exists(_.isSplit))
      links
    else {
      val (startM, endM, startA, endA) = (links.map(_.startMValue).min, links.map(_.endMValue).max,
        links.map(_.startAddrMValue).min, links.map(_.endAddrMValue).max)
      Seq(links.head.copy(startMValue = startM, endMValue = endM, startAddrMValue = startA, endAddrMValue = endA))
    }
  }

  private def fetchRoadLinksWithComplementarySuravageF(boundingRectangle: BoundingRectangle, roadNumberLimits: Seq[(Int, Int)],
                                                       municipalities: Set[Int], everything: Boolean = false,
                                                       publicRoads: Boolean = false): (Future[Seq[RoadLink]], Future[Seq[RoadLink]], Future[Seq[VVHRoadlink]]) = {
    (Future(roadLinkService.getViiteRoadLinksFromVVH(boundingRectangle, roadNumberLimits, municipalities, everything, publicRoads, frozenTimeVVHAPIServiceEnabled)),
      Future(roadLinkService.getComplementaryRoadLinksFromVVH(boundingRectangle, municipalities)),
      Future(roadLinkService.getSuravageLinksFromVVH(boundingRectangle, municipalities)))
  }

  private def awaitRoadLinks(fetch: (Future[Seq[RoadLink]], Future[Seq[RoadLink]], Future[Seq[VVHRoadlink]])) = {
    val combinedFuture = for {
      fStandard <- fetch._1
      fComplementary <- fetch._2
      fSuravage <- fetch._3
    } yield (fStandard, fComplementary, fSuravage)

    val (roadLinks, complementaryLinks, suravageLinks) = Await.result(combinedFuture, Duration.Inf)
    (roadLinks, complementaryLinks, suravageLinks)
  }

  private def fetchRoadLinksWithComplementary(boundingRectangle: BoundingRectangle, roadNumberLimits: Seq[(Int, Int)], municipalities: Set[Int],
                                              everything: Boolean = false, publicRoads: Boolean = false): (Seq[RoadLink], Set[Long]) = {
    val roadLinksF = Future(roadLinkService.getViiteRoadLinksFromVVH(boundingRectangle, roadNumberLimits, municipalities, everything, publicRoads, frozenTimeVVHAPIServiceEnabled))
    val complementaryLinksF = Future(roadLinkService.getComplementaryRoadLinksFromVVH(boundingRectangle, municipalities))
    val (roadLinks, complementaryLinks) = Await.result(roadLinksF.zip(complementaryLinksF), Duration.Inf)
    (roadLinks ++ complementaryLinks, complementaryLinks.map(_.linkId).toSet)
  }

  def getProjectStatusFromTR(projectId: Long) = {
    ViiteTierekisteriClient.getProjectStatus(projectId)
  }

  private def getStatusFromTRObject(trProject: Option[TRProjectStatus]): Option[ProjectState] = {
    trProject match {
      case Some(trProjectobject) => mapTRStateToViiteState(trProjectobject.status.getOrElse(""))
      case None => None
      case _ => None
    }
  }

  private def getTRErrorMessage(trProject: Option[TRProjectStatus]): String = {
    trProject match {
      case Some(trProjectobject) => trProjectobject.errorMessage.getOrElse("")
      case None => ""
      case _ => ""
    }
  }

  def setProjectStatusToSend2TR(projectId: Long): Unit = {
    ProjectDAO.updateProjectStatus(projectId, ProjectState.Sent2TR)
  }

  def updateProjectStatusIfNeeded(currentStatus: ProjectState, newStatus: ProjectState, errorMessage: String, projectId: Long): (ProjectState) = {
    if (currentStatus.value != newStatus.value && newStatus != ProjectState.Unknown) {
      val projects = ProjectDAO.getRoadAddressProjects(projectId)
      if (projects.nonEmpty && newStatus == ProjectState.ErroredInTR) // We write error message and clear old TR_ID which was stored there, so user wont see it in hower
        ProjectDAO.updateProjectStateInfo(errorMessage, projectId)
      ProjectDAO.updateProjectStatus(projectId, newStatus)
    }
    if (newStatus != ProjectState.Unknown) {
      newStatus
    } else {
      currentStatus
    }
  }

  private def getProjectsPendingInTR: Seq[Long] = {
    withDynSession {
      ProjectDAO.getProjectsWithWaitingTRStatus()
    }
  }

  def updateProjectsWaitingResponseFromTR(): Unit = {
    val listOfPendingProjects = getProjectsPendingInTR
    for (project <- listOfPendingProjects) {
      try {
        withDynSession {
          logger.info(s"Checking status for $project")
          val newStatus = checkAndUpdateProjectStatus(project)
          logger.info(s"new status is $newStatus")
        }
      } catch {
        case t: Throwable => logger.warn(s"Couldn't update project $project", t)
      }
    }

  }

  private def checkAndUpdateProjectStatus(projectID: Long): ProjectState = {
    ProjectDAO.getRotatingTRProjectId(projectID).headOption match {
      case Some(trId) =>
        ProjectDAO.getProjectStatus(projectID).map { currentState =>
          logger.info(s"Current status is $currentState")
          val trProjectState = ViiteTierekisteriClient.getProjectStatusObject(trId)
          val newState = getStatusFromTRObject(trProjectState).getOrElse(ProjectState.Unknown)
          val errorMessage = getTRErrorMessage(trProjectState)
          logger.info(s"TR returned project status for $projectID: $currentState -> $newState, errMsg: $errorMessage")
          val updatedStatus = updateProjectStatusIfNeeded(currentState, newState, errorMessage, projectID)
          if (updatedStatus == Saved2TR)
            updateRoadAddressWithProjectLinks(updatedStatus, projectID)
          updatedStatus
        }.getOrElse(ProjectState.Unknown)
      case None =>
        logger.info(s"During status checking VIITE wasnt able to find TR_ID to project $projectID")
        appendStatusInfo(ProjectDAO.getRoadAddressProjectById(projectID).head, " Failed to find TR-ID ")
        ProjectState.Unknown
    }
  }

  private def mapTRStateToViiteState(trState: String): Option[ProjectState] = {

    trState match {
      case "S" => Some(ProjectState.apply(ProjectState.TRProcessing.value))
      case "K" => Some(ProjectState.apply(ProjectState.TRProcessing.value))
      case "T" => Some(ProjectState.apply(ProjectState.Saved2TR.value))
      case "V" => Some(ProjectState.apply(ProjectState.ErroredInTR.value))
      case "null" => Some(ProjectState.apply(ProjectState.ErroredInTR.value))
      case _ => None
    }
  }

  def updateRoadAddressWithProjectLinks(newState: ProjectState, projectID: Long): Seq[Long] = {
    if (newState != Saved2TR) {
      throw new RuntimeException(s"Project state not at Saved2TR: $newState")
    }
    val project = ProjectDAO.getRoadAddressProjectById(projectID)
    val projectStartDate = Some(project.head.startDate)
    val projectLinks = ProjectDAO.getProjectLinks(projectID)
    val floatingFalse = true
    val historyFalse = false
    if (projectLinks.isEmpty)
      throw new RuntimeException(s"Tried to import empty project to road address table after TR response : $newState")

    ProjectDAO.moveProjectLinksToHistory(projectID)

    val roadAddressIDsToExpire = RoadAddressDAO.fetchByLinkId(projectLinks.map(x => x.linkId).toSet, floatingFalse, historyFalse)
    //Expiring all old addresses by their ID
    roadAddressService.expireRoadAddresses(roadAddressIDsToExpire.map(x => x.id).toSet)
    //Create endDate rows for old data that is "valid" (row should be ignored after end_date)
    RoadAddressDAO.create(roadAddressIDsToExpire.map(x => x.copy(endDate = projectStartDate, id = NewRoadAddress)),
      Some(project.head.createdBy))
    //removing terminations and adding start date
    val roadAddressesToBeImported = projectLinks.filterNot(_.status == LinkStatus.Terminated)
      .map(x => x.copy(endDate = None, startDate = projectStartDate))
    //Create new rows to RoadAddress table defining when new address is used
    importProjectLinksToRoadAddressTable(roadAddressesToBeImported, roadAddressIDsToExpire, Some(project.head.createdBy))
  }

  private def importProjectLinksToRoadAddressTable(projectLinks: Seq[ProjectLink], existingRoadAddresses: Seq[RoadAddress], projectOwner: Option[String]) = {
    val existingRoadAddressLinkIds = existingRoadAddresses.map(x => x.linkId)
    val (existingProjectAddresses, newProjectLinks) = projectLinks.partition(x => existingRoadAddressLinkIds.contains(x.linkId))
    val (suravageProjectLinks, newNonSuravageLinks) = newProjectLinks.partition(x => x.linkGeomSource == LinkGeomSource.SuravageLinkInterface)
    //Fetch geometry for projectlinks from roadaddress table based on link-id
    val (roadLinksWithGeometry, addressesMissingGeometry) = convertProjectLinksToRoadAddressesWithRoadAddressGeometry(existingProjectAddresses, existingRoadAddresses)
    //Fetches  geometry for newlinks from VVH (excluding suravagelinks) and combines it with projectlinkdata
    val (newRoads, missingNewRoadGeometry) = convertProjectLinkToRoadAddressWithVVHLinkGeometry(newNonSuravageLinks,
      roadLinkService.fetchVVHRoadlinks(newNonSuravageLinks.map(x => x.linkId).toSet, frozenTimeVVHAPIServiceEnabled))
    //Fetches geometry for suravagelinks from VVH suravageInterface and combines it to projectLinkdata
    val (newSuravageRoads, missingSuravageGeometry) = convertProjectLinkToRoadAddressWithVVHLinkGeometry(suravageProjectLinks,
      roadLinkService.fetchSuravageLinksByLinkIdsFromVVH(suravageProjectLinks.map(x => x.linkId).toSet))
    val projectLinksWithGeometry = roadLinksWithGeometry ++ newRoads ++ newSuravageRoads
    val missingGeometry = addressesMissingGeometry ++ missingNewRoadGeometry ++ missingSuravageGeometry
    val guessGeometry = guessGeom.guestimateGeometry(missingGeometry.sortBy(x => x.roadNumber).sortBy(x => x.roadPartNumber).sortBy(x => x.startAddrMValue), projectLinksWithGeometry)
    RoadAddressDAO.create(roadLinksWithGeometry ++ newRoads ++ newSuravageRoads ++ guessGeometry, projectOwner)
  }


  private def convertProjectLinkToRoadAddressWithVVHLinkGeometry(projectLinks: Seq[ProjectLink], vvhRoadLinks: Seq[VVHRoadlink]): (Seq[RoadAddress], Seq[RoadAddress]) = {
    val mapped = projectLinks.map(pl => pl -> vvhRoadLinks.find(r => r.linkId == pl.linkId))
    val (withGeom, missingGeom) = mapped.partition(m => m._2.nonEmpty)

    (withGeom.map { case (pl, vvhLink) =>
      val (p1, p2) = if (pl.sideCode == SideCode.TowardsDigitizing)
        GeometryUtils.geometryEndpoints(vvhLink.get.geometry)
      else GeometryUtils.geometryEndpoints(vvhLink.get.geometry).swap

      RoadAddress(NewRoadAddress, pl.roadNumber, pl.roadPartNumber, pl.roadType, pl.track,
        pl.discontinuity, pl.startAddrMValue, pl.endAddrMValue, pl.startDate, pl.endDate, pl.modifiedBy, pl.lrmPositionId, pl.linkId,
        pl.startMValue, pl.endMValue, pl.sideCode, vvhLink.get.vvhTimeStamp, pl.calibrationPoints, pl.floating,
        Seq(p1, p2), pl.linkGeomSource, pl.ely)
    }, mapProjectLinksAsFloatingRoadAddresses(missingGeom.map(_._1)))
  }

  private def mapProjectLinksAsFloatingRoadAddresses(projectLinks: Seq[ProjectLink]): Seq[RoadAddress] = {
    projectLinks.map(x =>
      RoadAddress(NewRoadAddress, x.roadNumber, x.roadPartNumber, x.roadType, x.track,
        x.discontinuity, x.startAddrMValue, x.endAddrMValue, x.startDate, x.endDate, x.modifiedBy, x.lrmPositionId, x.linkId,
        x.startMValue, x.endMValue, x.sideCode, VVHClient.createVVHTimeStamp(), x.calibrationPoints, floating = true, Seq.empty[Point], x.linkGeomSource, x.ely))
  }

  private def convertProjectLinksToRoadAddressesWithRoadAddressGeometry(projectLinks: Seq[ProjectLink],
                                                                        roadAddresses: Seq[RoadAddress]): (Seq[RoadAddress], Seq[RoadAddress]) = {
    // TODO: use road address id from Project Link to map 1-to-1, this will produce incorrect results on multiple segments on link
    val mapped = projectLinks.map(pl => pl -> roadAddresses.find(r => r.linkId == pl.linkId))
    val (withGeom, missingGeom) = mapped.partition(m => m._2.nonEmpty)

    (withGeom.map { case (pl, ra) =>
      RoadAddress(NewRoadAddress, pl.roadNumber, pl.roadPartNumber, pl.roadType, pl.track, pl.discontinuity, pl.startAddrMValue,
        pl.endAddrMValue, pl.startDate, pl.endDate, pl.modifiedBy, pl.lrmPositionId, pl.linkId, pl.startMValue, pl.endMValue, pl.sideCode,
        ra.get.adjustedTimestamp, pl.calibrationPoints, pl.floating, ra.get.geometry, pl.linkGeomSource, pl.ely)
    }, mapProjectLinksAsFloatingRoadAddresses(missingGeom.map(_._1)))
  }

  // TODO: remove when saving road type to project link table
  def withFetchedDataFromVVH(roadAddresses: Seq[RoadAddress], roadLinks: Map[Long, RoadLink], Type: Object): Seq[RoadAddress] = {
    val fetchedAddresses = Type match {
      case RoadType =>
        val withRoadType: Seq[RoadAddress] = roadAddresses.par.map {
          ra =>
            roadLinks.get(ra.linkId) match {
              case None => ra
              case Some(rl) =>
                val roadType = RoadAddressLinkBuilder.getRoadType(rl.administrativeClass, rl.linkType)
                ra.copy(roadType = roadType)
            }
        }.toList
        withRoadType
      case _ => roadAddresses
    }
    fetchedAddresses
  }

  def setProjectEly(currentProjectId: Long, newEly: Long): Option[String] = {
    withDynTransaction {
      getProjectEly(currentProjectId).filterNot(_ == newEly).map { currentProjectEly =>
        logger.info(s"The project can not handle multiple ELY areas (the project ELY range is $currentProjectEly). Recording was discarded.")
        s"Projektissa ei voi käsitellä useita ELY-alueita (projektin ELY-alue on $currentProjectEly). Tallennus hylättiin."
      }.orElse {
        ProjectDAO.updateProjectEly(currentProjectId, newEly)
        None
      }
    }
  }

  def getProjectEly(projectId: Long): Option[Long] = {
    ProjectDAO.getProjectEly(projectId)
  }

  case class PublishResult(validationSuccess: Boolean, sendSuccess: Boolean, errorMessage: Option[String])

}

class ProjectValidationException(s: String) extends RuntimeException {
  override def getMessage: String = s
}

case class ProjectBoundingBoxResult(ProjectLinkResultF: Future[Map[Long, Seq[ProjectLink]]], roadLinkF: Future[Seq[RoadLink]],
                                    complementaryF: Future[Seq[RoadLink]], suravageF: Future[Seq[VVHRoadlink]])<|MERGE_RESOLUTION|>--- conflicted
+++ resolved
@@ -194,8 +194,7 @@
     }
   }
 
-<<<<<<< HEAD
-  def createProjectLinks(linkIds: Seq[Long], projectId: Long, roadNumber: Long, roadPartNumber:Long, trackCode: Int,
+  def createProjectLinks(linkIds: Seq[Long], projectId: Long, roadNumber: Long, roadPartNumber: Long, trackCode: Int,
                          discontinuity: Int, roadType: Int, roadLinkSource: Int, roadEly: Long, user: String): Map[String, Any] = {
     def sortRamps(seq: Seq[ProjectAddressLink]) = {
       if (seq.headOption.exists(isRamp))
@@ -209,12 +208,6 @@
     val linkId = linkIds.head
     val roadLinks = if(isSuravage) {
       getProjectSuravageRoadLinksByLinkIds(linkIds.toSet)
-=======
-  def createProjectLinks(linkIds: Set[Long], projectId: Long, roadNumber: Long, roadPartNumber: Long, trackCode: Int,
-                         discontinuity: Int, roadType: Int, roadLinkSource: Int, roadEly: Long, user: String): Map[String, Any] = {
-    val roadLinks = if (roadLinkSource == LinkGeomSource.SuravageLinkInterface.value) {
-      getProjectSuravageRoadLinksByLinkIds(linkIds)
->>>>>>> 3ec85470
     } else {
       getProjectRoadLinksByLinkIds(linkIds.toSet)
     }
@@ -252,25 +245,7 @@
     */
   def addNewLinksToProject(newLinks: Seq[ProjectAddressLink], projectId: Long, newRoadNumber: Long,
                            newRoadPartNumber: Long, newTrackCode: Long, newDiscontinuity: Long,
-<<<<<<< HEAD
                            newRoadType: Long = RoadType.Unknown.value, user: String, firstLinkId: Long): Option[String] = {
-=======
-                           newRoadType: Long = RoadType.Unknown.value, user: String): Option[String] = {
-
-    def matchSideCodes(newLink: ProjectAddressLink, existingLink: ProjectAddressLink): SideCode = {
-      val (startP, endP) = GeometryUtils.geometryEndpoints(existingLink.geometry)
-
-      if (GeometryUtils.areAdjacent(newLink.geometry.head, endP) ||
-        GeometryUtils.areAdjacent(newLink.geometry.last, startP))
-        existingLink.sideCode
-      else {
-        if (existingLink.sideCode.equals(AgainstDigitizing))
-          TowardsDigitizing
-        else
-          AgainstDigitizing
-      }
-    }
->>>>>>> 3ec85470
 
     try {
       withDynTransaction {
@@ -360,18 +335,13 @@
     val (found, notFound) = without.partition(w => linkGeometries.contains(w.linkId))
     val foundWithGeom = found.map{pl =>
       withGeometry(pl, (linkGeometries ++ historyGeometries)(pl.linkId), resetAddress)}
-<<<<<<< HEAD
-
-    (guessGeom.guestimateGeometry(notFound.sortBy(x=>x.roadNumber).sortBy(x=>x.roadPartNumber).sortBy(x=>x.startAddrMValue), withGeom ++ foundWithGeom),
+    (notFound.groupBy(pl => (pl.roadNumber, pl.roadPartNumber)).foldLeft(withGeom ++ foundWithGeom){ case (s, (_, links)) =>
+      guessGeom.guestimateGeometry(links.sortBy(_.startAddrMValue), s)}.toSeq,
       links)
   }
 
   private def withGeometry(projectLinks: Seq[ProjectLink], resetAddress: Boolean = false): Seq[ProjectLink] = {
     withGeometryAndLinks(projectLinks, resetAddress)._1
-=======
-    notFound.groupBy(pl => (pl.roadNumber, pl.roadPartNumber)).foldLeft(withGeom ++ foundWithGeom){ case (s, (_, links)) =>
-      guessGeom.guestimateGeometry(links.sortBy(_.startAddrMValue), s)}.toSeq
->>>>>>> 3ec85470
   }
 
   private def withGeometry(pl: ProjectLink, linkGeometry: Seq[Point], resetAddress: Boolean) = {
