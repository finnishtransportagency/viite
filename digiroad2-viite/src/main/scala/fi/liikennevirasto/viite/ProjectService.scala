package fi.liikennevirasto.viite

import java.io.IOException
import java.sql.SQLException
import java.util.Date

import fi.liikennevirasto.digiroad2._
import fi.liikennevirasto.digiroad2.asset.SideCode.AgainstDigitizing
import fi.liikennevirasto.digiroad2.asset.{BoundingRectangle, LinkGeomSource, TrafficDirection, _}
import fi.liikennevirasto.digiroad2.client.vvh.{VVHClient, VVHHistoryRoadLink, VVHRoadlink}
import fi.liikennevirasto.digiroad2.dao.Sequences
import fi.liikennevirasto.digiroad2.linearasset.{RoadLink, RoadLinkLike}
import fi.liikennevirasto.digiroad2.oracle.OracleDatabase
import fi.liikennevirasto.digiroad2.service.RoadLinkService
import fi.liikennevirasto.digiroad2.util.LogUtils.time
import fi.liikennevirasto.digiroad2.util.{RoadAddressException, RoadPartReservedException, Track}
import fi.liikennevirasto.viite.dao.CalibrationPointDAO.UserDefinedCalibrationPoint
import fi.liikennevirasto.viite.dao.Discontinuity.Continuous
import fi.liikennevirasto.viite.dao.FloatingReason.NoFloating
import fi.liikennevirasto.viite.dao.LinkStatus._
import fi.liikennevirasto.viite.dao.ProjectState._
import fi.liikennevirasto.viite.dao.TerminationCode.{NoTermination, Termination}
import fi.liikennevirasto.viite.dao.{LinkStatus, ProjectDAO, RoadwayDAO, _}
import fi.liikennevirasto.viite.model.{ProjectAddressLink, RoadAddressLink}
import fi.liikennevirasto.viite.process._
import fi.liikennevirasto.viite.util.{ProjectLinkSplitter, SplitOptions, SplitResult}
import org.apache.http.client.ClientProtocolException
import org.joda.time.DateTime
import org.slf4j.LoggerFactory
import slick.driver.JdbcDriver.backend.Database.dynamicSession

import scala.concurrent.ExecutionContext.Implicits.global
import scala.concurrent.duration.Duration
import scala.concurrent.{Await, Future}
import scala.util.control.NonFatal

case class PreFillInfo(RoadNumber: BigInt, RoadPart: BigInt, roadName: String)

case class LinkToRevert(id: Long, linkId: Long, status: Long, geometry: Seq[Point])

class ProjectService(roadAddressService: RoadAddressService, roadLinkService: RoadLinkService, eventbus: DigiroadEventBus) {

  def withDynTransaction[T](f: => T): T = OracleDatabase.withDynTransaction(f)

  def withDynSession[T](f: => T): T = OracleDatabase.withDynSession(f)

  private val logger = LoggerFactory.getLogger(getClass)
  val roadwayDAO = new RoadwayDAO
  val linearLocationDAO = new LinearLocationDAO
  val projectDAO = new ProjectDAO
  val projectLinkDAO = new ProjectLinkDAO
  val projectReservedPartDAO = new ProjectReservedPartDAO
  val roadwayChangesDAO = new RoadwayChangesDAO
  val projectValidator = new ProjectValidator
  val roadwayAddressMapper = new RoadwayAddressMapper(roadwayDAO, linearLocationDAO)
  val allowedSideCodes = List(SideCode.TowardsDigitizing, SideCode.AgainstDigitizing)
  val roadAddressLinkBuilder = new RoadAddressLinkBuilder(roadwayDAO, linearLocationDAO, projectLinkDAO)

  /**
    *
    * @param roadNumber    Road's number (long)
    * @param roadStartPart Starting part (long)
    * @param roadEndPart   Ending part (long)
    * @return Optional error message, None if no error
    */
  def checkRoadPartsExist(roadNumber: Long, roadStartPart: Long, roadEndPart: Long): Option[String] = {
      if (roadwayDAO.fetchAllByRoadAndPart(roadNumber, roadStartPart).isEmpty) {
        Some(ErrorStartingRoadPartNotFound)
      } else if (roadwayDAO.fetchAllByRoadAndPart(roadNumber, roadEndPart).isEmpty) {
        Some(ErrorEndingRoadPartNotFound)
      } else
        None
  }

  def calculateProjectCoordinates(projectId: Long): ProjectCoordinates = {
      val links = projectLinkDAO.fetchProjectLinks(projectId)
      if (links.nonEmpty) {
        val corners = GeometryUtils.boundingRectangleCorners(links.flatten(_.geometry))
        val centerX = (corners._1.x + corners._2.x) / 2
        val centerY = (corners._1.y + corners._2.y) / 2
        val (xLength, yLength) = (Math.abs(corners._2.x - corners._1.x), Math.abs(corners._2.y - corners._1.y))
        val zoom = Resolutions.map(r => {
          (xLength / r, yLength / r) match {
            case (x, y) if x < DefaultScreenWidth && y < DefaultScreenHeight => Resolutions.indexOf(r)
            case _ => 0
          }
        })
        ProjectCoordinates(centerX, centerY, zoom.max)
      } else {
        ProjectCoordinates(0, 0, 0)
      }
  }

  def saveProjectCoordinates(projectId: Long, coordinates: ProjectCoordinates): Unit = {
      projectDAO.updateProjectCoordinates(projectId, coordinates)
  }

  /**
    * Creates the new project
    * Adds the road addresses from the reserved parts to the project link table
    *
    * @param roadAddressProject
    * @return the created project
    */
  private def createProject(roadAddressProject: Project): Project = {
    val id = Sequences.nextViitePrimaryKeySeqValue
    val project = roadAddressProject.copy(id = id)
    projectDAO.create(project)
    val error = addLinksToProject(project)
    if (error.nonEmpty)
      throw new RoadPartReservedException(error.get)
    projectDAO.fetchById(id).get
  }

  private def projectFound(roadAddressProject: Project): Option[Project] = {
    val newRoadAddressProject = 0
    if (roadAddressProject.id == newRoadAddressProject) return None
    withDynTransaction {
      return projectDAO.fetchById(roadAddressProject.id)
    }
  }

  def fetchPreFillFromVVH(linkId: Long): Either[String, PreFillInfo] = {
    parsePreFillData(roadLinkService.getVVHRoadlinks(Set(linkId)))
  }

  def parsePreFillData(vvhRoadLinks: Seq[VVHRoadlink]): Either[String, PreFillInfo] = {
    withDynSession {
      if (vvhRoadLinks.isEmpty) {
        Left("Link could not be found in VVH")
      }
      else {
        val vvhLink = vvhRoadLinks.head
        (vvhLink.attributes.get("ROADNUMBER"), vvhLink.attributes.get("ROADPARTNUMBER")) match {
          case (Some(roadNumber: BigInt), Some(roadPartNumber: BigInt)) =>
            val roadName = RoadNameDAO.getLatestRoadName(roadNumber.toLong)
            Right(PreFillInfo(roadNumber, roadPartNumber, if (roadName.isEmpty) "" else roadName.get.roadName))
          case _ => Left("Link does not contain valid prefill info")
        }
      }
    }
  }

  def checkRoadPartsReservable(roadNumber: Long, startPart: Long, endPart: Long): Either[String, Seq[ProjectReservedPart]] = {
      (startPart to endPart).foreach(part =>
        projectReservedPartDAO.roadPartReservedByProject(roadNumber, part) match {
          case Some(name) => return Left(s"Tie $roadNumber osa $part ei ole vapaana projektin alkupäivämääränä. Tieosoite on jo varattuna projektissa: $name.")
          case _ =>
        })
      Right((startPart to endPart).flatMap(part => getAddressPartInfo(roadNumber, part))
      )
  }

  def checkRoadPartExistsAndReservable(roadNumber: Long, startPart: Long, endPart: Long, projectDate: DateTime): Either[String, Seq[ProjectReservedPart]] = {
    withDynTransaction {
      checkRoadPartsExist(roadNumber, startPart, endPart) match {
        case None => checkRoadPartsReservable(roadNumber, startPart, endPart) match {
          case Left(err) => Left(err)
          case Right(reservedRoadParts) =>
            if (reservedRoadParts.isEmpty) {
              Right(reservedRoadParts)
            } else {
              validateProjectDate(reservedRoadParts, projectDate) match {
                case Some(errMsg) => Left(errMsg)
                case None => Right(reservedRoadParts)
              }
            }
        }
        case Some(error) => Left(error)
      }
    }
  }

  /**
    *
    * @param projectId project's id
    * @return if state of the project is incomplete
    */

  def isWritableState(projectId: Long): Boolean = {
      projectWritableCheckInSession(projectId) match {
        case Some(_) => false
        case None => true
      }
  }

  def projectWritableCheckInSession(projectId: Long): Option[String] = {
<<<<<<< HEAD
    projectDAO.fetchProjectStatus(projectId) match {
=======
    projectDAO.getProjectStatus(projectId) match {
>>>>>>> aa4256f4
      case Some(projectState) =>
        if (projectState == ProjectState.Incomplete || projectState == ProjectState.ErrorInViite || projectState == ProjectState.ErrorInTR)
          return None
        Some("Projektin tila ei ole keskeneräinen") //project state is not incomplete
      case None => Some("Projektia ei löytynyt") //project could not be found
    }
  }

  def projectWritableCheck(projectId: Long): Option[String] = {
    withDynSession {
      projectWritableCheckInSession(projectId)
    }
  }

  def validateProjectDate(reservedParts: Seq[ProjectReservedPart], date: DateTime): Option[String] = {
    // TODO If RoadwayDAO.getRoadPartInfo would return Option[RoadPartInfo], we could use the named attributes instead of these numbers
    reservedParts.map(rp => (rp.roadNumber, rp.roadPartNumber) -> roadwayDAO.getRoadPartInfo(rp.roadNumber, rp.roadPartNumber)).toMap.
      filterNot(_._2.isEmpty).foreach {
      case ((roadNumber, roadPartNumber), value) =>
        val (startDate, endDate) = value.map(v => (v._6, v._7)).get
        if (startDate.nonEmpty && startDate.get.isAfter(date))
          return Option(s"Tieosalla TIE $roadNumber OSA $roadPartNumber alkupäivämäärä " +
            s"${startDate.get.toString("dd.MM.yyyy")} on myöhempi kuin tieosoiteprojektin alkupäivämäärä " +
            s"${date.toString("dd.MM.yyyy")}, tarkista tiedot.")
        if (endDate.nonEmpty && endDate.get.isAfter(date))
          return Option(s"Tieosalla TIE $roadNumber OSA $roadPartNumber loppupäivämäärä " +
            s"${endDate.get.toString("dd.MM.yyyy")} on myöhempi kuin tieosoiteprojektin alkupäivämäärä " +
            s"${date.toString("dd.MM.yyyy")}, tarkista tiedot.")
    }
    None
  }

  private def getAddressPartInfo(roadNumber: Long, roadPart: Long): Option[ProjectReservedPart] = {
    projectReservedPartDAO.fetchReservedRoadPart(roadNumber, roadPart).orElse(generateAddressPartInfo(roadNumber, roadPart))
  }

  private def generateAddressPartInfo(roadNumber: Long, roadPart: Long): Option[ProjectReservedPart] = {
    roadwayDAO.getRoadPartInfo(roadNumber, roadPart).map {
      case (_, linkId, addrLength, discontinuity, ely, _, _) =>
        ProjectReservedPart(0L, roadNumber, roadPart, Some(addrLength), Some(Discontinuity.apply(discontinuity.toInt)), Some(ely),
          newLength = Some(addrLength), newDiscontinuity = Some(Discontinuity.apply(discontinuity.toInt)), newEly = Some(ely), Some(linkId))
    }
  }

  private def sortRamps(seq: Seq[ProjectLink], linkIds: Seq[Long]): Seq[ProjectLink] = {
    if (seq.headOption.exists(isRamp))
      seq.find(l => linkIds.headOption.contains(l.linkId)).toSeq ++ seq.filter(_.linkId != linkIds.headOption.getOrElse(0L))
    else
      seq
  }

  private def setProjectRoadName(projectId: Long, roadNumber: Long, roadName: String): Unit = {
    ProjectLinkNameDAO.get(roadNumber, projectId) match {
      case Some(projectLinkName) => ProjectLinkNameDAO.update(projectLinkName.id, roadName)
      case _ =>
        val existingRoadName = RoadNameDAO.getLatestRoadName(roadNumber)
        ProjectLinkNameDAO.create(projectId, roadNumber, existingRoadName.map(_.roadName).getOrElse(roadName))
    }
  }

  def writableWithValidTrack(projectId: Long, track: Int): Option[String] = {
    if (!isWritableState(projectId)) Some(projectNotWritable)
    else if (!validateLinkTrack(track)) Some("Invalid track code")
    else None
  }

  def createProjectLinks(linkIds: Seq[Long], projectId: Long, roadNumber: Long, roadPartNumber: Long, track: Track,
                         discontinuity: Discontinuity, roadType: RoadType, roadLinkSource: LinkGeomSource,
                         roadEly: Long, user: String, roadName: String): Map[String, Any] = {
    withDynSession {
      writableWithValidTrack(projectId, track.value) match {
        case None =>
          val linkId = linkIds.head
          val roadLinks = (if (roadLinkSource != LinkGeomSource.SuravageLinkInterface) {
            roadLinkService.getRoadLinksByLinkIdsFromVVH(linkIds.toSet)
          } else {
            roadLinkService.getSuravageRoadLinksFromVVH(linkIds.toSet)
          }).map(l => l.linkId -> l).toMap
          if (roadLinks.keySet != linkIds.toSet)
            return Map("success" -> false,
              "errorMessage" -> (linkIds.toSet -- roadLinks.keySet).mkString(ErrorRoadLinkNotFound + " puuttuvat id:t ", ", ", ""))
<<<<<<< HEAD
          val project = projectDAO.fetchById(projectId).getOrElse(throw new RuntimeException(s"Missing project $projectId"))
          val existingProjectLinks = projectLinkDAO.fetchByProjectRoadPart(roadNumber, roadPartNumber, projectId)
=======
          val project = projectDAO.getRoadAddressProjectById(projectId).getOrElse(throw new RuntimeException(s"Missing project $projectId"))
          val existingProjectLinks = projectLinkDAO.fetchProjectLinksByProjectRoadPart(roadNumber, roadPartNumber, projectId)
>>>>>>> aa4256f4
          val reversed = if (existingProjectLinks.nonEmpty) existingProjectLinks.forall(_.reversed) else false

          val projectLinks: Seq[ProjectLink] = linkIds.map { id =>
            newProjectLink(roadLinks(id), project, roadNumber, roadPartNumber, track, discontinuity, roadType, roadEly, roadName, reversed)
          }
          saveProjectCoordinates(project.id, calculateProjectCoordinates(project.id))
          setProjectEly(projectId, roadEly) match {
            case Some(errorMessage) => Map("success" -> false, "errorMessage" -> errorMessage)
            case None =>
              addNewLinksToProject(sortRamps(projectLinks, linkIds), projectId, user, linkId, newTransaction = false) match {
                case Some(errorMessage) => Map("success" -> false, "errorMessage" -> errorMessage)
                case None => Map("success" -> true, "projectErrors" -> validateProjectById(projectId, newSession = false))
              }
          }
        case Some(error) => Map("success" -> false, "errorMessage" -> error)
      }
    }
  }

  def addNewLinksToProject(newLinks: Seq[ProjectLink], projectId: Long, user: String, firstLinkId: Long, newTransaction: Boolean = true): Option[String] = {
    if (newTransaction)
      withDynTransaction {
        addNewLinksToProjectInTX(newLinks, projectId, user, firstLinkId)
      }
    else
      addNewLinksToProjectInTX(newLinks, projectId, user, firstLinkId)

  }

  /**
    * Used when adding road address that do not have a previous address
    */
  private def addNewLinksToProjectInTX(newLinks: Seq[ProjectLink], projectId: Long, user: String, firstLinkId: Long): Option[String] = {
    val newRoadNumber = newLinks.head.roadNumber
    val newRoadPartNumber = newLinks.head.roadPartNumber
    val linkStatus = newLinks.head.status
    try {
      val project = getProjectWithReservationChecks(projectId, newRoadNumber, newRoadPartNumber, linkStatus, newLinks)

      if (!project.isReserved(newRoadNumber, newRoadPartNumber))
        projectReservedPartDAO.reserveRoadPart(project.id, newRoadNumber, newRoadPartNumber, project.modifiedBy)
      if (GeometryUtils.isNonLinear(newLinks))
        throw new ProjectValidationException(ErrorGeometryContainsBranches)
      // Determine address value scheme (ramp, roundabout, all others)
      val createLinks =
        if (newLinks.headOption.exists(isRamp)) {
          logger.info("Added links recognized to be in ramp category")
          if (TrackSectionOrder.isRoundabout(newLinks)) {
            logger.info("Added links recognized to be a roundabout - using roundabout addressing scheme")
            val ordered = newLinks.partition(_.linkId == firstLinkId)
            val created = TrackSectionOrder.mValueRoundabout(ordered._1 ++ ordered._2)
            val endingM = created.map(_.endAddrMValue).max
            created.map(pl =>
              if (pl.endAddrMValue == endingM && endingM > 0)
                pl.copy(discontinuity = Discontinuity.EndOfRoad)
              else
                pl.copy(discontinuity = Discontinuity.Continuous))
          } else {
            val existingLinks = projectLinkDAO.fetchByProjectRoadPart(newRoadNumber, newRoadPartNumber, projectId)
            fillRampGrowthDirection(newLinks.map(_.linkId).toSet, newRoadNumber, newRoadPartNumber, newLinks,
              firstLinkId, existingLinks)
          }
        } else
          newLinks
      projectLinkDAO.create(createLinks.map(_.copy(createdBy = Some(user))))
      recalculateProjectLinks(projectId, user, Set((newRoadNumber, newRoadPartNumber)))
      newLinks.flatMap(_.roadName).headOption.foreach { roadName =>
        setProjectRoadName(projectId, newRoadNumber, roadName)
      }
      None
    } catch {
      case ex: ProjectValidationException => Some(ex.getMessage)
    }
  }

  /**
    * Will attempt to find relevant sideCode information to the projectLinks given a number of factors
    * for example if they are of suravage or complementary origin
    *
    * @param linkIds        the linkIds to process
    * @param roadNumber     the roadNumber to apply/was applied to said linkIds
    * @param roadPartNumber the roadPartNumber to apply/was applied to said linkIds
    * @param newLinks       new project links for this ramp
    * @return the projectLinks with a assigned SideCode
    */
  private def fillRampGrowthDirection(linkIds: Set[Long], roadNumber: Long, roadPartNumber: Long,
                                      newLinks: Seq[ProjectLink], firstLinkId: Long, existingLinks: Seq[ProjectLink]): Seq[ProjectLink] = {
    if (newLinks.exists(nl => existingLinks.exists(pl => pl.status != LinkStatus.Terminated &&
      GeometryUtils.areAdjacent(pl.geometry, nl.geometry)))) {
      // Connected to existing geometry -> let the track section calculation take it's natural course
      newLinks.map(_.copy(sideCode = SideCode.Unknown))
    } else {
      val roadLinks = roadLinkService.fetchVVHRoadLinksAndComplementaryFromVVH(linkIds) ++ roadLinkService.getSuravageRoadLinksFromVVH(linkIds)
      //Set the sideCode as defined by the trafficDirection
      val sideCode = roadLinks.map(rl => rl.linkId -> (rl.trafficDirection match {
        case TrafficDirection.AgainstDigitizing => SideCode.AgainstDigitizing
        case TrafficDirection.TowardsDigitizing => SideCode.TowardsDigitizing
        case _ => SideCode.Unknown
      })).toMap
      newLinks.map(nl => nl.copy(sideCode = sideCode.getOrElse(nl.linkId, SideCode.Unknown)))
    }
  }

  def getFirstProjectLink(project: Project): Option[ProjectLink] = {
    project.reservedParts.find(_.startingLinkId.nonEmpty) match {
      case Some(rrp) =>
        withDynSession {
          projectLinkDAO.fetchFirstLink(project.id, rrp.roadNumber, rrp.roadPartNumber)
        }
      case _ => None
    }
  }

  def changeDirection(projectId: Long, roadNumber: Long, roadPartNumber: Long, links: Seq[LinkToRevert], coordinates: ProjectCoordinates, username: String): Option[String] = {
    roadAddressLinkBuilder.municipalityRoadMaintainerMapping // make sure it is populated outside of this TX
    try {
      withDynTransaction {
        projectWritableCheckInSession(projectId) match {
          case None =>
            if (projectLinkDAO.countLinksByStatus(projectId, roadNumber, roadPartNumber, Set(UnChanged.value, NotHandled.value)) > 0)
              return Some(ErrorReversingUnchangedLinks)
            val continuity = projectLinkDAO.getProjectLinksContinuityCodes(projectId, roadNumber, roadPartNumber)
            val newContinuity: Map[Long, Discontinuity] = if (continuity.nonEmpty) {
              val discontinuityAtEnd = continuity.maxBy(_._1)
              continuity.filterKeys(_ < discontinuityAtEnd._1).map { case (addr, d) => (discontinuityAtEnd._1 - addr) -> d } ++
                Map(discontinuityAtEnd._1 -> discontinuityAtEnd._2)
            } else
              Map()
            projectLinkDAO.reverseRoadPartDirection(projectId, roadNumber, roadPartNumber)
            val projectLinks = projectLinkDAO.fetchProjectLinks(projectId).filter(pl => {
              pl.status != LinkStatus.Terminated && pl.roadNumber == roadNumber && pl.roadPartNumber == roadPartNumber
            })
            val originalSideCodes = linearLocationDAO.fetchByRoadways(projectLinks.map(_.roadwayId).toSet)
              .map(l => l.id -> l.sideCode).toMap

            val originalAddresses = roadAddressService.getRoadAddressesByRoadwayIds(projectLinks.map(_.roadwayId))

            projectLinkDAO.updateProjectLinks(projectLinks.map(x =>
              x.copy(reversed = isReversed(originalSideCodes)(x),
                discontinuity = newContinuity.getOrElse(x.endAddrMValue, Discontinuity.Continuous))), username, originalAddresses)
            CalibrationPointDAO.removeAllCalibrationPoints(projectLinks.map(_.id).toSet)
            recalculateProjectLinks(projectId, username, Set((roadNumber, roadPartNumber)))
            saveProjectCoordinates(projectId, coordinates)
            None
          case Some(error) => Some(error)
        }
      }
    } catch {
      case NonFatal(e) =>
        logger.info("Direction change failed", e)
        Some(ErrorSavingFailed)
    }
  }

  private def isReversed(originalSideCodes: Map[Long, SideCode])(projectLink: ProjectLink): Boolean = {
    originalSideCodes.get(projectLink.linearLocationId) match {
      case Some(sideCode) => sideCode != projectLink.sideCode
      case _ => projectLink.reversed
    }
  }

  /**
    *  Checks if the road part that user wants to reserve exists
    *  Checks if the road parts that user tries to reserve have different ely    *
    *
    * @param reservedRoadParts
    * @param projectEly
    * @param projectLinks
    * @param roadways
    * @return None in case of success, error code in case of failed validation
    */

  def validateReservations(reservedRoadParts: ProjectReservedPart, projectEly: Option[Long],
                                   projectLinks: Seq[ProjectLink], roadways: Seq[Roadway], allPartsToReserve: Seq[ProjectReservedPart] = Seq.empty[ProjectReservedPart]): Option[String] = {
    val differingElyParts = allPartsToReserve.filter(pr => pr.ely != allPartsToReserve.head.ely)
    if(differingElyParts.nonEmpty){
      val allDifferingElyParts = Seq(allPartsToReserve.head) ++ differingElyParts
      Some(s"$ErrorFollowingPartsHaveDifferingEly " ++ allDifferingElyParts.map(op => {
        s"TIE ${op.roadNumber} OSA: ${op.roadPartNumber} ELY: ${op.ely.getOrElse(-1)}"
      }).mkString(" ja "))
    } else if (roadways.isEmpty && !projectLinks.exists(pl => pl.roadNumber == reservedRoadParts.roadNumber && pl.roadPartNumber == reservedRoadParts.roadPartNumber))
      Some(s"$ErrorFollowingRoadPartsNotFoundInDB TIE ${reservedRoadParts.roadNumber} OSA: ${reservedRoadParts.roadPartNumber}")
    else if ((projectLinks.exists(_.ely != reservedRoadParts.ely.get) || roadways.exists(_.ely != reservedRoadParts.ely.get)) && (projectEly.isEmpty || projectEly.get != defaultProjectEly ))
      Some(s"$ErrorFollowingPartsHaveDifferingEly TIE ${reservedRoadParts.roadNumber} OSA: ${reservedRoadParts.roadPartNumber}")
    else
      None
  }

  /**
    * Adds reserved road links (from road parts) to a road address project. Clears
    * project links that are no longer reserved for the project. Reservability is check before this.
    * for each reserved part get all roadways
    * validate if the road exists on the roadway table and if there isn't different ely codes reserved
    *     in case there is, throw roadPartReserved exception
    * get the road links from the suravage and from the regular interface
    * map the road links into road address objects
    * check, make the reservation and update the ely code of the project
    * map the addresses into project links
    * insert the new project links and remove the ones that were unreserved
    */
  private def addLinksToProject(project: Project): Option[String] = {
    logger.info(s"Adding reserved road parts with links to project ${project.id}")
    val projectLinks = projectLinkDAO.fetchProjectLinks(project.id)
    logger.debug(s"${projectLinks.size} links fetched")
    val projectLinkOriginalParts = if (projectLinks.nonEmpty) roadwayDAO.fetchAllByRoadwayId(projectLinks.map(_.roadwayId)).map(ra => (ra.roadNumber, ra.roadPartNumber)) else Seq()
    val newProjectLinks = project.reservedParts.filterNot(res =>
      projectLinkOriginalParts.contains((res.roadNumber, res.roadPartNumber))).flatMap {
      reserved => {
        val roadways = roadwayDAO.fetchAllBySection(reserved.roadNumber, reserved.roadPartNumber)
        validateReservations(reserved, project.ely, projectLinks, roadways, project.reservedParts) match {
          case Some(error) => throw new RoadPartReservedException(error)
          case _ =>
            val (suravageSource, regular) = linearLocationDAO.fetchByRoadways(roadways.map(_.roadwayNumber).toSet).partition(_.linkGeomSource == LinkGeomSource.SuravageLinkInterface)
            val suravageMapping = roadLinkService.getSuravageRoadLinksByLinkIdsFromVVH(suravageSource.map(_.linkId).toSet).map(sm => sm.linkId -> sm).toMap
            val regularMapping = roadLinkService.getRoadLinksByLinkIdsFromVVH(regular.map(_.linkId).toSet).map(rm => rm.linkId -> rm).toMap
            val fullMapping = regularMapping ++ suravageMapping
            val addresses = roadways.flatMap(r => roadwayAddressMapper.mapRoadAddresses(r, (suravageSource ++ regular).groupBy(_.roadwayNumber)(r.roadwayNumber)))
            checkAndReserve(project, reserved)
            logger.debug(s"Reserve done")
            addresses.map(ra => newProjectTemplate(fullMapping(ra.linkId), ra, project))
        }
      }
    }
    projectLinkDAO.create(newProjectLinks.filterNot(ad => projectLinks.exists(pl => pl.roadNumber == ad.roadNumber && pl.roadPartNumber == ad.roadPartNumber)))
    logger.debug(s"New links created ${newProjectLinks.size}")
    val linksOnRemovedParts = projectLinks.filterNot(pl => project.reservedParts.exists(_.holds(pl)))
    roadwayChangesDAO.clearRoadChangeTable(project.id)
    projectLinkDAO.removeProjectLinksById(linksOnRemovedParts.map(_.id).toSet)
    None
  }

  def revertSplit(projectId: Long, linkId: Long, userName: String): Option[String] = {
    withDynTransaction {
      val previousSplit = projectLinkDAO.fetchSplitLinks(projectId, linkId)
      if (previousSplit.nonEmpty) {
        revertSplitInTX(projectId, previousSplit, userName)
        None
      } else
        Some(s"No split for link id $linkId found!")
    }
  }

  private def revertSplitInTX(projectId: Long, previousSplit: Seq[ProjectLink], userName: String): Unit = {

    def getGeometryWithTimestamp(linkId: Long, timeStamp: Long, roadLinks: Seq[RoadLink],
                                 vvhHistoryLinks: Seq[VVHHistoryRoadLink]): Seq[Point] = {
      val matchingLinksGeometry = (roadLinks ++ vvhHistoryLinks).find(rl => rl.linkId == linkId && rl.vvhTimeStamp == timeStamp).map(_.geometry)
      if (matchingLinksGeometry.nonEmpty) {
        matchingLinksGeometry.get
      } else {
        (roadLinks ++ vvhHistoryLinks).find(rl => rl.linkId == linkId).map(_.geometry)
          .getOrElse(throw new InvalidAddressDataException(s"Geometry with linkId $linkId and timestamp $timeStamp not found!"))
      }
    }

    val (roadLinks, vvhHistoryLinks) = roadLinkService.getCurrentAndHistoryRoadLinksFromVVH(previousSplit.map(_.linkId).toSet)
    val (suravage, original) = previousSplit.partition(_.linkGeomSource == LinkGeomSource.SuravageLinkInterface)
    revertLinks(projectId, previousSplit.head.roadNumber, previousSplit.head.roadPartNumber,
      suravage.map(link => LinkToRevert(link.id, link.linkId, link.status.value, link.geometry)),
      original.map(link => LinkToRevert(link.id, link.linkId, link.status.value, getGeometryWithTimestamp(link.linkId,
        link.linkGeometryTimeStamp, roadLinks, vvhHistoryLinks))),
      userName, recalculate = false)
  }

  /**
    * Fetches the projectLink name, first from the project link, if that's not available then search for the road address.
    *
    * @param projectLink
    * @return
    */
  def fillRoadNames(projectLink: ProjectLink): ProjectLink = {
    val projectLinkName = ProjectLinkNameDAO.get(projectLink.roadNumber, projectLink.projectId).map(_.roadName)
      .getOrElse(RoadNameDAO.getLatestRoadName(projectLink.roadNumber).map(_.roadName).getOrElse(projectLink.roadName.get))
    projectLink.copy(roadName = Option(projectLinkName))
  }

  def preSplitSuravageLink(linkId: Long, userName: String, splitOptions: SplitOptions): (Option[Seq[ProjectLink]], Seq[ProjectLink], Option[String], Option[(Point, Vector3d)]) = {
    def previousSplitToSplitOptions(plSeq: Seq[ProjectLink], splitOptions: SplitOptions): SplitOptions = {
      val splitsAB = plSeq.filter(_.linkId == linkId)
      val (template, splitA, splitB) = (plSeq.find(_.status == LinkStatus.Terminated),
        splitsAB.find(_.status != LinkStatus.New), splitsAB.find(_.status == LinkStatus.New))
      val linkData = splitA.orElse(splitB).orElse(template).map(l => (l.roadNumber, l.roadPartNumber,
        l.track, l.ely)).getOrElse((splitOptions.roadNumber, splitOptions.roadPartNumber, splitOptions.trackCode, splitOptions.ely))
      val discontinuity = splitsAB.filterNot(_.discontinuity == Continuous).map(_.discontinuity).headOption
      splitOptions.copy(statusA = splitA.map(_.status).getOrElse(splitOptions.statusA),
        roadNumber = linkData._1, roadPartNumber = linkData._2, trackCode = linkData._3, ely = linkData._4,
        discontinuity = discontinuity.getOrElse(Continuous))
    }

    withDynTransaction {
      if (isWritableState(splitOptions.projectId)) {
        val previousSplit = projectLinkDAO.fetchSplitLinks(splitOptions.projectId, linkId)
        val updatedSplitOptions =
          if (previousSplit.nonEmpty) {
            previousSplitToSplitOptions(previousSplit, splitOptions)
          } else
            splitOptions
        val (splitResultOption, errorMessage, splitVector) = preSplitSuravageLinkInTX(linkId, userName, updatedSplitOptions)
        dynamicSession.rollback()
        val allTerminatedProjectLinks = if (splitResultOption.isEmpty) {
          Seq.empty[ProjectLink]
        } else {
          splitResultOption.get.allTerminatedProjectLinks.map(fillRoadNames)
        }
        val splitWithMergeTerminated = splitResultOption.map(rs => rs.toSeqWithMergeTerminated.map(fillRoadNames))
        (splitWithMergeTerminated, allTerminatedProjectLinks, errorMessage, splitVector)
      }
      else (None, Seq(), None, None)
    }
  }

  def splitSuravageLink(track: Int, projectId: Long, coordinates: ProjectCoordinates, linkId: Long, username: String,
                        splitOptions: SplitOptions): Option[String] = {
    withDynTransaction {
      writableWithValidTrack(projectId, track) match {
        case None =>
          saveProjectCoordinates(projectId, coordinates)
          splitSuravageLinkInTX(linkId, username, splitOptions)
        case Some(error) => Some(error)
      }
    }
  }

  def preSplitSuravageLinkInTX(linkId: Long, username: String,
                               splitOptions: SplitOptions): (Option[SplitResult], Option[String], Option[(Point, Vector3d)]) = {
    val projectId = splitOptions.projectId
    val sOption = roadLinkService.getSuravageRoadLinksByLinkIdsFromVVH(Set(Math.abs(linkId))).headOption
    val previousSplit = projectLinkDAO.fetchSplitLinks(projectId, linkId)
    val project = projectDAO.fetchById(projectId).get
    if (sOption.isEmpty) {
      (None, Some(ErrorSuravageLinkNotFound), None)
    } else {
      if (previousSplit.nonEmpty)
        revertSplitInTX(projectId, previousSplit, username)
      val suravageLink = sOption.get
      val endPoints = GeometryUtils.geometryEndpoints(suravageLink.geometry)
      val x = if (endPoints._1.x > endPoints._2.x) (endPoints._2.x, endPoints._1.x) else (endPoints._1.x, endPoints._2.x)
      val rightTop = Point(x._2, endPoints._2.y)
      val leftBottom = Point(x._1, endPoints._1.y)
      val projectLinks = getProjectLinksInBoundingBox(BoundingRectangle(leftBottom, rightTop), projectId)
      if (projectLinks.isEmpty)
        return (None, Some(ErrorNoMatchingProjectLinkForSplit), None)
      val roadLink = roadLinkService.getRoadLinkByLinkIdFromVVH(projectLinks.head.linkId)
      if (roadLink.isEmpty) {
        (None, Some(ErrorSuravageLinkNotFound), None)
      }

      val projectLinksConnected = projectLinks.filter(l => GeometryUtils.areAdjacent(l.geometry, suravageLink.geometry))

      //we rank template links near suravage link by how much they overlap with suravage geometry
      val commonSections = projectLinksConnected.map(x =>
        x -> ProjectLinkSplitter.findMatchingGeometrySegment(suravageLink, x).map(GeometryUtils.geometryLength)
          .getOrElse(0.0)).filter(_._2 > MinAllowedRoadAddressLength)
      if (commonSections.isEmpty)
        (None, Some(ErrorNoMatchingProjectLinkForSplit), None)
      else {
        val bestFit = commonSections.maxBy(_._2)._1
        val splitResult = ProjectLinkSplitter.split(roadLink.get, newProjectLink(suravageLink, project, splitOptions), bestFit, projectLinks, splitOptions)
        (Some(splitResult), None, GeometryUtils.calculatePointAndHeadingOnGeometry(suravageLink.geometry, splitOptions.splitPoint))
      }
    }
  }

  def splitSuravageLinkInTX(linkId: Long, username: String, splitOptions: SplitOptions): Option[String] = {
    val (splitResultOption, errorMessage, _) = preSplitSuravageLinkInTX(linkId, username, splitOptions)
    if (errorMessage.nonEmpty) {
      errorMessage
    } else {
      splitResultOption.foreach {
        splitResult =>
          val splitLinks = splitResult.toSeqWithAllTerminated
          projectLinkDAO.removeProjectLinksByLinkId(splitOptions.projectId, splitLinks.map(_.linkId).toSet)
          projectLinkDAO.create(splitLinks.map(x => x.copy(createdBy = Some(username))))
          projectDAO.updateProjectCoordinates(splitOptions.projectId, splitOptions.coordinates)
          recalculateProjectLinks(splitOptions.projectId, username, Set((splitOptions.roadNumber, splitOptions.roadPartNumber)))
      }
      None
    }
  }

  def getProjectLinksInBoundingBox(bbox: BoundingRectangle, projectId: Long): Seq[ProjectLink] = {
    val roadLinks = roadLinkService.getRoadLinksAndComplementaryFromVVH(bbox, Set()).map(rl => rl.linkId -> rl).toMap
    projectLinkDAO.fetchProjectLinksByProjectAndLinkId(Set(), roadLinks.keys.toSeq, projectId).filter(_.status == LinkStatus.NotHandled)
  }

  /**
    * Save road link project, reserve new road parts, free previously reserved road parts that were removed
    *
    * @param roadAddressProject Updated road address project case class
    * @return Updated project reloaded from the database
    */
  def saveProject(roadAddressProject: Project): Project = {
    if (projectFound(roadAddressProject).isEmpty)
      throw new IllegalArgumentException("Project not found")
    withDynTransaction {
      if (isWritableState(roadAddressProject.id)) {
        validateProjectDate(roadAddressProject.reservedParts, roadAddressProject.startDate) match {
          case Some(errMsg) => throw new IllegalStateException(errMsg)
          case None =>
<<<<<<< HEAD
            if (projectDAO.isUniqueName(roadAddressProject.id, roadAddressProject.name)) {
              val storedProject = projectDAO.fetchById(roadAddressProject.id).get
=======
            if (projectDAO.uniqueName(roadAddressProject.id, roadAddressProject.name)) {
              val storedProject = projectDAO.getRoadAddressProjectById(roadAddressProject.id).get
>>>>>>> aa4256f4
              val removed = storedProject.reservedParts.filterNot(part =>
                roadAddressProject.reservedParts.exists(rp => rp.roadPartNumber == part.roadPartNumber &&
                  rp.roadNumber == part.roadNumber))
              removed.foreach(p => projectReservedPartDAO.removeReservedRoadPart(roadAddressProject.id, p.roadNumber, p.roadPartNumber))
              removed.groupBy(_.roadNumber).keys.foreach(ProjectLinkNameDAO.revert(_, roadAddressProject.id))
              addLinksToProject(roadAddressProject)
              val updatedProject = projectDAO.fetchById(roadAddressProject.id).get
              if (updatedProject.reservedParts.nonEmpty) {
<<<<<<< HEAD
                projectDAO.update(roadAddressProject.copy(ely = projectLinkDAO.getElyFromProjectLinks(roadAddressProject.id)))
=======
                projectDAO.updateRoadAddressProject(roadAddressProject.copy(ely = projectLinkDAO.fetchElyFromProjectLinks(roadAddressProject.id)))
>>>>>>> aa4256f4
              } else { //in empty case we release ely
                projectDAO.update(roadAddressProject.copy(ely = None))
              }
              val savedProject = projectDAO.fetchById(roadAddressProject.id).get
              saveProjectCoordinates(savedProject.id, calculateProjectCoordinates(savedProject.id))
              savedProject
            } else {
              throw new NameExistsException(s"Nimellä ${roadAddressProject.name} on jo olemassa projekti. Muuta nimeä.")
            }
        }
      } else {
        throw new IllegalStateException(projectNotWritable)
      }
    }
  }

  /**
    * Delete road link project, if it exists and the state is Incomplete
    *
    * @param projectId Id of the project to delete
    * @return boolean that confirms if the project is deleted
    */
  def deleteProject(projectId: Long): Boolean = {
    withDynTransaction {
      val project = projectDAO.fetchById(projectId)
      val canBeDeleted = projectId != 0 && project.isDefined && project.get.status == ProjectState.Incomplete
      if (canBeDeleted) {
        val links = projectLinkDAO.fetchProjectLinks(projectId)
        projectLinkDAO.removeProjectLinksByProject(projectId)
        projectReservedPartDAO.removeReservedRoadPartsByProject(projectId)
        links.groupBy(_.roadNumber).keys.foreach(ProjectLinkNameDAO.revert(_, projectId))
        projectDAO.updateProjectStatus(projectId, ProjectState.Deleted)
        projectDAO.updateProjectStateInfo(ProjectState.Deleted.description, projectId)
      }
      canBeDeleted
    }
  }

  def createRoadLinkProject(roadAddressProject: Project): Project = {
    if (roadAddressProject.id != 0)
      throw new IllegalArgumentException(s"Road address project to create has an id ${roadAddressProject.id}")
    withDynTransaction {
      if (projectDAO.isUniqueName(roadAddressProject.id, roadAddressProject.name)) {
        val savedProject = createProject(roadAddressProject)
        saveProjectCoordinates(savedProject.id, calculateProjectCoordinates(savedProject.id))
        savedProject
      } else {
        throw new NameExistsException(s"Nimellä ${roadAddressProject.name} on jo olemassa projekti. Muuta nimeä.")
      }
    }
  }

  def getSingleProjectById(projectId: Long): Option[Project] = {
    withDynSession {
      projectDAO.fetchById(projectId)
    }
  }

  def getAllProjects: Seq[Project] = {
    withDynSession {
      projectDAO.fetchAll()
    }
  }

  def updateProjectLinkGeometry(projectId: Long, username: String, onlyNotHandled: Boolean = false): Unit = {
    withDynTransaction {
      val projectLinks = projectLinkDAO.fetchProjectLinks(projectId, if (onlyNotHandled) Some(LinkStatus.NotHandled) else None)
      val roadLinks = roadLinkService.getCurrentAndComplementaryVVHRoadLinks(projectLinks.filter(x => x.linkGeomSource == LinkGeomSource.NormalLinkInterface
        || x.linkGeomSource == LinkGeomSource.FrozenLinkInterface || x.linkGeomSource == LinkGeomSource.ComplimentaryLinkInterface).map(x => x.linkId).toSet)
      val suravageLinks = roadLinkService.getSuravageRoadLinksFromVVH(projectLinks.filter(x => x.linkGeomSource == LinkGeomSource.SuravageLinkInterface).map(x => x.linkId).toSet)
      val vvhLinks = roadLinks ++ suravageLinks
      val geometryMap = vvhLinks.map(l => l.linkId -> (l.geometry, l.vvhTimeStamp)).toMap
      val timeStamp = new Date().getTime
      val updatedProjectLinks = projectLinks.map { pl =>
        val (geometry, time) = geometryMap.getOrElse(pl.linkId, (Seq(), timeStamp))
        pl.copy(geometry = GeometryUtils.truncateGeometry2D(geometry, pl.startMValue, pl.endMValue),
          linkGeometryTimeStamp = time)
      }
      projectLinkDAO.updateProjectLinksGeometry(updatedProjectLinks, username)
    }
  }

  /**
    * Check that road part is available for reservation and return the id of reserved road part table row.
    * Reservation must contain road number and road part number, other data is not used or saved.
    *
    * @param project          Project for which to reserve (or for which it is already reserved)
    * @param reservedRoadPart Reservation information (req: road number, road part number)
    * @return
    */
  private def checkAndReserve(project: Project, reservedRoadPart: ProjectReservedPart): (Option[ProjectReservedPart], Option[String]) = {
    val currentReservedPart = projectReservedPartDAO.roadPartReservedTo(reservedRoadPart.roadNumber, reservedRoadPart.roadPartNumber)
    logger.info(s"Check ${project.id} matching to " + currentReservedPart)
    currentReservedPart match {
      case Some(proj) if proj._1 != project.id => (None, Some(proj._2))
      case Some(proj) if proj._1 == project.id =>
        (projectReservedPartDAO.fetchReservedRoadPart(reservedRoadPart.roadNumber, reservedRoadPart.roadPartNumber), None)
      case _ =>
        projectReservedPartDAO.reserveRoadPart(project.id, reservedRoadPart.roadNumber, reservedRoadPart.roadPartNumber, project.modifiedBy)
        setProjectEly(project.id, reservedRoadPart.ely.getOrElse(-1))
        (projectReservedPartDAO.fetchReservedRoadPart(reservedRoadPart.roadNumber, reservedRoadPart.roadPartNumber), None)
    }
  }

  def getProjectLinks(projectId: Long): Seq[ProjectLink] = {
    withDynTransaction {
      projectLinkDAO.fetchProjectLinks(projectId)
    }
  }

  //This method will not be used now because we don't want to show suravage in project mode. It will be used in future
  def getProjectLinksWithSuravage(roadAddressService: RoadAddressService, projectId: Long, boundingRectangle: BoundingRectangle,
                                  roadNumberLimits: Seq[(Int, Int)], municipalities: Set[Int], everything: Boolean = false,
                                  publicRoads: Boolean = false): Seq[ProjectAddressLink] = {
    val fetch = fetchBoundingBoxF(boundingRectangle, projectId, roadNumberLimits, municipalities, everything, publicRoads)
    val suravageList = withDynSession {
      Await.result(fetch.suravageF, Duration.Inf)
        .map(x => (x, Some(projectId))).map(roadAddressLinkBuilder.buildSuravageRoadAddressLink)
    }
    val projectLinks = fetchProjectRoadLinks(projectId, boundingRectangle, roadNumberLimits, municipalities, everything, publicRoads, fetch)
    val keptSuravageLinks = suravageList.filter(sl => !projectLinks.exists(pl => sl.linkId == pl.linkId))
    keptSuravageLinks.map(ProjectAddressLinkBuilder.build) ++
      projectLinks
  }

  //Temporary method that will be replaced for getProjectLinksWithSuravage method
  def getProjectLinksWithoutSuravage(roadAddressService: RoadAddressService, projectId: Long, boundingRectangle: BoundingRectangle,
                                  roadNumberLimits: Seq[(Int, Int)], municipalities: Set[Int], everything: Boolean = false,
                                  publicRoads: Boolean = false): Seq[ProjectAddressLink] = {
    val fetch = fetchBoundingBoxF(boundingRectangle, projectId, roadNumberLimits, municipalities, everything, publicRoads)
    fetchProjectRoadLinks(projectId, boundingRectangle, roadNumberLimits, municipalities, everything, publicRoads, fetch)
  }

  def getProjectLinksLinear(roadAddressService: RoadAddressService, projectId: Long, boundingRectangle: BoundingRectangle,
                            roadNumberLimits: Seq[(Int, Int)], municipalities: Set[Int], everything: Boolean = false,
                            publicRoads: Boolean = false): Seq[ProjectAddressLink] = {
    val projectLinks = fetchProjectRoadLinksLinearGeometry(projectId, boundingRectangle, roadNumberLimits, municipalities, everything)
    projectLinks
  }

  def getChangeProject(projectId: Long): Option[ChangeProject] = {
    withDynTransaction {
      getChangeProjectInTX(projectId)
    }
  }

  def getChangeProjectInTX(projectId: Long): Option[ChangeProject] = {
    try {
      if (recalculateChangeTable(projectId)) {
        val roadwayChanges = roadwayChangesDAO.fetchRoadwayChanges(Set(projectId))
        Some(ViiteTierekisteriClient.convertToChangeProject(roadwayChanges))
      } else {
        None
      }
    } catch {
      case NonFatal(e) =>
        logger.info(s"Change info not available for project $projectId: " + e.getMessage)
        None
    }
  }

  def prettyPrintLog(roadwayChanges: List[ProjectRoadwayChange]): Unit = {
    roadwayChanges.groupBy(a => (a.projectId, a.projectName, a.projectStartDate, a.ely)).foreach(g => {
      val (projectId, projectName, projectStartDate, projectEly) = g._1
      val changes = g._2
      logger.info(s"Changes for project [ID: $projectId; Name: ${projectName.getOrElse("")}; StartDate: $projectStartDate; Ely: $projectEly]:")
      changes.foreach(c => {
        logger.info(s"Change: ${c.toStringWithFields}")
      })
    })
  }

  def getRoadwayChangesAndSendToTR(projectId: Set[Long]): ProjectChangeStatus = {
    logger.info(s"Fetching all road address changes for projects: ${projectId.toString()}")
    val roadwayChanges = roadwayChangesDAO.fetchRoadwayChanges(projectId)
    prettyPrintLog(roadwayChanges)
    logger.info(s"Sending changes to TR")
    val sentObj = ViiteTierekisteriClient.sendChanges(roadwayChanges)
    logger.info(s"Changes Sent to TR")
    sentObj
  }

  def getProjectAddressLinksByLinkIds(linkIdsToGet: Set[Long]): Seq[ProjectAddressLink] = {
    if (linkIdsToGet.isEmpty)
      Seq()
    withDynSession {
      new ProjectLinkDAO().fetchProjectLinksByLinkId(linkIdsToGet.toSeq).map(pl => ProjectAddressLinkBuilder.build(pl))
    }
  }

  def getProjectSuravageRoadLinksByLinkIds(linkIdsToGet: Set[Long]): Seq[ProjectAddressLink] = {
    if (linkIdsToGet.isEmpty)
      Seq()
    else {
      val suravageRoadLinks = time(logger, "Fetch VVH road links") {
        roadAddressService.getSuravageRoadLinkAddressesByLinkIds(linkIdsToGet)
      }
      suravageRoadLinks.map(ProjectAddressLinkBuilder.build)
    }
  }

  def fetchProjectRoadLinks(projectId: Long, boundingRectangle: BoundingRectangle, roadNumberLimits: Seq[(Int, Int)], municipalities: Set[Int],
                            everything: Boolean = false, publicRoads: Boolean = false, fetch: ProjectBoundingBoxResult): Seq[ProjectAddressLink] = {
    def complementaryLinkFilter(roadNumberLimits: Seq[(Int, Int)], municipalities: Set[Int],
                                everything: Boolean = false, publicRoads: Boolean = false)(roadAddressLink: RoadAddressLink) = {
      everything || publicRoads || roadNumberLimits.exists {
        case (start, stop) => roadAddressLink.roadNumber >= start && roadAddressLink.roadNumber <= stop
      }
    }

    val projectState = getProjectState(projectId)
    val fetchRoadAddressesByBoundingBoxF = Future(withDynTransaction {
      val (floating, addresses) = roadAddressService.getRoadAddressesByBoundingBox(boundingRectangle,
        roadNumberLimits = roadNumberLimits).partition(_.isFloating)
      (floating.groupBy(_.linkId), addresses.groupBy(_.linkId))
    })
    val fetchProjectLinksF = fetch.projectLinkResultF
    val fetchVVHStartTime = System.currentTimeMillis()

    val (regularLinks, complementaryLinks, suravageLinks) = awaitRoadLinks(fetch.roadLinkF, fetch.complementaryF, fetch.suravageF)
    // Removing complementary links for now
    val linkIds = regularLinks.map(_.linkId).toSet ++ /*complementaryLinks.map(_.linkId).toSet ++*/ suravageLinks.map(_.linkId).toSet
    val fetchVVHEndTime = System.currentTimeMillis()
    logger.info("Fetch VVH road links completed in %d ms".format(fetchVVHEndTime - fetchVVHStartTime))

    val fetchUnaddressedRoadLinkStartTime = System.currentTimeMillis()
    val ((floating, addresses), currentProjectLinks) = Await.result(fetchRoadAddressesByBoundingBoxF.zip(fetchProjectLinksF), Duration.Inf)
    val projectLinks = if (projectState.isDefined && projectState.get == Saved2TR) {
      fetchProjectHistoryLinks(projectId)
    }
    else currentProjectLinks

    val normalLinks = regularLinks.filterNot(l => projectLinks.exists(_.linkId == l.linkId))

    val fetchUnaddressedRoadLinkEndTime = System.currentTimeMillis()
    logger.info("Fetch unaddressed road links and floating linear locations completed in %d ms".format(fetchUnaddressedRoadLinkEndTime - fetchUnaddressedRoadLinkStartTime))

    val buildStartTime = System.currentTimeMillis()

    val projectRoadLinks = withDynSession {
      projectLinks.groupBy(l => (l.linkId, l.roadType)).flatMap {
        pl => buildProjectRoadLink(pl._2)
      }
    }

    val nonProjectRoadLinks = (normalLinks ++ complementaryLinks).filterNot(rl => projectRoadLinks.exists(_.linkId == rl.linkId))
    val buildEndTime = System.currentTimeMillis()
    logger.info("Build road addresses completed in %d ms".format(buildEndTime - buildStartTime))

    val filledTopology = RoadAddressFiller.fillTopology(nonProjectRoadLinks, addresses.values.flatten.toSeq)

    val complementaryLinkIds = complementaryLinks.map(_.linkId).toSet
    val returningTopology = filledTopology.filter(link => !complementaryLinkIds.contains(link.linkId) ||
      complementaryLinkFilter(roadNumberLimits, municipalities, everything, publicRoads)(link))
    returningTopology.map(ProjectAddressLinkBuilder.build) ++ projectRoadLinks
  }


  def fetchProjectHistoryLinks(projectId: Long): Seq[ProjectLink] = {
    withDynTransaction{
      projectLinkDAO.fetchProjectLinksHistory(projectId)
    }
  }

  def fetchProjectRoadLinksLinearGeometry(projectId: Long, boundingRectangle: BoundingRectangle, roadNumberLimits: Seq[(Int, Int)], municipalities: Set[Int],
                                          everything: Boolean = false, publicRoads: Boolean = false): Seq[ProjectAddressLink] = {
    val fetchRoadAddressesByBoundingBoxF = Future(withDynTransaction {
      val (floating, addresses) = roadAddressService.getRoadAddressesByBoundingBox(boundingRectangle,
        roadNumberLimits = roadNumberLimits).partition(_.isFloating)
      (floating.groupBy(_.linkId), addresses.groupBy(_.linkId))
    })

    val fetchProjectLinksF = Future(withDynSession {
      val projectState = projectDAO.fetchProjectStatus(projectId)
      if (projectState.isDefined && projectState.get == Saved2TR)
        projectLinkDAO.fetchProjectLinksHistory(projectId).groupBy(_.linkId)
      else
        projectLinkDAO.fetchProjectLinks(projectId).groupBy(_.linkId)
    })
    val ((_, addresses), projectLinks) = time(logger, "Fetch road addresses by bounding box") {
      Await.result(fetchRoadAddressesByBoundingBoxF.zip(fetchProjectLinksF), Duration.Inf)
    }

    val buildStartTime = System.currentTimeMillis()
    val projectRoadLinks = withDynSession {
      projectLinks.map {
        pl => pl._1 -> buildProjectRoadLink(pl._2)
      }
    }

    val nonProjectAddresses = addresses.filterNot(a => projectLinks.contains(a._1))

    val nonProjectLinks = nonProjectAddresses.values.flatten.toSeq.map { address =>
      address.linkId -> roadAddressLinkBuilder.build(address)
    }.toMap

    logger.info("Build road addresses completed in %d ms".format(System.currentTimeMillis() - buildStartTime))


    nonProjectLinks.values.toSeq.map(ProjectAddressLinkBuilder.build) ++ projectRoadLinks.values.flatten
  }


  def fetchBoundingBoxF(boundingRectangle: BoundingRectangle, projectId: Long, roadNumberLimits: Seq[(Int, Int)], municipalities: Set[Int],
                        everything: Boolean = false, publicRoads: Boolean = false): ProjectBoundingBoxResult = {
    ProjectBoundingBoxResult(
      Future(withDynSession(projectLinkDAO.fetchProjectLinks(projectId))),
      Future(roadLinkService.getRoadLinksFromVVH(boundingRectangle, roadNumberLimits, municipalities, everything, publicRoads)),
      Future(
        if (everything) roadLinkService.getComplementaryRoadLinksFromVVH(boundingRectangle, municipalities)
        else Seq()),
      roadLinkService.getSuravageLinksFromVVHF(boundingRectangle, municipalities)
    )
  }

  def getProjectRoadLinks(projectId: Long, boundingRectangle: BoundingRectangle, roadNumberLimits: Seq[(Int, Int)], municipalities: Set[Int],
                          everything: Boolean = false, publicRoads: Boolean = false): Seq[ProjectAddressLink] = {
    val fetch = fetchBoundingBoxF(boundingRectangle, projectId, roadNumberLimits, municipalities, everything, publicRoads)
    fetchProjectRoadLinks(projectId, boundingRectangle, roadNumberLimits, municipalities, everything, publicRoads, fetch)
  }

  private def getProjectWithReservationChecks(projectId: Long, newRoadNumber: Long, newRoadPart: Long, linkStatus: LinkStatus, projectLinks: Seq[ProjectLink]): Project = {
    projectValidator.checkProjectExists(projectId)
    val project = projectDAO.fetchById(projectId).get
    projectValidator.checkReservedExistence(project, newRoadNumber, newRoadPart, linkStatus, projectLinks)
    projectValidator.checkAvailable(newRoadNumber, newRoadPart, project)
    projectValidator.checkNotReserved(newRoadNumber, newRoadPart, project)
    project
  }

  def revertLinks(links: Iterable[ProjectLink], userName: String): Option[String] = {
    if (links.groupBy(l => (l.projectId, l.roadNumber, l.roadPartNumber)).keySet.size != 1)
      throw new IllegalArgumentException("Reverting links from multiple road parts at once is not allowed")
    val l = links.head
    revertLinks(l.projectId, l.roadNumber, l.roadPartNumber, links.map(
      link => LinkToRevert(link.id, link.linkId, link.status.value, link.geometry)), userName)
  }

  def revertRoadName(projectId: Long, roadNumber: Long): Unit = {
    if (projectLinkDAO.fetchProjectLinks(projectId).exists(pl => pl.roadNumber == roadNumber) && RoadNameDAO.getLatestRoadName(roadNumber).nonEmpty) {
      ProjectLinkNameDAO.revert(roadNumber, projectId)
      val roadAddressName = RoadNameDAO.getLatestRoadName(roadNumber)
      val projectRoadName = ProjectLinkNameDAO.get(roadNumber, projectId)
      if (roadAddressName.nonEmpty && projectRoadName.isEmpty) {
        ProjectLinkNameDAO.create(projectId, roadNumber, roadAddressName.get.roadName)
      }
    }
    if (!projectLinkDAO.fetchProjectLinks(projectId).exists(pl => pl.roadNumber == roadNumber)) {
      ProjectLinkNameDAO.revert(roadNumber, projectId)
    }
  }

  private def revertLinks(projectId: Long, roadNumber: Long, roadPartNumber: Long, toRemove: Iterable[LinkToRevert],
                          modified: Iterable[LinkToRevert], userName: String, recalculate: Boolean = true): Unit = {
    val modifiedLinkIds = modified.map(_.linkId).toSet
    projectLinkDAO.removeProjectLinksByLinkId(projectId, toRemove.map(_.linkId).toSet)
    val vvhRoadLinks = roadLinkService.getCurrentAndComplementaryAndSuravageRoadLinksFromVVH(modifiedLinkIds)
    val roadAddresses = roadwayAddressMapper.getRoadAddressesByLinearLocation(linearLocationDAO.fetchRoadwayByLinkId(modifiedLinkIds))
    roadAddresses.foreach(ra =>
      modified.find(mod => mod.linkId == ra.linkId) match {
        case Some(mod) if mod.geometry.nonEmpty =>
<<<<<<< HEAD
          checkAndReserve(projectDAO.fetchById(projectId).get, toReservedRoadPart(ra.roadNumber, ra.roadPartNumber, ra.ely))
          val vvhGeometry = vvhRoadLinks.find(roadLink => roadLink.linkId == mod.linkId && roadLink.linkSource == ra.linkGeomSource)
          val geom = GeometryUtils.truncateGeometry3D(vvhGeometry.get.geometry, ra.startMValue, ra.endMValue)
          projectLinkDAO.updateProjectLinkValues(projectId, ra.copy(geometry = geom))

        case _ =>
          checkAndReserve(projectDAO.fetchById(projectId).get, toReservedRoadPart(ra.roadNumber, ra.roadPartNumber, ra.ely))
=======
          checkAndReserve(projectDAO.getRoadAddressProjectById(projectId).get, toReservedRoadPart(ra.roadNumber, ra.roadPartNumber, ra.ely))
          val vvhGeometry = vvhRoadLinks.find(roadLink => roadLink.linkId == mod.linkId && roadLink.linkSource == ra.linkGeomSource)
          val geom = GeometryUtils.truncateGeometry3D(vvhGeometry.get.geometry, ra.startMValue, ra.endMValue)
          projectLinkDAO.updateProjectLinkValues(projectId, ra.copy(geometry = geom))
        case _ =>
          checkAndReserve(projectDAO.getRoadAddressProjectById(projectId).get, toReservedRoadPart(ra.roadNumber, ra.roadPartNumber, ra.ely))
>>>>>>> aa4256f4
          projectLinkDAO.updateProjectLinkValues(projectId, ra, updateGeom = false)
      })

    revertRoadName(projectId, roadNumber)

    if (recalculate)
      try {
        recalculateProjectLinks(projectId, userName, Set((roadNumber, roadPartNumber)))
      } catch {
        case _: Exception => logger.info("Couldn't recalculate after reverting a link (this may happen)")
      }
    val afterUpdateLinks = projectLinkDAO.fetchByProjectRoadPart(roadNumber, roadPartNumber, projectId)
    if (afterUpdateLinks.isEmpty) {
      releaseRoadPart(projectId, roadNumber, roadPartNumber, userName)
    }
  }

  def isProjectWithGivenLinkIdWritable(linkId: Long): Boolean = {
    val projects =
      withDynSession(projectDAO.fetchAllIdsByLinkId(linkId))
    if (projects.isEmpty)
      return false
    true
  }

  def toReservedRoadPart(roadNumber: Long, roadPartNumber: Long, ely: Long): ProjectReservedPart = {
    ProjectReservedPart(0L, roadNumber, roadPartNumber,
      None, None, Some(ely),
      None, None, None, None)
  }


  def revertLinks(projectId: Long, roadNumber: Long, roadPartNumber: Long, links: Iterable[LinkToRevert], userName: String): Option[String] = {
        val (added, modified) = links.partition(_.status == LinkStatus.New.value)
        if (modified.exists(_.status == LinkStatus.Numbering.value)) {
          logger.info(s"Reverting whole road part in $projectId ($roadNumber/$roadPartNumber)")
          // Numbering change affects the whole road part
          revertLinks(projectId, roadNumber, roadPartNumber, added,
            projectLinkDAO.fetchByProjectRoadPart(roadNumber, roadPartNumber, projectId).map(
              link => LinkToRevert(link.id, link.linkId, link.status.value, link.geometry)),
            userName)
        } else {
          revertLinks(projectId, roadNumber, roadPartNumber, added, modified, userName)
        }
        None
  }

  def revertLinks(projectId: Long, roadNumber: Long, roadPartNumber: Long, links: Iterable[LinkToRevert], coordinates: ProjectCoordinates, userName: String): Option[String] = {
    try {
      withDynTransaction {
        projectWritableCheckInSession(projectId) match {
          case None =>
            revertLinks(projectId, roadNumber, roadPartNumber, links, userName) match {
              case None =>
                saveProjectCoordinates(projectId, coordinates)
                None
              case Some(error) => Some(error)
            }
          case Some(error) => Some(error)
        }
      }
    } catch {
      case NonFatal(e) =>
        logger.info("Error reverting the changes on roadlink", e)
        Some("Virhe tapahtui muutosten palauttamisen yhteydessä")
    }
  }

  private def releaseRoadPart(projectId: Long, roadNumber: Long, roadPartNumber: Long, userName: String) = {
    if (projectLinkDAO.fetchFirstLink(projectId, roadNumber, roadPartNumber).isEmpty) {
      projectReservedPartDAO.removeReservedRoadPart(projectId, roadNumber, roadPartNumber)
    } else {
      val links = projectLinkDAO.fetchByProjectRoadPart(roadNumber, roadPartNumber, projectId)
      revertLinks(links, userName)
    }
  }

  /**
    * Update project links to given status and recalculate delta and change table
    *
    * @param projectId  Project's id
    * @param linkIds    Set of link ids that are set to this status
    * @param linkStatus New status for given link ids
    * @param userName   Username of the user that does this change
    * @return true, if the delta calculation is successful and change table has been updated.
    */
  def updateProjectLinks(projectId: Long, ids: Set[Long], linkIds: Seq[Long], linkStatus: LinkStatus, userName: String,
                         newRoadNumber: Long, newRoadPartNumber: Long, newTrackCode: Int,
                         userDefinedEndAddressM: Option[Int], roadType: Long = RoadType.PublicRoad.value,
                         discontinuity: Int = Discontinuity.Continuous.value, ely: Option[Long] = None,
                         reversed: Boolean = false, roadName: Option[String] = None): Option[String] = {
    def isCompletelyNewPart(toUpdateLinks: Seq[ProjectLink]): (Boolean, Long, Long) = {
      val reservedPart = projectReservedPartDAO.fetchReservedRoadPart(toUpdateLinks.head.roadNumber, toUpdateLinks.head.roadPartNumber).get
<<<<<<< HEAD
      val newSavedLinks = projectLinkDAO.fetchByProjectRoadPart(reservedPart.roadNumber, reservedPart.roadPartNumber, projectId)
=======
      val newSavedLinks = projectLinkDAO.fetchProjectLinksByProjectRoadPart(reservedPart.roadNumber, reservedPart.roadPartNumber, projectId)
>>>>>>> aa4256f4
      /*
      replaceable -> New link part should replace New existing part if:
        1. Action is LinkStatus.New
        2. New road or part is different from existing one
        3. All New links in existing part are in selected links for New part
       */
      val replaceable = (linkStatus == New || linkStatus == Transfer) && (reservedPart.roadNumber != newRoadNumber || reservedPart.roadPartNumber != newRoadPartNumber) && newSavedLinks.map(_.id).toSet.subsetOf(ids)
      (replaceable, reservedPart.roadNumber, reservedPart.roadPartNumber)
    }

    def updateRoadTypeDiscontinuity(links: Seq[ProjectLink]): Unit = {
      val originalAddresses = roadAddressService.getRoadAddressesByRoadwayIds(links.map(_.roadwayId))
      if (links.nonEmpty) {
        val lastSegment = links.maxBy(_.endAddrMValue)
        if (links.lengthCompare(1) > 0) {
          val linksToUpdate = links.filterNot(_.id == lastSegment.id)
          projectLinkDAO.updateProjectLinks(linksToUpdate, userName, originalAddresses)
        }
        projectLinkDAO.updateProjectLinks(Seq(lastSegment.copy(discontinuity = Discontinuity.apply(discontinuity.toInt))), userName, originalAddresses)
      }
    }

    def checkAndMakeReservation(projectId: Long, newRoadNumber: Long, newRoadPart: Long, linkStatus: LinkStatus, projectLinks: Seq[ProjectLink]): (Boolean, Option[Long], Option[Long]) = {
      val project = getProjectWithReservationChecks(projectId, newRoadNumber, newRoadPartNumber, linkStatus, projectLinks)
      try {
        val (toReplace, road, part) = isCompletelyNewPart(projectLinks)
        if (toReplace && linkStatus == New) {
          val reservedPart = projectReservedPartDAO.fetchReservedRoadPart(road, part).get
          projectReservedPartDAO.removeReservedRoadPart(projectId, reservedPart.roadNumber, reservedPart.roadPartNumber)
          val newProjectLinks: Seq[ProjectLink] = projectLinks.map(pl => pl.copy(id = NewProjectLink,
            roadNumber = newRoadNumber, roadPartNumber = newRoadPartNumber, track = Track.apply(newTrackCode),
            roadType = RoadType.apply(roadType.toInt), discontinuity = Discontinuity.apply(discontinuity.toInt),
            endAddrMValue = userDefinedEndAddressM.getOrElse(pl.endAddrMValue.toInt).toLong))
          if (linkIds.nonEmpty) {
            addNewLinksToProject(sortRamps(newProjectLinks, linkIds), projectId, userName, linkIds.head, newTransaction = false)
          } else {
            val newSavedLinkIds = projectLinks.map(_.linkId)
            addNewLinksToProject(sortRamps(newProjectLinks, newSavedLinkIds), projectId, userName, newSavedLinkIds.head, newTransaction = false)
          }
        } else if (!project.isReserved(newRoadNumber, newRoadPartNumber)) {
          projectReservedPartDAO.reserveRoadPart(project.id, newRoadNumber, newRoadPartNumber, project.modifiedBy)
        }
        (toReplace, Some(road), Some(part))
      } catch {
        case e: Exception => println("Unexpected exception occurred: " + e)
          (false, None, None)
      }
    }

    def resetLinkValues(toReset: Seq[ProjectLink]): Unit = {
      val addressesForRoadway = roadAddressService.getRoadAddressesByRoadwayIds(toReset.map(_.roadwayId))
      val filteredAddresses = addressesForRoadway.filter(link => toReset.map(_.linkId).contains(link.linkId))
      filteredAddresses.foreach(ra => projectLinkDAO.updateProjectLinkValues(projectId, ra, updateGeom = false))
    }

    try {
      withDynTransaction {
        val toUpdateLinks = projectLinkDAO.fetchProjectLinksByProjectAndLinkId(ids, linkIds, projectId)
        if (toUpdateLinks.exists(_.isSplit))
          throw new ProjectValidationException(ErrorSplitSuravageNotUpdatable)
        userDefinedEndAddressM.map(addressM => {
          val endSegment = toUpdateLinks.maxBy(_.endAddrMValue)
          val calibrationPoint = UserDefinedCalibrationPoint(newCalibrationPointId, endSegment.id, projectId, addressM.toDouble - endSegment.startMValue, addressM)
          val calibrationPointIsPresent = toUpdateLinks.find(ul => ul.projectId == projectId && ul.startAddrMValue == endSegment.startAddrMValue) match {
            case Some(projectLink) =>
              projectLink.hasCalibrationPointAt(calibrationPoint.addressMValue)
            case _ => false
          }
          if (!calibrationPointIsPresent) {
            val foundCalibrationPoint = CalibrationPointDAO.findEndCalibrationPoint(endSegment.id, projectId)
            if (foundCalibrationPoint.isEmpty)
              CalibrationPointDAO.createCalibrationPoint(calibrationPoint)
            else
              CalibrationPointDAO.updateSpecificCalibrationPointMeasures(foundCalibrationPoint.head.id, addressM.toDouble - endSegment.startMValue, addressM)
            Seq(CalibrationPoint)
          } else
            Seq.empty[CalibrationPoint]
        })
        linkStatus match {
          case LinkStatus.Terminated =>
            // Fetching road addresses in order to obtain the original addressMValues, since we may not have those values
            // on project_link table, after previous recalculations
            resetLinkValues(toUpdateLinks)
            projectLinkDAO.updateProjectLinksStatus(toUpdateLinks.map(_.id).toSet, LinkStatus.Terminated, userName)

          case LinkStatus.Numbering =>
            if (toUpdateLinks.nonEmpty) {
              val roadAddresses = roadAddressService.getRoadAddressesByRoadwayIds(toUpdateLinks.map(_.roadwayId), includeFloating = true)
              if (roadAddresses.exists(x =>
                x.roadNumber == newRoadNumber && x.roadPartNumber == newRoadPartNumber)) // check the original numbering wasn't exactly the same
                throw new ProjectValidationException(ErrorRenumberingToOriginalNumber) // you cannot use current roadnumber and roadpart number in numbering operation
              if (toUpdateLinks.map(pl => (pl.roadNumber, pl.roadPartNumber)).distinct.lengthCompare(1) != 0 ||
                roadAddresses.map(ra => (ra.roadNumber, ra.roadPartNumber)).distinct.lengthCompare(1) != 0) {
                throw new ProjectValidationException(ErrorMultipleRoadNumbersOrParts)
              }
              checkAndMakeReservation(projectId, newRoadNumber, newRoadPartNumber, LinkStatus.Numbering, toUpdateLinks)
              projectLinkDAO.updateProjectLinkNumbering(toUpdateLinks.map(_.id), linkStatus, newRoadNumber, newRoadPartNumber, userName, discontinuity)
              roadName.foreach(setProjectRoadName(projectId, newRoadNumber, _))
            } else {
              throw new ProjectValidationException(ErrorRoadLinkNotFoundInProject)
            }

          case LinkStatus.Transfer =>
            val (replaceable, road, part) = checkAndMakeReservation(projectId, newRoadNumber, newRoadPartNumber, LinkStatus.Transfer, toUpdateLinks)
            val updated = toUpdateLinks.map(l => {
              l.copy(roadNumber = newRoadNumber, roadPartNumber = newRoadPartNumber, track = Track.apply(newTrackCode),
                status = linkStatus, calibrationPoints = (None, None), roadType = RoadType.apply(roadType.toInt))
            })
            val originalAddresses = roadAddressService.getRoadAddressesByRoadwayIds(updated.map(_.roadwayId))
            projectLinkDAO.updateProjectLinks(updated, userName, originalAddresses)
            projectLinkDAO.updateProjectLinkRoadTypeDiscontinuity(Set(updated.maxBy(_.endAddrMValue).id), linkStatus, userName, roadType, Some(discontinuity))
            //transfer cases should remove the part after the project link table update operation
            if (replaceable) {
              projectReservedPartDAO.removeReservedRoadPart(projectId, road.get, part.get)
            }
            roadName.foreach(setProjectRoadName(projectId, newRoadNumber, _))
          case LinkStatus.UnChanged =>
            checkAndMakeReservation(projectId, newRoadNumber, newRoadPartNumber, LinkStatus.UnChanged, toUpdateLinks)
            // Reset back to original values
            resetLinkValues(toUpdateLinks)
            updateRoadTypeDiscontinuity(toUpdateLinks.map(_.copy(roadType = RoadType.apply(roadType.toInt), status = linkStatus)))

          case LinkStatus.New =>
            // Current logic allows only re adding new road addresses whithin same road/part group
            if (toUpdateLinks.groupBy(l => (l.roadNumber, l.roadPartNumber)).size <= 1) {
              checkAndMakeReservation(projectId, newRoadNumber, newRoadPartNumber, LinkStatus.New, toUpdateLinks)
              updateRoadTypeDiscontinuity(toUpdateLinks.map(_.copy(roadType = RoadType.apply(roadType.toInt), roadNumber = newRoadNumber, roadPartNumber = newRoadPartNumber, track = Track.apply(newTrackCode))))
              roadName.foreach(setProjectRoadName(projectId, newRoadNumber, _))
            } else {
              throw new RoadAddressException(s"Useamman kuin yhden tien/tieosan tallennus kerralla ei ole tuettu.")
            }
          case _ =>
            throw new ProjectValidationException(s"Virheellinen operaatio $linkStatus")
        }
        recalculateProjectLinks(projectId, userName, Set((newRoadNumber, newRoadPartNumber)) ++
          toUpdateLinks.map(pl => (pl.roadNumber, pl.roadPartNumber)).toSet)
        None
      }
    } catch {
      case ex: RoadAddressException =>
        logger.info("Road address Exception: " + ex.getMessage)
        Some(s"Tieosoitevirhe: (${ex.getMessage}")
      case ex: ProjectValidationException => Some(ex.getMessage)
      case ex: Exception => Some(ex.getMessage)
    }
  }

  private def recalculateProjectLinks(projectId: Long, userName: String, roadParts: Set[(Long, Long)] = Set()): Unit = {

    def setReversedFlag(adjustedLink: ProjectLink, before: Option[ProjectLink]): ProjectLink = {
      before.map(_.sideCode) match {
        case Some(value) if value != adjustedLink.sideCode && value != SideCode.Unknown =>
          adjustedLink.copy(reversed = !adjustedLink.reversed)
        case _ => adjustedLink
      }
    }

    val projectLinks = projectLinkDAO.fetchProjectLinks(projectId)
    logger.info(s"Recalculating project $projectId, parts ${roadParts.map(p => s"${p._1}/${p._2}").mkString(", ")}")

    time(logger, "Recalculate links") {
      val (terminated, others) = projectLinks.partition(_.status == LinkStatus.Terminated)

      val recalculated = others.groupBy(
        pl => (pl.roadNumber, pl.roadPartNumber)).flatMap {
        grp =>
          val calibrationPoints = CalibrationPointDAO.fetchByRoadPart(projectId, grp._1._1, grp._1._2)
          ProjectSectionCalculator.assignMValues(grp._2, calibrationPoints).map(rpl =>
            setReversedFlag(rpl, grp._2.find(pl => pl.id == rpl.id && rpl.roadwayId != 0L))
          )
      }.toSeq

      val recalculatedTerminated = ProjectSectionCalculator.assignTerminatedMValues(terminated, recalculated)
      val originalAddresses = roadAddressService.getRoadAddressesByRoadwayIds((recalculated ++ recalculatedTerminated).map(_.roadwayId))
      projectLinkDAO.updateProjectLinks(recalculated ++ recalculatedTerminated, userName, originalAddresses)
    }
  }

  private def recalculateChangeTable(projectId: Long): Boolean = {
    val projectOpt = projectDAO.fetchById(projectId)
    if (projectOpt.isEmpty)
      throw new IllegalArgumentException("Project not found")
    val project = projectOpt.get
    project.status match {
      case ProjectState.Saved2TR => true
      case _ =>
        val delta = ProjectDeltaCalculator.delta(project)
        setProjectDeltaToDB(delta, projectId)

    }
  }

  /**
    * method to check if project is publishable. add filters for cases we do not want to prevent sending
    *
    * @param projectId project-id
    * @return if project contains any notifications preventing sending
    */
  def isProjectPublishable(projectId: Long): Boolean = {
    validateProjectById(projectId).isEmpty
  }

  def allLinksHandled(projectId: Long): Boolean = { //some tests want to know if all projectLinks have been handled. to remove this test need to be updated to check if termination is correctly applied etc best done after all validations have been implemented
    withDynSession {
      projectLinkDAO.fetchProjectLinks(projectId, Some(LinkStatus.NotHandled)).isEmpty &&
        projectLinkDAO.fetchProjectLinks(projectId).nonEmpty
    }
  }

  /** Nullifies projects tr_id attribute, changes status to unfinished and saves tr_info value to status_info. Tries to append old status info if it is possible
    * otherwise it only takes first 300 chars
    *
    * @param projectId project-id
    * @return returns option error string
    */
  def removeRotatingTRId(projectId: Long): Option[String] = {
    withDynSession {
      val project = projectDAO.fetchById(projectId)
      val rotatingTR_Id = projectDAO.fetchTRIdByProjectId(projectId)
      projectDAO.updateProjectStatus(projectId, ProjectState.Incomplete)
      val addedStatus = if (rotatingTR_Id.isEmpty) "" else "[OLD TR_ID was " + rotatingTR_Id.get + "]"
      if (project.isEmpty)
        return Some("Projektia ei löytynyt")
      appendStatusInfo(project.get, addedStatus)
    }
    None
  }

  /**
    * Tries to append old status info if it is possible
    * otherwise it only takes first 300 chars of the old status
    *
    * @param project
    * @param appendMessage
    */
  private def appendStatusInfo(project: Project, appendMessage: String): Unit = {
    val maxStringLength = 1000
    project.statusInfo match { // before removing tr-id we want to save it in statusInfo if we need it later. Currently it is overwritten when we resend and get new error
      case Some(statusInfo) =>
        if ((statusInfo + appendMessage).length < maxStringLength)
          projectDAO.updateProjectStateInfo(appendMessage + statusInfo, project.id)
        else if (statusInfo.length + appendMessage.length < 600)
          projectDAO.updateProjectStateInfo(appendMessage + statusInfo.substring(0, 300), project.id)
      case None =>
        if (appendMessage.nonEmpty)
          projectDAO.updateProjectStateInfo(appendMessage, project.id)
    }
    projectDAO.removeProjectTRId(project.id)
  }

  /**
    * Publish project with id projectId
    *
    * @param projectId Project to publish
    * @return optional error message, empty if no error
    */
  def publishProject(projectId: Long): PublishResult = {
    logger.info(s"Preparing to send Project ID: $projectId to TR")
    withDynTransaction {
      try {
        if (!recalculateChangeTable(projectId)) {
          return PublishResult(validationSuccess = false, sendSuccess = false, Some("Muutostaulun luonti epäonnistui. Tarkasta ely"))
        }
        projectDAO.assignNewProjectTRId(projectId) //Generate new TR_ID
        val trProjectStateMessage = getRoadwayChangesAndSendToTR(Set(projectId))
        if (trProjectStateMessage.status == ProjectState.Failed2GenerateTRIdInViite.value) {
          return PublishResult(validationSuccess = false, sendSuccess = false, Some(trProjectStateMessage.reason))
        }
        trProjectStateMessage.status match {
          case it if 200 until 300 contains it =>
            setProjectStatus(projectId, Sent2TR, withSession = false)
            logger.info(s"Sending to TR successful: ${trProjectStateMessage.reason}")
            PublishResult(validationSuccess = true, sendSuccess = true, Some(trProjectStateMessage.reason))

          case _ =>
            //rollback
            logger.info(s"Sending to TR failed: ${trProjectStateMessage.reason}")
            val returningMessage = if (trProjectStateMessage.reason.nonEmpty) trProjectStateMessage.reason else trMessageRefusal
            PublishResult(validationSuccess = true, sendSuccess = false, Some(returningMessage))
        }
      } catch {
        //Exceptions taken out val response = client.execute(request) of sendJsonMessage in ViiteTierekisteriClient
        case ioe@(_: IOException | _: ClientProtocolException) =>
          projectDAO.updateProjectStatus(projectId, SendingToTR)
          PublishResult(validationSuccess = false, sendSuccess = false, Some(trUnreachableMessage))
        case NonFatal(_) =>
          projectDAO.updateProjectStatus(projectId, ErrorInViite)
          PublishResult(validationSuccess = false, sendSuccess = false, Some(genericViiteErrorMessage))
      }
    }
  }

  private def setProjectDeltaToDB(projectDelta: Delta, projectId: Long): Boolean = {
    roadwayChangesDAO.clearRoadChangeTable(projectId)
    roadwayChangesDAO.insertDeltaToRoadChangeTable(projectDelta, projectId)
  }

  private def newProjectTemplate(rl: RoadLinkLike, ra: RoadAddress, project: Project): ProjectLink = {
    val geometry = GeometryUtils.truncateGeometry3D(rl.geometry, ra.startMValue, ra.endMValue)
    ProjectLink(NewProjectLink, ra.roadNumber, ra.roadPartNumber, ra.track, ra.discontinuity, ra.startAddrMValue,
      ra.endAddrMValue, ra.startAddrMValue, ra.endAddrMValue, ra.startDate, ra.endDate, Some(project.modifiedBy), ra.linkId, ra.startMValue, ra.endMValue,
      ra.sideCode, ra.toProjectLinkCalibrationPoints(), ra.floating, geometry,
      project.id, LinkStatus.NotHandled, ra.roadType, ra.linkGeomSource, GeometryUtils.geometryLength(geometry),
      ra.id, ra.linearLocationId, ra.ely, ra.reversed, None, ra.adjustedTimestamp, roadAddressLength = Some(ra.endAddrMValue - ra.startAddrMValue))
  }

  private def newProjectLink(rl: RoadLinkLike, project: Project, roadNumber: Long,
                             roadPartNumber: Long, trackCode: Track, discontinuity: Discontinuity, roadType: RoadType,
                             ely: Long, roadName: String = "", reversed: Boolean = false): ProjectLink = {
    ProjectLink(NewRoadway, roadNumber, roadPartNumber, trackCode, discontinuity,
      0L, 0L, 0L, 0L, Some(project.startDate), None, Some(project.modifiedBy), rl.linkId, 0.0, rl.length,
      SideCode.Unknown, (None, None), floating = NoFloating, rl.geometry,
      project.id, LinkStatus.New, roadType, rl.linkSource, rl.length,
      0L, 0L, ely, reversed, None, rl.vvhTimeStamp, roadName = Some(roadName))
  }

  private def newProjectLink(rl: RoadLinkLike, project: Project, splitOptions: SplitOptions): ProjectLink = {
    newProjectLink(rl, project, splitOptions.roadNumber, splitOptions.roadPartNumber, splitOptions.trackCode,
      splitOptions.discontinuity, splitOptions.roadType, splitOptions.ely)
  }

  private def buildProjectRoadLink(projectLinks: Seq[ProjectLink]): Seq[ProjectAddressLink] = {
    val pl: Seq[ProjectLink] = projectLinks.size match {
      case 0 => return Seq()
      case 1 => projectLinks
      case _ => fuseProjectLinks(projectLinks)
    }
    pl.map(l => ProjectAddressLinkBuilder.build(l))
  }

  private def fuseProjectLinks(links: Seq[ProjectLink]): Seq[ProjectLink] = {
    val linkIds = links.map(_.linkId).distinct
    val existingRoadAddresses = roadAddressService.getRoadAddressesByRoadwayIds(links.map(_.roadwayId))
    val groupedRoadAddresses = existingRoadAddresses.groupBy(record =>
      (record.roadwayNumber, record.roadNumber, record.roadPartNumber, record.track.value, record.startDate, record.endDate, record.linkId, record.roadType, record.ely, record.terminated))

    if (groupedRoadAddresses.size > 1) {
      links
    }
    else {
      if (linkIds.lengthCompare(1) != 0)
        throw new IllegalArgumentException(s"Multiple road link ids given for building one link: ${linkIds.mkString(", ")}")
      if (links.exists(_.isSplit))
        links
      else {
        val geom = links.head.sideCode match {
          case SideCode.TowardsDigitizing => links.map(_.geometry).foldLeft(Seq[Point]())((geometries, ge) => geometries ++ ge)
          case _ => links.map(_.geometry).reverse.foldLeft(Seq[Point]())((geometries, ge) => geometries ++ ge)
        }
        val (startM, endM, startA, endA) = (links.map(_.startMValue).min, links.map(_.endMValue).max,
          links.map(_.startAddrMValue).min, links.map(_.endAddrMValue).max)
        Seq(links.head.copy(startMValue = startM, endMValue = endM, startAddrMValue = startA, endAddrMValue = endA, geometry = geom, discontinuity = links.maxBy(_.startAddrMValue).discontinuity))
      }
    }
  }

  private def awaitRoadLinks(fetch: (Future[Seq[RoadLink]], Future[Seq[RoadLink]], Future[Seq[VVHRoadlink]])) = {
    val combinedFuture = for {
      fStandard <- fetch._1
      fComplementary <- fetch._2
      fSuravage <- fetch._3
    } yield (fStandard, fComplementary, fSuravage)

    val (roadLinks, complementaryLinks, suravageLinks) = Await.result(combinedFuture, Duration.Inf)
    (roadLinks, complementaryLinks, suravageLinks)
  }

  def getProjectStatusFromTR(projectId: Long): Map[String, Any] = {
    ViiteTierekisteriClient.getProjectStatus(projectId)
  }

  private def getStatusFromTRObject(trProject: Option[TRProjectStatus]): Option[ProjectState] = {
    trProject match {
      case Some(trProjectObject) => mapTRStateToViiteState(trProjectObject.status.getOrElse(""))
      case None => None
      case _ => None
    }
  }

  private def getTRErrorMessage(trProject: Option[TRProjectStatus]): String = {
    trProject match {
      case Some(trProjectobject) => trProjectobject.errorMessage.getOrElse("")
      case None => ""
      case _ => ""
    }
  }

  def setProjectStatus(projectId: Long, newStatus: ProjectState, withSession: Boolean = true): Unit = {
    if (withSession) {
      withDynSession {
        projectDAO.updateProjectStatus(projectId, newStatus)
      }
    } else {
      projectDAO.updateProjectStatus(projectId, newStatus)
    }
  }

  def updateProjectStatusIfNeeded(currentStatus: ProjectState, newStatus: ProjectState, errorMessage: String, projectId: Long): ProjectState = {
    if (currentStatus.value != newStatus.value && newStatus != ProjectState.Unknown) {
      logger.info(s"Status update is needed as Project Current status ($currentStatus) differs from TR Status($newStatus)")
<<<<<<< HEAD
      val project = projectDAO.fetchById(projectId)
      if (project.nonEmpty && newStatus == ProjectState.ErrorInTR) {
=======
      val projects = projectDAO.getProjects(projectId)
      if (projects.nonEmpty && newStatus == ProjectState.ErrorInTR) {
>>>>>>> aa4256f4
        // We write error message and clear old TR_ID which was stored there, so user wont see it in hower
        logger.info(s"Writing error message and clearing old TR_ID: ($errorMessage)")
        projectDAO.updateProjectStateInfo(errorMessage, projectId)
      }
      projectDAO.updateProjectStatus(projectId, newStatus)
    }
    if (newStatus != ProjectState.Unknown) {
      newStatus
    } else {
      currentStatus
    }
  }

  private def getProjectsPendingInTR: Seq[Long] = {
    withDynSession {
      projectDAO.fetchProjectIdsWithWaitingTRStatus
    }
  }

  def updateProjectsWaitingResponseFromTR(): Unit = {
    val listOfPendingProjects = getProjectsPendingInTR
    for (project <- listOfPendingProjects) {
      try {
        if (withDynTransaction {
          logger.info(s"Checking status for $project")
          checkAndUpdateProjectStatus(project)
        }) {
          eventbus.publish("roadAddress:RoadNetworkChecker", RoadCheckOptions(Seq()))
        } else {
          logger.info(s"Not going to check road network (status != Saved2TR)")
        }
      } catch {
        case t: SQLException => logger.error(s"SQL error while importing project: $project! Check if any roads have multiple valid names with out end dates ", t.getStackTrace)
        case t: Exception => logger.warn(s"Couldn't update project $project", t.getMessage)
      }
    }

  }

  def getProjectState(projectId: Long): Option[ProjectState] = {
    withDynTransaction {
      projectDAO.fetchProjectStatus(projectId)
    }
  }

  private def checkAndUpdateProjectStatus(projectID: Long): Boolean = {
    projectDAO.fetchTRIdByProjectId(projectID) match {
      case Some(trId) =>
        projectDAO.fetchProjectStatus(projectID).map { currentState =>
          logger.info(s"Current status is $currentState, fetching TR state")
          val trProjectState = ViiteTierekisteriClient.getProjectStatusObject(trId)
          logger.info(s"Retrieved TR status: ${trProjectState.getOrElse(None)}")
          val newState = getStatusFromTRObject(trProjectState).getOrElse(ProjectState.Unknown)
          val errorMessage = getTRErrorMessage(trProjectState)
          logger.info(s"TR returned project status for $projectID: $currentState -> $newState, errMsg: $errorMessage")
          val updatedStatus = updateProjectStatusIfNeeded(currentState, newState, errorMessage, projectID)
          if (updatedStatus == Saved2TR) {
            logger.info(s"Starting project $projectID roadaddresses importing to roadaddresstable")
            updateRoadwaysAndLinearLocationsWithProjectLinks(updatedStatus, projectID)
          }
        }
        false
      case None =>
        logger.info(s"During status checking VIITE wasn't able to find TR_ID to project $projectID")
<<<<<<< HEAD
        appendStatusInfo(projectDAO.fetchById(projectID).head, " Failed to find TR-ID ")
=======
        appendStatusInfo(projectDAO.getRoadAddressProjectById(projectID).head, " Failed to find TR-ID ")
>>>>>>> aa4256f4
        false
    }
  }

  private def mapTRStateToViiteState(trState: String): Option[ProjectState] = {

    trState match {
      case "S" => Some(ProjectState.apply(ProjectState.TRProcessing.value))
      case "K" => Some(ProjectState.apply(ProjectState.TRProcessing.value))
      case "T" => Some(ProjectState.apply(ProjectState.Saved2TR.value))
      case "V" => Some(ProjectState.apply(ProjectState.ErrorInTR.value))
      case "null" => Some(ProjectState.apply(ProjectState.ErrorInTR.value))
      case _ => None
    }
  }

  def createSplitRoadAddress(roadAddress: RoadAddress, split: Seq[ProjectLink], project: Project): Seq[RoadAddress] = {
    def transferValues(terminated: Option[ProjectLink]): (Long, Long, Double, Double) = {
      terminated.map(termLink =>
        termLink.sideCode match {
          case AgainstDigitizing =>
            if (termLink.startAddrMValue == roadAddress.startAddrMValue)
              (termLink.endAddrMValue, roadAddress.endAddrMValue,
                roadAddress.startMValue, termLink.startMValue)
            else (roadAddress.startAddrMValue, termLink.startAddrMValue,
              termLink.endMValue, roadAddress.endMValue)
          case _ =>
            if (termLink.startAddrMValue == roadAddress.startAddrMValue)
              (termLink.endAddrMValue, roadAddress.endAddrMValue,
                termLink.endMValue, roadAddress.endMValue)
            else (roadAddress.startAddrMValue, termLink.startAddrMValue,
              roadAddress.startMValue, termLink.startMValue)
        }
      ).getOrElse(roadAddress.startAddrMValue, roadAddress.endAddrMValue, roadAddress.startMValue, roadAddress.endMValue)
    }

    split.flatMap(pl => {
      val floatingValue = if (roadAddress.validTo.isDefined) FloatingReason.SplittingTool else NoFloating
      pl.status match {
        case UnChanged =>
          Seq(roadAddress.copy(id = NewProjectLink, startAddrMValue = pl.startAddrMValue, endAddrMValue = pl.endAddrMValue,
            createdBy = Some(project.createdBy), linkId = pl.linkId, startMValue = pl.startMValue, endMValue = pl.endMValue,
            adjustedTimestamp = pl.linkGeometryTimeStamp, geometry = pl.geometry, floating = floatingValue))
        case New =>
          Seq(RoadAddress(NewProjectLink, pl.linearLocationId, pl.roadNumber, pl.roadPartNumber, pl.roadType, pl.track, pl.discontinuity,
            pl.startAddrMValue, pl.endAddrMValue, Some(project.startDate), None, Some(project.createdBy), pl.linkId,
            pl.startMValue, pl.endMValue, pl.sideCode, pl.linkGeometryTimeStamp, pl.toCalibrationPoints, floating = NoFloating,
            pl.geometry, pl.linkGeomSource, pl.ely, terminated = NoTermination, NewRoadwayNumber))
        case Transfer => // TODO if the whole roadway -segment is transferred, keep the original roadway_number, otherwise generate new ids for the different segments
          val (startAddr, endAddr, startM, endM) = transferValues(split.find(_.status == Terminated))
          Seq(
            //TODO we should check situations where we need to create one new roadway for new and transfer/unchanged
            // Transferred part, original values
            roadAddress.copy(id = NewProjectLink, startAddrMValue = startAddr, endAddrMValue = endAddr,
              endDate = Some(project.startDate), createdBy = Some(project.createdBy), startMValue = startM, endMValue = endM, floating = floatingValue),
            // Transferred part, new values
            roadAddress.copy(id = NewProjectLink, startAddrMValue = pl.startAddrMValue, endAddrMValue = pl.endAddrMValue,
              startDate = Some(project.startDate), createdBy = Some(project.createdBy), linkId = pl.linkId,
              startMValue = pl.startMValue, endMValue = pl.endMValue, adjustedTimestamp = pl.linkGeometryTimeStamp,
              geometry = pl.geometry, floating = floatingValue)
          )
        case Terminated => // TODO Check roadway_number
          Seq(roadAddress.copy(id = NewProjectLink, startAddrMValue = pl.startAddrMValue, endAddrMValue = pl.endAddrMValue,
            endDate = Some(project.startDate), createdBy = Some(project.createdBy), linkId = pl.linkId, startMValue = pl.startMValue,
            endMValue = pl.endMValue, adjustedTimestamp = pl.linkGeometryTimeStamp, geometry = pl.geometry, terminated = Termination))
        case _ =>
          logger.error(s"Invalid status for split project link: ${pl.status} in project ${pl.projectId}")
          throw new InvalidAddressDataException(s"Invalid status for split project link: ${pl.status}")
      }
    })
  }

  /**
    * This will expire roadways (valid_to = null and end_date = project_date)
    *
    * @param projectLinks          ProjectLinks
    * @param expiringRoadAddresses A map of (RoadwayId -> RoadAddress)
    */
  def expireHistoryRows(roadwayId: Long, roadway : Roadway, projectDate: DateTime): Int = {
    roadwayDAO.expireHistory(Set(roadwayId), projectDate, roadway.terminated)
  }

  def updateRoadwaysAndLinearLocationsWithProjectLinks(newState: ProjectState, projectID: Long): Option[String] = {
        if (newState != Saved2TR) {
          logger.error(s" Project state not at Saved2TR")
          throw new RuntimeException(s"Project state not at Saved2TR: $newState")
        }
<<<<<<< HEAD
        val project = projectDAO.fetchById(projectID).get
        val projectLinks = projectLinkDAO.getProjectLinks(projectID)
=======
        val project = projectDAO.getRoadAddressProjectById(projectID).get
        val projectLinks = projectLinkDAO.fetchProjectLinks(projectID)
>>>>>>> aa4256f4
        val currentRoadways = roadwayDAO.fetchAllByRoadwayId(projectLinks.map(pl => pl.roadwayId)).map(roadway => (roadway.id, roadway)).toMap
        val historyRoadways = roadwayDAO.fetchAllByRoadwayNumbers(currentRoadways.map(_._2.roadwayNumber).toSet, withHistory = true).map(roadway => (roadway.id, roadway)).toMap
        val roadwayChanges = roadwayChangesDAO.fetchRoadwayChanges(Set(projectID))
        val roadwayProjectLinkIds = roadwayChangesDAO.fetchRoadwayChangesLinks(projectID)
        val mappedRoadwaysWithLinks = roadwayChanges.map{
          change =>
          val linksRelatedToChange = roadwayProjectLinkIds.filter(link => link._1 == change.changeInfo.orderInChangeTable).map(_._2)
          val projectLinksInChange = projectLinks.filter(pl => linksRelatedToChange.contains(pl.id))
            (change, projectLinksInChange)
        }

        if (projectLinks.isEmpty){
          logger.error(s" There are no addresses to update, rollbacking update ${project.id}")
          throw new InvalidAddressDataException(s"There are no addresses to update , rollbacking update ${project.id}")
        }

        projectLinkDAO.moveProjectLinksToHistory(projectID)
        logger.info(s"Moving project links to project link history.")
        handleNewRoadNames(projectLinks, project)
        try {
          val generatedRoadways = RoadwayFiller.fillRoadways(currentRoadways, historyRoadways, mappedRoadwaysWithLinks)
          val historyRoadwaysToKeep = generatedRoadways.flatMap(_._1).filter(_.id != NewRoadway).map(_.id)
          logger.info(s"Creating history rows based on operation")
          linearLocationDAO.expireByRoadwayNumbers((currentRoadways ++ historyRoadways).map(_._2.roadwayNumber).toSet)
          (currentRoadways ++ historyRoadways.filterNot(hRoadway => historyRoadwaysToKeep.contains(hRoadway._1))).map(roadway => expireHistoryRows(roadway._1, roadway._2, project.startDate))
          roadwayDAO.create(generatedRoadways.flatMap(_._1).filter(_.id == NewRoadway))
          linearLocationDAO.create(generatedRoadways.flatMap(_._2))
          Some(s"road addresses created")
        } catch {
          case e: ProjectValidationException =>
            logger.error("Failed to validate project message:" + e.getMessage)
            Some(e.getMessage)
        }
  }

  def handleNewRoadNames(projectLinks: Seq[ProjectLink], project: Project): Unit = {
    val projectLinkNames = ProjectLinkNameDAO.get(projectLinks.map(_.roadNumber).toSet, project.id).filterNot(p => {
      p.roadNumber >= maxRoadNumberDemandingRoadName && p.roadName == null
    })
    val existingInRoadNames = projectLinkNames.flatMap(n => RoadNameDAO.getCurrentRoadNamesByRoadNumber(n.roadNumber)).map(_.roadNumber)
    val (existingLinkNames, newLinkNames) = projectLinkNames.partition(pln => existingInRoadNames.contains(pln.roadNumber))
    val newNames = newLinkNames.map {
      ln => RoadName(NewRoadNameId, ln.roadNumber, ln.roadName, startDate = Some(project.startDate), validFrom = Some(DateTime.now()), createdBy = project.createdBy)
    }
    RoadNameDAO.create(newNames)
    projectLinkNames.foreach(en => ProjectLinkNameDAO.removeProjectLinkName(en.roadNumber, project.id))
    if (newNames.nonEmpty) {
      logger.info(s"Found ${newNames.size} names in project that differ from road address name")
    }
    if (existingLinkNames.nonEmpty) {
      val nameString = s"${existingLinkNames.map(_.roadNumber).mkString(",")}"
      appendStatusInfo(project, roadNameWasNotSavedInProject + nameString)
    }
  }

  def setProjectEly(currentProjectId: Long, newEly: Long): Option[String] = {
    getProjectEly(currentProjectId).filterNot(_ == newEly).map { currentProjectEly =>
      logger.info(s"The project can not handle multiple ELY areas (the project ELY range is $currentProjectEly). Recording was discarded.")
      s"Projektissa ei voi käsitellä useita ELY-alueita (projektin ELY-alue on $currentProjectEly). Tallennus hylättiin."
    }.orElse {
      projectDAO.updateProjectEly(currentProjectId, newEly)
      None
    }
  }

  def getProjectEly(projectId: Long): Option[Long] = {
    projectDAO.fetchProjectElyById(projectId)
  }

  def validateProjectById(projectId: Long, newSession: Boolean = true): Seq[projectValidator.ValidationErrorDetails] = {
    if(newSession) {
      withDynSession {
<<<<<<< HEAD
        projectValidator.validateProject(projectDAO.fetchById(projectId).get, projectLinkDAO.getProjectLinks(projectId))
      }
    }
    else{
      projectValidator.validateProject(projectDAO.fetchById(projectId).get, projectLinkDAO.getProjectLinks(projectId))
=======
        projectValidator.validateProject(projectDAO.getRoadAddressProjectById(projectId).get, projectLinkDAO.fetchProjectLinks(projectId))
      }
    }
    else{
      projectValidator.validateProject(projectDAO.getRoadAddressProjectById(projectId).get, projectLinkDAO.fetchProjectLinks(projectId))
>>>>>>> aa4256f4
    }
  }

  def validateLinkTrack(track: Int): Boolean = {
    Track.values.filterNot(_.value == Track.Unknown.value).exists(_.value == track)
  }

  def sendProjectsInWaiting(): Unit = {
    logger.info(s"Finding projects whose status is SendingToTRStatus/ ${SendingToTR.description}")
    val listOfProjects = getProjectsWaitingForTR
    logger.info(s"Found ${listOfProjects.size} projects")
    for (projectId <- listOfProjects) {
      logger.info(s"Trying to publish project: $projectId")
      publishProject(projectId)
    }

  }

  private def getProjectsWaitingForTR: Seq[Long] = {
    withDynSession {
      projectDAO.fetchProjectIdsWithSendingToTRStatus
    }
  }

  case class PublishResult(validationSuccess: Boolean, sendSuccess: Boolean, errorMessage: Option[String])

}

class SplittingException(s: String) extends RuntimeException {
  override def getMessage: String = s
}

case class ProjectBoundingBoxResult(projectLinkResultF: Future[Seq[ProjectLink]], roadLinkF: Future[Seq[RoadLink]],
                                    complementaryF: Future[Seq[RoadLink]], suravageF: Future[Seq[VVHRoadlink]])
<|MERGE_RESOLUTION|>--- conflicted
+++ resolved
@@ -185,11 +185,7 @@
   }
 
   def projectWritableCheckInSession(projectId: Long): Option[String] = {
-<<<<<<< HEAD
     projectDAO.fetchProjectStatus(projectId) match {
-=======
-    projectDAO.getProjectStatus(projectId) match {
->>>>>>> aa4256f4
       case Some(projectState) =>
         if (projectState == ProjectState.Incomplete || projectState == ProjectState.ErrorInViite || projectState == ProjectState.ErrorInTR)
           return None
@@ -271,13 +267,8 @@
           if (roadLinks.keySet != linkIds.toSet)
             return Map("success" -> false,
               "errorMessage" -> (linkIds.toSet -- roadLinks.keySet).mkString(ErrorRoadLinkNotFound + " puuttuvat id:t ", ", ", ""))
-<<<<<<< HEAD
           val project = projectDAO.fetchById(projectId).getOrElse(throw new RuntimeException(s"Missing project $projectId"))
           val existingProjectLinks = projectLinkDAO.fetchByProjectRoadPart(roadNumber, roadPartNumber, projectId)
-=======
-          val project = projectDAO.getRoadAddressProjectById(projectId).getOrElse(throw new RuntimeException(s"Missing project $projectId"))
-          val existingProjectLinks = projectLinkDAO.fetchProjectLinksByProjectRoadPart(roadNumber, roadPartNumber, projectId)
->>>>>>> aa4256f4
           val reversed = if (existingProjectLinks.nonEmpty) existingProjectLinks.forall(_.reversed) else false
 
           val projectLinks: Seq[ProjectLink] = linkIds.map { id =>
@@ -677,13 +668,8 @@
         validateProjectDate(roadAddressProject.reservedParts, roadAddressProject.startDate) match {
           case Some(errMsg) => throw new IllegalStateException(errMsg)
           case None =>
-<<<<<<< HEAD
             if (projectDAO.isUniqueName(roadAddressProject.id, roadAddressProject.name)) {
               val storedProject = projectDAO.fetchById(roadAddressProject.id).get
-=======
-            if (projectDAO.uniqueName(roadAddressProject.id, roadAddressProject.name)) {
-              val storedProject = projectDAO.getRoadAddressProjectById(roadAddressProject.id).get
->>>>>>> aa4256f4
               val removed = storedProject.reservedParts.filterNot(part =>
                 roadAddressProject.reservedParts.exists(rp => rp.roadPartNumber == part.roadPartNumber &&
                   rp.roadNumber == part.roadNumber))
@@ -692,11 +678,7 @@
               addLinksToProject(roadAddressProject)
               val updatedProject = projectDAO.fetchById(roadAddressProject.id).get
               if (updatedProject.reservedParts.nonEmpty) {
-<<<<<<< HEAD
-                projectDAO.update(roadAddressProject.copy(ely = projectLinkDAO.getElyFromProjectLinks(roadAddressProject.id)))
-=======
-                projectDAO.updateRoadAddressProject(roadAddressProject.copy(ely = projectLinkDAO.fetchElyFromProjectLinks(roadAddressProject.id)))
->>>>>>> aa4256f4
+                projectDAO.update(roadAddressProject.copy(ely = projectLinkDAO.fetchElyFromProjectLinks(roadAddressProject.id)))
               } else { //in empty case we release ely
                 projectDAO.update(roadAddressProject.copy(ely = None))
               }
@@ -1058,7 +1040,6 @@
     roadAddresses.foreach(ra =>
       modified.find(mod => mod.linkId == ra.linkId) match {
         case Some(mod) if mod.geometry.nonEmpty =>
-<<<<<<< HEAD
           checkAndReserve(projectDAO.fetchById(projectId).get, toReservedRoadPart(ra.roadNumber, ra.roadPartNumber, ra.ely))
           val vvhGeometry = vvhRoadLinks.find(roadLink => roadLink.linkId == mod.linkId && roadLink.linkSource == ra.linkGeomSource)
           val geom = GeometryUtils.truncateGeometry3D(vvhGeometry.get.geometry, ra.startMValue, ra.endMValue)
@@ -1066,14 +1047,6 @@
 
         case _ =>
           checkAndReserve(projectDAO.fetchById(projectId).get, toReservedRoadPart(ra.roadNumber, ra.roadPartNumber, ra.ely))
-=======
-          checkAndReserve(projectDAO.getRoadAddressProjectById(projectId).get, toReservedRoadPart(ra.roadNumber, ra.roadPartNumber, ra.ely))
-          val vvhGeometry = vvhRoadLinks.find(roadLink => roadLink.linkId == mod.linkId && roadLink.linkSource == ra.linkGeomSource)
-          val geom = GeometryUtils.truncateGeometry3D(vvhGeometry.get.geometry, ra.startMValue, ra.endMValue)
-          projectLinkDAO.updateProjectLinkValues(projectId, ra.copy(geometry = geom))
-        case _ =>
-          checkAndReserve(projectDAO.getRoadAddressProjectById(projectId).get, toReservedRoadPart(ra.roadNumber, ra.roadPartNumber, ra.ely))
->>>>>>> aa4256f4
           projectLinkDAO.updateProjectLinkValues(projectId, ra, updateGeom = false)
       })
 
@@ -1167,11 +1140,7 @@
                          reversed: Boolean = false, roadName: Option[String] = None): Option[String] = {
     def isCompletelyNewPart(toUpdateLinks: Seq[ProjectLink]): (Boolean, Long, Long) = {
       val reservedPart = projectReservedPartDAO.fetchReservedRoadPart(toUpdateLinks.head.roadNumber, toUpdateLinks.head.roadPartNumber).get
-<<<<<<< HEAD
       val newSavedLinks = projectLinkDAO.fetchByProjectRoadPart(reservedPart.roadNumber, reservedPart.roadPartNumber, projectId)
-=======
-      val newSavedLinks = projectLinkDAO.fetchProjectLinksByProjectRoadPart(reservedPart.roadNumber, reservedPart.roadPartNumber, projectId)
->>>>>>> aa4256f4
       /*
       replaceable -> New link part should replace New existing part if:
         1. Action is LinkStatus.New
@@ -1572,13 +1541,8 @@
   def updateProjectStatusIfNeeded(currentStatus: ProjectState, newStatus: ProjectState, errorMessage: String, projectId: Long): ProjectState = {
     if (currentStatus.value != newStatus.value && newStatus != ProjectState.Unknown) {
       logger.info(s"Status update is needed as Project Current status ($currentStatus) differs from TR Status($newStatus)")
-<<<<<<< HEAD
       val project = projectDAO.fetchById(projectId)
       if (project.nonEmpty && newStatus == ProjectState.ErrorInTR) {
-=======
-      val projects = projectDAO.getProjects(projectId)
-      if (projects.nonEmpty && newStatus == ProjectState.ErrorInTR) {
->>>>>>> aa4256f4
         // We write error message and clear old TR_ID which was stored there, so user wont see it in hower
         logger.info(s"Writing error message and clearing old TR_ID: ($errorMessage)")
         projectDAO.updateProjectStateInfo(errorMessage, projectId)
@@ -1643,11 +1607,7 @@
         false
       case None =>
         logger.info(s"During status checking VIITE wasn't able to find TR_ID to project $projectID")
-<<<<<<< HEAD
         appendStatusInfo(projectDAO.fetchById(projectID).head, " Failed to find TR-ID ")
-=======
-        appendStatusInfo(projectDAO.getRoadAddressProjectById(projectID).head, " Failed to find TR-ID ")
->>>>>>> aa4256f4
         false
     }
   }
@@ -1735,13 +1695,8 @@
           logger.error(s" Project state not at Saved2TR")
           throw new RuntimeException(s"Project state not at Saved2TR: $newState")
         }
-<<<<<<< HEAD
         val project = projectDAO.fetchById(projectID).get
-        val projectLinks = projectLinkDAO.getProjectLinks(projectID)
-=======
-        val project = projectDAO.getRoadAddressProjectById(projectID).get
         val projectLinks = projectLinkDAO.fetchProjectLinks(projectID)
->>>>>>> aa4256f4
         val currentRoadways = roadwayDAO.fetchAllByRoadwayId(projectLinks.map(pl => pl.roadwayId)).map(roadway => (roadway.id, roadway)).toMap
         val historyRoadways = roadwayDAO.fetchAllByRoadwayNumbers(currentRoadways.map(_._2.roadwayNumber).toSet, withHistory = true).map(roadway => (roadway.id, roadway)).toMap
         val roadwayChanges = roadwayChangesDAO.fetchRoadwayChanges(Set(projectID))
@@ -1814,19 +1769,11 @@
   def validateProjectById(projectId: Long, newSession: Boolean = true): Seq[projectValidator.ValidationErrorDetails] = {
     if(newSession) {
       withDynSession {
-<<<<<<< HEAD
-        projectValidator.validateProject(projectDAO.fetchById(projectId).get, projectLinkDAO.getProjectLinks(projectId))
+        projectValidator.validateProject(projectDAO.fetchById(projectId).get, projectLinkDAO.fetchProjectLinks(projectId))
       }
     }
     else{
-      projectValidator.validateProject(projectDAO.fetchById(projectId).get, projectLinkDAO.getProjectLinks(projectId))
-=======
-        projectValidator.validateProject(projectDAO.getRoadAddressProjectById(projectId).get, projectLinkDAO.fetchProjectLinks(projectId))
-      }
-    }
-    else{
-      projectValidator.validateProject(projectDAO.getRoadAddressProjectById(projectId).get, projectLinkDAO.fetchProjectLinks(projectId))
->>>>>>> aa4256f4
+      projectValidator.validateProject(projectDAO.fetchById(projectId).get, projectLinkDAO.fetchProjectLinks(projectId))
     }
   }
 
