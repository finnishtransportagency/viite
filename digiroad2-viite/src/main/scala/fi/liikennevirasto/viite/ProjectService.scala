package fi.liikennevirasto.viite

import fi.liikennevirasto.digiroad2._
import fi.liikennevirasto.digiroad2.asset.LinkGeomSource.{Unknown => _, apply => _}
import fi.liikennevirasto.digiroad2.asset.SideCode.{AgainstDigitizing, TowardsDigitizing}
import fi.liikennevirasto.digiroad2.asset.{BoundingRectangle, LinkGeomSource, _}
import fi.liikennevirasto.digiroad2.linearasset.{RoadLink, RoadLinkLike}
import fi.liikennevirasto.digiroad2.masstransitstop.oracle.Sequences
import fi.liikennevirasto.digiroad2.oracle.OracleDatabase
import fi.liikennevirasto.digiroad2.util.{RoadAddressException, RoadPartReservedException, Track}
import fi.liikennevirasto.viite.dao.CalibrationPointDAO.UserDefinedCalibrationPoint
import fi.liikennevirasto.viite.dao.ProjectState._
import fi.liikennevirasto.viite.dao.{ProjectDAO, RoadAddressDAO, _}
import fi.liikennevirasto.viite.model.{Anomaly, ProjectAddressLink, RoadAddressLink, RoadAddressLinkLike}
import fi.liikennevirasto.viite.process._
import fi.liikennevirasto.viite.util.{GuestimateGeometryForMissingLinks, ProjectLinkSplitter, SplitOptions}
import org.joda.time.DateTime
import org.joda.time.format.DateTimeFormat
import org.slf4j.LoggerFactory

import scala.concurrent.ExecutionContext.Implicits.global
import scala.concurrent.duration.Duration
import scala.concurrent.{Await, Future}
import scala.util.control.NonFatal

case class PreFillInfo(RoadNumber: BigInt, RoadPart: BigInt)

case class LinkToRevert(id: Long, linkId: Long, status: Long)

class ProjectService(roadAddressService: RoadAddressService, roadLinkService: RoadLinkService, eventbus: DigiroadEventBus, frozenTimeVVHAPIServiceEnabled: Boolean = false) {
  def withDynTransaction[T](f: => T): T = OracleDatabase.withDynTransaction(f)

  def withDynSession[T](f: => T): T = OracleDatabase.withDynSession(f)

  private val guessGeom = new GuestimateGeometryForMissingLinks
  private val logger = LoggerFactory.getLogger(getClass)
  val allowedSideCodes = List(SideCode.TowardsDigitizing, SideCode.AgainstDigitizing)

  private def withTiming[T](f: => T, s: String): T = {
    val startTime = System.currentTimeMillis()
    val t = f
    logger.info(s.format((System.currentTimeMillis() - startTime) * 0.001))
    t
  }

  /**
    *
    * @param roadNumber    Road's number (long)
    * @param roadStartPart Starting part (long)
    * @param roadEndPart   Ending part (long)
    * @return Optional error message, None if no error
    */
  def checkRoadPartsExist(roadNumber: Long, roadStartPart: Long, roadEndPart: Long): Option[String] = {
    withDynTransaction {
      if (!RoadAddressDAO.roadPartExists(roadNumber, roadStartPart)) {
        if (!RoadAddressDAO.roadNumberExists(roadNumber)) {
          Some("Tienumeroa ei ole olemassa, tarkista tiedot")
        }
        else //roadnumber exists, but starting roadpart not
          Some("Tiellä ei ole olemassa valittua alkuosaa, tarkista tiedot")
      } else if (!RoadAddressDAO.roadPartExists(roadNumber, roadEndPart)) { // ending part check
        Some("Tiellä ei ole olemassa valittua loppuosaa, tarkista tiedot")
      } else
        None
    }
  }

  /**
    * Checks that new road address is not already reserved (currently only checks road address table)
    *
    * @param roadNumber road number
    * @param roadPart   road part number
    * @param project    road address project needed for id and error message
    * @return
    */
  def checkNewRoadPartAvailableForProject(roadNumber: Long, roadPart: Long, project: RoadAddressProject): Option[String] = {
    val isReserved = RoadAddressDAO.isNotAvailableForProject(roadNumber, roadPart, project.id)
    if (!isReserved) {
      None
    } else {
      val fmt = DateTimeFormat.forPattern("dd.MM.yyyy")
      Some(s"TIE $roadNumber OSA $roadPart on jo olemassa projektin alkupäivänä ${project.startDate.toString(fmt)}, tarkista tiedot") //message to user if address is already in use
    }
  }

  private def createProject(roadAddressProject: RoadAddressProject): RoadAddressProject = {
    val id = Sequences.nextViitePrimaryKeySeqValue
    val project = roadAddressProject.copy(id = id)
    ProjectDAO.createRoadAddressProject(project)
    val error = addLinksToProject(project)
    if (error.nonEmpty)
      throw new RoadPartReservedException(error.get)
    ProjectDAO.getRoadAddressProjectById(id).get
  }

  private def projectFound(roadAddressProject: RoadAddressProject): Option[RoadAddressProject] = {
    val newRoadAddressProject = 0
    if (roadAddressProject.id == newRoadAddressProject) return None
    withDynTransaction {
      return ProjectDAO.getRoadAddressProjectById(roadAddressProject.id)
    }
  }

  def fetchPreFillFromVVH(linkId: Long): Either[String, PreFillInfo] = {
    parsePreFillData(roadLinkService.fetchVVHRoadlinks(Set(linkId), frozenTimeVVHAPIServiceEnabled))
  }

  def parsePreFillData(vvhRoadLinks: Seq[VVHRoadlink]): Either[String, PreFillInfo] = {
    if (vvhRoadLinks.isEmpty) {
      Left("Link could not be found in VVH")
    }
    else {
      val vvhLink = vvhRoadLinks.head
      (vvhLink.attributes.get("ROADNUMBER"), vvhLink.attributes.get("ROADPARTNUMBER")) match {
        case (Some(roadNumber: BigInt), Some(roadPartNumber: BigInt)) => {
          Right(PreFillInfo(roadNumber, roadPartNumber))
        }
        case _ => Left("Link does not contain valid prefill info")
      }
    }
  }

  def checkRoadPartsReservable(roadNumber: Long, startPart: Long, endPart: Long): Either[String, Seq[ReservedRoadPart]] = {
    withDynTransaction {
      (startPart to endPart).foreach(part =>
        ProjectDAO.roadPartReservedByProject(roadNumber, part) match {
          case Some(name) => return Left(s"TIE $roadNumber OSA $part on jo varattuna projektissa $name, tarkista tiedot")
          case _ =>
        })
      Right((startPart to endPart).flatMap(part => getAddressPartInfo(roadNumber, part))
      )
    }
  }


  /**
    *
    * @param projectId project's id
    * @return if state of the project is incomplete
    */

  def isWritableState(projectId: Long): Boolean = {
    withDynTransaction {
      projectWritableCheck(projectId) match {
        case Some(errorMessage) => false
        case None => true
      }
    }
  }

  private def projectWritableCheck(projectId: Long): Option[String] = {
    ProjectDAO.getProjectStatus(projectId) match {
      case Some(projectState) =>
        if (projectState == ProjectState.Incomplete)
          return None
        Some("Projektin tila ei ole keskeneräinen") //project state is not incomplete
      case None => Some("Projektia ei löytynyt") //project could not be found
    }
  }


  def validateProjectDate(reservedParts: Seq[ReservedRoadPart], date: DateTime): Option[String] = {
    reservedParts.foreach(part => {
      if (part.startDate.nonEmpty && part.startDate.get.isAfter(date))
        return Option(s"Tieosalla TIE ${part.roadNumber} OSA ${part.roadPartNumber} alkupäivämäärä " +
          s"${part.startDate.get.toString("dd.MM.yyyy")} on myöhempi kuin tieosoiteprojektin alkupäivämäärä " +
          s"${date.toString("dd.MM.yyyy")}, tarkista tiedot.")
      if (part.endDate.nonEmpty && part.endDate.get.isAfter(date))
        return Option(s"Tieosalla TIE ${part.roadNumber} OSA ${part.roadPartNumber} loppupäivämäärä " +
          s"${part.endDate.get.toString("dd.MM.yyyy")} on myöhempi kuin tieosoiteprojektin alkupäivämäärä " +
          s"${date.toString("dd.MM.yyyy")}, tarkista tiedot.")
    })
    None
  }

  private def getAddressPartInfo(roadNumber: Long, roadPart: Long): Option[ReservedRoadPart] = {
    ProjectDAO.fetchReservedRoadPart(roadNumber, roadPart).orElse(generateAddressPartInfo(roadNumber, roadPart))
  }

  private def generateAddressPartInfo(roadNumber: Long, roadPart: Long): Option[ReservedRoadPart] = {
    RoadAddressDAO.getRoadPartInfo(roadNumber, roadPart) match {
      case Some((partId, linkId, addrLength, discontinuity, startDate, endDate)) =>
        val roadLink = roadLinkService.getViiteRoadLinksByLinkIdsFromVVH(Set(linkId), newTransaction = false, frozenTimeVVHAPIServiceEnabled)
        val ely: Option[Long] = roadLink.headOption.map(rl => MunicipalityDAO.getMunicipalityRoadMaintainers.getOrElse(rl.municipalityCode, -1))
        ely match {
          case Some(value) if value != -1 =>
            Some(ReservedRoadPart(0L, roadNumber, roadPart, addrLength, addrLength, Discontinuity.apply(discontinuity.toInt), value, startDate, endDate, Some(linkId)))
          case _ => None
        }
      case None =>
        None
    }
  }

  def createProjectLinks(linkIds: Set[Long], projectId: Long, roadNumber: Long, roadPartNumber: Long, trackCode: Int,
                         discontinuity: Int, roadType: Int, roadLinkSource: Int, roadEly: Long, user: String): Map[String, Any] = {
    val roadLinks = if (roadLinkSource == LinkGeomSource.SuravageLinkInterface.value) {
      getProjectSuravageRoadLinksByLinkIds(linkIds)
    } else {
      getProjectRoadLinksByLinkIds(linkIds)
    }
    setProjectEly(projectId, roadEly) match {
      case Some(errorMessage) => Map("success" -> false, "errormessage" -> errorMessage)
      case None => {
        addNewLinksToProject(roadLinks, projectId, roadNumber, roadPartNumber, trackCode, discontinuity, roadType, user) match {
          case Some(errorMessage) => Map("success" -> false, "errormessage" -> errorMessage)
          case None => Map("success" -> true, "publishable" -> projectLinkPublishable(projectId))
        }
      }
    }
  }

  private def newProjectLink(projectAddressLink: ProjectAddressLink, project: RoadAddressProject, sideCode: SideCode, newTrackCode: Long,
                             newRoadNumber: Long, newRoadPartNumber: Long, newDiscontinuity: Int, newRoadType: Long, projectId: Long): ProjectLink = {
    toProjectLink(projectAddressLink, NewRoadAddress, Track.apply(newTrackCode.toInt), project, sideCode,
      newRoadNumber, newRoadPartNumber, newDiscontinuity, newRoadType, projectId, true)
  }

  private def toProjectLink(projectAddressLink: ProjectAddressLink, id: Long, track: Track, project: RoadAddressProject,
                            sideCode: SideCode, newRoadNumber: Long, newRoadPartNumber: Long, newDiscontinuity: Int, newRoadType: Long,
                            projectId: Long, isNewProjectLink: Boolean = false): ProjectLink = {
    ProjectLink(id, newRoadNumber, newRoadPartNumber, track,
      Discontinuity.apply(newDiscontinuity.toInt), projectAddressLink.startAddressM,
      projectAddressLink.endAddressM, Some(project.startDate), None, Some(project.createdBy), -1,
      projectAddressLink.linkId, projectAddressLink.startMValue, projectAddressLink.endMValue, sideCode,
      (projectAddressLink.startCalibrationPoint, projectAddressLink.endCalibrationPoint), floating = false,
      projectAddressLink.geometry, projectId, if (isNewProjectLink) LinkStatus.New else projectAddressLink.status, RoadType.apply(newRoadType.toInt),
      projectAddressLink.roadLinkSource, projectAddressLink.length, projectAddressLink.roadAddressId, projectAddressLink.elyCode, reversed = false)
  }

  /**
    * Used when adding road address that does not have previous address
    */
  def addNewLinksToProject(newLinks: Seq[ProjectAddressLink], projectId: Long, newRoadNumber: Long,
                           newRoadPartNumber: Long, newTrackCode: Long, newDiscontinuity: Long,
                           newRoadType: Long = RoadType.Unknown.value, user: String): Option[String] = {

    def matchSideCodes(newLink: ProjectAddressLink, existingLink: ProjectAddressLink): SideCode = {
      val (startP, endP) = GeometryUtils.geometryEndpoints(existingLink.geometry)

      if (GeometryUtils.areAdjacent(newLink.geometry.head, endP) ||
        GeometryUtils.areAdjacent(newLink.geometry.last, startP))
        existingLink.sideCode
      else {
        if (existingLink.sideCode.equals(AgainstDigitizing))
          TowardsDigitizing
        else
          AgainstDigitizing
      }
    }

    try {
      withDynTransaction {
        val roadPartLinks = withGeometry(ProjectDAO.fetchByProjectRoadPart(newRoadNumber, newRoadPartNumber, projectId))
        val linksInProject = getLinksByProjectLinkId(roadPartLinks.map(l => l.linkId).toSet, projectId, false)
        val randomSideCode =
          linksInProject.filterNot(link => link.status == LinkStatus.Terminated).map(l =>
            l -> newLinks.find(n => GeometryUtils.areAdjacent(l.geometry, n.geometry))).toMap.find { case (l, n) => n.nonEmpty }.map {
            case (l, Some(n)) =>
              matchSideCodes(n, l)
            case _ => SideCode.TowardsDigitizing
          }.getOrElse(SideCode.TowardsDigitizing)
        val project = getProjectWithReservationChecks(projectId, newRoadNumber, newRoadPartNumber)
        if (!project.isReserved(newRoadNumber, newRoadPartNumber))
          ProjectDAO.reserveRoadPart(project.id, newRoadNumber, newRoadPartNumber, project.modifiedBy)
        val newProjectLinks = newLinks.map(projectLink => {
          projectLink.linkId ->
            newProjectLink(projectLink, project, randomSideCode, newTrackCode, newRoadNumber, newRoadPartNumber,
              newDiscontinuity.toInt, newRoadType, projectId)
        }).toMap
        if (GeometryUtils.isNonLinear(newProjectLinks.values.toSeq))
          throw new ProjectValidationException("Valittu tiegeometria sisältää haarautumia ja pitää käsitellä osina. Tallennusta ei voi tehdä.")
        //Determine geometries for the mValues and addressMValues
        ProjectDAO.create(newProjectLinks.values.toSeq)
        recalculateProjectLinks(projectId, user, Set((newRoadNumber, newRoadPartNumber)))
        None
      }
    } catch {
      case ex: ProjectValidationException => Some(ex.getMessage)
    }
  }

  def getFirstProjectLink(project: RoadAddressProject): Option[ProjectLink] = {
    project.reservedParts.find(_.startingLinkId.nonEmpty) match {
      case Some(rrp) =>
        withDynSession {
          ProjectDAO.fetchFirstLink(project.id, rrp.roadNumber, rrp.roadPartNumber).flatMap(pl =>
            withGeometry(Seq(pl)).headOption)
        }
      case _ => None
    }
  }

  private def withGeometry(projectLinks: Seq[ProjectLink], resetAddress: Boolean = false): Seq[ProjectLink] = {
    val (withGeom, without) = projectLinks.partition(_.geometry.length > 1)
    val (suravageLinks, roadLinks) = without.partition(_.linkGeomSource == LinkGeomSource.SuravageLinkInterface)
    val linkGeometries = (roadLinkService.getViiteRoadLinksByLinkIdsFromVVH(roadLinks.map(_.linkId).toSet,
      false, frozenTimeVVHAPIServiceEnabled).map(pal => pal.linkId -> pal.geometry)
      ++ (if (suravageLinks.nonEmpty)
      roadLinkService.getSuravageRoadLinksByLinkIdsFromVVH(suravageLinks.map(_.linkId).toSet, false).map(pal => pal.linkId -> pal.geometry) else Seq())).toMap
    val historyGeometries = roadLinkService.getViiteRoadLinksHistoryFromVVH(roadLinks.map(_.linkId).toSet -- linkGeometries.keySet).groupBy(_.linkId).mapValues(
      s => s.maxBy(_.endDate).geometry)
    val (found, notFound) = without.partition(w => linkGeometries.contains(w.linkId))
    val foundWithGeom = found.map{pl =>
      withGeometry(pl, (linkGeometries ++ historyGeometries)(pl.linkId), resetAddress)}
    notFound.groupBy(pl => (pl.roadNumber, pl.roadPartNumber)).foldLeft(withGeom ++ foundWithGeom){ case (s, (_, links)) =>
      guessGeom.guestimateGeometry(links.sortBy(_.startAddrMValue), s)}.toSeq
  }

  private def withGeometry(pl: ProjectLink, linkGeometry: Seq[Point], resetAddress: Boolean) = {
    val geom = GeometryUtils.truncateGeometry2D(linkGeometry, pl.startMValue, pl.endMValue)
    pl.copy(geometry = geom,
      geometryLength = GeometryUtils.geometryLength(geom),
      startAddrMValue = if (resetAddress) 0L else pl.startAddrMValue,
      endAddrMValue = if (resetAddress) 0L else pl.endAddrMValue,
      calibrationPoints = if (resetAddress) (None, None) else pl.calibrationPoints)
  }

<<<<<<< HEAD
  def changeDirection(projectId: Long, roadNumber: Long, roadPartNumber: Long, links: Seq[LinkToRevert], username: String): Option[String] = {
=======
  def changeDirection(projectId: Long, roadNumber: Long, roadPartNumber: Long, username: String): Option[String] = {
>>>>>>> b6772205
    RoadAddressLinkBuilder.municipalityRoadMaintainerMapping // make sure it is populated outside of this TX
    try {
      withDynTransaction {
        if (ProjectDAO.projectLinksCountUnchanged(projectId, roadNumber, roadPartNumber) > 0)
          return Some("Tieosalle ei voi tehdä kasvusuunnan kääntöä, koska tieosalla on linkkejä, jotka on tässä projektissa määritelty säilymään ennallaan.")

        ProjectDAO.reverseRoadPartDirection(projectId, roadNumber, roadPartNumber)
        val projectLinks = withGeometry(ProjectDAO.getProjectLinks(projectId), resetAddress = false)
        val adjustedLinks = ProjectSectionCalculator.assignMValues(projectLinks)
        val originalSideCodes = RoadAddressDAO.fetchByIdMassQuery(projectLinks.map(_.roadAddressId).toSet, true, true)
          .map(ra => ra.id -> ra.sideCode).toMap

        ProjectDAO.updateProjectLinksToDB(adjustedLinks.map(x =>
          x.copy(reversed = isReversed(originalSideCodes)(x))),username)
        recalculateProjectLinks(projectId, username, Set((roadNumber, roadPartNumber)))
        None
      }
    } catch {
      case NonFatal(e) =>
        logger.info("Direction change failed", e)
        Some("Päivitys ei onnistunut")
    }
  }

  private def reverseAllRoadPartDirection(projectId: Long, roadNumber: Long, roadPartNumber:Long, username: String): Option[String] ={

  }

  private def isReversed(originalSideCodes: Map[Long, SideCode])(projectLink: ProjectLink): Boolean ={
    originalSideCodes.get(projectLink.roadAddressId) match {
      case Some(sideCode) if sideCode != projectLink.sideCode => true
      case _ => false
    }
  }

  /**
    * Adds reserved road links (from road parts) to a road address project. Clears
    * project links that are no longer reserved for the project. Reservability is check before this.
    */
  private def addLinksToProject(project: RoadAddressProject): Option[String] = {
    def toProjectLink(roadTypeMap: Map[Long, RoadType])(roadAddress: RoadAddress): ProjectLink = {
      ProjectLink(id = NewRoadAddress, roadAddress.roadNumber, roadAddress.roadPartNumber, roadAddress.track,
        roadAddress.discontinuity, roadAddress.startAddrMValue, roadAddress.endAddrMValue, roadAddress.startDate,
        roadAddress.endDate, modifiedBy = Option(project.createdBy), 0L, roadAddress.linkId, roadAddress.startMValue, roadAddress.endMValue,
        roadAddress.sideCode, roadAddress.calibrationPoints, floating = false, roadAddress.geometry, project.id,
        LinkStatus.NotHandled, roadTypeMap.getOrElse(roadAddress.linkId, RoadType.Unknown), roadAddress.linkGeomSource, GeometryUtils.geometryLength(roadAddress.geometry), roadAddress.id, roadAddress.ely, reversed = false)
    }

    //TODO: Check that there are no floating road addresses present when starting
    logger.info(s"Adding reserved road parts with links to project ${project.id}")
    val projectLinks = ProjectDAO.getProjectLinks(project.id)
    logger.debug(s"Links fetched")
    project.reservedParts.foreach(p => logger.debug(s"Project has part ${p.roadNumber}/${p.roadPartNumber} in ${p.ely} (${p.addressLength} m)"))
    validateReservations(project.reservedParts, project.ely, project.id, projectLinks) match {
      case Some(error) => throw new RoadPartReservedException(error)
      case None => logger.debug(s"Validation passed")
        val addresses = project.reservedParts.flatMap { reservation =>
          logger.debug(s"Reserve $reservation")
          val addressesOnPart = RoadAddressDAO.fetchByRoadPart(reservation.roadNumber, reservation.roadPartNumber, false)
          val mapping = roadLinkService.getViiteRoadLinksByLinkIdsFromVVH(addressesOnPart.map(_.linkId).toSet, false, frozenTimeVVHAPIServiceEnabled)
            .map(rl => rl.linkId -> RoadAddressLinkBuilder.getRoadType(rl.administrativeClass, rl.linkType)).toMap
          val reserved = checkAndReserve(project, reservation)
          if (reserved.isEmpty)
            throw new RuntimeException(s"Can't reserve road part ${reservation.roadNumber}/${reservation.roadPartNumber}")
          val generatedInfo = generateAddressPartInfo(reservation.roadNumber, reservation.roadPartNumber) match {
            case Some(info) =>
              info.copy(id = reserved.get.id)
            case None => reservation.copy(id = reserved.get.id)
          }
          val projectLinks = addressesOnPart.map(toProjectLink(mapping))
          ProjectDAO.updateReservedRoadPart(generatedInfo)
          logger.debug(s"New parts updated $generatedInfo")
          projectLinks
        }
        logger.debug(s"Reserve done")
        val linksOnRemovedParts = projectLinks.filterNot(pl => project.reservedParts.exists(_.holds(pl)))
        val newProjectLinks = addresses.filterNot {
          ad => projectLinks.exists(pl => pl.roadNumber == ad.roadNumber && pl.roadPartNumber == ad.roadPartNumber)
        }
        logger.debug(s"Removed / new links ready")
        if (linksOnRemovedParts.nonEmpty) {
          ProjectDAO.removeProjectLinksById(linksOnRemovedParts.map(_.id).toSet)
        }
        logger.debug(s"Removed deleted ${linksOnRemovedParts.size}")
        ProjectDAO.create(newProjectLinks)
        logger.debug(s"New links created ${newProjectLinks.size}")
        if (project.ely.isEmpty) {
          val ely = ProjectDAO.fetchReservedRoadParts(project.id).find(_.ely != -1).map(_.ely)
          if (ely.nonEmpty)
            ProjectDAO.updateProjectEly(project.id, ely.get)
        }
        logger.info(s"Adding reserved road parts finished for project ${project.id}")
        None
    }
  }

  private def validateReservations(reservedRoadParts: Seq[ReservedRoadPart], projectEly: Option[Long], projectId: Long, projectLinks: Seq[ProjectLink]): Option[String] = {
    val errors = reservedRoadParts.flatMap{part =>
      val roadPartExistsInAddresses = RoadAddressDAO.roadPartExists(part.roadNumber, part.roadPartNumber) ||
        ProjectDAO.fetchProjectLinkIds(projectId, part.roadNumber, part.roadPartNumber, None, Some(1)).nonEmpty
      val projectLink = projectLinks.find(p => {
        part.roadNumber == p.roadNumber && part.roadPartNumber == p.roadPartNumber &&
          part.discontinuity == p.discontinuity && part.startDate == p.startDate &&
          part.endDate == p.endDate
      })
      if ((!roadPartExistsInAddresses) && !existsInSuravageOrNew(projectLink)) {
        Some(s"TIE ${part.roadNumber} OSA: ${part.roadPartNumber}")
      } else
        None
    }
    val elyErrors = reservedRoadParts.flatMap(roadAddress =>
      if (projectEly.filterNot(l => l == -1L).getOrElse(roadAddress.ely) != roadAddress.ely) {
        Some(s"TIE ${roadAddress.roadNumber} OSA: ${roadAddress.roadPartNumber} (ELY ${roadAddress.ely} != ${projectEly.get})")
      } else None)
    if (errors.nonEmpty)
      Some(s"$ErrorFollowingRoadPartsNotFoundInDB ${errors.mkString(", ")}")
    else {
      if (elyErrors.nonEmpty)
        Some(s"$ErrorFollowingPartsHaveDifferingEly ${elyErrors.mkString(", ")}")
      else {
        val ely = reservedRoadParts.map(_.ely)
        if (ely.distinct.size > 1) {
          Some(ErrorRoadPartsHaveDifferingEly)
        } else {
          None
        }
      }
    }
  }

  def revertSplit(projectId: Long, linkId: Long, userName: String): Option[String] = {
    withDynTransaction {
      val previousSplit = ProjectDAO.fetchSplitLinks(projectId, linkId)
      if (previousSplit.nonEmpty) {
        val (suravage, original) = previousSplit.partition(_.linkGeomSource == LinkGeomSource.SuravageLinkInterface)
        revertLinks(projectId, previousSplit.head.roadNumber, previousSplit.head.roadPartNumber,
          suravage.map(link => LinkToRevert(link.id, link.linkId, link.status.value)),
          original.map(link => LinkToRevert(link.id, link.linkId, link.status.value)),
          userName)
      } else
        Some(s"No split for link id $linkId found!")
    }
  }

  def splitSuravageLink(linkId: Long, username: String,
                        splitOptions: SplitOptions): Option[String] = {
    withDynSession {
      splitSuravageLinkInTX(linkId, username, splitOptions)
    }
  }

  def splitSuravageLinkInTX(linkId: Long, username: String,
                            splitOptions: SplitOptions): Option[String] = {
    val sOption = getProjectSuravageRoadLinksByLinkIds(Set(Math.abs(linkId))).headOption
    if (sOption.isEmpty) {
      Some(ErrorSuravageLinkNotFound)
    } else {
      val projectId = splitOptions.projectId
      val previousSplit = ProjectDAO.fetchSplitLinks(projectId, linkId)
      if (previousSplit.nonEmpty) {
        val (suravage, original) = previousSplit.partition(_.linkGeomSource == LinkGeomSource.SuravageLinkInterface)
        revertLinks(projectId, previousSplit.head.roadNumber, previousSplit.head.roadPartNumber,
          suravage.map(link => LinkToRevert(link.id, link.linkId, link.status.value)),
          original.map(link => LinkToRevert(link.id, link.linkId, link.status.value)),
          username)
      }
      val suravageLink = sOption.get
      val endPoints = GeometryUtils.geometryEndpoints(suravageLink.geometry)
      val x = if (endPoints._1.x > endPoints._2.x) (endPoints._2.x, endPoints._1.x) else (endPoints._1.x, endPoints._2.x)
      val rightTop = Point(x._2, endPoints._2.y)
      val leftBottom = Point(x._1, endPoints._1.y)
      val projectLinks = getProjectLinksInBoundingBox(BoundingRectangle(leftBottom, rightTop), projectId)
      val suravageProjectLink = suravageLink
      val projectLinksConnected = projectLinks.filter(l =>
        GeometryUtils.areAdjacent(l.geometry, suravageProjectLink.geometry))
      //we rank template links near suravagelink by how much they overlap with suravage geometry
      val commonSections = projectLinksConnected.map(x =>
        x -> ProjectLinkSplitter.findMatchingGeometrySegment(suravageLink, x).map(GeometryUtils.geometryLength)
          .getOrElse(0.0)).filter(_._2 > MinAllowedRoadAddressLength)
      if (commonSections.isEmpty)
        Some(ErrorNoMatchingProjectLinkForSplit)
      else {
        val bestFit = commonSections.maxBy(_._2)._1
        val project = ProjectDAO.getRoadAddressProjectById(projectId).get
        val splitLinks = ProjectLinkSplitter.split(newProjectLink(suravageProjectLink, project, SideCode.TowardsDigitizing,
          Track.Unknown.value, 0L, 0L, 0, RoadType.Unknown.value, projectId), bestFit, splitOptions)
        ProjectDAO.removeProjectLinksByLinkId(projectId, splitLinks.map(_.linkId).toSet)
        ProjectDAO.create(splitLinks.map(x => x.copy(modifiedBy = Some(username))))
        None
      }
    }

  }


  def getProjectLinksInBoundingBox(bbox: BoundingRectangle, projectId: Long): (Seq[ProjectLink]) = {
    val roadLinks = roadLinkService.getRoadLinksWithComplementaryFromVVH(bbox, Set(), false).map(rl => rl.linkId -> rl).toMap
    val projectLinks = ProjectDAO.getProjectLinksByProjectAndLinkId(roadLinks.keys, projectId).filter(_.status == LinkStatus.NotHandled)
    projectLinks.map(pl => withGeometry(pl, roadLinks(pl.linkId).geometry, false))
  }

  private def existsInSuravageOrNew(projectLink: Option[ProjectLink]): Boolean = {
    if (projectLink.isEmpty) {
      false
    } else {
      val link = projectLink.get
      if (link.linkGeomSource != LinkGeomSource.SuravageLinkInterface) {
        link.status == LinkStatus.New
      } else {
        if (roadLinkService.fetchSuravageLinksByLinkIdsFromVVH(Set(link.linkId)).isEmpty) {
          false
        } else true
      }
    }
  }

  private def isRoadPartTransfer(projectLinks: Seq[ProjectLink], updatedProjectLinks: Seq[ProjectLink], newRoadNumber: Long, newRoadPart: Long): Boolean = {
    projectLinks.exists(l => l.roadNumber == newRoadNumber && l.roadPartNumber == newRoadPart) match {
      case true => !updatedProjectLinks.exists(_.roadPartNumber == newRoadPart) || !updatedProjectLinks.exists(_.roadNumber == newRoadNumber)
      case _ => false
    }
  }

  /**
    * Save road link project, reserve new road parts, free previously reserved road parts that were removed
    *
    * @param roadAddressProject Updated road address project case class
    * @return Updated project reloaded from the database
    */
  def saveProject(roadAddressProject: RoadAddressProject): RoadAddressProject = {
    if (projectFound(roadAddressProject).isEmpty)
      throw new IllegalArgumentException("Project not found")
    withDynTransaction {
      val storedProject = ProjectDAO.getRoadAddressProjectById(roadAddressProject.id).get
      val removed = storedProject.reservedParts.filterNot(part =>
        roadAddressProject.reservedParts.exists(rp => rp.roadPartNumber == part.roadPartNumber &&
          rp.roadNumber == part.roadNumber))
      removed.foreach(p => ProjectDAO.removeReservedRoadPart(roadAddressProject.id, p))
      addLinksToProject(roadAddressProject)
      ProjectDAO.updateRoadAddressProject(roadAddressProject)
      ProjectDAO.getRoadAddressProjectById(roadAddressProject.id).get
    }
  }

  def createRoadLinkProject(roadAddressProject: RoadAddressProject): RoadAddressProject = {
    if (roadAddressProject.id != 0)
      throw new IllegalArgumentException(s"Road address project to create has an id ${roadAddressProject.id}")
    withDynTransaction {
      createProject(roadAddressProject)
    }
  }

  def getRoadAddressSingleProject(projectId: Long): Option[RoadAddressProject] = {
    withDynTransaction {
      ProjectDAO.getRoadAddressProjects(projectId).headOption
    }
  }

  def getRoadAddressAllProjects(): Seq[RoadAddressProject] = {
    withDynTransaction {
      ProjectDAO.getRoadAddressProjects()
    }
  }

  def getSplitLinkData(projectId: Long, linkId: Long): Seq[ProjectLink] = {
    withDynTransaction {
      ProjectDAO.fetchSplitLinks(projectId, linkId)
    }
  }

  /**
    * Check that road part is available for reservation and return the id of reserved road part table row.
    * Reservation must contain road number and road part number, other data is not used or saved.
    *
    * @param project          Project for which to reserve (or for which it is already reserved)
    * @param reservedRoadPart Reservation information (req: road number, road part number)
    * @return
    */
  private def checkAndReserve(project: RoadAddressProject, reservedRoadPart: ReservedRoadPart): Option[ReservedRoadPart] = {
    logger.info(s"Check ${project.id} matching to " + ProjectDAO.roadPartReservedTo(reservedRoadPart.roadNumber, reservedRoadPart.roadPartNumber))
    ProjectDAO.roadPartReservedTo(reservedRoadPart.roadNumber, reservedRoadPart.roadPartNumber) match {
      case Some(id) if id != project.id => None
      case Some(id) if id == project.id =>
        ProjectDAO.fetchReservedRoadPart(reservedRoadPart.roadNumber, reservedRoadPart.roadPartNumber)
      case _ =>
        ProjectDAO.reserveRoadPart(project.id, reservedRoadPart.roadNumber, reservedRoadPart.roadPartNumber,
          project.modifiedBy)
        ProjectDAO.fetchReservedRoadPart(reservedRoadPart.roadNumber, reservedRoadPart.roadPartNumber)
    }
  }

  def getProjectLinksWithSuravage(roadAddressService: RoadAddressService, projectId: Long, boundingRectangle: BoundingRectangle,
                                  roadNumberLimits: Seq[(Int, Int)], municipalities: Set[Int], everything: Boolean = false,
                                  publicRoads: Boolean=false): Seq[ProjectAddressLink] ={
    val fetch = fetchBoundingBoxF(boundingRectangle, projectId, roadNumberLimits, municipalities, everything, publicRoads)
    val suravageList = Await.result(fetch.suravageF, Duration.Inf).map(l => RoadAddressLinkBuilder.buildSuravageRoadAddressLink(l))
    val projectLinks = fetchProjectRoadLinks(projectId, boundingRectangle, roadNumberLimits, municipalities, everything, frozenTimeVVHAPIServiceEnabled, fetch)
    val keptSuravageLinks = suravageList.filter(sl => !projectLinks.exists(pl => sl.linkId == pl.linkId))
    roadAddressLinkToProjectAddressLink(keptSuravageLinks) ++
      projectLinks
  }

  def getChangeProject(projectId: Long): Option[ChangeProject] = {
    val changeProjectData = withDynTransaction {
      try {
        if (recalculateChangeTable(projectId)) {
          val roadAddressChanges = RoadAddressChangesDAO.fetchRoadAddressChanges(Set(projectId))
          Some(ViiteTierekisteriClient.convertToChangeProject(roadAddressChanges))
        } else {
          None
        }
      } catch {
        case NonFatal(e) =>
          logger.info(s"Change info not available for project $projectId: " + e.getMessage)
          None
      }
    }
    changeProjectData
  }

  def enrichTerminations(terminations: Seq[RoadAddress], roadlinks: Seq[RoadLink]): Seq[RoadAddress] = {
    val withRoadType = terminations.par.map {
      t =>
        val relatedRoadLink = roadlinks.find(rl => rl.linkId == t.linkId)
        relatedRoadLink match {
          case None => t
          case Some(rl) =>
            val roadType = RoadAddressLinkBuilder.getRoadType(rl.administrativeClass, rl.linkType)
            t.copy(roadType = roadType)
        }
    }
    withRoadType.toList
  }

  def getRoadAddressChangesAndSendToTR(projectId: Set[Long]) = {
    val roadAddressChanges = RoadAddressChangesDAO.fetchRoadAddressChanges(projectId)
    ViiteTierekisteriClient.sendChanges(roadAddressChanges)
  }

  def getProjectRoadLinksByLinkIds(linkIdsToGet: Set[Long], newTransaction: Boolean = true): Seq[ProjectAddressLink] = {

    if (linkIdsToGet.isEmpty)
      return Seq()

    val fetchVVHStartTime = System.currentTimeMillis()
    val complementedRoadLinks = roadLinkService.getViiteRoadLinksByLinkIdsFromVVH(linkIdsToGet, newTransaction, frozenTimeVVHAPIServiceEnabled)
    val fetchVVHEndTime = System.currentTimeMillis()
    logger.info("End fetch vvh road links in %.3f sec".format((fetchVVHEndTime - fetchVVHStartTime) * 0.001))

    val projectRoadLinks = complementedRoadLinks
      .map { rl =>
        val ra = Seq()
        val missed = Seq()
        rl.linkId -> roadAddressService.buildRoadAddressLink(rl, ra, missed)
      }.toMap

    val filledProjectLinks = RoadAddressFiller.fillTopology(complementedRoadLinks, projectRoadLinks)

    filledProjectLinks._1.map(toProjectAddressLink)

  }

  def getProjectSuravageRoadLinksByLinkIds(linkIdsToGet: Set[Long]): Seq[ProjectAddressLink] = {
    if (linkIdsToGet.isEmpty)
      Seq()
    else {
      val fetchVVHStartTime = System.currentTimeMillis()
      val suravageRoadLinks = roadAddressService.getSuravageRoadLinkAddressesByLinkIds(linkIdsToGet)
      val fetchVVHEndTime = System.currentTimeMillis()
      logger.info("End fetch vvh road links in %.3f sec".format((fetchVVHEndTime - fetchVVHStartTime) * 0.001))
      suravageRoadLinks.map(toProjectAddressLink)
    }
  }

  def getLinksByProjectLinkId(linkIdsToGet: Set[Long], projectId: Long, newTransaction: Boolean = true): Seq[ProjectAddressLink] = {

    if (linkIdsToGet.isEmpty)
      return Seq()

    val fetchVVHStartTime = System.currentTimeMillis()
    val complementedRoadLinks = roadLinkService.getViiteRoadLinksByLinkIdsFromVVH(linkIdsToGet, newTransaction, frozenTimeVVHAPIServiceEnabled)
    val fetchVVHEndTime = System.currentTimeMillis()
    logger.info("End fetch vvh road links in %.3f sec".format((fetchVVHEndTime - fetchVVHStartTime) * 0.001))
    val fetchProjectLinks = ProjectDAO.getProjectLinks(projectId).groupBy(_.linkId)

    val projectRoadLinks = complementedRoadLinks.map {
      rl =>
        val pl = fetchProjectLinks.getOrElse(rl.linkId, Seq())
        rl.linkId -> buildProjectRoadLink(rl, pl)
    }.toMap

    RoadAddressFiller.fillProjectTopology(complementedRoadLinks, projectRoadLinks)
  }

  def fetchProjectRoadLinks(projectId: Long, boundingRectangle: BoundingRectangle, roadNumberLimits: Seq[(Int, Int)], municipalities: Set[Int],
                            everything: Boolean = false, publicRoads: Boolean = false, fetch: ProjectBoundingBoxResult): Seq[ProjectAddressLink] = {
    def complementaryLinkFilter(roadNumberLimits: Seq[(Int, Int)], municipalities: Set[Int],
                                everything: Boolean = false, publicRoads: Boolean = false)(roadAddressLink: RoadAddressLink) = {
      everything || publicRoads || roadNumberLimits.exists {
        case (start, stop) => roadAddressLink.roadNumber >= start && roadAddressLink.roadNumber <= stop
      }
    }

    val fetchRoadAddressesByBoundingBoxF = Future(withDynTransaction {
      val (floating, addresses) = RoadAddressDAO.fetchRoadAddressesByBoundingBox(boundingRectangle, fetchOnlyFloating = false,
        roadNumberLimits = roadNumberLimits).partition(_.floating)
      (floating.groupBy(_.linkId), addresses.groupBy(_.linkId))
    })
    val fetchProjectLinksF = fetch.ProjectLinkResultF
    val fetchVVHStartTime = System.currentTimeMillis()

    val (normalLinks, complementaryLinks, suravageLinks) = awaitRoadLinks(fetch.roadLinkF, fetch.complementaryF, fetch.suravageF)
    val linkIds = normalLinks.map(_.linkId).toSet ++ complementaryLinks.map(_.linkId).toSet ++ suravageLinks.map(_.linkId).toSet
    val fetchVVHEndTime = System.currentTimeMillis()
    logger.info("End fetch vvh road links in %.3f sec".format((fetchVVHEndTime - fetchVVHStartTime) * 0.001))

    val fetchMissingRoadAddressStartTime = System.currentTimeMillis()
    val ((floating, addresses), projectLinks) = Await.result(fetchRoadAddressesByBoundingBoxF.zip(fetchProjectLinksF), Duration.Inf)

    val missedRL = if(frozenTimeVVHAPIServiceEnabled) {
      Map[Long, Seq[MissingRoadAddress]]()
    } else {
      withDynTransaction {
        val missingLinkIds = linkIds -- floating.keySet -- addresses.keySet -- projectLinks.keySet
        RoadAddressDAO.getMissingRoadAddresses(missingLinkIds)
      }
    }.groupBy(_.linkId)
    val fetchMissingRoadAddressEndTime = System.currentTimeMillis()
    logger.info("End fetch missing and floating road address in %.3f sec".format((fetchMissingRoadAddressEndTime - fetchMissingRoadAddressStartTime) * 0.001))

    val buildStartTime = System.currentTimeMillis()

    val projectRoadLinks = ((normalLinks ++ complementaryLinks).map {
      rl =>
        val pl = projectLinks.getOrElse(rl.linkId, Seq())
        rl.linkId -> buildProjectRoadLink(rl, pl)
    } ++
      suravageLinks.map {
        sl =>
          val pl = projectLinks.getOrElse(sl.linkId, Seq())
          sl.linkId -> buildProjectRoadLink(sl, pl)
      }).filter(_._2.nonEmpty).toMap

    val filledProjectLinks = RoadAddressFiller.fillProjectTopology(normalLinks ++ complementaryLinks ++ suravageLinks, projectRoadLinks)

    val nonProjectRoadLinks = (normalLinks ++ complementaryLinks).filterNot(rl => projectRoadLinks.keySet.contains(rl.linkId))

    val nonProjectTopology = nonProjectRoadLinks
      .map { rl =>
        val ra = addresses.getOrElse(rl.linkId, Seq())
        val missed = missedRL.getOrElse(rl.linkId, Seq())
        rl.linkId -> roadAddressService.buildRoadAddressLink(rl, ra, missed)
      }.toMap

    val buildEndTime = System.currentTimeMillis()
    logger.info("End building road address in %.3f sec".format((buildEndTime - buildStartTime) * 0.001))

    val (filledTopology, _) = RoadAddressFiller.fillTopology(nonProjectRoadLinks, nonProjectTopology)

    val complementaryLinkIds = complementaryLinks.map(_.linkId).toSet
    val returningTopology = filledTopology.filter(link => !complementaryLinkIds.contains(link.linkId) ||
      complementaryLinkFilter(roadNumberLimits, municipalities, everything, publicRoads)(link))
    if (frozenTimeVVHAPIServiceEnabled) {
      returningTopology.filter(link => link.anomaly != Anomaly.NoAddressGiven).map(toProjectAddressLink) ++ filledProjectLinks
    } else {
      returningTopology.map(toProjectAddressLink) ++ filledProjectLinks
    }
  }

  def fetchBoundingBoxF(boundingRectangle: BoundingRectangle, projectId: Long, roadNumberLimits: Seq[(Int, Int)], municipalities: Set[Int],
                        everything: Boolean = false, publicRoads: Boolean = false): ProjectBoundingBoxResult = {
    ProjectBoundingBoxResult(
      Future(withDynSession(ProjectDAO.getProjectLinks(projectId).groupBy(_.linkId))),
      Future(roadLinkService.getViiteRoadLinksFromVVH(boundingRectangle, roadNumberLimits, municipalities, everything,
        publicRoads, frozenTimeVVHAPIServiceEnabled)),
      Future(
        if (everything) roadLinkService.getComplementaryRoadLinksFromVVH(boundingRectangle, municipalities)
        else Seq()),
      roadLinkService.getSuravageLinksFromVVHF(boundingRectangle, municipalities)
    )
  }

  def getProjectRoadLinks(projectId: Long, boundingRectangle: BoundingRectangle, roadNumberLimits: Seq[(Int, Int)], municipalities: Set[Int],
                          everything: Boolean = false, publicRoads: Boolean = false): Seq[ProjectAddressLink] = {
    val fetch = fetchBoundingBoxF(boundingRectangle, projectId, roadNumberLimits, municipalities, everything, publicRoads)
    fetchProjectRoadLinks(projectId, boundingRectangle, roadNumberLimits, municipalities, everything, publicRoads, fetch)
  }

  def roadAddressLinkToProjectAddressLink(roadAddresses: Seq[RoadAddressLink]): Seq[ProjectAddressLink] = {
    roadAddresses.map(toProjectAddressLink)
  }

  private def getProjectWithReservationChecks(projectId: Long, newRoadNumber: Long, newRoadPart: Long): RoadAddressProject = {
    RoadAddressValidator.checkProjectExists(projectId)
    val project = ProjectDAO.getRoadAddressProjectById(projectId).get
    RoadAddressValidator.checkAvailable(newRoadNumber, newRoadPart, project)
    RoadAddressValidator.checkNotReserved(newRoadNumber, newRoadPart, project)
    project
  }

  def revertLinks(links: Iterable[ProjectLink], userName: String): Option[String] = {
    if (links.groupBy(l => (l.projectId, l.roadNumber, l.roadPartNumber)).keySet.size != 1)
      throw new IllegalArgumentException("Reverting links from multiple road parts at once is not allowed")
    val l = links.head
    revertLinks(l.projectId, l.roadNumber, l.roadPartNumber, links.map(
      link => LinkToRevert(link.id, link.linkId, link.status.value)), userName)
  }

  private def revertLinks(projectId: Long, roadNumber: Long, roadPartNumber: Long, toRemove: Iterable[LinkToRevert],
                          modified: Iterable[LinkToRevert], userName: String) = {
    ProjectDAO.removeProjectLinksByLinkId(projectId, toRemove.map(_.linkId).toSet)
    val projectLinks = ProjectDAO.getProjectLinksByIds(modified.map(_.id))
    RoadAddressDAO.queryById(projectLinks.map(_.roadAddressId).toSet).foreach(ra =>
      ProjectDAO.updateProjectLinkValues(projectId, ra))
    recalculateProjectLinks(projectId, userName, Set((roadNumber, roadPartNumber)))
    val afterUpdateLinks = ProjectDAO.fetchByProjectRoadPart(projectId, roadNumber, roadPartNumber)
    if (afterUpdateLinks.isEmpty){
      releaseRoadPart(projectId, roadNumber, roadPartNumber)
    }
    None
  }

  def isProjectWithGivenLinkIdWritable(linkId: Long): Boolean = {
    val projects =
      withDynSession(ProjectDAO.getProjectsWithGivenLinkId(linkId))
    if (projects.isEmpty)
      return false
    true
  }


  def revertLinks(projectId: Long, roadNumber: Long, roadPartNumber: Long, links: Iterable[LinkToRevert], userName: String): Option[String] = {
    try {
      withDynTransaction {
        val (added, modified) = links.partition(_.status == LinkStatus.New.value)
        if (modified.exists(_.status == LinkStatus.Numbering.value)) {
          logger.info(s"Reverting whole road part in $projectId ($roadNumber/$roadPartNumber)")
          // Numbering change affects the whole road part
          revertLinks(projectId, roadNumber, roadPartNumber, added,
            ProjectDAO.fetchByProjectRoadPart(roadNumber, roadPartNumber, projectId).map(
              link => LinkToRevert(link.id, link.linkId, link.status.value)),
            userName)
        } else {
          revertLinks(projectId, roadNumber, roadPartNumber, added, modified, userName)
        }
      }
    }
    catch {
      case NonFatal(e) =>
        logger.info("Error reverting the changes on roadlink", e)
        Some("Virhe tapahtui muutosten palauttamisen yhteydessä")
    }
  }

  private def releaseRoadPart(projectId: Long, roadNumber: Long, roadPartNumber: Long) = {
    if (ProjectDAO.fetchFirstLink(projectId, roadNumber, roadPartNumber).isEmpty) {
      val part = ProjectDAO.fetchReservedRoadPart(roadNumber, roadPartNumber).get
      ProjectDAO.removeReservedRoadPart(projectId, part)
    }
  }

  /**
    * Update project links to given status and recalculate delta and change table
    *
    * @param projectId  Project's id
    * @param linkIds    Set of link ids that are set to this status
    * @param linkStatus New status for given link ids
    * @param userName   Username of the user that does this change
    * @return true, if the delta calculation is successful and change table has been updated.
    */
  def updateProjectLinks(projectId: Long, linkIds: Set[Long], linkStatus: LinkStatus, userName: String,
                         roadNumber: Long = 0, roadPartNumber: Long = 0, userDefinedEndAddressM: Option[Int],
                         roadType: Long = 0, discontinuity: Long = 0, ely: Long = 0, reversed: Boolean = false ): Option[String] = {

    def updateRoadTypeDiscontinuity(links: Seq[ProjectLink]) = {
      val lastSegment = links.maxBy(_.endAddrMValue)
      if (links.size > 1) {
        val linksToUpdate = links.filterNot(_.id == lastSegment.id)
        ProjectDAO.updateProjectLinksToDB(linksToUpdate, userName)
      }
      ProjectDAO.updateProjectLinksToDB(Seq(lastSegment.copy(discontinuity = Discontinuity.apply(discontinuity.toInt))), userName)
    }

    try {
      withDynTransaction {
        val projectLinks = withGeometry(ProjectDAO.getProjectLinks(projectId))
        val (updatedProjectLinks, _) = projectLinks.partition(pl => linkIds.contains(pl.linkId))
        if (updatedProjectLinks.exists(_.isSplit))
          throw new ProjectValidationException("Valitut linkit sisältävät jaetun Suravage-linkin eikä sitä voi päivittää")
        userDefinedEndAddressM.map(addressM => {
          val endSegment = updatedProjectLinks.maxBy(_.endAddrMValue)
          val calibrationPoint = UserDefinedCalibrationPoint(newCalibrationPointId, endSegment.id, projectId, endSegment.endMValue, addressM)
          // TODO: remove calibration points that exist elsewhere except at the link end or start
          val foundCalibrationPoint = CalibrationPointDAO.findCalibrationPointByRemainingValues(endSegment.id, projectId, endSegment.endMValue)
          if (foundCalibrationPoint.isEmpty)
            CalibrationPointDAO.createCalibrationPoint(calibrationPoint)
          else
            CalibrationPointDAO.updateSpecificCalibrationPointMeasures(foundCalibrationPoint.head.id, endSegment.endMValue, addressM)
          Seq(CalibrationPoint)
        })
        linkStatus match {
          case LinkStatus.Terminated => {
            //Fetching road addresses in order to obtain the original addressMValues, since we may not have those values on project_link table, after previous recalculations
            val roadAddresses = RoadAddressDAO.fetchByIdMassQuery(updatedProjectLinks.map(_.roadAddressId).toSet)
            val updatedPL = updatedProjectLinks.map(pl => {
              val roadAddress = roadAddresses.find(_.id == pl.roadAddressId).get
              pl.copy(startAddrMValue = roadAddress.startAddrMValue, endAddrMValue = roadAddress.endAddrMValue)
            })
            ProjectDAO.updateProjectLinksToDB(updatedPL.map(_.copy(status = linkStatus, calibrationPoints = (None, None))), userName)
          }
          case LinkStatus.Numbering => {
            val project = getProjectWithReservationChecks(projectId, roadNumber, roadPartNumber)
            if (!project.isReserved(roadNumber, roadPartNumber))
              ProjectDAO.reserveRoadPart(project.id, roadNumber, roadPartNumber, project.modifiedBy)
            ProjectDAO.updateProjectLinkNumbering(projectId, updatedProjectLinks.head.roadNumber, updatedProjectLinks.head.roadPartNumber, linkStatus, roadNumber, roadPartNumber, userName)
          }
          case LinkStatus.Transfer => {
            if (isRoadPartTransfer(projectLinks, updatedProjectLinks, roadNumber, roadPartNumber)) {
              val updated = updatedProjectLinks.map(updl => {
                updl.copy(roadNumber = roadNumber, roadPartNumber = roadPartNumber, status = linkStatus, calibrationPoints = (None, None), roadType = RoadType.apply(roadType.toInt))
              })
              ProjectDAO.updateProjectLinksToDB(updated, userName)
              ProjectDAO.updateProjectLinkRoadTypeDiscontinuity(Set(updated.maxBy(_.endAddrMValue).id), linkStatus, userName, roadType, Some(discontinuity))
            } else {
              updateRoadTypeDiscontinuity(updatedProjectLinks.map(_.copy(roadType = RoadType.apply(roadType.toInt), status = linkStatus)))
            }
          }
          case LinkStatus.UnChanged => {
            val project = getProjectWithReservationChecks(projectId, roadNumber, roadPartNumber)
            if (!project.isReserved(roadNumber, roadPartNumber))
              ProjectDAO.reserveRoadPart(project.id, roadNumber, roadPartNumber, project.modifiedBy)
            val targetLinks = updatedProjectLinks.filterNot(link => link.status == LinkStatus.Terminated)
            updateRoadTypeDiscontinuity(targetLinks.map(_.copy(roadType = RoadType.apply(roadType.toInt), status = linkStatus)))
          }
          case LinkStatus.New => {
            updateRoadTypeDiscontinuity(updatedProjectLinks.map(_.copy(roadType = RoadType.apply(roadType.toInt))))
          }
          case _ =>
            throw new ProjectValidationException(s"Virheellinen operaatio $linkStatus")
        }
        recalculateProjectLinks(projectId, userName, Set((roadNumber, roadPartNumber)) ++
          updatedProjectLinks.map(pl => (pl.roadNumber, pl.roadPartNumber)).toSet)
        None
      }
    } catch {
      case ex: RoadAddressException =>
        logger.info("Road address Exception: " + ex.getMessage)
        Some(s"Tieosoitevirhe: (${ex.getMessage}")
      case ex: ProjectValidationException => Some(ex.getMessage)
    }
  }

  private def recalculateProjectLinks(projectId: Long, userName: String, roadParts: Set[(Long, Long)] = Set()) = {
    val projectLinks = withGeometry(
      if (roadParts.isEmpty)
        ProjectDAO.getProjectLinks(projectId)
      else
        ProjectDAO.fetchByProjectRoadParts(roadParts, projectId)
    )
    logger.info(s"Recalculating project $projectId, parts ${roadParts.map(p => s"${p._1}/${p._2}").mkString(", ")}")

    withTiming(projectLinks.groupBy(
      pl => (pl.roadNumber, pl.roadPartNumber)).foreach {
      grp =>
        val calibrationPoints = CalibrationPointDAO.fetchByRoadPart(projectId, grp._1._1, grp._1._2)
        val recalculatedProjectLinks = ProjectSectionCalculator.assignMValues(grp._2, calibrationPoints)
        ProjectDAO.updateProjectLinksToDB(recalculatedProjectLinks, userName)
    }, "recalculated links in %.3f sec")
  }

  private def recalculateChangeTable(projectId: Long): Boolean = {
    val delta = ProjectDeltaCalculator.delta(projectId)
    setProjectDeltaToDB(delta, projectId)
  }

  def projectLinkPublishable(projectId: Long): Boolean = {
    // TODO: add other checks after transfers etc. are enabled
    withDynSession {
      ProjectDAO.getProjectLinks(projectId, Some(LinkStatus.NotHandled)).isEmpty &&
        ProjectDAO.getProjectLinks(projectId).nonEmpty
    }
  }

  /** Nullifies projects tr_id attribute, changes status to unfinnished and saves tr_info value to status_info. Tries to append old status info if it is possible
    * otherwise it only takes first 300 chars
    *
    * @param projectId project-id
    * @return returns option error string
    */
  def removeRotatingTRId(projectId: Long): Option[String] = {
    withDynSession {
      val projects = ProjectDAO.getRoadAddressProjects(projectId)
      val rotatingTR_Id = ProjectDAO.getRotatingTRProjectId(projectId)
      ProjectDAO.updateProjectStatus(projectId, ProjectState.Incomplete)
      val addedStatus = if (rotatingTR_Id.isEmpty) "" else "[OLD TR_ID was " + rotatingTR_Id.head + "]"
      if (projects.isEmpty)
        return Some("Projectia ei löytynyt")
      val project = projects.head
      appendStatusInfo(project, addedStatus)
    }
    None
  }

  /**
    * Tries to append old status info if it is possible
    * otherwise it only takes first 300 chars of the old status
    *
    * @param project
    * @param appendMessage
    */
  private def appendStatusInfo(project: RoadAddressProject, appendMessage: String) = {
    val maxStringLenght = 1000
    project.statusInfo match { // before removing tr-id we want to save it in statusinfo if we need it later. Currently it is overwriten when we resend and get new error
      case Some(statusInfo) =>
        if ((statusInfo + appendMessage).length < maxStringLenght)
          ProjectDAO.updateProjectStateInfo(appendMessage + statusInfo, project.id)
        else if (statusInfo.length + appendMessage.length < 600)
          ProjectDAO.updateProjectStateInfo(appendMessage + statusInfo.substring(0, 300), project.id)
      case None =>
        if (appendMessage.nonEmpty)
          ProjectDAO.updateProjectStateInfo(appendMessage, project.id)
    }
    ProjectDAO.removeRotatingTRProjectId(project.id)


  }

  /**
    * Publish project with id projectId
    *
    * @param projectId Project to publish
    * @return optional error message, empty if no error
    */
  def publishProject(projectId: Long): PublishResult = {
    // TODO: Check that project actually is finished: projectLinkPublishable(projectId)
    // TODO: Run post-change tests for the roads that have been edited and throw an exception to roll back if not acceptable
    withDynTransaction {
      try {
        if(!recalculateChangeTable(projectId)) {
          return PublishResult(false, false, Some("Muutostaulun luonti epäonnistui. Tarkasta ely"))}
        ProjectDAO.addRotatingTRProjectId(projectId) //Generate new TR_ID
        val trProjectStateMessage = getRoadAddressChangesAndSendToTR(Set(projectId))
        if (trProjectStateMessage.status == ProjectState.Failed2GenerateTRIdInViite.value) {
          return PublishResult(false, false, Some(trProjectStateMessage.reason))
        }
        trProjectStateMessage.status match {
          case it if 200 until 300 contains it => {
            setProjectStatusToSend2TR(projectId)
            PublishResult(true, true, Some(trProjectStateMessage.reason))
          }
          case _ => {
            //rollback
            PublishResult(true, false, Some(trProjectStateMessage.reason))
          }
        }
      } catch {
        case NonFatal(e) => PublishResult(false, false, None)
      }
    }
  }

  private def setProjectDeltaToDB(projectDelta: Delta, projectId: Long): Boolean = {
    RoadAddressChangesDAO.clearRoadChangeTable(projectId)
    RoadAddressChangesDAO.insertDeltaToRoadChangeTable(projectDelta, projectId)
  }

  private def toProjectAddressLink(ral: RoadAddressLinkLike): ProjectAddressLink = {
    ProjectAddressLink(ral.id, ral.linkId, ral.geometry, ral.length, ral.administrativeClass, ral.linkType, ral.roadLinkType,
      ral.constructionType, ral.roadLinkSource, ral.roadType, ral.roadName, ral.municipalityCode, ral.modifiedAt, ral.modifiedBy,
      ral.attributes, ral.roadNumber, ral.roadPartNumber, ral.trackCode, ral.elyCode, ral.discontinuity,
      ral.startAddressM, ral.endAddressM, ral.startMValue, ral.endMValue, ral.sideCode, ral.startCalibrationPoint, ral.endCalibrationPoint,
      ral.anomaly, ral.lrmPositionId, LinkStatus.Unknown, ral.id)
  }

  private def buildProjectRoadLink(rl: RoadLinkLike, projectLinks: Seq[ProjectLink]): Seq[ProjectAddressLink] = {
    val pl: Seq[ProjectLink] = projectLinks.size match {
      case 0 => return Seq()
      case 1 => projectLinks
      case _ => fuseProjectLinks(projectLinks)
    }
    pl.map(l => ProjectAddressLinkBuilder.build(rl, l))
  }

  private def fuseProjectLinks(links: Seq[ProjectLink]) = {
    val linkIds = links.map(_.linkId).distinct
    if (linkIds.size != 1)
      throw new IllegalArgumentException(s"Multiple road link ids given for building one link: ${linkIds.mkString(", ")}")
    if (links.exists(_.isSplit))
      links
    else {
      val (startM, endM, startA, endA) = (links.map(_.startMValue).min, links.map(_.endMValue).max,
        links.map(_.startAddrMValue).min, links.map(_.endAddrMValue).max)
      Seq(links.head.copy(startMValue = startM, endMValue = endM, startAddrMValue = startA, endAddrMValue = endA))
    }
  }

  private def fetchRoadLinksWithComplementarySuravageF(boundingRectangle: BoundingRectangle, roadNumberLimits: Seq[(Int, Int)],
                                                       municipalities: Set[Int], everything: Boolean = false,
                                                       publicRoads: Boolean = false): (Future[Seq[RoadLink]], Future[Seq[RoadLink]], Future[Seq[VVHRoadlink]]) = {
    (Future(roadLinkService.getViiteRoadLinksFromVVH(boundingRectangle, roadNumberLimits, municipalities, everything, publicRoads, frozenTimeVVHAPIServiceEnabled)),
      Future(roadLinkService.getComplementaryRoadLinksFromVVH(boundingRectangle, municipalities)),
      Future(roadLinkService.getSuravageLinksFromVVH(boundingRectangle, municipalities)))
  }

  private def awaitRoadLinks(fetch: (Future[Seq[RoadLink]], Future[Seq[RoadLink]], Future[Seq[VVHRoadlink]])) = {
    val combinedFuture = for {
      fStandard <- fetch._1
      fComplementary <- fetch._2
      fSuravage <- fetch._3
    } yield (fStandard, fComplementary, fSuravage)

    val (roadLinks, complementaryLinks, suravageLinks) = Await.result(combinedFuture, Duration.Inf)
    (roadLinks, complementaryLinks, suravageLinks)
  }

  private def fetchRoadLinksWithComplementary(boundingRectangle: BoundingRectangle, roadNumberLimits: Seq[(Int, Int)], municipalities: Set[Int],
                                              everything: Boolean = false, publicRoads: Boolean = false): (Seq[RoadLink], Set[Long]) = {
    val roadLinksF = Future(roadLinkService.getViiteRoadLinksFromVVH(boundingRectangle, roadNumberLimits, municipalities, everything, publicRoads, frozenTimeVVHAPIServiceEnabled))
    val complementaryLinksF = Future(roadLinkService.getComplementaryRoadLinksFromVVH(boundingRectangle, municipalities))
    val (roadLinks, complementaryLinks) = Await.result(roadLinksF.zip(complementaryLinksF), Duration.Inf)
    (roadLinks ++ complementaryLinks, complementaryLinks.map(_.linkId).toSet)
  }

  def getProjectStatusFromTR(projectId: Long) = {
    ViiteTierekisteriClient.getProjectStatus(projectId)
  }

  private def getStatusFromTRObject(trProject: Option[TRProjectStatus]): Option[ProjectState] = {
    trProject match {
      case Some(trProjectobject) => mapTRStateToViiteState(trProjectobject.status.getOrElse(""))
      case None => None
      case _ => None
    }
  }

  private def getTRErrorMessage(trProject: Option[TRProjectStatus]): String = {
    trProject match {
      case Some(trProjectobject) => trProjectobject.errorMessage.getOrElse("")
      case None => ""
      case _ => ""
    }
  }

  def setProjectStatusToSend2TR(projectId: Long): Unit = {
    ProjectDAO.updateProjectStatus(projectId, ProjectState.Sent2TR)
  }

  def updateProjectStatusIfNeeded(currentStatus: ProjectState, newStatus: ProjectState, errorMessage: String, projectId: Long): (ProjectState) = {
    if (currentStatus.value != newStatus.value && newStatus != ProjectState.Unknown) {
      val projects = ProjectDAO.getRoadAddressProjects(projectId)
      if (projects.nonEmpty && newStatus == ProjectState.ErroredInTR) // We write error message and clear old TR_ID which was stored there, so user wont see it in hower
        ProjectDAO.updateProjectStateInfo(errorMessage, projectId)
      ProjectDAO.updateProjectStatus(projectId, newStatus)
    }
    if (newStatus != ProjectState.Unknown) {
      newStatus
    } else {
      currentStatus
    }
  }

  private def getProjectsPendingInTR: Seq[Long] = {
    withDynSession {
      ProjectDAO.getProjectsWithWaitingTRStatus()
    }
  }

  def updateProjectsWaitingResponseFromTR(): Unit = {
    val listOfPendingProjects = getProjectsPendingInTR
    for (project <- listOfPendingProjects) {
      try {
        withDynSession {
          logger.info(s"Checking status for $project")
          val newStatus = checkAndUpdateProjectStatus(project)
          logger.info(s"new status is $newStatus")
        }
      } catch {
        case t: Throwable => logger.warn(s"Couldn't update project $project", t)
      }
    }

  }

  private def checkAndUpdateProjectStatus(projectID: Long): ProjectState = {
    ProjectDAO.getRotatingTRProjectId(projectID).headOption match {
      case Some(trId) =>
        ProjectDAO.getProjectStatus(projectID).map { currentState =>
          logger.info(s"Current status is $currentState")
          val trProjectState = ViiteTierekisteriClient.getProjectStatusObject(trId)
          val newState = getStatusFromTRObject(trProjectState).getOrElse(ProjectState.Unknown)
          val errorMessage = getTRErrorMessage(trProjectState)
          logger.info(s"TR returned project status for $projectID: $currentState -> $newState, errMsg: $errorMessage")
          val updatedStatus = updateProjectStatusIfNeeded(currentState, newState, errorMessage, projectID)
          if (updatedStatus == Saved2TR)
            updateRoadAddressWithProjectLinks(updatedStatus, projectID)
          updatedStatus
        }.getOrElse(ProjectState.Unknown)
      case None =>
        logger.info(s"During status checking VIITE wasnt able to find TR_ID to project $projectID")
        appendStatusInfo(ProjectDAO.getRoadAddressProjectById(projectID).head, " Failed to find TR-ID ")
        ProjectState.Unknown
    }
  }

  private def mapTRStateToViiteState(trState: String): Option[ProjectState] = {

    trState match {
      case "S" => Some(ProjectState.apply(ProjectState.TRProcessing.value))
      case "K" => Some(ProjectState.apply(ProjectState.TRProcessing.value))
      case "T" => Some(ProjectState.apply(ProjectState.Saved2TR.value))
      case "V" => Some(ProjectState.apply(ProjectState.ErroredInTR.value))
      case "null" => Some(ProjectState.apply(ProjectState.ErroredInTR.value))
      case _ => None
    }
  }

  def updateRoadAddressWithProjectLinks(newState: ProjectState, projectID: Long): Seq[Long] = {
    if (newState != Saved2TR) {
      throw new RuntimeException(s"Project state not at Saved2TR: $newState")
    }
    val project = ProjectDAO.getRoadAddressProjectById(projectID)
    val projectStartDate = Some(project.head.startDate)
    val projectLinks = ProjectDAO.getProjectLinks(projectID)
    val floatingFalse = true
    val historyFalse = false
    if (projectLinks.isEmpty)
      throw new RuntimeException(s"Tried to import empty project to road address table after TR response : $newState")

    ProjectDAO.moveProjectLinksToHistory(projectID)

    val roadAddressIDsToExpire = RoadAddressDAO.fetchByLinkId(projectLinks.map(x => x.linkId).toSet, floatingFalse, historyFalse)
    //Expiring all old addresses by their ID
    roadAddressService.expireRoadAddresses(roadAddressIDsToExpire.map(x => x.id).toSet)
    //Create endDate rows for old data that is "valid" (row should be ignored after end_date)
    RoadAddressDAO.create(roadAddressIDsToExpire.map(x => x.copy(endDate = projectStartDate, id = NewRoadAddress)),
      Some(project.head.createdBy))
    //removing terminations and adding start date
    val roadAddressesToBeImported = projectLinks.filterNot(_.status == LinkStatus.Terminated)
      .map(x => x.copy(endDate = None, startDate = projectStartDate))
    //Create new rows to RoadAddress table defining when new address is used
    importProjectLinksToRoadAddressTable(roadAddressesToBeImported, roadAddressIDsToExpire, Some(project.head.createdBy))
  }

  private def importProjectLinksToRoadAddressTable(projectLinks: Seq[ProjectLink], existingRoadAddresses: Seq[RoadAddress], projectOwner: Option[String]) = {
    val existingRoadAddressLinkIds = existingRoadAddresses.map(x => x.linkId)
    val (existingProjectAddresses, newProjectLinks) = projectLinks.partition(x => existingRoadAddressLinkIds.contains(x.linkId))
    val (suravageProjectLinks, newNonSuravageLinks) = newProjectLinks.partition(x => x.linkGeomSource == LinkGeomSource.SuravageLinkInterface)
    //Fetch geometry for projectlinks from roadaddress table based on link-id
    val (roadLinksWithGeometry, addressesMissingGeometry) = convertProjectLinksToRoadAddressesWithRoadAddressGeometry(existingProjectAddresses, existingRoadAddresses)
    //Fetches  geometry for newlinks from VVH (excluding suravagelinks) and combines it with projectlinkdata
    val (newRoads, missingNewRoadGeometry) = convertProjectLinkToRoadAddressWithVVHLinkGeometry(newNonSuravageLinks,
      roadLinkService.fetchVVHRoadlinks(newNonSuravageLinks.map(x => x.linkId).toSet, frozenTimeVVHAPIServiceEnabled))
    //Fetches geometry for suravagelinks from VVH suravageInterface and combines it to projectLinkdata
    val (newSuravageRoads, missingSuravageGeometry) = convertProjectLinkToRoadAddressWithVVHLinkGeometry(suravageProjectLinks,
      roadLinkService.fetchSuravageLinksByLinkIdsFromVVH(suravageProjectLinks.map(x => x.linkId).toSet))
    val projectLinksWithGeometry = roadLinksWithGeometry ++ newRoads ++ newSuravageRoads
    val missingGeometry = addressesMissingGeometry ++ missingNewRoadGeometry ++ missingSuravageGeometry
    val guessGeometry = guessGeom.guestimateGeometry(missingGeometry.sortBy(x => x.roadNumber).sortBy(x => x.roadPartNumber).sortBy(x => x.startAddrMValue), projectLinksWithGeometry)
    RoadAddressDAO.create(roadLinksWithGeometry ++ newRoads ++ newSuravageRoads ++ guessGeometry, projectOwner)
  }


  private def convertProjectLinkToRoadAddressWithVVHLinkGeometry(projectLinks: Seq[ProjectLink], vvhRoadLinks: Seq[VVHRoadlink]): (Seq[RoadAddress], Seq[RoadAddress]) = {
    val mapped = projectLinks.map(pl => pl -> vvhRoadLinks.find(r => r.linkId == pl.linkId))
    val (withGeom, missingGeom) = mapped.partition(m => m._2.nonEmpty)

    (withGeom.map { case (pl, vvhLink) =>
      val (p1, p2) = if (pl.sideCode == SideCode.TowardsDigitizing)
        GeometryUtils.geometryEndpoints(vvhLink.get.geometry)
      else GeometryUtils.geometryEndpoints(vvhLink.get.geometry).swap

      RoadAddress(NewRoadAddress, pl.roadNumber, pl.roadPartNumber, pl.roadType, pl.track,
        pl.discontinuity, pl.startAddrMValue, pl.endAddrMValue, pl.startDate, pl.endDate, pl.modifiedBy, pl.lrmPositionId, pl.linkId,
        pl.startMValue, pl.endMValue, pl.sideCode, vvhLink.get.vvhTimeStamp, pl.calibrationPoints, pl.floating,
        Seq(p1, p2), pl.linkGeomSource, pl.ely)
    }, mapProjectLinksAsFloatingRoadAddresses(missingGeom.map(_._1)))
  }

  private def mapProjectLinksAsFloatingRoadAddresses(projectLinks: Seq[ProjectLink]): Seq[RoadAddress] = {
    projectLinks.map(x =>
      RoadAddress(NewRoadAddress, x.roadNumber, x.roadPartNumber, x.roadType, x.track,
        x.discontinuity, x.startAddrMValue, x.endAddrMValue, x.startDate, x.endDate, x.modifiedBy, x.lrmPositionId, x.linkId,
        x.startMValue, x.endMValue, x.sideCode, VVHClient.createVVHTimeStamp(), x.calibrationPoints, floating = true, Seq.empty[Point], x.linkGeomSource, x.ely))
  }

  private def convertProjectLinksToRoadAddressesWithRoadAddressGeometry(projectLinks: Seq[ProjectLink],
                                                                        roadAddresses: Seq[RoadAddress]): (Seq[RoadAddress], Seq[RoadAddress]) = {
    // TODO: use road address id from Project Link to map 1-to-1, this will produce incorrect results on multiple segments on link
    val mapped = projectLinks.map(pl => pl -> roadAddresses.find(r => r.linkId == pl.linkId))
    val (withGeom, missingGeom) = mapped.partition(m => m._2.nonEmpty)

    (withGeom.map { case (pl, ra) =>
      RoadAddress(NewRoadAddress, pl.roadNumber, pl.roadPartNumber, pl.roadType, pl.track, pl.discontinuity, pl.startAddrMValue,
        pl.endAddrMValue, pl.startDate, pl.endDate, pl.modifiedBy, pl.lrmPositionId, pl.linkId, pl.startMValue, pl.endMValue, pl.sideCode,
        ra.get.adjustedTimestamp, pl.calibrationPoints, pl.floating, ra.get.geometry, pl.linkGeomSource, pl.ely)
    }, mapProjectLinksAsFloatingRoadAddresses(missingGeom.map(_._1)))
  }

  // TODO: remove when saving road type to project link table
  def withFetchedDataFromVVH(roadAddresses: Seq[RoadAddress], roadLinks: Map[Long, RoadLink], Type: Object): Seq[RoadAddress] = {
    val fetchedAddresses = Type match {
      case RoadType =>
        val withRoadType: Seq[RoadAddress] = roadAddresses.par.map {
          ra =>
            roadLinks.get(ra.linkId) match {
              case None => ra
              case Some(rl) =>
                val roadType = RoadAddressLinkBuilder.getRoadType(rl.administrativeClass, rl.linkType)
                ra.copy(roadType = roadType)
            }
        }.toList
        withRoadType
      case _ => roadAddresses
    }
    fetchedAddresses
  }

  def setProjectEly(currentProjectId: Long, newEly: Long): Option[String] = {
    withDynTransaction {
      getProjectEly(currentProjectId).filterNot(_ == newEly).map { currentProjectEly =>
        logger.info(s"The project can not handle multiple ELY areas (the project ELY range is $currentProjectEly). Recording was discarded.")
        s"Projektissa ei voi käsitellä useita ELY-alueita (projektin ELY-alue on $currentProjectEly). Tallennus hylättiin."
      }.orElse {
        ProjectDAO.updateProjectEly(currentProjectId, newEly)
        None
      }
    }
  }

  def getProjectEly(projectId: Long): Option[Long] = {
    ProjectDAO.getProjectEly(projectId)
  }

  case class PublishResult(validationSuccess: Boolean, sendSuccess: Boolean, errorMessage: Option[String])

}

class ProjectValidationException(s: String) extends RuntimeException {
  override def getMessage: String = s
}

case class ProjectBoundingBoxResult(ProjectLinkResultF: Future[Map[Long, Seq[ProjectLink]]], roadLinkF: Future[Seq[RoadLink]],
                                    complementaryF: Future[Seq[RoadLink]], suravageF: Future[Seq[VVHRoadlink]])<|MERGE_RESOLUTION|>--- conflicted
+++ resolved
@@ -316,11 +316,7 @@
       calibrationPoints = if (resetAddress) (None, None) else pl.calibrationPoints)
   }
 
-<<<<<<< HEAD
   def changeDirection(projectId: Long, roadNumber: Long, roadPartNumber: Long, links: Seq[LinkToRevert], username: String): Option[String] = {
-=======
-  def changeDirection(projectId: Long, roadNumber: Long, roadPartNumber: Long, username: String): Option[String] = {
->>>>>>> b6772205
     RoadAddressLinkBuilder.municipalityRoadMaintainerMapping // make sure it is populated outside of this TX
     try {
       withDynTransaction {
