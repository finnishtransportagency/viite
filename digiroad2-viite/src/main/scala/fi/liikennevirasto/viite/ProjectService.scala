package fi.liikennevirasto.viite

import fi.liikennevirasto.digiroad2.asset.BoundingRectangle
import fi.liikennevirasto.digiroad2.linearasset.RoadLink
import fi.liikennevirasto.digiroad2.masstransitstop.oracle.Sequences
import fi.liikennevirasto.digiroad2.oracle.OracleDatabase
import fi.liikennevirasto.digiroad2.{DigiroadEventBus, RoadLinkService}
import fi.liikennevirasto.viite.dao._
import fi.liikennevirasto.viite.model.{ProjectAddressLink, RoadAddressLink, RoadAddressLinkLike}
import fi.liikennevirasto.viite.process.{ProjectDeltaCalculator, RoadAddressFiller}
import org.slf4j.LoggerFactory

import scala.collection.mutable.ListBuffer
import scala.concurrent.duration.Duration
import scala.concurrent.{Await, Future}
import scala.concurrent.ExecutionContext.Implicits.global

class ProjectService(roadAddressService: RoadAddressService, roadLinkService: RoadLinkService, eventbus: DigiroadEventBus) {
  def withDynTransaction[T](f: => T): T = OracleDatabase.withDynTransaction(f)

  def withDynSession[T](f: => T): T = OracleDatabase.withDynSession(f)

  val logger = LoggerFactory.getLogger(getClass)

  /**
    *
    * @param roadNumber    Road's number (long)
    * @param roadStartPart Starting part (long)
    * @param roadEndPart   Ending part (long)
    * @return Optional error message, None if no error
    */
  def checkRoadAddressNumberAndSEParts(roadNumber: Long, roadStartPart: Long, roadEndPart: Long): Option[String] = {
    withDynTransaction {
      if (!RoadAddressDAO.roadPartExists(roadNumber, roadStartPart)) {
        if (!RoadAddressDAO.roadNumberExists(roadNumber)) {
          Some("Tienumeroa ei ole olemassa, tarkista tiedot")
        }
        else //roadnumber exists, but starting roadpart not
          Some("Tiellä ei ole olemassa valittua alkuosaa, tarkista tiedot")
      } else if (!RoadAddressDAO.roadPartExists(roadNumber, roadEndPart)) { // ending part check
        Some("Tiellä ei ole olemassa valittua loppuosaa, tarkista tiedot")
      } else
        None
    }
  }

  private def createNewProjectToDB(roadAddressProject: RoadAddressProject): RoadAddressProject = {
    val id = Sequences.nextViitePrimaryKeySeqValue
    val project = roadAddressProject.copy(id = id)
    ProjectDAO.createRoadAddressProject(project)
    project
  }

  private def projectFound(roadAddressProject: RoadAddressProject): Option[RoadAddressProject] = {
    val newRoadAddressProject=0
    if (roadAddressProject.id==newRoadAddressProject) return None
    withDynTransaction {
      return ProjectDAO.getRoadAddressProjectById(roadAddressProject.id)
    }
  }

  def checkReservability(roadNumber: Long, startPart: Long, endPart: Long): Either[String, Seq[ReservedRoadPart]] = {
    withDynTransaction {
      var listOfAddressParts: ListBuffer[ReservedRoadPart] = ListBuffer.empty
      for (part <- startPart to endPart) {
        val reserved = ProjectDAO.roadPartReservedByProject(roadNumber, part)
        reserved match {
          case Some(projectname) => return Left(s"TIE $roadNumber OSA $part on jo varattuna projektissa $projectname, tarkista tiedot")
          case None =>
            val (roadpartID, linkID, length, discontinuity, ely, foundAddress) = getAddressPartinfo(roadNumber, part)
            if (foundAddress) // db search failed or we couldnt get info from VVH
              listOfAddressParts += ReservedRoadPart(roadpartID, roadNumber, part, length, Discontinuity.apply(discontinuity), ely)
        }
      }
      Right(listOfAddressParts)
    }
  }

  private def getAddressPartinfo(roadnumber: Long, roadpart: Long): (Long, Long, Double, String, Long, Boolean) = {
    RoadAddressDAO.getRoadPartInfo(roadnumber, roadpart) match {
      case Some((roadpartid, linkid, lenght, discontinuity)) => {
        val enrichment = false
        val roadLink = roadLinkService.getRoadLinksByLinkIdsFromVVH(Set(linkid), enrichment)
        val ely: Option[Long] = roadLink.headOption.map(rl => MunicipalityDAO.getMunicipalityRoadMaintainers.getOrElse(rl.municipalityCode, 0))
        ely match {
          case Some(value) if ely.nonEmpty && ely.get != 0 => (roadpartid, linkid, lenght, Discontinuity.apply(discontinuity.toInt).description, value, true)
          case _ => (0, 0, 0, "", 0, false)
        }
      }
      case None =>
        (0, 0, 0, "", 0, false)

    }
  }

  /**
    * Adds reserved road links (from road parts) to a road address project. Reservability is check before this.
    *
    * @param project
    * @return
    */
  private def addLinksToProject(project: RoadAddressProject): Option[String] = {
    def toProjectLink(roadAddress: RoadAddress): ProjectLink = {
      ProjectLink(id=NewRoadAddress, roadAddress.roadNumber, roadAddress.roadPartNumber, roadAddress.track,
        roadAddress.discontinuity, roadAddress.startAddrMValue, roadAddress.endAddrMValue, roadAddress.startDate,
        roadAddress.endDate, modifiedBy=Option(project.createdBy), 0L, roadAddress.linkId, roadAddress.startMValue, roadAddress.endMValue,
        roadAddress.sideCode, roadAddress.calibrationPoints, floating=false, roadAddress.geom, project.id, LinkStatus.NotHandled)
    }
    //TODO: Check that there are no floating road addresses present when starting
    val errors = project.reservedParts.map(roadAddress =>
      if (!RoadAddressDAO.roadPartExists(roadAddress.roadNumber, roadAddress.roadPartNumber)) {
        s"TIE ${roadAddress.roadNumber} OSA: ${roadAddress.roadPartNumber}"
      } else "").filterNot(_ == "")
    if (errors.nonEmpty)
      return Some(s"Seuraavia tieosia ei löytynyt tietokannasta: ${errors.mkString(", ")}")
    else {
      val addresses = project.reservedParts.flatMap(roadaddress =>
        RoadAddressDAO.fetchByRoadPart(roadaddress.roadNumber, roadaddress.roadPartNumber, false).map(toProjectLink))
      ProjectDAO.create(addresses)
      None
    }
  }
  private def createFormOfReservedLinksToSavedRoadParts(project: RoadAddressProject): (Seq[ProjectFormLine], Option[ProjectLink]) = {
    val createdAddresses = ProjectDAO.getProjectLinks(project.id)
    val groupedAddresses = createdAddresses.groupBy { address =>
      (address.roadNumber, address.roadPartNumber)
    }.toSeq.sortBy(_._1._2)(Ordering[Long])
    val adddressestoform = groupedAddresses.map(addressGroup => {
      val lastAddressM = addressGroup._2.last.endAddrMValue
      val roadLink = roadLinkService.getRoadLinksByLinkIdsFromVVH(Set(addressGroup._2.last.linkId), false)
      val addressFormLine = ProjectFormLine(addressGroup._2.last.linkId, project.id, addressGroup._1._1,
        addressGroup._1._2, lastAddressM, MunicipalityDAO.getMunicipalityRoadMaintainers.getOrElse(roadLink.head.municipalityCode, -1),
        addressGroup._2.last.discontinuity.description)
      //TODO:case class RoadAddressProjectFormLine(projectId: Long, roadNumber: Long, roadPartNumber: Long, RoadLength: Long, ely : Long, discontinuity: String)
      addressFormLine
    })
    val addresses = createdAddresses.headOption
    (adddressestoform, addresses)
  }

  private def createNewRoadLinkProject(roadAddressProject: RoadAddressProject) = {
    withDynTransaction {
      val project = createNewProjectToDB(roadAddressProject)
      if (project.reservedParts.isEmpty) //check if new project has links
      {
        val (forminfo, createdlink) = createFormOfReservedLinksToSavedRoadParts(project)
        (project, None, forminfo, "ok")
      } else {
        //project with links success field contains errors if any, else "ok"
        val errorMessage = addLinksToProject(project)

        val (forminfo, createdlink) = createFormOfReservedLinksToSavedRoadParts(project)

        (project, createdlink, forminfo, errorMessage.getOrElse("ok"))
      }
    }
  }

  def saveRoadLinkProject(roadAddressProject: RoadAddressProject): (RoadAddressProject, Option[ProjectLink], Seq[ProjectFormLine], String) = {
    if (projectFound(roadAddressProject).isEmpty)
      throw new IllegalArgumentException("Project not found")
    withDynTransaction {
      if (roadAddressProject.reservedParts.isEmpty) { //roadaddresses to update is empty
        ProjectDAO.updateRoadAddressProject(roadAddressProject)
        val (forminfo, createdlink) = createFormOfReservedLinksToSavedRoadParts(roadAddressProject)
        (roadAddressProject, createdlink, forminfo, "ok")
      } else {
        //list contains road addresses that we need to add
        val errorMessage = addLinksToProject(roadAddressProject)
        if (errorMessage.isEmpty) {
          //adding links succeeeded
          ProjectDAO.updateRoadAddressProject(roadAddressProject)
          val (forminfo, createdlink) = createFormOfReservedLinksToSavedRoadParts(roadAddressProject)
          (roadAddressProject, createdlink, forminfo, "ok")
        } else {
          //adding links failed
          val (forminfo, createdlink) = createFormOfReservedLinksToSavedRoadParts(roadAddressProject)
          (roadAddressProject, createdlink, forminfo, errorMessage.get)
        }
      }
    }
  }

  def createRoadLinkProject(roadAddressProject: RoadAddressProject): (RoadAddressProject, Option[ProjectLink], Seq[ProjectFormLine], String) = {
    if (roadAddressProject.id != 0)
      throw new IllegalArgumentException(s"Road address project to create has an id ${roadAddressProject.id}")
    createNewRoadLinkProject(roadAddressProject)
  }

  def getRoadAddressSingleProject(projectId: Long): Seq[RoadAddressProject] = {
    withDynTransaction {
      ProjectDAO.getRoadAddressProjects(projectId)
    }
  }

  def getRoadAddressAllProjects(): Seq[RoadAddressProject] = {
    withDynTransaction {
      ProjectDAO.getRoadAddressProjects()
    }
  }

  def getProjectsWithReservedRoadParts(projectId: Long): (RoadAddressProject, Seq[ProjectFormLine]) = {
    withDynTransaction {
      val project:RoadAddressProject = ProjectDAO.getRoadAddressProjects(projectId).head
      val createdAddresses = ProjectDAO.getProjectLinks(project.id)
      val groupedAddresses = createdAddresses.groupBy { address =>
        (address.roadNumber, address.roadPartNumber)
      }.toSeq.sortBy(_._1._2)(Ordering[Long])
      val formInfo: Seq[ProjectFormLine] = groupedAddresses.map(addressGroup => {
        val endAddressM = addressGroup._2.last.endAddrMValue
        val roadLink = roadLinkService.getRoadLinksByLinkIdsFromVVH(Set(addressGroup._2.head.linkId), false)
        val addressFormLine = ProjectFormLine(addressGroup._2.head.linkId, project.id,
          addressGroup._2.head.roadNumber, addressGroup._2.head.roadPartNumber, endAddressM,
          MunicipalityDAO.getMunicipalityRoadMaintainers.getOrElse(roadLink.head.municipalityCode, -1),
          addressGroup._2.last.discontinuity.description)
        addressFormLine
      })

      (project, formInfo)
    }
  }

<<<<<<< HEAD
  def getRoadAddressChangesAndSendToTR(projectId: Set[Long]) = {
    val roadAddressChanges = RoadAddressChangesDAO.fetchRoadAddressChanges(projectId)
    ViiteTierekisteriClient.sendRoadAddressChangeData(roadAddressChanges)
  }

  def getProjectStatusFromTR(projectId: Long) = {
    ViiteTierekisteriClient.getProjectStatus(projectId.toString)
  }




  val listOfExitStatuses=List(1,3,5) // closed, errorinTR,savedtotr magic numbers



  private def getStatusFromTRObject(trProject:Option[TRProjectStatus]):Option[ProjectState] = {
    trProject match {
      case Some(trPojectobject) => mapTRstateToViiteState(trPojectobject.status.getOrElse(""))
      case None => None
      case _ => None
    }
  }

  def updateProjectStatusIfNeeded(currentStatus:ProjectState, newStatus:ProjectState, projectId:Long) :(ProjectState)= {
    if (currentStatus.value!=newStatus.value && newStatus != ProjectState.Unknown) //magic numbers
    {
      ProjectDAO.updateProjectStatus(projectId,newStatus)
    }
    if (newStatus != ProjectState.Unknown){
      newStatus
    } else
    {
      currentStatus
    }
=======
  def getProjectRoadLinks(projectId: Long, boundingRectangle: BoundingRectangle, roadNumberLimits: Seq[(Int, Int)], municipalities: Set[Int],
                          everything: Boolean = false, publicRoads: Boolean = false): Seq[ProjectAddressLink] = {
    def complementaryLinkFilter(roadNumberLimits: Seq[(Int, Int)], municipalities: Set[Int],
                                everything: Boolean = false, publicRoads: Boolean = false)(roadAddressLink: RoadAddressLink) = {
      everything || publicRoads || roadNumberLimits.exists {
        case (start, stop) => roadAddressLink.roadNumber >= start && roadAddressLink.roadNumber <= stop
      }
    }

    val fetchRoadAddressesByBoundingBoxF = Future(withDynTransaction {
      val (floating, addresses) = RoadAddressDAO.fetchByBoundingBox(boundingRectangle, fetchOnlyFloating = false)._1.partition(_.floating)
      (floating.groupBy(_.linkId), addresses.groupBy(_.linkId))
    })
    val fetchProjectLinksF = Future(withDynTransaction {
      ProjectDAO.getProjectLinks(projectId).groupBy(_.linkId)
    })
    val fetchVVHStartTime = System.currentTimeMillis()
    val (complementedRoadLinks, complementaryLinkIds) = fetchRoadLinksWithComplementary(boundingRectangle, roadNumberLimits, municipalities, everything, publicRoads)
    val linkIds = complementedRoadLinks.map(_.linkId).toSet
    val fetchVVHEndTime = System.currentTimeMillis()
    logger.info("End fetch vvh road links in %.3f sec".format((fetchVVHEndTime - fetchVVHStartTime) * 0.001))

    val fetchMissingRoadAddressStartTime = System.currentTimeMillis()
    val ((floating, addresses), projectLinks) = Await.result(fetchRoadAddressesByBoundingBoxF.zip(fetchProjectLinksF), Duration.Inf)
    // TODO: When floating handling is enabled we need this - but ignoring the result otherwise here
    val missingLinkIds = linkIds -- floating.keySet -- addresses.keySet -- projectLinks.keySet

    val missedRL = withDynTransaction {
      RoadAddressDAO.getMissingRoadAddresses(missingLinkIds)
    }.groupBy(_.linkId)
    val fetchMissingRoadAddressEndTime = System.currentTimeMillis()
    logger.info("End fetch missing and floating road address in %.3f sec".format((fetchMissingRoadAddressEndTime - fetchMissingRoadAddressStartTime) * 0.001))

    val buildStartTime = System.currentTimeMillis()

    val projectRoadLinks = complementedRoadLinks.map {
      rl =>
        val pl = projectLinks.getOrElse(rl.linkId, Seq())
        rl.linkId -> buildProjectRoadLink(rl, pl)
    }.filterNot { case (_, optPAL) => optPAL.isEmpty}.toMap.mapValues(_.get)

    val filledProjectLinks = RoadAddressFiller.fillProjectTopology(complementedRoadLinks, projectRoadLinks)

    val nonProjectRoadLinks = complementedRoadLinks.filterNot(rl => projectRoadLinks.keySet.contains(rl.linkId))

    val viiteRoadLinks = nonProjectRoadLinks
      .map { rl =>
        val ra = addresses.getOrElse(rl.linkId, Seq())
        val missed = missedRL.getOrElse(rl.linkId, Seq())
        rl.linkId -> roadAddressService.buildRoadAddressLink(rl, ra, missed)
      }.toMap

    val buildEndTime = System.currentTimeMillis()
    logger.info("End building road address in %.3f sec".format((buildEndTime - buildStartTime) * 0.001))

    val (filledTopology, _) = RoadAddressFiller.fillTopology(nonProjectRoadLinks, viiteRoadLinks)

    val returningTopology = filledTopology.filter(link => !complementaryLinkIds.contains(link.linkId) ||
      complementaryLinkFilter(roadNumberLimits, municipalities, everything, publicRoads)(link))

    returningTopology.map(toProjectAddressLink) ++ filledProjectLinks

  }

  def updateProjectLinkStatus(projectId: Long, linkIds: Set[Long], linkStatus: LinkStatus, userName: String): Unit = {
    withDynTransaction{
      val projectLinks = ProjectDAO.getProjectLinks(projectId)
      val changed = projectLinks.filter(pl => linkIds.contains(pl.linkId)).map(_.id).toSet
      ProjectDAO.updateProjectLinkStatus(changed, linkStatus, userName)
    }
  }

  def projectLinkPublishable(projectId: Long): Boolean = {
    // TODO: add other checks after transfers etc. are enabled
    withDynSession{
      ProjectDAO.getProjectLinks(projectId, Some(LinkStatus.NotHandled)).isEmpty
    }
  }

  /**
    * Publish project with id projectId
    * @param projectId Project to publish
    * @return optional error message, empty if no error
    */
  def publishProject(projectId: Long): Option[String] = {
    // TODO: Check that project actually is finished: projectLinkPublishable(projectId)
    // TODO: use ProjectDeltaCalculator to calculate delta
    // TODO: Do the changes given in Delta in database
    // TODO: Run post-change tests for the roads that have been edited and throw an exception to roll back if not acceptable
    Some("Not implemented")
  }

  private def toProjectAddressLink(ral: RoadAddressLinkLike): ProjectAddressLink = {
    ProjectAddressLink(ral.id, ral.linkId, ral.geometry, ral.length, ral.administrativeClass, ral.linkType, ral.roadLinkType,
      ral.constructionType, ral.roadLinkSource, ral.roadType, ral.modifiedAt, ral.modifiedBy,
      ral.attributes, ral.roadNumber, ral.roadPartNumber, ral.trackCode, ral.elyCode, ral.discontinuity,
      ral.startAddressM, ral.endAddressM, ral.startMValue, ral.endMValue, ral.sideCode, ral.startCalibrationPoint, ral.endCalibrationPoint,
      ral.anomaly, ral.lrmPositionId, LinkStatus.Unknown)
  }

  private def buildProjectRoadLink(rl: RoadLink, projectLinks: Seq[ProjectLink]): Option[ProjectAddressLink] = {
    val pl = projectLinks.size match {
      case 0 => return None
      case 1 => projectLinks.head
      case _ => fuseProjectLinks(projectLinks)
    }

    Some(RoadAddressLinkBuilder.build(rl, pl))
  }

  private def fuseProjectLinks(links: Seq[ProjectLink]) = {
    val linkIds = links.map(_.linkId).distinct
    if (linkIds.size != 1)
      throw new IllegalArgumentException(s"Multiple road link ids given for building one link: ${linkIds.mkString(", ")}")
    val (startM, endM, startA, endA) = (links.map(_.startMValue).min, links.map(_.endMValue).max,
      links.map(_.startAddrMValue).min, links.map(_.endAddrMValue).max)
    links.head.copy(startMValue = startM, endMValue = endM, startAddrMValue = startA, endAddrMValue = endA)
  }

  private def fetchRoadLinksWithComplementary(boundingRectangle: BoundingRectangle, roadNumberLimits: Seq[(Int, Int)], municipalities: Set[Int],
                                              everything: Boolean = false, publicRoads: Boolean = false): (Seq[RoadLink], Set[Long]) = {
    val roadLinksF = Future(roadLinkService.getViiteRoadLinksFromVVH(boundingRectangle, roadNumberLimits, municipalities, everything, publicRoads))
    val complementaryLinksF = Future(roadLinkService.getComplementaryRoadLinksFromVVH(boundingRectangle, municipalities))
    val (roadLinks, complementaryLinks) = Await.result(roadLinksF.zip(complementaryLinksF), Duration.Inf)
    (roadLinks ++ complementaryLinks, complementaryLinks.map(_.linkId).toSet)
>>>>>>> 59b9a73d
  }

  private def getProjectsPendingInTR() :Seq[Long]= {
    withDynSession {
      ProjectDAO.getProjectsWithWaitingTRStatus()
    }
  }
  def updateProjectsWaitingResponseFromTR(): Unit =
  {

    val listOfPendingProjects=getProjectsPendingInTR()

    for(project<-listOfPendingProjects)
    {
      withDynSession {
        checkprojectstatus(project)
      }
    }

  }

  private def checkprojectstatus(projectID: Long) =
  {
    val projectstatus=ProjectDAO.getProjectstatus(projectID)
    if (projectstatus.isDefined)
    {
      val currentState=projectstatus.getOrElse(ProjectState.Unknown)
      val newState =getStatusFromTRObject(ViiteTierekisteriClient.getProjectStatusObject(projectID)).getOrElse(ProjectState.Unknown)
      updateProjectStatusIfNeeded(currentState,newState,projectID)
    }
    {
      //TODO
      //copy & update new roads
      // remove links from project-link table
    }
  }

  private def mapTRstateToViiteState(trState:String): Option[ProjectState] ={

    trState match {
      case "S" => Some(ProjectState.apply(ProjectState.TRProcessing.value))
      case "K" => Some(ProjectState.apply(ProjectState.TRProcessing.value))
      case "T" => Some(ProjectState.apply(ProjectState.Saved2TR.value))
      case "V" => Some(ProjectState.apply(ProjectState.ErroredInTR.value))
      case "null" => Some(ProjectState.apply(ProjectState.ErroredInTR.value))
      case _=> None
    }
  }
}<|MERGE_RESOLUTION|>--- conflicted
+++ resolved
@@ -220,43 +220,11 @@
     }
   }
 
-<<<<<<< HEAD
   def getRoadAddressChangesAndSendToTR(projectId: Set[Long]) = {
     val roadAddressChanges = RoadAddressChangesDAO.fetchRoadAddressChanges(projectId)
     ViiteTierekisteriClient.sendRoadAddressChangeData(roadAddressChanges)
   }
 
-  def getProjectStatusFromTR(projectId: Long) = {
-    ViiteTierekisteriClient.getProjectStatus(projectId.toString)
-  }
-
-
-
-
-  val listOfExitStatuses=List(1,3,5) // closed, errorinTR,savedtotr magic numbers
-
-
-
-  private def getStatusFromTRObject(trProject:Option[TRProjectStatus]):Option[ProjectState] = {
-    trProject match {
-      case Some(trPojectobject) => mapTRstateToViiteState(trPojectobject.status.getOrElse(""))
-      case None => None
-      case _ => None
-    }
-  }
-
-  def updateProjectStatusIfNeeded(currentStatus:ProjectState, newStatus:ProjectState, projectId:Long) :(ProjectState)= {
-    if (currentStatus.value!=newStatus.value && newStatus != ProjectState.Unknown) //magic numbers
-    {
-      ProjectDAO.updateProjectStatus(projectId,newStatus)
-    }
-    if (newStatus != ProjectState.Unknown){
-      newStatus
-    } else
-    {
-      currentStatus
-    }
-=======
   def getProjectRoadLinks(projectId: Long, boundingRectangle: BoundingRectangle, roadNumberLimits: Seq[(Int, Int)], municipalities: Set[Int],
                           everything: Boolean = false, publicRoads: Boolean = false): Seq[ProjectAddressLink] = {
     def complementaryLinkFilter(roadNumberLimits: Seq[(Int, Int)], municipalities: Set[Int],
@@ -382,7 +350,38 @@
     val complementaryLinksF = Future(roadLinkService.getComplementaryRoadLinksFromVVH(boundingRectangle, municipalities))
     val (roadLinks, complementaryLinks) = Await.result(roadLinksF.zip(complementaryLinksF), Duration.Inf)
     (roadLinks ++ complementaryLinks, complementaryLinks.map(_.linkId).toSet)
->>>>>>> 59b9a73d
+  }
+
+  def getProjectStatusFromTR(projectId: Long) = {
+    ViiteTierekisteriClient.getProjectStatus(projectId.toString)
+  }
+
+
+
+
+  val listOfExitStatuses=List(1,3,5) // closed, errorinTR,savedtotr magic numbers
+
+
+
+  private def getStatusFromTRObject(trProject:Option[TRProjectStatus]):Option[ProjectState] = {
+    trProject match {
+      case Some(trPojectobject) => mapTRstateToViiteState(trPojectobject.status.getOrElse(""))
+      case None => None
+      case _ => None
+    }
+  }
+
+  def updateProjectStatusIfNeeded(currentStatus:ProjectState, newStatus:ProjectState, projectId:Long) :(ProjectState)= {
+    if (currentStatus.value!=newStatus.value && newStatus != ProjectState.Unknown) //magic numbers
+    {
+      ProjectDAO.updateProjectStatus(projectId,newStatus)
+    }
+    if (newStatus != ProjectState.Unknown){
+      newStatus
+    } else
+    {
+      currentStatus
+    }
   }
 
   private def getProjectsPendingInTR() :Seq[Long]= {
