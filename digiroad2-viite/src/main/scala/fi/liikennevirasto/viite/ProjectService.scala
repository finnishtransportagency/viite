package fi.liikennevirasto.viite

import java.io.IOException
import java.sql.SQLException
import java.util.Date

import fi.liikennevirasto.GeometryUtils
import fi.liikennevirasto.digiroad2._
import fi.liikennevirasto.digiroad2.asset.SideCode.AgainstDigitizing
import fi.liikennevirasto.digiroad2.asset.{BoundingRectangle, LinkGeomSource, TrafficDirection, _}
import fi.liikennevirasto.digiroad2.client.vvh.VVHRoadlink
import fi.liikennevirasto.digiroad2.dao.Sequences
import fi.liikennevirasto.digiroad2.linearasset.{RoadLink, RoadLinkLike}
import fi.liikennevirasto.digiroad2.oracle.OracleDatabase
import fi.liikennevirasto.digiroad2.service.RoadLinkService
import fi.liikennevirasto.digiroad2.util.LogUtils.time
import fi.liikennevirasto.digiroad2.util.{RoadAddressException, RoadPartReservedException, Track}
import fi.liikennevirasto.viite.dao.Discontinuity.Continuous
import fi.liikennevirasto.viite.dao.LinkStatus._
import fi.liikennevirasto.viite.dao.ProjectCalibrationPointDAO.UserDefinedCalibrationPoint
import fi.liikennevirasto.viite.dao.ProjectState._
import fi.liikennevirasto.viite.dao.TerminationCode.{NoTermination, Termination}
import fi.liikennevirasto.viite.dao.{LinkStatus, ProjectDAO, RoadwayDAO, _}
import fi.liikennevirasto.viite.model.{ProjectAddressLink, RoadAddressLink}
import fi.liikennevirasto.viite.process._
import fi.liikennevirasto.viite.util.SplitOptions
import org.apache.http.client.ClientProtocolException
import org.joda.time.DateTime
import org.slf4j.LoggerFactory

import scala.concurrent.ExecutionContext.Implicits.global
import scala.concurrent.duration.Duration
import scala.concurrent.{Await, Future}
import scala.util.control.NonFatal

sealed trait RoadNameSource {
  def value: Long

  def sourceName: String
}

object RoadNameSource {
  val values = Set(UnknownSource, ProjectLinkSource, RoadAddressSource)

  def apply(value: Long): RoadNameSource = {
    values.find(_.value == value).getOrElse(UnknownSource)
  }

  case object UnknownSource extends RoadNameSource {
    def value = 99

    def sourceName = "Unknown Source"
  }

  case object ProjectLinkSource extends RoadNameSource {
    def value = 0

    def sourceName = "Project Link Source"
  }

  case object RoadAddressSource extends RoadNameSource {
    def value = 1

    def sourceName = "Road Name Source"
  }

}

case class PreFillInfo(RoadNumber: BigInt, RoadPart: BigInt, roadName: String, roadNameSource: RoadNameSource)

case class LinkToRevert(id: Long, linkId: Long, status: Long, geometry: Seq[Point])

class ProjectService(roadAddressService: RoadAddressService, roadLinkService: RoadLinkService, nodesAndJunctionsService: NodesAndJunctionsService, roadwayDAO: RoadwayDAO,
                     roadwayPointDAO: RoadwayPointDAO, linearLocationDAO: LinearLocationDAO, projectDAO: ProjectDAO, projectLinkDAO: ProjectLinkDAO,
                     nodeDAO: NodeDAO, nodePointDAO: NodePointDAO, junctionPointDAO: JunctionPointDAO, projectReservedPartDAO: ProjectReservedPartDAO, roadwayChangesDAO: RoadwayChangesDAO,
                     roadwayAddressMapper: RoadwayAddressMapper,
                     eventbus: DigiroadEventBus, frozenTimeVVHAPIServiceEnabled: Boolean = false) {

  def withDynTransaction[T](f: => T): T = OracleDatabase.withDynTransaction(f)

  def withDynSession[T](f: => T): T = OracleDatabase.withDynSession(f)

  private val logger = LoggerFactory.getLogger(getClass)
  val projectValidator = new ProjectValidator
  val allowedSideCodes = List(SideCode.TowardsDigitizing, SideCode.AgainstDigitizing)
  val roadAddressLinkBuilder = new RoadAddressLinkBuilder(roadwayDAO, linearLocationDAO, projectLinkDAO)

  val roadNetworkDAO = new RoadNetworkDAO

  /**
    *
    * @param roadNumber    Road's number (long)
    * @param roadStartPart Starting part (long)
    * @param roadEndPart   Ending part (long)
    * @return Optional error message, None if no error
    */
  def checkRoadPartsExist(roadNumber: Long, roadStartPart: Long, roadEndPart: Long): Option[String] = {
    if (roadwayDAO.fetchAllByRoadAndPart(roadNumber, roadStartPart).isEmpty) {
      Some(ErrorStartingRoadPartNotFound)
    } else if (roadwayDAO.fetchAllByRoadAndPart(roadNumber, roadEndPart).isEmpty) {
      Some(ErrorEndingRoadPartNotFound)
    } else
      None
  }

  def calculateProjectCoordinates(projectId: Long): ProjectCoordinates = {
    val links = projectLinkDAO.fetchProjectLinks(projectId)
    if (links.nonEmpty) {
      val corners = GeometryUtils.boundingRectangleCorners(links.flatten(_.geometry))
      val centerX = (corners._1.x + corners._2.x) / 2
      val centerY = (corners._1.y + corners._2.y) / 2
      val (xLength, yLength) = (Math.abs(corners._2.x - corners._1.x), Math.abs(corners._2.y - corners._1.y))
      val zoom = Resolutions.map(r => {
        (xLength / r, yLength / r) match {
          case (x, y) if x < DefaultScreenWidth && y < DefaultScreenHeight => Resolutions.indexOf(r)
          case _ => 0
        }
      })
      ProjectCoordinates(centerX, centerY, zoom.max)
    } else {
      ProjectCoordinates(0, 0, 0)
    }
  }

  def saveProjectCoordinates(projectId: Long, coordinates: ProjectCoordinates): Unit = {
    projectDAO.updateProjectCoordinates(projectId, coordinates)
  }

  def fetchProjectInfoByTRId(trProjectId: Long): Option[Project] = {
    withDynTransaction {
      projectDAO.fetchByTRId(trProjectId)
    }
  }

  /**
    * Creates the new project
    * Adds the road addresses from the reserved parts to the project link table
    *
    */
  def fetchProjectById(projectId: Long, withNullElyFilter: Boolean = false): Option[Project] = {
    projectDAO.fetchById(projectId, withNullElyFilter).map { project =>

      val projectReservedRoadParts = projectReservedPartDAO.fetchProjectReservedRoadPartsByProjectId(projectId)
      val projectLinks = projectLinkDAO.fetchProjectLinks(projectId).filterNot(pl => List(LinkStatus.NotHandled, LinkStatus.Terminated).contains(pl.status)).groupBy(pl => (pl.roadNumber, pl.roadPartNumber))

      val reservedAndFormedParts: Seq[ProjectReservedPart] = projectReservedRoadParts.flatMap { rp =>
        val sortedAddresses: Seq[RoadAddress] = roadAddressService.getRoadAddressWithRoadAndPart(rp.roadNumber, rp.roadPartNumber, newTransaction = false).sortBy(_.startAddrMValue)
        val roadPartLinks = projectLinks.filter(pl => pl._1 == (rp.roadNumber, rp.roadPartNumber))

        //reservedParts
        val reserved: Seq[ProjectReservedPart] = if (sortedAddresses.nonEmpty) {
          val maxEly = sortedAddresses.map(_.ely).max
          val firstLink = sortedAddresses.head.linkId
          val maxDiscontinuity = sortedAddresses.last.discontinuity
          val maxEndAddr = sortedAddresses.last.endAddrMValue
          Seq(rp.copy(addressLength = Some(maxEndAddr), discontinuity = Some(maxDiscontinuity), ely = Some(maxEly), startingLinkId = Some(firstLink)))
        } else Seq()

        //formedParts
        val formed: Seq[ProjectReservedPart] = if (roadPartLinks.nonEmpty) {
          val sortedProjectLinks = roadPartLinks.head._2.sortBy(_.startAddrMValue)
          val maxEly = sortedProjectLinks.map(_.ely).max
          val firstLink = sortedProjectLinks.head.linkId
          val maxDiscontinuity = sortedProjectLinks.last.discontinuity
          val maxEndAddr = sortedProjectLinks.last.endAddrMValue
          Seq(rp.copy(newLength = Some(maxEndAddr), newDiscontinuity = Some(maxDiscontinuity), newEly = Some(maxEly), startingLinkId = Some(firstLink)))
        } else Seq()

        reserved ++ formed
      }
      val (foundReservedParts, foundFormedParts) = reservedAndFormedParts.partition(_.addressLength.nonEmpty)
      project.copy(reservedParts = foundReservedParts, formedParts = foundFormedParts)
    }
  }

  /**
    * Creates the new project
    * Adds the road addresses from the reserved parts to the project link table
    *
    * @param roadAddressProject
    * @return the created project
    */
  private def createProject(roadAddressProject: Project): Project = {
    val id = Sequences.nextViitePrimaryKeySeqValue
    val project = roadAddressProject.copy(id = id)
    projectDAO.create(project)
    val error = addLinksToProject(project)
    if (error.nonEmpty)
      throw new RoadPartReservedException(error.get)
    fetchProjectById(id).get
  }

  private def projectFound(roadAddressProject: Project): Option[Project] = {
    val newRoadAddressProject = 0
    if (roadAddressProject.id == newRoadAddressProject) return None
    withDynTransaction {
      return fetchProjectById(roadAddressProject.id)
    }
  }

  def fetchPreFillFromVVH(linkId: Long, projectId: Long): Either[String, PreFillInfo] = {
    parsePreFillData(roadLinkService.getVVHRoadlinks(Set(linkId)), projectId)
  }

  def parsePreFillData(vvhRoadLinks: Seq[VVHRoadlink], projectId: Long = -1000): Either[String, PreFillInfo] = {
    withDynSession {
      if (vvhRoadLinks.isEmpty) {
        Left("Link could not be found in VVH")
      }
      else {
        val vvhLink = vvhRoadLinks.head
        (vvhLink.attributes.get("ROADNUMBER"), vvhLink.attributes.get("ROADPARTNUMBER")) match {
          case (Some(roadNumber: BigInt), Some(roadPartNumber: BigInt)) =>
            val preFilledRoadName =
              RoadNameDAO.getLatestRoadName(roadNumber.toLong) match {
                case Some(roadName) => PreFillInfo(roadNumber, roadPartNumber, roadName.roadName, RoadNameSource.RoadAddressSource)
                case _ => ProjectLinkNameDAO.get(roadNumber.toLong, projectId) match {
                  case Some(projectLinkName) => PreFillInfo(roadNumber, roadPartNumber, projectLinkName.roadName, RoadNameSource.ProjectLinkSource)
                  case _ => PreFillInfo(roadNumber, roadPartNumber, "", RoadNameSource.UnknownSource)
                }
              }
            Right(preFilledRoadName)
          case _ => Left("Link does not contain valid prefill info")
        }
      }
    }
  }

  def checkRoadPartsReservable(roadNumber: Long, startPart: Long, endPart: Long): Either[String, (Seq[ProjectReservedPart], Seq[ProjectReservedPart])] = {
    (startPart to endPart).foreach(part =>
      projectReservedPartDAO.fetchProjectReservedPart(roadNumber, part) match {
        case Some(name) => return Left(s"Tie $roadNumber osa $part ei ole vapaana projektin alkupäivämääränä. Tieosoite on jo varattuna projektissa: $name.")
        case _ =>
      })
    val reserved: Seq[ProjectReservedPart] = (startPart to endPart).flatMap(part => getReservedAddressPartInfo(roadNumber, part))
    val formed: Seq[ProjectReservedPart] = (startPart to endPart).flatMap(part => getFormedAddressPartInfo(roadNumber, part))
    Right(
      (reserved, formed)
    )
  }

  /**
    * Validator method, this is in charge of evaluating if a combination of road number and road part number already exists in our roadway records.
    * If it does not then we check if this project is able to reserve the combination.
    * If the combination is already reserved in this project we simply return their parts, if not we validate the project date with the dates of the road parts.
    * If the validation of the date passes then we return these road parts.
    * IN ANY OTHER INSTANCE we return a error message detailing what the problem was
    *
    * @param roadNumber  : Long
    * @param startPart   : Long - road part number of the start of the reservation
    * @param endPart     : Long - road part number that ends the reservation
    * @param projectDate : DateTime
    * @return Either the error message or the reserved road parts.
    */
  def checkRoadPartExistsAndReservable(roadNumber: Long, startPart: Long, endPart: Long, projectDate: DateTime): Either[String, (Seq[ProjectReservedPart], Seq[ProjectReservedPart])] = {
    withDynTransaction {
      checkRoadPartsExist(roadNumber, startPart, endPart) match {
        case None => checkRoadPartsReservable(roadNumber, startPart, endPart) match {
          case Left(err) => Left(err)
          case Right((reserved, formed)) =>
            if (reserved.isEmpty && formed.isEmpty) {
              Right(reserved, formed)
            } else {
              (validateProjectDate(reserved, projectDate), validateProjectDate(formed, projectDate)) match {
                case (Some(errMsg), _) => Left(errMsg)
                case (_, Some(errMsg)) => Left(errMsg)
                case (None, None) => Right(reserved, formed)
              }
            }
        }
        case Some(error) => Left(error)
      }
    }
  }

  def getRoadLinkDate(): String = {
    withDynSession {
      val timeInMillis = LinkDAO.fetchMaxAdjustedTimestamp()
      val retValue =
        """{ "result":" """ + new DateTime(timeInMillis).toString("dd.MM.yyyy HH:mm:ss") + """"}"""
      retValue
    }
  }

  /**
    *
    * @param projectId project's id
    * @return if state of the project is incomplete
    */

  def isWritableState(projectId: Long): Boolean = {
    projectWritableCheckInSession(projectId) match {
      case Some(_) => false
      case None => true
    }
  }

  def projectWritableCheckInSession(projectId: Long): Option[String] = {
    projectDAO.fetchProjectStatus(projectId) match {
      case Some(projectState) =>
        if (projectState == ProjectState.Incomplete || projectState == ProjectState.ErrorInViite || projectState == ProjectState.ErrorInTR)
          return None
        Some("Projektin tila ei ole keskeneräinen") //project state is not incomplete
      case None => Some("Projektia ei löytynyt") //project could not be found
    }
  }

  def projectWritableCheck(projectId: Long): Option[String] = {
    withDynSession {
      projectWritableCheckInSession(projectId)
    }
  }

  /**
    * Validation of the start and end dates of the project when compared with those in the roads.
    * The start date of the roadways need to exist and be before the project date, same as the end date.
    *
    * @param reservedParts -Sequence of ProjectReservedParts
    * @param date          : DateTime -  Project Date
    * @return Either an error message or nothing
    */
  def validateProjectDate(reservedParts: Seq[ProjectReservedPart], date: DateTime): Option[String] = {
    // TODO If RoadwayDAO.getRoadPartInfo would return Option[RoadPartInfo], we could use the named attributes instead of these numbers
    reservedParts.map(rp => (rp.roadNumber, rp.roadPartNumber) -> roadwayDAO.getRoadPartInfo(rp.roadNumber, rp.roadPartNumber)).toMap.
      filterNot(_._2.isEmpty).foreach {
      case ((roadNumber, roadPartNumber), value) =>
        val (startDate, endDate) = value.map(v => (v._6, v._7)).get
        if (startDate.nonEmpty && startDate.get.isAfter(date))
          return Option(s"Tieosalla TIE $roadNumber OSA $roadPartNumber alkupäivämäärä " +
            s"${startDate.get.toString("dd.MM.yyyy")} on myöhempi kuin tieosoiteprojektin alkupäivämäärä " +
            s"${date.toString("dd.MM.yyyy")}, tarkista tiedot.")
        if (endDate.nonEmpty && endDate.get.isAfter(date))
          return Option(s"Tieosalla TIE $roadNumber OSA $roadPartNumber loppupäivämäärä " +
            s"${endDate.get.toString("dd.MM.yyyy")} on myöhempi kuin tieosoiteprojektin alkupäivämäärä " +
            s"${date.toString("dd.MM.yyyy")}, tarkista tiedot.")
    }
    None
  }

  private def getReservedAddressPartInfo(roadNumber: Long, roadPart: Long): Option[ProjectReservedPart] = {
    projectReservedPartDAO.fetchReservedRoadPart(roadNumber, roadPart).orElse(generateAddressPartInfo(roadNumber, roadPart))
  }

  private def getFormedAddressPartInfo(roadNumber: Long, roadPart: Long): Option[ProjectReservedPart] = {
    projectReservedPartDAO.fetchFormedRoadPart(roadNumber, roadPart).orElse(None)
  }


  private def generateAddressPartInfo(roadNumber: Long, roadPart: Long): Option[ProjectReservedPart] = {
    roadwayDAO.getRoadPartInfo(roadNumber, roadPart).map {
      case (_, linkId, addrLength, discontinuity, ely, _, _) =>
        ProjectReservedPart(0L, roadNumber, roadPart, Some(addrLength), Some(Discontinuity.apply(discontinuity.toInt)), Some(ely),
          newLength = Some(addrLength), newDiscontinuity = Some(Discontinuity.apply(discontinuity.toInt)), newEly = Some(ely), Some(linkId))
    }
  }

  private def sortRamps(seq: Seq[ProjectLink], linkIds: Seq[Long]): Seq[ProjectLink] = {
    if (seq.headOption.exists(isRamp))
      seq.find(l => linkIds.headOption.contains(l.linkId)).toSeq ++ seq.filter(_.linkId != linkIds.headOption.getOrElse(0L))
    else
      seq
  }

  def setProjectRoadName(projectId: Long, roadNumber: Long, roadName: String): Option[String] = {
    (ProjectLinkNameDAO.get(roadNumber, projectId), RoadNameDAO.getLatestRoadName(roadNumber), roadName != null && roadName.trim.nonEmpty, roadNumber <= MaxRoadNumberDemandingRoadName) match {
      case (Some(projectLinkName), None, true, _) => ProjectLinkNameDAO.update(projectLinkName.id, roadName)
        None
      case (None, None, true, _) => ProjectLinkNameDAO.create(projectId, roadNumber, roadName)
        None
      case (None, Some(existingRoadName), _, _) => ProjectLinkNameDAO.create(projectId, roadNumber, existingRoadName.roadName)
        None
      case (_, _, false, true) =>
        Some(ErrorMaxRoadNumberDemandingRoadNameMessage)
      case (Some(_), None, false, false) => ProjectLinkNameDAO.revert(roadNumber, projectId)
        None
      case _ => None
    }
  }

  def writableWithValidTrack(projectId: Long, track: Int): Option[String] = {
    if (!isWritableState(projectId)) Some(ProjectNotWritable)
    else if (!validateLinkTrack(track)) Some("Ajoratakoodi puuttuu")
    else None
  }

  def createProjectLinks(linkIds: Seq[Long], projectId: Long, roadNumber: Long, roadPartNumber: Long, track: Track,
                         discontinuity: Discontinuity, roadType: RoadType, roadLinkSource: LinkGeomSource,
                         roadEly: Long, user: String, roadName: String, coordinates: Option[ProjectCoordinates] = None): Map[String, Any] = {
    withDynSession {
      writableWithValidTrack(projectId, track.value) match {
        case None =>
          val linkId = linkIds.head
          val roadLinks = roadLinkService.getRoadLinksByLinkIdsFromVVH(linkIds.toSet).map(l => l.linkId -> l).toMap
          if (roadLinks.keySet != linkIds.toSet)
            return Map("success" -> false,
              "errorMessage" -> (linkIds.toSet -- roadLinks.keySet).mkString(ErrorRoadLinkNotFound + " puuttuvat id:t ", ", ", ""))
          val project = fetchProjectById(projectId).getOrElse(throw new RuntimeException(s"Missing project $projectId"))
          val existingProjectLinks = projectLinkDAO.fetchByProjectRoadPart(roadNumber, roadPartNumber, projectId)
          val reversed = if (existingProjectLinks.nonEmpty) existingProjectLinks.forall(_.reversed) else false

          val projectLinks: Seq[ProjectLink] = linkIds.toSet.map { id: Long =>
            newProjectLink(roadLinks(id), project, roadNumber, roadPartNumber, track, Continuous, roadType, roadEly, roadName, reversed)
          }.toSeq
          if (coordinates.isDefined) {
            saveProjectCoordinates(project.id, coordinates.get)
          }
          else {
            saveProjectCoordinates(project.id, calculateProjectCoordinates(project.id))
          }
          addNewLinksToProject(sortRamps(projectLinks, linkIds), projectId, user, linkId, newTransaction = false, discontinuity) match {
            case Some(errorMessage) => Map("success" -> false, "errorMessage" -> errorMessage)
            case None => Map("success" -> true, "projectErrors" -> validateProjectById(projectId, newSession = false))
          }
        case Some(error) => Map("success" -> false, "errorMessage" -> error)
      }
    }
  }

  def addNewLinksToProject(newLinks: Seq[ProjectLink], projectId: Long, user: String, firstLinkId: Long, newTransaction: Boolean = true, discontinuity: Discontinuity): Option[String] = {
    if (newTransaction)
      withDynTransaction {
        addNewLinksToProjectInTX(newLinks, projectId, user, firstLinkId, discontinuity)
      }
    else
      addNewLinksToProjectInTX(newLinks, projectId, user, firstLinkId, discontinuity)
  }

  /**
    * Used when adding road address that do not have a previous address
    */
  private def addNewLinksToProjectInTX(newLinks: Seq[ProjectLink], projectId: Long, user: String, firstLinkId: Long, discontinuity: Discontinuity): Option[String] = {
    val newRoadNumber = newLinks.head.roadNumber
    val newRoadPartNumber = newLinks.head.roadPartNumber
    val newTrack = newLinks.head.track
    val linkStatus = newLinks.head.status
    try {
      val project = getProjectWithReservationChecks(projectId, newRoadNumber, newRoadPartNumber, linkStatus, newLinks)

      if (GeometryUtils.isNonLinear(newLinks))
        throw new ProjectValidationException(ErrorGeometryContainsBranches)

      if (!project.isReserved(newRoadNumber, newRoadPartNumber) && !project.isFormed(newRoadNumber, newRoadPartNumber))
        projectReservedPartDAO.reserveRoadPart(project.id, newRoadNumber, newRoadPartNumber, project.modifiedBy)
      // Determine address value scheme (ramp, roundabout, all others)
      val createLinks =
        if (newLinks.headOption.exists(isRamp)) {
          logger.info("Added links recognized to be in ramp category")
          if (TrackSectionOrder.isRoundabout(newLinks)) {
            logger.info("Added links recognized to be a roundabout - using roundabout addressing scheme")
            val ordered = newLinks.partition(_.linkId == firstLinkId)
            val created = TrackSectionOrder.mValueRoundabout(ordered._1 ++ ordered._2)
            val endingM = created.map(_.endAddrMValue).max
            created.map(pl =>
              if (pl.endAddrMValue == endingM && endingM > 0)
                pl.copy(discontinuity = Discontinuity.EndOfRoad)
              else
                pl.copy(discontinuity = Discontinuity.Continuous))
          } else {
            val existingLinks = projectLinkDAO.fetchByProjectRoadPart(newRoadNumber, newRoadPartNumber, projectId)
            fillRampGrowthDirection(newLinks.map(_.linkId).toSet, newRoadNumber, newRoadPartNumber, newLinks,
              firstLinkId, existingLinks)
          }
        } else
          newLinks
      val newLinkIds = projectLinkDAO.create(createLinks.map(_.copy(createdBy = Some(user))))
      recalculateProjectLinks(projectId, user, Set((newRoadNumber, newRoadPartNumber)), Some(newTrack), Some(discontinuity), newLinkIds)
      newLinks.flatMap(_.roadName).headOption.flatMap(setProjectRoadName(projectId, newRoadNumber, _)).toList.headOption
    } catch {
      case ex: ProjectValidationException => Some(ex.getMessage)
    }
  }

  /**
    * Will attempt to find relevant sideCode information to the projectLinks given a number of factors
    * for example if they are of suravage or complementary origin
    *
    * @param linkIds        the linkIds to process
    * @param roadNumber     the roadNumber to apply/was applied to said linkIds
    * @param roadPartNumber the roadPartNumber to apply/was applied to said linkIds
    * @param newLinks       new project links for this ramp
    * @return the projectLinks with a assigned SideCode
    */
  private def fillRampGrowthDirection(linkIds: Set[Long], roadNumber: Long, roadPartNumber: Long,
                                      newLinks: Seq[ProjectLink], firstLinkId: Long, existingLinks: Seq[ProjectLink]): Seq[ProjectLink] = {
    if (newLinks.exists(nl => existingLinks.exists(pl => pl.status != LinkStatus.Terminated &&
      GeometryUtils.areAdjacent(pl.geometry, nl.geometry)))) {
      // Connected to existing geometry -> let the track section calculation take it's natural course
      newLinks.map(_.copy(sideCode = SideCode.Unknown))
    } else {
      val roadLinks = roadLinkService.fetchVVHRoadLinksAndComplementaryFromVVH(linkIds)
      //Set the sideCode as defined by the trafficDirection
      val sideCode = roadLinks.map(rl => rl.linkId -> (rl.trafficDirection match {
        case TrafficDirection.AgainstDigitizing => SideCode.AgainstDigitizing
        case TrafficDirection.TowardsDigitizing => SideCode.TowardsDigitizing
        case _ => SideCode.Unknown
      })).toMap
      newLinks.map(nl => nl.copy(sideCode = sideCode.getOrElse(nl.linkId, SideCode.Unknown)))
    }
  }

  def getFirstProjectLink(project: Project): Option[ProjectLink] = {
    project.reservedParts.find(_.startingLinkId.nonEmpty) match {
      case Some(rrp) =>
        withDynSession {
          projectLinkDAO.fetchFirstLink(project.id, rrp.roadNumber, rrp.roadPartNumber)
        }
      case _ => None
    }
  }

  /**
    * Main method of reversing the direction of a already created project link.
    * 1st check if the project is writable in the current session, if it is then we check if there still are project links that are unchanged of unhandled, if there are none then the process continues by getting all the discontinuities of all project links.
    * After that we run the query to reverse the directions, after it's execution we re-fetch the project links (minus the terminated ones) and the original information of the roads.
    * Using said information we run an all project links of that project to update the "reversed" tag when relative to the side codes of the original roadways.
    * To finalize we remove all the calibration points, we run the recalculate (which will regenerate calibration points when needed) and update the project coordinates for the UI to jump to when opened.
    *
    * @param projectId      : Long - project id
    * @param roadNumber     : Long - roadway number
    * @param roadPartNumber : Long - roadway part number
    * @param links          : Sequence of project links - Project links targeted to reverse
    * @param coordinates    : ProjectCoordinates - Coordinates for the project to jump to.
    * @param username       : Sting - User
    * @return
    */
  def changeDirection(projectId: Long, roadNumber: Long, roadPartNumber: Long, links: Seq[LinkToRevert], coordinates: ProjectCoordinates, username: String): Option[String] = {
    roadAddressLinkBuilder.municipalityRoadMaintainerMapping // make sure it is populated outside of this TX
    try {
      withDynTransaction {
        projectWritableCheckInSession(projectId) match {
          case None =>
            if (projectLinkDAO.countLinksByStatus(projectId, roadNumber, roadPartNumber, Set(UnChanged.value, NotHandled.value)) > 0)
              return Some(ErrorReversingUnchangedLinks)
            val continuity = projectLinkDAO.getProjectLinksContinuityCodes(projectId, roadNumber, roadPartNumber)
            val newContinuity: Map[Long, Discontinuity] = if (continuity.nonEmpty) {
              val discontinuityAtEnd = continuity.maxBy(_._1)
              continuity.filterKeys(_ < discontinuityAtEnd._1).map { case (addr, d) => (discontinuityAtEnd._1 - addr) -> d } ++
                Map(discontinuityAtEnd._1 -> discontinuityAtEnd._2)
            } else
              Map()
            projectLinkDAO.reverseRoadPartDirection(projectId, roadNumber, roadPartNumber)
            val projectLinks = projectLinkDAO.fetchProjectLinks(projectId).filter(pl => {
              pl.status != LinkStatus.Terminated && pl.roadNumber == roadNumber && pl.roadPartNumber == roadPartNumber
            })
            val originalSideCodes = linearLocationDAO.fetchByRoadways(projectLinks.map(_.roadwayNumber).toSet)
              .map(l => l.id -> l.sideCode).toMap

            val originalAddresses = roadAddressService.getRoadAddressesByRoadwayIds(projectLinks.map(_.roadwayId))

            projectLinkDAO.updateProjectLinks(projectLinks.map(x =>
              x.copy(reversed = isReversed(originalSideCodes)(x),
                discontinuity = newContinuity.getOrElse(x.endAddrMValue, Discontinuity.Continuous))), username, originalAddresses)
            ProjectCalibrationPointDAO.removeAllCalibrationPoints(projectLinks.map(_.id).toSet)
            recalculateProjectLinks(projectId, username, Set((roadNumber, roadPartNumber)))
            saveProjectCoordinates(projectId, coordinates)
            None
          case Some(error) => Some(error)
        }
      }
    } catch {
      case NonFatal(e) =>
        logger.info("Direction change failed", e)
        Some(ErrorSavingFailed)
    }
  }

  private def isReversed(originalSideCodes: Map[Long, SideCode])(projectLink: ProjectLink): Boolean = {
    originalSideCodes.get(projectLink.linearLocationId) match {
      case Some(sideCode) => sideCode != projectLink.sideCode
      case _ => projectLink.reversed
    }
  }

  /**
    * Checks if the road part that user wants to reserve exists
    *
    * @param reservedRoadParts
    * @param projectLinks
    * @param roadways
    * @return None in case of success, error code in case of failed validation
    */

  def validateReservations(reservedRoadParts: ProjectReservedPart, projectLinks: Seq[ProjectLink], roadways: Seq[Roadway]): Option[String] = {
    if (roadways.isEmpty && projectLinks.forall(_.status == LinkStatus.New) && !projectLinks.exists(pl => pl.roadNumber == reservedRoadParts.roadNumber && pl.roadPartNumber == reservedRoadParts.roadPartNumber))
      Some(s"$ErrorFollowingRoadPartsNotFoundInDB TIE ${reservedRoadParts.roadNumber} OSA: ${reservedRoadParts.roadPartNumber}")
    else
      None
  }

  /**
    * Adds reserved road links (from road parts) to a road address project. Clears
    * project links that are no longer reserved for the project. Reservability is check before this.
    * for each reserved part get all roadways
    * validate if the road exists on the roadway table and if there isn't different ely codes reserved
    * in case there is, throw roadPartReserved exception
    * get the road links from the suravage and from the regular interface
    * map the road links into road address objects
    * check, make the reservation and update the ely code of the project
    * map the addresses into project links
    * insert the new project links and remove the ones that were unreserved
    */
  private def addLinksToProject(project: Project): Option[String] = {
    logger.info(s"Adding reserved road parts with links to project ${project.id}")
    val projectLinks = projectLinkDAO.fetchProjectLinks(project.id)
    logger.debug(s"${projectLinks.size} links fetched")
    val projectLinkOriginalParts = if (projectLinks.nonEmpty) roadwayDAO.fetchAllByRoadwayId(projectLinks.map(_.roadwayId)).map(ra => (ra.roadNumber, ra.roadPartNumber)) else Seq()
    val newProjectLinks = project.reservedParts.filterNot(res =>
      projectLinkOriginalParts.contains((res.roadNumber, res.roadPartNumber))).flatMap {
      reserved => {
        val roadways = roadwayDAO.fetchAllBySection(reserved.roadNumber, reserved.roadPartNumber)
        validateReservations(reserved, projectLinks, roadways) match {
          case Some(error) => throw new RoadPartReservedException(error)
          case _ =>
            val roadwaysByLinkSource = linearLocationDAO.fetchByRoadways(roadways.map(_.roadwayNumber).toSet).groupBy(_.linkGeomSource)
            val regularLinkSource = if (frozenTimeVVHAPIServiceEnabled) LinkGeomSource.FrozenLinkInterface else LinkGeomSource.NormalLinkInterface
            val regular = if (roadwaysByLinkSource.contains(regularLinkSource)) roadwaysByLinkSource(regularLinkSource) else Seq()
            val complementary = if (roadwaysByLinkSource.contains(LinkGeomSource.ComplementaryLinkInterface)) roadwaysByLinkSource(LinkGeomSource.ComplementaryLinkInterface) else Seq()
            if (complementary.nonEmpty) {
              logger.debug(s"Adding ${complementary.size} complementary links in project.")
            }
            val regularMapping = roadLinkService.getRoadLinksByLinkIdsFromVVH(regular.map(_.linkId).toSet).map(rm => rm.linkId -> rm).toMap
            val complementaryMapping = roadLinkService.getRoadLinksByLinkIdsFromVVH(complementary.map(_.linkId).toSet).map(rm => rm.linkId -> rm).toMap
            val fullMapping = regularMapping ++ complementaryMapping
            val addresses = roadways.flatMap(r =>
              roadwayAddressMapper.mapRoadAddresses(r, (regular ++ complementary).groupBy(_.roadwayNumber).getOrElse(r.roadwayNumber, {
                logger.error(s"Failed to add links to the project. No links found with roadway number ${r.roadwayNumber}. Reserved parts were: ${project.reservedParts.map(r => s"(road number: ${r.roadNumber}, road part number: ${r.roadPartNumber})").mkString(", ")}")
                throw new RoadAddressException(s"Linkkien lisääminen projektiin epäonnistui Viitteen sisäisen virheen vuoksi. Ota yhteyttä ylläpitoon.")
              })))
            checkAndReserve(project, reserved)
            logger.debug(s"Reserve done")
            addresses.map(ra => newProjectTemplate(fullMapping(ra.linkId), ra, project))
        }
      }
    }

    projectLinkDAO.create(newProjectLinks.filterNot(ad => projectLinks.exists(pl => pl.roadAddressRoadNumber.getOrElse(pl.roadNumber) == ad.roadNumber && pl.roadAddressRoadPart.getOrElse(pl.roadPartNumber) == ad.roadPartNumber)))
    logger.debug(s"New links created ${newProjectLinks.size}")
    val linksOnRemovedParts = projectLinks.filterNot(pl => (project.reservedParts ++ project.formedParts).exists(_.holds(pl)))
    roadwayChangesDAO.clearRoadChangeTable(project.id)
    projectLinkDAO.removeProjectLinksById(linksOnRemovedParts.map(_.id).toSet)
    val road = newProjectLinks.headOption
    if (road.nonEmpty)
      recalculateProjectLinks(project.id, project.createdBy, Set((road.get.roadNumber, road.get.roadPartNumber)))
    None
  }

  /**
    * Fetches the projectLink name, first from the project link, if that's not available then search for the road address.
    *
    * @param projectLink
    * @return
    */
  def fillRoadNames(projectLink: ProjectLink): ProjectLink = {
    val projectLinkName = ProjectLinkNameDAO.get(projectLink.roadNumber, projectLink.projectId).map(_.roadName)
      .getOrElse(RoadNameDAO.getLatestRoadName(projectLink.roadNumber).map(_.roadName).getOrElse(projectLink.roadName.get))
    projectLink.copy(roadName = Option(projectLinkName))
  }

  /**
    * Save road link project, reserve new road parts, free previously reserved road parts that were removed
    *
    * @param roadAddressProject Updated road address project case class
    * @return Updated project reloaded from the database
    */
  def saveProject(roadAddressProject: Project): Project = {
    if (projectFound(roadAddressProject).isEmpty)
      throw new IllegalArgumentException("Project not found")
    withDynTransaction {
      if (isWritableState(roadAddressProject.id)) {
        validateProjectDate(roadAddressProject.reservedParts, roadAddressProject.startDate) match {
          case Some(errMsg) => throw new IllegalStateException(errMsg)
          case None =>
            if (projectDAO.isUniqueName(roadAddressProject.id, roadAddressProject.name)) {
              projectDAO.update(roadAddressProject)
              val storedProject = fetchProjectById(roadAddressProject.id).get

              val removedReservation = storedProject.reservedParts.filterNot(part =>
                roadAddressProject.reservedParts.exists(rp => rp.roadPartNumber == part.roadPartNumber &&
                  rp.roadNumber == part.roadNumber))

              val removedFormed = storedProject.formedParts.filterNot(part =>
                roadAddressProject.formedParts.exists(rp => rp.roadPartNumber == part.roadPartNumber &&
                  rp.roadNumber == part.roadNumber))

              (removedReservation ++ removedFormed).foreach(p => projectReservedPartDAO.removeReservedRoadPartAndChanges(roadAddressProject.id, p.roadNumber, p.roadPartNumber))
              (removedReservation ++ removedFormed).groupBy(_.roadNumber).keys.foreach(ProjectLinkNameDAO.revert(_, roadAddressProject.id))
              addLinksToProject(roadAddressProject)
              val savedProject = fetchProjectById(roadAddressProject.id).get
              saveProjectCoordinates(savedProject.id, calculateProjectCoordinates(savedProject.id))
              savedProject
            } else {
              throw new NameExistsException(s"Nimellä ${roadAddressProject.name} on jo olemassa projekti. Muuta nimeä.")
            }
        }
      } else {
        throw new IllegalStateException(ProjectNotWritable)
      }
    }
  }

  /**
    * Delete road link project, if it exists and the state is Incomplete
    *
    * @param projectId Id of the project to delete
    * @return boolean that confirms if the project is deleted
    */
  def deleteProject(projectId: Long): Boolean = {
    withDynTransaction {
      val project = fetchProjectById(projectId)
      val canBeDeleted = projectId != 0 && project.isDefined && project.get.status == ProjectState.Incomplete
      if (canBeDeleted) {
        val links = projectLinkDAO.fetchProjectLinks(projectId)
        projectLinkDAO.removeProjectLinksByProject(projectId)
        projectReservedPartDAO.removeReservedRoadPartsByProject(projectId)
        links.groupBy(_.roadNumber).keys.foreach(ProjectLinkNameDAO.revert(_, projectId))
        projectDAO.updateProjectStatus(projectId, ProjectState.Deleted)
        projectDAO.updateProjectStateInfo(ProjectState.Deleted.description, projectId)
      }
      canBeDeleted
    }
  }

  def createRoadLinkProject(roadAddressProject: Project): Project = {
    if (roadAddressProject.id != 0)
      throw new IllegalArgumentException(s"Road address project to create has an id ${roadAddressProject.id}")
    withDynTransaction {
      if (projectDAO.isUniqueName(roadAddressProject.id, roadAddressProject.name)) {
        val savedProject = createProject(roadAddressProject)
        saveProjectCoordinates(savedProject.id, calculateProjectCoordinates(savedProject.id))
        savedProject
      } else {
        throw new NameExistsException(s"Nimellä ${roadAddressProject.name} on jo olemassa projekti. Muuta nimeä.")
      }
    }
  }

  def getSingleProjectById(projectId: Long): Option[Project] = {
    withDynSession {
      fetchProjectById(projectId)
    }
  }

  def getAllProjects: Seq[Project] = {
    withDynSession {
      projectDAO.fetchAll()
    }
  }

  def updateProjectLinkGeometry(projectId: Long, username: String, onlyNotHandled: Boolean = false): Unit = {
    withDynTransaction {
      val projectLinks = projectLinkDAO.fetchProjectLinks(projectId, if (onlyNotHandled) Some(LinkStatus.NotHandled) else None)
      val roadLinks = roadLinkService.getCurrentAndComplementaryVVHRoadLinks(projectLinks.filter(x => x.linkGeomSource == LinkGeomSource.NormalLinkInterface
        || x.linkGeomSource == LinkGeomSource.FrozenLinkInterface || x.linkGeomSource == LinkGeomSource.ComplementaryLinkInterface).map(x => x.linkId).toSet)
      val vvhLinks = roadLinks
      val geometryMap = vvhLinks.map(l => l.linkId -> (l.geometry, l.vvhTimeStamp)).toMap
      val timeStamp = new Date().getTime
      val updatedProjectLinks = projectLinks.map { pl =>
        val (geometry, time) = geometryMap.getOrElse(pl.linkId, (Seq(), timeStamp))
        pl.copy(geometry = GeometryUtils.truncateGeometry2D(geometry, pl.startMValue, pl.endMValue),
          linkGeometryTimeStamp = time)
      }
      projectLinkDAO.updateProjectLinksGeometry(updatedProjectLinks, username)
    }
  }

  /**
    * Check that road part is available for reservation and return the id of reserved road part table row.
    * Reservation must contain road number and road part number, other data is not used or saved.
    *
    * @param project          Project for which to reserve (or for which it is already reserved)
    * @param reservedRoadPart Reservation information (req: road number, road part number)
    * @return
    */
  private def checkAndReserve(project: Project, reservedRoadPart: ProjectReservedPart): Unit = {
    //if part not completely reserved and not pseudo reserved in current project, then it can be reserved
    val currentReservedPart = (projectReservedPartDAO.fetchProjectReservedPart(reservedRoadPart.roadNumber, reservedRoadPart.roadPartNumber), projectReservedPartDAO.roadPartReservedTo(reservedRoadPart.roadNumber, reservedRoadPart.roadPartNumber, projectId = project.id, withProjectId = true))
    logger.info(s"Check ${project.id} matching to " + currentReservedPart)
    currentReservedPart match {
      case (None, None) => projectReservedPartDAO.reserveRoadPart(project.id, reservedRoadPart.roadNumber, reservedRoadPart.roadPartNumber, project.modifiedBy)
      case _ =>
    }
  }

  def getProjectLinks(projectId: Long): Seq[ProjectLink] = {
    withDynTransaction {
      projectLinkDAO.fetchProjectLinks(projectId)
    }
  }

  /**
    * This method will not be used now because we don't want to show suravage in project mode. It will be used in future.
    * It will execute a search by bounding box to find both the suravage links and project links contained in them, following that it will filter out all suravages that do not have a match with the project links.
    * With the previous results we just run them through the builder and output the result.
    *
    * @param roadAddressService : RoadAddressService - The road address service
    * @param projectId          : Long - The active project id
    * @param boundingRectangle  : BoundingRectangle - Search rectangle defined by 2 point.
    * @param roadNumberLimits   : Seq(Int, Int) - Defines the upper and lower limits of the road number that can be retrived.
    * @param municipalities     : Seq(Int) - Defines from what municipalities we fetch infomration.
    * @param everything         : Boolean - Used in the filter
    * @param publicRoads        : Boolean - Used in the filter
    * @return
    */
  def getProjectLinks(roadAddressService: RoadAddressService, projectId: Long, boundingRectangle: BoundingRectangle,
                      roadNumberLimits: Seq[(Int, Int)], municipalities: Set[Int], everything: Boolean = false,
                      publicRoads: Boolean = false): Seq[ProjectAddressLink] = {
    val fetch = fetchBoundingBoxF(boundingRectangle, projectId, roadNumberLimits, municipalities, everything, publicRoads)
    fetchProjectRoadLinks(projectId, boundingRectangle, roadNumberLimits, municipalities, everything, publicRoads, fetch)
  }

  //Temporary method that will be replaced for getProjectLinksWithSuravage method
  def getProjectLinksWithoutSuravage(roadAddressService: RoadAddressService, projectId: Long, boundingRectangle: BoundingRectangle,
                                     roadNumberLimits: Seq[(Int, Int)], municipalities: Set[Int], everything: Boolean = false,
                                     publicRoads: Boolean = false): Seq[ProjectAddressLink] = {
    val fetch = fetchBoundingBoxF(boundingRectangle, projectId, roadNumberLimits, municipalities, everything, publicRoads)
    fetchProjectRoadLinks(projectId, boundingRectangle, roadNumberLimits, municipalities, everything, publicRoads, fetch)
  }

  def getProjectLinksLinear(roadAddressService: RoadAddressService, projectId: Long, boundingRectangle: BoundingRectangle,
                            roadNumberLimits: Seq[(Int, Int)], municipalities: Set[Int], everything: Boolean = false,
                            publicRoads: Boolean = false): Seq[ProjectAddressLink] = {
    val projectLinks = fetchProjectRoadLinksLinearGeometry(projectId, boundingRectangle, roadNumberLimits, municipalities, everything)
    projectLinks
  }

  def getChangeProject(projectId: Long): (Option[ChangeProject], Option[String]) = {
    withDynTransaction {
      getChangeProjectInTX(projectId)
    }
  }

  def getChangeProjectInTX(projectId: Long): (Option[ChangeProject], Option[String]) = {
    try {
      val (recalculate, warningMessage) = recalculateChangeTable(projectId)
      if (recalculate) {
        val roadwayChanges = roadwayChangesDAO.fetchRoadwayChangesResume(Set(projectId))
        (Some(ViiteTierekisteriClient.convertToChangeProject(roadwayChanges)), warningMessage)
      } else {
        (None, None)
      }
    } catch {
      case NonFatal(e) =>
        logger.info(s"Change info not available for project $projectId: " + e.getMessage)
        (None, None)
    }
  }

  def prettyPrintLog(roadwayChanges: List[ProjectRoadwayChange]): Unit = {
    roadwayChanges.groupBy(a => (a.projectId, a.projectName, a.projectStartDate, a.ely)).foreach(g => {
      val (projectId, projectName, projectStartDate, projectEly) = g._1
      val changes = g._2
      logger.info(s"Changes for project [ID: $projectId; Name: ${projectName.getOrElse("")}; StartDate: $projectStartDate; Ely: $projectEly]:")
      changes.foreach(c => {
        logger.info(s"Change: ${c.toStringWithFields}")
      })
    })
  }

  def getRoadwayChangesAndSendToTR(projectId: Set[Long]): ProjectChangeStatus = {
    logger.info(s"Fetching all road address changes for projects: ${projectId.mkString(", ")}")
    val roadwayChanges = roadwayChangesDAO.fetchRoadwayChanges(projectId)
    prettyPrintLog(roadwayChanges)
    logger.info(s"Sending changes to TR")
    val sentObj = ViiteTierekisteriClient.sendChanges(roadwayChanges)
    logger.info(s"Changes Sent to TR")
    sentObj
  }

  def getProjectAddressLinksByLinkIds(linkIdsToGet: Set[Long]): Seq[ProjectAddressLink] = {
    if (linkIdsToGet.isEmpty)
      Seq()
    withDynSession {
      new ProjectLinkDAO().fetchProjectLinksByLinkId(linkIdsToGet.toSeq).map(pl => ProjectAddressLinkBuilder.build(pl))
    }
  }

  /**
    * Main function responsible for fetching and building Project Road Links.
    * First we fetch all kinds of road addresses, project links and vvh road links inside a bounding box.
    * After that we fetch the unaddressed links via bounding box as well.
    * With all the information we have now we start to call the various builders to get the information from multiple sources combined.
    * Once our road information is combined we pass it to the fillTopology in order for it to do some adjustments when needed and to finalize it we filter via the complementaryLinkFilter and evoke the final builder to get the result we need.
    *
    * @param projectId         : Long - Project id
    * @param boundingRectangle : BoundingRectangle - designates where we search
    * @param roadNumberLimits  : Seq[(Int, Int)] - used in the filtering of results
    * @param municipalities    : Set[Int] - used to limit the results to these municipalities
    * @param everything        : Boolean - used in the filtering of results
    * @param publicRoads       : Boolean - used in the filtering of results
    * @param fetch             : ProjectBoundingBoxResult - collection of all our combined fetches from different sources
    * @return
    */
  def fetchProjectRoadLinks(projectId: Long, boundingRectangle: BoundingRectangle, roadNumberLimits: Seq[(Int, Int)], municipalities: Set[Int],
                            everything: Boolean = false, publicRoads: Boolean = false, fetch: ProjectBoundingBoxResult): Seq[ProjectAddressLink] = {

    def complementaryLinkFilter(roadNumberLimits: Seq[(Int, Int)], municipalities: Set[Int],
                                everything: Boolean = false, publicRoads: Boolean = false)(roadAddressLink: RoadAddressLink) = {
      everything || publicRoads || roadNumberLimits.exists {
        case (start, stop) => roadAddressLink.roadNumber >= start && roadAddressLink.roadNumber <= stop
      }
    }

    val projectState = getProjectState(projectId)
    val fetchRoadAddressesByBoundingBoxF = Future(withDynTransaction {
      val addresses = roadAddressService.getRoadAddressesByBoundingBox(boundingRectangle,
        roadNumberLimits = roadNumberLimits)
      addresses.groupBy(_.linkId)
    })
    val fetchProjectLinksF = fetch.projectLinkResultF
    val fetchVVHStartTime = System.currentTimeMillis()

    val (regularLinks, complementaryLinks) = awaitRoadLinks(fetch.roadLinkF, fetch.complementaryF)

    val fetchVVHEndTime = System.currentTimeMillis()
    logger.info("Fetch VVH road links completed in %d ms".format(fetchVVHEndTime - fetchVVHStartTime))

    val fetchUnaddressedRoadLinkStartTime = System.currentTimeMillis()
    val (addresses, currentProjectLinks) = Await.result(fetchRoadAddressesByBoundingBoxF.zip(fetchProjectLinksF), Duration.Inf)
    val projectLinks = if (projectState.isDefined && projectState.get == Saved2TR) {
      fetchProjectHistoryLinks(projectId)
    }
    else currentProjectLinks

    val normalLinks = regularLinks.filterNot(l => projectLinks.exists(_.linkId == l.linkId))

    val fetchUnaddressedRoadLinkEndTime = System.currentTimeMillis()
    logger.info("Fetch unaddressed road links and floating linear locations completed in %d ms".format(fetchUnaddressedRoadLinkEndTime - fetchUnaddressedRoadLinkStartTime))

    val buildStartTime = System.currentTimeMillis()

    val projectRoadLinks = withDynSession {
      projectLinks.groupBy(l => (l.linkId, l.roadType)).flatMap {
        pl => buildProjectRoadLink(pl._2)
      }
    }

    val nonProjectRoadLinks = (normalLinks ++ complementaryLinks).filterNot(rl => projectRoadLinks.exists(_.linkId == rl.linkId))
    val buildEndTime = System.currentTimeMillis()
    logger.info("Build road addresses completed in %d ms".format(buildEndTime - buildStartTime))

    val filledTopology = RoadAddressFiller.fillTopology(nonProjectRoadLinks, addresses.values.flatten.toSeq)

    val complementaryLinkIds = complementaryLinks.map(_.linkId).toSet
    val returningTopology = filledTopology.filter(link => !complementaryLinkIds.contains(link.linkId) ||
      complementaryLinkFilter(roadNumberLimits, municipalities, everything, publicRoads)(link))
    returningTopology.map(ProjectAddressLinkBuilder.build) ++ projectRoadLinks
  }


  def fetchProjectHistoryLinks(projectId: Long): Seq[ProjectLink] = {
    withDynTransaction {
      projectLinkDAO.fetchProjectLinksHistory(projectId)
    }
  }

  /**
    * Main function responsible for fetching and building ProjectAddressLink.
    * First we fetch all kinds of road addresses inside a bounding box, afterwards we fetch all of the project links for a specific project
    * With all the information we have now we start to call the builders to mix road address and project link information, the road addresses that have no match to project links w
    * Once our road information is built and evoke the final builder to get the result we need.
    *
    * @param projectId         : Long - Project id
    * @param boundingRectangle : BoundingRectangle - designates where we search
    * @param roadNumberLimits  : Seq[(Int, Int)] - used in the filtering of results
    * @param municipalities    : Set[Int] - used to limit the results to these municipalities
    * @param everything        : Boolean - used in the filtering of results
    * @param publicRoads       : Boolean - used in the filtering of results
    * @return
    */
  def fetchProjectRoadLinksLinearGeometry(projectId: Long, boundingRectangle: BoundingRectangle, roadNumberLimits: Seq[(Int, Int)], municipalities: Set[Int],
                                          everything: Boolean = false, publicRoads: Boolean = false): Seq[ProjectAddressLink] = {
    val fetchRoadAddressesByBoundingBoxF = Future(withDynTransaction {
      val addresses = roadAddressService.getRoadAddressesByBoundingBox(boundingRectangle,
        roadNumberLimits = roadNumberLimits)
      addresses.groupBy(_.linkId)
    })

    val fetchProjectLinksF = Future(withDynSession {
      val projectState = projectDAO.fetchProjectStatus(projectId)
      if (projectState.isDefined && projectState.get == Saved2TR)
        projectLinkDAO.fetchProjectLinksHistory(projectId).groupBy(_.linkId)
      else
        projectLinkDAO.fetchProjectLinks(projectId).groupBy(_.linkId)
    })
    val (addresses, projectLinks) = time(logger, "Fetch road addresses by bounding box") {
      Await.result(fetchRoadAddressesByBoundingBoxF.zip(fetchProjectLinksF), Duration.Inf)
    }

    val buildStartTime = System.currentTimeMillis()
    val projectRoadLinks = withDynSession {
      projectLinks.map {
        pl => pl._1 -> buildProjectRoadLink(pl._2)
      }
    }

    val nonProjectAddresses = addresses.filterNot(a => projectLinks.contains(a._1))

    val nonProjectLinks = nonProjectAddresses.values.flatten.toSeq.map { address =>
      address.linkId -> roadAddressLinkBuilder.build(address)
    }.toMap

    logger.info("Build road addresses completed in %d ms".format(System.currentTimeMillis() - buildStartTime))


    nonProjectLinks.values.toSeq.map(ProjectAddressLinkBuilder.build) ++ projectRoadLinks.values.flatten
  }


  def fetchBoundingBoxF(boundingRectangle: BoundingRectangle, projectId: Long, roadNumberLimits: Seq[(Int, Int)], municipalities: Set[Int],
                        everything: Boolean = false, publicRoads: Boolean = false): ProjectBoundingBoxResult = {
    ProjectBoundingBoxResult(
      Future(withDynSession(projectLinkDAO.fetchProjectLinks(projectId))),
      Future(roadLinkService.getRoadLinksFromVVH(boundingRectangle, roadNumberLimits, municipalities, everything, publicRoads)),
      Future(
        if (everything) roadLinkService.getComplementaryRoadLinksFromVVH(boundingRectangle, municipalities)
        else Seq())
    )
  }

  def getProjectRoadLinks(projectId: Long, boundingRectangle: BoundingRectangle, roadNumberLimits: Seq[(Int, Int)], municipalities: Set[Int],
                          everything: Boolean = false, publicRoads: Boolean = false): Seq[ProjectAddressLink] = {
    val fetch = fetchBoundingBoxF(boundingRectangle, projectId, roadNumberLimits, municipalities, everything, publicRoads)
    fetchProjectRoadLinks(projectId, boundingRectangle, roadNumberLimits, municipalities, everything, publicRoads, fetch)
  }

  /**
    * Fetches the project while testing for the following:
    * Project existence
    * Road Number and Road Part Number combination is reserved by the project
    * If the road part combination is available for use in this project date
    * If the road part combination is not reserved by another project.
    *
    * @param projectId     : Long - Project Id
    * @param newRoadNumber : Long - Road number
    * @param newRoadPart   : Long - Road part number
    * @param linkStatus    : LinkStatus - What kind of operation is subjected
    * @param projectLinks  : Seq[ProjectLink] - Project links
    * @return
    */
  private def getProjectWithReservationChecks(projectId: Long, newRoadNumber: Long, newRoadPart: Long, linkStatus: LinkStatus, projectLinks: Seq[ProjectLink]): Project = {
    val project = fetchProjectById(projectId).getOrElse(throw new ProjectValidationException(ProjectNotFoundMessage))
    projectValidator.checkReservedExistence(project, newRoadNumber, newRoadPart, linkStatus, projectLinks)
    projectValidator.checkAvailable(newRoadNumber, newRoadPart, project)
    projectValidator.checkReservedPartInProject(newRoadNumber, newRoadPart, project, linkStatus)
    projectValidator.checkReservedPartInOtherProject(newRoadNumber, newRoadPart, project)
    projectValidator.checkFormationInOtherProject(project, newRoadNumber, newRoadPart, linkStatus)
    project
  }

  /**
    * Reverts project links to their previous state, if used on new links it will delete them, if used on the rest they will become unhandled.
    * Also resets values to their starting values.
    *
    * @param links    : Iterable[ProjectLink] - Links to revert
    * @param userName : String - User name
    * @return
    */
  def revertFetchedLinks(links: Iterable[ProjectLink], userName: String): Option[String] = {
    if (links.groupBy(l => (l.projectId, l.roadNumber, l.roadPartNumber)).keySet.size != 1)
      throw new IllegalArgumentException("Reverting links from multiple road parts at once is not allowed")
    val l = links.head
    revertLinksByRoadPart(l.projectId, l.roadNumber, l.roadPartNumber, links.map(
      link => LinkToRevert(link.id, link.linkId, link.status.value, link.geometry)), userName)
  }

  def revertRoadName(projectId: Long, roadNumber: Long): Unit = {
    if (projectLinkDAO.fetchProjectLinks(projectId).exists(pl => pl.roadNumber == roadNumber) && RoadNameDAO.getLatestRoadName(roadNumber).nonEmpty) {
      ProjectLinkNameDAO.revert(roadNumber, projectId)
      val roadAddressName = RoadNameDAO.getLatestRoadName(roadNumber)
      val projectRoadName = ProjectLinkNameDAO.get(roadNumber, projectId)
      if (roadAddressName.nonEmpty && projectRoadName.isEmpty) {
        ProjectLinkNameDAO.create(projectId, roadNumber, roadAddressName.get.roadName)
      }
    }
    if (!projectLinkDAO.fetchProjectLinks(projectId).exists(pl => pl.roadNumber == roadNumber)) {
      ProjectLinkNameDAO.revert(roadNumber, projectId)
    }
  }

  /**
    * Last function on the chain, this is the one that will do all the work.
    * Firstly we isolate the unique link id's that were modified and we remove all the project links that have them them from the project.
    * We use the same link ids we found and fetch the road addresses by combining VVH roadlink information and our roadway+linear location information on the builder.
    * With the road address information we now check that a reservation is possible and reserve them in the project.
    * Afterwards we update the newly reserved project links with the original geometry we obtained previously
    * If we do still have road address information that do not match the original modified links then we check that a reservation is possible and reserve them in the project and we update those reserved links with the information on the road address.
    * With that done we revert any changes on the road names, when applicable.
    * If it is mandated we run the recalculateProjectLinks on this project.
    * After all this we come to the conclusion that we have no more road number and road parts for this project then we go ahead and release them.
    *
    * @param projectId      : Long - Project ID
    * @param roadNumber     : Long - Roadway Road Number
    * @param roadPartNumber : Long - Roadway Road Part Number
    * @param toRemove       : Iterable[LinksToRemove] - Project links that were created in this project
    * @param modified       : Iterable[LinksToRemove] - Project links that existed as road addresses
    * @param userName       : String - User name
    * @param recalculate    : Boolean - Will tell if we recalculate the whole project links or not
    */
  private def revertSortedLinks(projectId: Long, roadNumber: Long, roadPartNumber: Long, toRemove: Iterable[LinkToRevert],
                                modified: Iterable[LinkToRevert], userName: String, recalculate: Boolean = true): Unit = {
    val modifiedLinkIds = modified.map(_.linkId).toSet
    projectLinkDAO.removeProjectLinksByLinkId(projectId, toRemove.map(_.linkId).toSet)
    val vvhRoadLinks = roadLinkService.getCurrentAndComplementaryRoadLinksFromVVH(modifiedLinkIds)
    val roadAddresses = roadwayAddressMapper.getRoadAddressesByLinearLocation(linearLocationDAO.fetchRoadwayByLinkId(modifiedLinkIds))
    roadAddresses.foreach(ra =>
      modified.find(mod => mod.linkId == ra.linkId) match {
        case Some(mod) =>
          checkAndReserve(fetchProjectById(projectId).get, toReservedRoadPart(ra.roadNumber, ra.roadPartNumber, ra.ely))
          if (mod.geometry.nonEmpty) {
            val vvhGeometry = vvhRoadLinks.find(roadLink => roadLink.linkId == mod.linkId && roadLink.linkSource == ra.linkGeomSource)
            if (vvhGeometry.nonEmpty) {
              val geom = GeometryUtils.truncateGeometry3D(vvhGeometry.get.geometry, ra.startMValue, ra.endMValue)
              projectLinkDAO.updateProjectLinkValues(projectId, ra.copy(geometry = geom))
            } else {
              projectLinkDAO.updateProjectLinkValues(projectId, ra, updateGeom = false)
            }
          } else {
            projectLinkDAO.updateProjectLinkValues(projectId, ra, updateGeom = false)
          }
        case _ =>
      })
    revertRoadName(projectId, roadNumber)
    if (recalculate)
      try {
        recalculateProjectLinks(projectId, userName, Set((roadNumber, roadPartNumber)))
      } catch {
        case _: Exception => logger.info("Couldn't recalculate after reverting a link (this may happen)")
      }
    val afterUpdateLinks = projectLinkDAO.fetchByProjectRoadPart(roadNumber, roadPartNumber, projectId)
    if (afterUpdateLinks.isEmpty) {
      releaseRoadPart(projectId, roadNumber, roadPartNumber, userName)
    }
  }

  def isProjectWithGivenLinkIdWritable(linkId: Long): Boolean = {
    val projects =
      withDynSession(projectDAO.fetchAllIdsByLinkId(linkId))
    if (projects.isEmpty)
      return false
    true
  }

  def toReservedRoadPart(roadNumber: Long, roadPartNumber: Long, ely: Long): ProjectReservedPart = {
    ProjectReservedPart(0L, roadNumber, roadPartNumber,
      None, None, Some(ely),
      None, None, None, None)
  }


  /**
    * Splits the links to revert in two separate types, the modified (ones that came from road addresses) and the added (ones that were created in this project).
    * Also fetches the project links by road number, road part number and project id and supply them to the next step.
    *
    * @param projectId      : Long - Project Id
    * @param roadNumber     : Long - Roadway Road Number
    * @param roadPartNumber : Long - Roadway Road Part Number
    * @param links          : Iterable[ProjectLink] - Links to revert
    * @param userName       : String - User name
    * @return
    */
  def revertLinksByRoadPart(projectId: Long, roadNumber: Long, roadPartNumber: Long, links: Iterable[LinkToRevert], userName: String): Option[String] = {
    val (added, modified) = links.partition(_.status == LinkStatus.New.value)
    revertSortedLinks(projectId, roadNumber, roadPartNumber, added, modified, userName)
    None
  }

  /**
    * Continuation of the revert. Sets up the database transaction to save the modifications done to the links to revert.
    * After the modifications are saved this will save the new project coordinates.
    * Otherwise this will issue a error messages.
    *
    * @param projectId      : Long - The id of the project
    * @param roadNumber     : Long - roadway road number
    * @param roadPartNumber : Long - roadway road part number
    * @param links          : Iterable[LinkToRevert] - The links to return to the original values and state
    * @param coordinates    : ProjectCoordinates - New coordinates on where to move the map on project open
    * @param userName       : String - The name of the user
    * @return
    */
  def revertLinks(projectId: Long, roadNumber: Long, roadPartNumber: Long, links: Iterable[LinkToRevert], coordinates: ProjectCoordinates, userName: String): Option[String] = {
    try {
      withDynTransaction {
        val (added, modified) = links.partition(_.status == LinkStatus.New.value)
        projectWritableCheckInSession(projectId) match {
          case None =>
            if (modified.exists(_.status == LinkStatus.Numbering.value)) {
              logger.info(s"Reverting whole road part in $projectId ($roadNumber/$roadPartNumber)")
              // Numbering change affects the whole road part
              revertSortedLinks(projectId, roadNumber, roadPartNumber, added,
                projectLinkDAO.fetchByProjectRoadPart(roadNumber, roadPartNumber, projectId).map(
                  link => LinkToRevert(link.id, link.linkId, link.status.value, link.geometry)),
                userName)
            } else {
              revertSortedLinks(projectId, roadNumber, roadPartNumber, added, modified, userName)
            }
            saveProjectCoordinates(projectId, coordinates)
            None
          case Some(error) => Some(error)
        }
      }
    } catch {
      case NonFatal(e) =>
        logger.info("Error reverting the changes on roadlink", e)
        Some("Virhe tapahtui muutosten palauttamisen yhteydessä")
    }
  }

  private def releaseRoadPart(projectId: Long, roadNumber: Long, roadPartNumber: Long, userName: String) = {
    if (projectLinkDAO.fetchFirstLink(projectId, roadNumber, roadPartNumber).isEmpty) {
      projectReservedPartDAO.removeReservedRoadPartAndChanges(projectId, roadNumber, roadPartNumber)
    } else {
      val links = projectLinkDAO.fetchByProjectRoadPart(roadNumber, roadPartNumber, projectId)
      revertFetchedLinks(links, userName)
    }
  }

  /**
    * Updates project links to given status and recalculates delta and change table.
    *
    * @param projectId  Project's id
    * @param linkIds    Set of link ids that are set to this status
    * @param linkStatus New status for given link ids
    * @param userName   Username of the user that does this change
    * @return true, if the delta calculation is successful and change table has been updated.
    */
  def updateProjectLinks(projectId: Long, ids: Set[Long], linkIds: Seq[Long], linkStatus: LinkStatus, userName: String,
                         newRoadNumber: Long, newRoadPartNumber: Long, newTrackCode: Int,
                         userDefinedEndAddressM: Option[Int], roadType: Long = RoadType.PublicRoad.value,
                         discontinuity: Int = Discontinuity.Continuous.value, ely: Option[Long] = None,
                         reversed: Boolean = false, roadName: Option[String] = None, coordinates: Option[ProjectCoordinates] = None): Option[String] = {
    def isCompletelyNewPart(toUpdateLinks: Seq[ProjectLink]): (Boolean, Long, Long) = {
      val reservedPart = projectReservedPartDAO.fetchReservedRoadPart(toUpdateLinks.head.roadNumber, toUpdateLinks.head.roadPartNumber).get
      val newSavedLinks = if (roadwayDAO.fetchAllByRoadAndPart(reservedPart.roadNumber, reservedPart.roadPartNumber).isEmpty) {
        projectLinkDAO.fetchByProjectRoadPart(reservedPart.roadNumber, reservedPart.roadPartNumber, projectId)
      } else Seq.empty
      /*
      replaceable -> New link part should replace New existing part if:
        1. Action is LinkStatus.New
        2. New road or part is different from existing one
        3. All New links in existing part are in selected links for New part
       */
      val replaceable = (linkStatus == New || linkStatus == Transfer) && (reservedPart.roadNumber != newRoadNumber || reservedPart.roadPartNumber != newRoadPartNumber) && newSavedLinks.nonEmpty && newSavedLinks.map(_.id).toSet.subsetOf(ids)
      (replaceable, reservedPart.roadNumber, reservedPart.roadPartNumber)
    }

    def updateRoadTypeDiscontinuity(links: Seq[ProjectLink]): Unit = {
      val originalAddresses = roadAddressService.getRoadAddressesByRoadwayIds(links.map(_.roadwayId))
      if (links.nonEmpty) {
        val lastSegment = links.maxBy(_.endAddrMValue)
        if (links.lengthCompare(1) > 0) {
          val linksToUpdate = links.filterNot(_.id == lastSegment.id)
          projectLinkDAO.updateProjectLinks(linksToUpdate, userName, originalAddresses)
        }
        projectLinkDAO.updateProjectLinks(Seq(lastSegment.copy(discontinuity = Discontinuity.apply(discontinuity.toInt))), userName, originalAddresses)
      }
    }

    def checkAndMakeReservation(projectId: Long, newRoadNumber: Long, newRoadPart: Long, linkStatus: LinkStatus, projectLinks: Seq[ProjectLink]): (Boolean, Option[Long], Option[Long]) = {
      val project = getProjectWithReservationChecks(projectId, newRoadNumber, newRoadPart, linkStatus, projectLinks)
      try {
        val (toReplace, road, part) = isCompletelyNewPart(projectLinks)
        if (toReplace && linkStatus == New) {
          val reservedPart = projectReservedPartDAO.fetchReservedRoadPart(road, part).get
          projectReservedPartDAO.removeReservedRoadPartAndChanges(projectId, reservedPart.roadNumber, reservedPart.roadPartNumber)
          val newProjectLinks: Seq[ProjectLink] = projectLinks.map(pl => pl.copy(id = NewIdValue,
            roadNumber = newRoadNumber, roadPartNumber = newRoadPart, track = Track.apply(newTrackCode),
            roadType = RoadType.apply(roadType.toInt), discontinuity = Continuous,
            endAddrMValue = userDefinedEndAddressM.getOrElse(pl.endAddrMValue.toInt).toLong))
          if (linkIds.nonEmpty) {
            addNewLinksToProject(sortRamps(newProjectLinks, linkIds), projectId, userName, linkIds.head, newTransaction = false, Discontinuity.apply(discontinuity))
          } else {
            val newSavedLinkIds = projectLinks.map(_.linkId)
            addNewLinksToProject(sortRamps(newProjectLinks, newSavedLinkIds), projectId, userName, newSavedLinkIds.head, newTransaction = false, Discontinuity.apply(discontinuity))
          }
        } else if (!project.isReserved(newRoadNumber, newRoadPart)) {
          projectReservedPartDAO.reserveRoadPart(project.id, newRoadNumber, newRoadPart, project.modifiedBy)
        }
        (toReplace, Some(road), Some(part))
      } catch {
        case e: Exception => println("Unexpected exception occurred: " + e)
          (false, None, None)
      }
    }

    def resetLinkValues(toReset: Seq[ProjectLink]): Unit = {
      val addressesForRoadway = roadAddressService.getRoadAddressesByRoadwayIds(toReset.map(_.roadwayId))
      val filteredAddresses = addressesForRoadway.filter(link => toReset.map(_.linkId).contains(link.linkId))
      filteredAddresses.foreach(ra => projectLinkDAO.updateProjectLinkValues(projectId, ra.copy(ely = toReset.find(pl => pl.roadwayNumber == ra.roadwayNumber).get.ely), updateGeom = false))
    }

    try {
      withDynTransaction {
        val toUpdateLinks = projectLinkDAO.fetchProjectLinksByProjectAndLinkId(ids, linkIds.toSet, projectId)
        userDefinedEndAddressM.map(addressM => {
          val endSegment = toUpdateLinks.maxBy(_.endAddrMValue)
          val calibrationPoint = UserDefinedCalibrationPoint(NewIdValue, endSegment.id, projectId, addressM.toDouble - endSegment.startMValue, addressM)
          val calibrationPointIsPresent = toUpdateLinks.find(ul => ul.projectId == projectId && ul.startAddrMValue == endSegment.startAddrMValue) match {
            case Some(projectLink) =>
              projectLink.hasCalibrationPointAt(calibrationPoint.addressMValue)
            case _ => false
          }
          if (!calibrationPointIsPresent) {
            val foundCalibrationPoint = ProjectCalibrationPointDAO.findEndCalibrationPoint(endSegment.id, projectId)
            if (foundCalibrationPoint.isEmpty)
              ProjectCalibrationPointDAO.createCalibrationPoint(calibrationPoint)
            else
              ProjectCalibrationPointDAO.updateSpecificCalibrationPointMeasures(foundCalibrationPoint.head.id, addressM.toDouble - endSegment.startMValue, addressM)
            Seq(CalibrationPoint)
          } else
            Seq.empty[CalibrationPoint]
        })
        linkStatus match {
          case LinkStatus.Terminated =>
            // Fetching road addresses in order to obtain the original addressMValues, since we may not have those values
            // on project_link table, after previous recalculations
            resetLinkValues(toUpdateLinks)
            projectLinkDAO.updateProjectLinksStatus(toUpdateLinks.map(_.id).toSet, LinkStatus.Terminated, userName)

          case LinkStatus.Numbering =>
            if (toUpdateLinks.nonEmpty) {
              val currentAddresses = roadAddressService.getRoadAddressesFiltered(newRoadNumber, newRoadPartNumber)
              val roadAddresses = roadAddressService.getRoadAddressesByRoadwayIds(toUpdateLinks.map(_.roadwayId))
              if (roadAddresses.exists(x =>
                x.roadNumber == newRoadNumber && x.roadPartNumber == newRoadPartNumber)) // check the original numbering wasn't exactly the same
                throw new ProjectValidationException(ErrorRenumberingToOriginalNumber) // you cannot use current roadnumber and roadpart number in numbering operation
              if (currentAddresses.nonEmpty)
                throw new ProjectValidationException(ErrorRoadAlreadyExistsOrInUse)
              if (toUpdateLinks.map(pl => (pl.roadNumber, pl.roadPartNumber)).distinct.lengthCompare(1) != 0 ||
                roadAddresses.map(ra => (ra.roadNumber, ra.roadPartNumber)).distinct.lengthCompare(1) != 0) {
                throw new ProjectValidationException(ErrorMultipleRoadNumbersOrParts)
              }
              val roadPartLinks = projectLinkDAO.fetchProjectLinksByProjectRoadPart(toUpdateLinks.head.roadNumber, toUpdateLinks.head.roadPartNumber, projectId)
              if (roadPartLinks.exists(rpl => rpl.status == UnChanged || rpl.status == Transfer || rpl.status == New || rpl.status == Terminated)) {
                throw new ProjectValidationException(ErrorOtherActionWithNumbering)
              }
              checkAndMakeReservation(projectId, newRoadNumber, newRoadPartNumber, LinkStatus.Numbering, toUpdateLinks)

              projectLinkDAO.updateProjectLinkNumbering(projectId, toUpdateLinks.head.roadNumber, toUpdateLinks.head.roadPartNumber,
                linkStatus, newRoadNumber, newRoadPartNumber, userName, ely.getOrElse(toUpdateLinks.head.ely))
              projectLinkDAO.updateProjectLinkRoadTypeDiscontinuity(Set(toUpdateLinks.maxBy(_.endAddrMValue).id), linkStatus, userName, roadType, Some(discontinuity))
              val nameError = roadName.flatMap(setProjectRoadName(projectId, newRoadNumber, _)).toList.headOption
              if (nameError.nonEmpty)
                return nameError
            } else {
              throw new ProjectValidationException(ErrorRoadLinkNotFoundInProject)
            }

          case LinkStatus.Transfer =>
            val (replaceable, road, part) = checkAndMakeReservation(projectId, newRoadNumber, newRoadPartNumber, LinkStatus.Transfer, toUpdateLinks)
            val updated = toUpdateLinks.map(l => {
              l.copy(roadNumber = newRoadNumber, roadPartNumber = newRoadPartNumber, track = Track.apply(newTrackCode),
                status = linkStatus, calibrationPoints = (None, None), ely = ely.getOrElse(l.ely), roadType = RoadType.apply(roadType.toInt))
            })
            val originalAddresses = roadAddressService.getRoadAddressesByRoadwayIds(updated.map(_.roadwayId))
            projectLinkDAO.updateProjectLinks(updated, userName, originalAddresses)
            projectLinkDAO.updateProjectLinkRoadTypeDiscontinuity(Set(updated.maxBy(_.endAddrMValue).id), linkStatus, userName, roadType, Some(discontinuity))
            //transfer cases should remove the part after the project link table update operation
            if (replaceable) {
              projectReservedPartDAO.removeReservedRoadPart(projectId, road.get, part.get)
            }
            val nameError = roadName.flatMap(setProjectRoadName(projectId, newRoadNumber, _)).toList.headOption
            if (nameError.nonEmpty)
              return nameError

          case LinkStatus.UnChanged =>
            checkAndMakeReservation(projectId, newRoadNumber, newRoadPartNumber, LinkStatus.UnChanged, toUpdateLinks)
            // Reset back to original values
            val updated = toUpdateLinks.map(l => {
              l.copy(ely = ely.getOrElse(l.ely))
            })
            resetLinkValues(updated)
            updateRoadTypeDiscontinuity(updated.map(_.copy(roadType = RoadType.apply(roadType.toInt), status = linkStatus)))

          case LinkStatus.New =>
            // Current logic allows only re adding new road addresses within same road/part group
            if (toUpdateLinks.groupBy(l => (l.roadNumber, l.roadPartNumber)).size <= 1) {
              checkAndMakeReservation(projectId, newRoadNumber, newRoadPartNumber, LinkStatus.New, toUpdateLinks)
              updateRoadTypeDiscontinuity(toUpdateLinks.map(l => l.copy(roadType = RoadType.apply(roadType.toInt), roadNumber = newRoadNumber, roadPartNumber = newRoadPartNumber, track = Track.apply(newTrackCode), ely = ely.getOrElse(l.ely))))
              val nameError = roadName.flatMap(setProjectRoadName(projectId, newRoadNumber, _)).toList.headOption
              if (nameError.nonEmpty)
                return nameError
            } else {
              throw new RoadAddressException(s"Useamman kuin yhden tien/tieosan tallennus kerralla ei ole tuettu.")
            }
          case _ =>
            throw new ProjectValidationException(s"Virheellinen operaatio $linkStatus")
        }
        recalculateProjectLinks(projectId, userName, Set((newRoadNumber, newRoadPartNumber)) ++
          toUpdateLinks.map(pl => (pl.roadNumber, pl.roadPartNumber)).toSet)
        if (coordinates.isDefined) {
          saveProjectCoordinates(projectId, coordinates.get)
        }
        else {
          saveProjectCoordinates(projectId, calculateProjectCoordinates(projectId))
        }
        None
      }
    } catch {
      case ex: RoadAddressException =>
        logger.info("Road address Exception: " + ex.getMessage)
        Some(s"Tieosoitevirhe: (${ex.getMessage}")
      case ex: ProjectValidationException => Some(ex.getMessage)
      case ex: Exception => Some(ex.getMessage)
    }
  }

  private def recalculateProjectLinks(projectId: Long, userName: String, roadParts: Set[(Long, Long)] = Set(), newTrack: Option[Track] = None, newDiscontinuity: Option[Discontinuity] = None, completelyNewLinkIds: Seq[Long] = Seq()): Unit = {

    def setReversedFlag(adjustedLink: ProjectLink, before: Option[ProjectLink]): ProjectLink = {
      before.map(_.sideCode) match {
        case Some(value) if value != adjustedLink.sideCode && value != SideCode.Unknown =>
          adjustedLink.copy(reversed = !adjustedLink.reversed)
        case _ => adjustedLink
      }
    }

    val projectLinks = projectLinkDAO.fetchProjectLinks(projectId)
    logger.info(s"Recalculating project $projectId, parts ${roadParts.map(p => s"${p._1}/${p._2}").mkString(", ")}")

    time(logger, "Recalculate links") {
      val (terminated, others) = projectLinks.partition(_.status == LinkStatus.Terminated)

      val recalculated = others.groupBy(
        pl => (pl.roadNumber, pl.roadPartNumber)).flatMap {
        grp =>
          val calibrationPoints = ProjectCalibrationPointDAO.fetchByRoadPart(projectId, grp._1._1, grp._1._2)
          val calculatedLinks = ProjectSectionCalculator.assignMValues(grp._2, calibrationPoints).map(rpl =>
            setReversedFlag(rpl, grp._2.find(pl => pl.id == rpl.id && rpl.roadwayId != 0L))
          ).sortBy(_.endAddrMValue)
          if (!calculatedLinks.exists(_.isNotCalculated) && newDiscontinuity.isDefined && newTrack.isDefined &&
            roadParts.contains((calculatedLinks.head.roadNumber, calculatedLinks.head.roadPartNumber))) {
            if (completelyNewLinkIds.nonEmpty) {
              val (completelyNew, others) = calculatedLinks.partition(cl => completelyNewLinkIds.contains(cl.id))
              others ++ (if (completelyNew.nonEmpty) {
                completelyNew.init :+ completelyNew.last.copy(discontinuity = newDiscontinuity.get)
              } else {
                Seq()
              })
            } else {
              val (filtered, rest) = calculatedLinks.partition(_.track == newTrack.get)
              rest ++ (if (filtered.nonEmpty) {
                  filtered.init :+ filtered.last.copy(discontinuity = newDiscontinuity.get)
                } else {
                  Seq()
                })
            }
          }
          else
            calculatedLinks
      }.toSeq

      val recalculatedTerminated = ProjectSectionCalculator.assignTerminatedMValues(terminated, recalculated)
      val assignedTerminatedRoadwayNumbers = assignTerminatedRoadwayNumbers(others ++ recalculatedTerminated)
      val originalAddresses = roadAddressService.getRoadAddressesByRoadwayIds((recalculated ++ recalculatedTerminated).map(_.roadwayId))
      projectLinkDAO.updateProjectLinks(recalculated ++ assignedTerminatedRoadwayNumbers, userName, originalAddresses)
    }
  }

  /*
    1.group and check if all links existing in the section are terminated.
    1.1.If yes Then there is no need to expire the section. for e.g. RwNumber 123 : |--Terminated-->|--Terminated-->|
    1.2.If not, then we are splitting the section for e.g. RwNumber 123 : |--Other action-->|--Terminated-->|
      and if we split the section then we need to assign one new roadwaynumber to the terminated projectlinks
   */
  private def assignTerminatedRoadwayNumbers(seq: Seq[ProjectLink]): Seq[ProjectLink] = {
    //getting sections by RoadwayNumber
    val sectionGroup = seq.groupBy(pl => (pl.track, pl.roadwayNumber))
    //check if entire section changed
    sectionGroup.values.flatMap { pls =>
      if (!pls.forall(_.status == LinkStatus.Terminated)) {
        val newRoadwayNumber = Sequences.nextRoadwayNumber
        val terminated = pls.filter(_.status == LinkStatus.Terminated)
        terminated.map(_.copy(roadwayNumber = newRoadwayNumber))
      } else pls.filter(_.status == LinkStatus.Terminated)
    }.toSeq
  }

  private def recalculateChangeTable(projectId: Long): (Boolean, Option[String]) = {
    val projectOpt = fetchProjectById(projectId)
    if (projectOpt.isEmpty)
      throw new IllegalArgumentException("Project not found")
    val project = projectOpt.get
    project.status match {
      case ProjectState.Saved2TR => (true, None)
      case _ =>
        val delta = ProjectDeltaCalculator.delta(project)
        setProjectDeltaToDB(delta, projectId, projectOpt)
    }
  }

  /**
    * Checks if project is publishable. Add filters for cases we do not want to prevent sending.
    *
    * @param projectId project-id
    * @return if project contains any notifications preventing sending
    */
  def isProjectPublishable(projectId: Long): Boolean = {
    validateProjectById(projectId).isEmpty
  }

  def allLinksHandled(projectId: Long): Boolean = { //some tests want to know if all projectLinks have been handled. to remove this test need to be updated to check if termination is correctly applied etc best done after all validations have been implemented
    withDynSession {
      projectLinkDAO.fetchProjectLinks(projectId, Some(LinkStatus.NotHandled)).isEmpty &&
        projectLinkDAO.fetchProjectLinks(projectId).nonEmpty
    }
  }

  /** Nullifies projects tr_id attribute, changes status to unfinished and saves tr_info value to status_info. Tries to append old status info if it is possible
    * otherwise it only takes first 300 chars
    *
    * @param projectId project-id
    * @return returns option error string
    */
  def removeRotatingTRId(projectId: Long): Option[String] = {
    withDynSession {
      val project = fetchProjectById(projectId)
      val rotatingTR_Id = projectDAO.fetchTRIdByProjectId(projectId)
      projectDAO.updateProjectStatus(projectId, ProjectState.Incomplete)
      val addedStatus = if (rotatingTR_Id.isEmpty) "" else "[OLD TR_ID was " + rotatingTR_Id.get + "]"
      if (project.isEmpty)
        return Some("Projektia ei löytynyt")
      appendStatusInfo(project.get, addedStatus)
    }
    None
  }

  /**
    * Tries to append old status info if it is possible
    * otherwise it only takes first 300 chars of the old status
    *
    * @param project
    * @param appendMessage
    */
  private def appendStatusInfo(project: Project, appendMessage: String): Unit = {
    val maxStringLength = 1000
    project.statusInfo match { // before removing tr-id we want to save it in statusInfo if we need it later. Currently it is overwritten when we resend and get new error
      case Some(statusInfo) =>
        if ((statusInfo + appendMessage).length < maxStringLength)
          projectDAO.updateProjectStateInfo(appendMessage + statusInfo, project.id)
        else if (statusInfo.length + appendMessage.length < 600)
          projectDAO.updateProjectStateInfo(appendMessage + statusInfo.substring(0, 300), project.id)
      case None =>
        if (appendMessage.nonEmpty)
          projectDAO.updateProjectStateInfo(appendMessage, project.id)
    }
    projectDAO.removeProjectTRId(project.id)
  }

  /**
    * Publish project with id projectId
    *
    * @param projectId Project to publish
    * @return optional error message, empty if no error
    */
  def publishProject(projectId: Long): PublishResult = {
    logger.info(s"Preparing to send Project ID: $projectId to TR")
    withDynTransaction {
      try {
        if (!recalculateChangeTable(projectId)._1) {
          return PublishResult(validationSuccess = false, sendSuccess = false, Some("Muutostaulun luonti epäonnistui. Tarkasta ely"))
        }
        projectDAO.assignNewProjectTRId(projectId) //Generate new TR_ID
        val trProjectStateMessage = getRoadwayChangesAndSendToTR(Set(projectId))
        if (trProjectStateMessage.status == ProjectState.Failed2GenerateTRIdInViite.value) {
          logger.error(s"Publishing project $projectId failed. Failed to generate TR ID in Viite.")
          return PublishResult(validationSuccess = false, sendSuccess = false, Some(trProjectStateMessage.reason))
        }
        trProjectStateMessage.status match {
          case it if 200 until 300 contains it =>
            setProjectStatus(projectId, Sent2TR, withSession = false)
            logger.info(s"Sending to TR successful: ${trProjectStateMessage.reason}")
            PublishResult(validationSuccess = true, sendSuccess = true, Some(trProjectStateMessage.reason))
          case 500 =>
            logger.error(s"Sending project ${trProjectStateMessage.projectId} to TR failed. Status: ${trProjectStateMessage.status} Error message: ${trProjectStateMessage.reason}")
            val returningMessage = if (trProjectStateMessage.reason.nonEmpty) trProjectStateMessage.reason else TrConnectionError
            projectDAO.updateProjectStatus(projectId, SendingToTR)
            PublishResult(validationSuccess = true, sendSuccess = false, Some(returningMessage))
          case _ =>
            //rollback
            logger.error(s"Sending project ${trProjectStateMessage.projectId} to TR failed. Status: ${trProjectStateMessage.status} Error message: ${trProjectStateMessage.reason}")
            val returningMessage = if (trProjectStateMessage.reason.nonEmpty) trProjectStateMessage.reason else TrConnectionError
            PublishResult(validationSuccess = true, sendSuccess = false, Some(returningMessage))
        }
      } catch {
        //Exceptions taken out val response = client.execute(request) of sendJsonMessage in ViiteTierekisteriClient
        case ioe@(_: IOException | _: ClientProtocolException) =>
          logger.error(s"Error occurred while publishing project ${projectId}.", ioe)
          projectDAO.updateProjectStatus(projectId, SendingToTR)
          PublishResult(validationSuccess = false, sendSuccess = false, Some(TrConnectionError))
        case NonFatal(_) =>
          logger.error(s"Error occurred while publishing project ${projectId}.")
          projectDAO.updateProjectStatus(projectId, ErrorInViite)
          PublishResult(validationSuccess = false, sendSuccess = false, Some(GenericViiteErrorMessage))
      }
    }
  }

  private def setProjectDeltaToDB(projectDelta: Delta, projectId: Long, project: Option[Project]): (Boolean, Option[String]) = {
    roadwayChangesDAO.clearRoadChangeTable(projectId)
    roadwayChangesDAO.insertDeltaToRoadChangeTable(projectDelta, projectId, project)
  }

  private def newProjectTemplate(rl: RoadLinkLike, ra: RoadAddress, project: Project): ProjectLink = {
    val geometry = GeometryUtils.truncateGeometry3D(rl.geometry, ra.startMValue, ra.endMValue)
    val newEly = project.reservedParts.find(rp => rp.roadNumber == ra.roadNumber && rp.roadPartNumber == ra.roadPartNumber) match {
      case Some(rp) => rp.ely.getOrElse(ra.ely)
      case _ => ra.ely
    }

    ProjectLink(NewIdValue, ra.roadNumber, ra.roadPartNumber, ra.track, ra.discontinuity, ra.startAddrMValue,
      ra.endAddrMValue, ra.startAddrMValue, ra.endAddrMValue, ra.startDate, ra.endDate, Some(project.modifiedBy), ra.linkId, ra.startMValue, ra.endMValue,
      ra.sideCode, ra.toProjectLinkCalibrationPoints(), geometry,
      project.id, LinkStatus.NotHandled, ra.roadType, ra.linkGeomSource, GeometryUtils.geometryLength(geometry),
      ra.id, ra.linearLocationId, newEly, ra.reversed, None, ra.adjustedTimestamp, roadAddressLength = Some(ra.endAddrMValue - ra.startAddrMValue))
  }

  private def newProjectLink(rl: RoadLinkLike, project: Project, roadNumber: Long,
                             roadPartNumber: Long, trackCode: Track, discontinuity: Discontinuity, roadType: RoadType,
                             ely: Long, roadName: String = "", reversed: Boolean = false): ProjectLink = {
    ProjectLink(NewIdValue, roadNumber, roadPartNumber, trackCode, discontinuity,
      0L, 0L, 0L, 0L, Some(project.startDate), None, Some(project.modifiedBy), rl.linkId, 0.0, rl.length,
      SideCode.Unknown, (None, None), rl.geometry,
      project.id, LinkStatus.New, roadType, rl.linkSource, rl.length,
      0L, 0L, ely, reversed, None, rl.vvhTimeStamp, roadName = Some(roadName))
  }

  private def newProjectLink(rl: RoadLinkLike, project: Project, splitOptions: SplitOptions): ProjectLink = {
    newProjectLink(rl, project, splitOptions.roadNumber, splitOptions.roadPartNumber, splitOptions.trackCode,
      splitOptions.discontinuity, splitOptions.roadType, splitOptions.ely)
  }

  private def buildProjectRoadLink(projectLinks: Seq[ProjectLink]): Seq[ProjectAddressLink] = {
    val pl: Seq[ProjectLink] = projectLinks.size match {
      case 0 => return Seq()
      case 1 => projectLinks
      case _ => fuseProjectLinks(projectLinks)
    }
    pl.map(l => ProjectAddressLinkBuilder.build(l))
  }


  /**
    * Combines multiple project links in one only if it is possible
    *
    * @param links : Seq[ProjectLink] - Project links to combine.
    * @return
    */
  private def fuseProjectLinks(links: Seq[ProjectLink]): Seq[ProjectLink] = {
    val linkIds = links.map(_.linkId).distinct
    val existingRoadAddresses = roadAddressService.getRoadAddressesByRoadwayIds(links.map(_.roadwayId))
    val groupedRoadAddresses = existingRoadAddresses.groupBy(record =>
      (record.roadwayNumber, record.roadNumber, record.roadPartNumber, record.track.value, record.startDate, record.endDate, record.linkId, record.roadType, record.ely, record.terminated))

    if (groupedRoadAddresses.size > 1) {
      links
    }
    else {
      if (linkIds.lengthCompare(1) != 0)
        throw new IllegalArgumentException(s"Multiple road link ids given for building one link: ${linkIds.mkString(", ")}")
      if (links.exists(_.isSplit))
        links
      else {
        val geom = links.head.sideCode match {
          case SideCode.TowardsDigitizing => links.map(_.geometry).foldLeft(Seq[Point]())((geometries, ge) => geometries ++ ge)
          case _ => links.map(_.geometry).reverse.foldLeft(Seq[Point]())((geometries, ge) => geometries ++ ge)
        }
        val (startM, endM, startA, endA) = (links.map(_.startMValue).min, links.map(_.endMValue).max,
          links.map(_.startAddrMValue).min, links.map(_.endAddrMValue).max)
        Seq(links.head.copy(startMValue = startM, endMValue = endM, startAddrMValue = startA, endAddrMValue = endA, geometry = geom, discontinuity = links.maxBy(_.startAddrMValue).discontinuity))
      }
    }
  }

  private def awaitRoadLinks(fetch: (Future[Seq[RoadLink]], Future[Seq[RoadLink]])): (Seq[RoadLink], Seq[RoadLink]) = {
    val combinedFuture = for {
      fStandard <- fetch._1
      fComplementary <- fetch._2
    } yield (fStandard, fComplementary)

    val (roadLinks, complementaryLinks) = Await.result(combinedFuture, Duration.Inf)
    (roadLinks, complementaryLinks)
  }

  def getProjectStatusFromTR(projectId: Long): Map[String, Any] = {
    ViiteTierekisteriClient.getProjectStatus(projectId)
  }

  private def getStatusFromTRObject(trProject: Option[TRProjectStatus]): Option[ProjectState] = {
    trProject match {
      case Some(trProjectObject) => mapTRStateToViiteState(trProjectObject.status.getOrElse(""))
      case None => None
      case _ => None
    }
  }

  private def getTRErrorMessage(trProject: Option[TRProjectStatus]): String = {
    trProject match {
      case Some(trProjectobject) => trProjectobject.errorMessage.getOrElse("")
      case None => ""
      case _ => ""
    }
  }

  def setProjectStatus(projectId: Long, newStatus: ProjectState, withSession: Boolean = true): Unit = {
    if (withSession) {
      withDynSession {
        projectDAO.updateProjectStatus(projectId, newStatus)
      }
    } else {
      projectDAO.updateProjectStatus(projectId, newStatus)
    }
  }

  def updateProjectStatusIfNeeded(currentStatus: ProjectState, newStatus: ProjectState, errorMessage: String, projectId: Long): ProjectState = {
    if (currentStatus.value != newStatus.value && newStatus != ProjectState.Unknown) {
      logger.info(s"Status update is needed as Project Current status ($currentStatus) differs from TR Status($newStatus)")
      val project = fetchProjectById(projectId)
      if (project.nonEmpty && newStatus == ProjectState.ErrorInTR) {
        // We write error message and clear old TR_ID which was stored there, so user wont see it in hower
        logger.info(s"Writing error message and clearing old TR_ID: ($errorMessage)")
        projectDAO.updateProjectStateInfo(errorMessage, projectId)
      }
      projectDAO.updateProjectStatus(projectId, newStatus)
    }
    if (newStatus != ProjectState.Unknown) {
      newStatus
    } else {
      currentStatus
    }
  }

  def getProjectTRIdsPendingInTR: Seq[Long] = {
    withDynSession {
      projectDAO.fetchProjectTRIdsWithWaitingTRStatus
    }
  }

  def getProjectsPendingInTR: Seq[Long] = {
    withDynSession {
      projectDAO.fetchProjectIdsWithWaitingTRStatus
    }
  }

  def updateProjectsWaitingResponseFromTR(): Unit = {
    val listOfPendingProjects = getProjectsPendingInTR
    for (project <- listOfPendingProjects) {
      try {
        withDynTransaction {
          checkAndUpdateProjectStatus(project)
        }
      } catch {
        case t: SQLException => logger.error(s"SQL error while importing project: $project! ${t.getMessage}", t)
        case t: Exception => logger.warn(s"Couldn't update project $project", t.getMessage)
      }
    }
  }

  def getProjectState(projectId: Long): Option[ProjectState] = {
    withDynTransaction {
      projectDAO.fetchProjectStatus(projectId)
    }
  }

  /**
    * Checks the project information from TR. If TR reply is such then we convert all the project links into regular road addresses and save them on the linear location and roadway tables.
    *
    * @param projectID : Long - The project Id
    * @return
    */
  private def checkAndUpdateProjectStatus(projectID: Long): Unit = {
    projectDAO.fetchTRIdByProjectId(projectID) match {
      case Some(trId) =>
        val roadNumbers: Option[Set[Long]] = projectDAO.fetchProjectStatus(projectID).map { currentState =>
          logger.info(s"Current status is $currentState, fetching TR state")
          val trProjectState = ViiteTierekisteriClient.getProjectStatusObject(trId)
          logger.info(s"Retrieved TR status: ${trProjectState.getOrElse(None)}")
          val newState = getStatusFromTRObject(trProjectState).getOrElse(ProjectState.Unknown)
          val errorMessage = getTRErrorMessage(trProjectState)
          logger.info(s"TR returned project status for $projectID: $currentState -> $newState, errMsg: $errorMessage")
          val updatedStatus = updateProjectStatusIfNeeded(currentState, newState, errorMessage, projectID)
          if (updatedStatus == Saved2TR) {
            logger.info(s"Starting project $projectID road addresses importing to road address table")
            updateRoadwaysAndLinearLocationsWithProjectLinks(updatedStatus, projectID)
          } else Set.empty[Long]
        }
        if (roadNumbers.isEmpty || roadNumbers.get.isEmpty) {
          logger.error(s"No road numbers available in project $projectID")
        } else if (roadNetworkDAO.hasCurrentNetworkErrorsForOtherNumbers(roadNumbers.get)) {
          logger.error(s"Current network have errors for another project roads, solve Them first.")
        } else {
          val currNetworkVersion = roadNetworkDAO.getLatestRoadNetworkVersionId
          if (currNetworkVersion.isDefined)
            eventbus.publish("roadAddress:RoadNetworkChecker", RoadCheckOptions(Seq(), roadNumbers.get, currNetworkVersion, currNetworkVersion.get + 1L, throughActor = true))
          else logger.info(s"There is no published version for the network so far")
        }
      case None =>
        logger.info(s"During status checking VIITE wasn't able to find TR_ID to project $projectID")
        appendStatusInfo(fetchProjectById(projectID).head, " Failed to find TR-ID ")
    }
  }

  private def mapTRStateToViiteState(trState: String): Option[ProjectState] = {

    trState match {
      case "S" => Some(ProjectState.apply(ProjectState.TRProcessing.value))
      case "K" => Some(ProjectState.apply(ProjectState.TRProcessing.value))
      case "T" => Some(ProjectState.apply(ProjectState.Saved2TR.value))
      case "V" => Some(ProjectState.apply(ProjectState.ErrorInTR.value))
      case "null" => Some(ProjectState.apply(ProjectState.ErrorInTR.value))
      case _ => None
    }
  }

  //TODO: Currently only used on the Project Service Spec, can it be removed?
  def createSplitRoadAddress(roadAddress: RoadAddress, split: Seq[ProjectLink], project: Project): Seq[RoadAddress] = {
    def transferValues(terminated: Option[ProjectLink]): (Long, Long, Double, Double) = {
      terminated.map(termLink =>
        termLink.sideCode match {
          case AgainstDigitizing =>
            if (termLink.startAddrMValue == roadAddress.startAddrMValue)
              (termLink.endAddrMValue, roadAddress.endAddrMValue,
                roadAddress.startMValue, termLink.startMValue)
            else (roadAddress.startAddrMValue, termLink.startAddrMValue,
              termLink.endMValue, roadAddress.endMValue)
          case _ =>
            if (termLink.startAddrMValue == roadAddress.startAddrMValue)
              (termLink.endAddrMValue, roadAddress.endAddrMValue,
                termLink.endMValue, roadAddress.endMValue)
            else (roadAddress.startAddrMValue, termLink.startAddrMValue,
              roadAddress.startMValue, termLink.startMValue)
        }
      ).getOrElse(roadAddress.startAddrMValue, roadAddress.endAddrMValue, roadAddress.startMValue, roadAddress.endMValue)
    }

    split.flatMap(pl => {
      pl.status match {
        case UnChanged =>
          Seq(roadAddress.copy(id = NewIdValue, startAddrMValue = pl.startAddrMValue, endAddrMValue = pl.endAddrMValue,
            createdBy = Some(project.createdBy), linkId = pl.linkId, startMValue = pl.startMValue, endMValue = pl.endMValue,
            adjustedTimestamp = pl.linkGeometryTimeStamp, geometry = pl.geometry))
        case New =>
          Seq(RoadAddress(NewIdValue, pl.linearLocationId, pl.roadNumber, pl.roadPartNumber, pl.roadType, pl.track, pl.discontinuity,
            pl.startAddrMValue, pl.endAddrMValue, Some(project.startDate), None, Some(project.createdBy), pl.linkId,
            pl.startMValue, pl.endMValue, pl.sideCode, pl.linkGeometryTimeStamp, pl.toCalibrationPoints,
            pl.geometry, pl.linkGeomSource, pl.ely, terminated = NoTermination, NewIdValue))
        case Transfer => // TODO if the whole roadway -segment is transferred, keep the original roadway_number, otherwise generate new ids for the different segments
          val (startAddr, endAddr, startM, endM) = transferValues(split.find(_.status == Terminated))
          Seq(
            //TODO we should check situations where we need to create one new roadway for new and transfer/unchanged
            // Transferred part, original values
            roadAddress.copy(id = NewIdValue, startAddrMValue = startAddr, endAddrMValue = endAddr,
              endDate = Some(project.startDate.minusDays(1)), createdBy = Some(project.createdBy), startMValue = startM, endMValue = endM),
            // Transferred part, new values
            roadAddress.copy(id = NewIdValue, startAddrMValue = pl.startAddrMValue, endAddrMValue = pl.endAddrMValue,
              startDate = Some(project.startDate), createdBy = Some(project.createdBy), linkId = pl.linkId,
              startMValue = pl.startMValue, endMValue = pl.endMValue, adjustedTimestamp = pl.linkGeometryTimeStamp,
              geometry = pl.geometry)
          )
        case Terminated => // TODO Check roadway_number
          Seq(roadAddress.copy(id = NewIdValue, startAddrMValue = pl.startAddrMValue, endAddrMValue = pl.endAddrMValue,
            endDate = Some(project.startDate.minusDays(1)), createdBy = Some(project.createdBy), linkId = pl.linkId, startMValue = pl.startMValue,
            endMValue = pl.endMValue, adjustedTimestamp = pl.linkGeometryTimeStamp, geometry = pl.geometry, terminated = Termination))
        case _ =>
          logger.error(s"Invalid status for split project link: ${pl.status} in project ${pl.projectId}")
          throw new InvalidAddressDataException(s"Invalid status for split project link: ${pl.status}")
      }
    })
  }

  /**
    * Expires roadways (valid_to = sysdate)
    *
    * @param roadwayId The roadwayId to expire
    */
  def expireHistoryRows(roadwayId: Long): Int = {
    roadwayDAO.expireHistory(Set(roadwayId))
  }

  def updateRoadwaysAndLinearLocationsWithProjectLinks(newState: ProjectState, projectID: Long): Set[Long] = {
    def handleRoadPrimaryTables(currentRoadways: Map[Long, Roadway], historyRoadways: Map[Long, Roadway], roadwaysToInsert: Iterable[Roadway], historyRoadwaysToKeep: Seq[Long], linearLocationsToInsert: Iterable[LinearLocation], project: Project): Seq[Long] = {
      logger.debug(s"Creating history rows based on operation")
      linearLocationDAO.expireByRoadwayNumbers((currentRoadways ++ historyRoadways).map(_._2.roadwayNumber).toSet)
      (currentRoadways ++ historyRoadways.filterNot(hist => historyRoadwaysToKeep.contains(hist._1))).map(roadway => expireHistoryRows(roadway._1))
      logger.debug(s"Inserting roadways (history + current)")
      val roadwayIds = roadwayDAO.create(roadwaysToInsert.filter(roadway => roadway.endDate.isEmpty || !roadway.startDate.isAfter(roadway.endDate.get)).map(_.copy(createdBy = project.createdBy)))
      logger.debug(s"Inserting linear locations")
      linearLocationDAO.create(linearLocationsToInsert, createdBy = project.createdBy)
      roadwayIds
    }

    def handleRoadComplementaryTables(roadwayChanges: List[ProjectRoadwayChange], enrichedProjectLinkChanges: Seq[ProjectRoadLinkChange], linearLocationsToInsert: Iterable[LinearLocation], projectLinksAfterChanges: Seq[ProjectLink], endDate: Option[DateTime], username: String): Unit = {
      logger.debug(s"Updating and inserting roadway points")
      roadAddressService.handleRoadwayPointsUpdate(roadwayChanges, enrichedProjectLinkChanges, username)
      logger.debug(s"Updating and inserting calibration points")
      roadAddressService.handleProjectCalibrationPointChanges(linearLocationsToInsert, username, enrichedProjectLinkChanges.filter(_.status == LinkStatus.Terminated))
      logger.debug(s"Creating nodes and junctions templates")
      nodesAndJunctionsService.handleJunctionPointTemplates(roadwayChanges, projectLinksAfterChanges, enrichedProjectLinkChanges, username)
      nodesAndJunctionsService.handleNodePointTemplates(roadwayChanges, projectLinksAfterChanges, enrichedProjectLinkChanges, username)
      logger.debug(s"Expiring obsolete nodes and junctions")
      val expiredJunctionPoints = nodesAndJunctionsService.expireObsoleteNodesAndJunctions(projectLinksAfterChanges, endDate, username)
      logger.debug(s"Expiring obsolete calibration points in ex junction places")
      roadAddressService.expireObsoleteCalibrationPointsInJunctions(expiredJunctionPoints)
      logger.debug(s"Handling road names")
      handleNewRoadNames(roadwayChanges)
      handleRoadNames(roadwayChanges)
      handleTerminatedRoadwayChanges(roadwayChanges)
      ProjectLinkNameDAO.removeByProject(projectID)
      nodesAndJunctionsService.calculateNodePointsForProject(projectID, username)
    }

    if (newState != Saved2TR) {
      logger.error(s" Project state not at Saved2TR")
      throw new RuntimeException(s"Project state not at Saved2TR: $newState")
    }
    val project = projectDAO.fetchById(projectID).get
    val nodeIds = nodeDAO.fetchNodeNumbersByProject(projectID)
    val projectLinks = projectLinkDAO.fetchProjectLinks(projectID)
    val projectLinkChanges = projectLinkDAO.fetchProjectLinksChange(projectID)
    val currentRoadways = roadwayDAO.fetchAllByRoadwayId(projectLinks.map(pl => pl.roadwayId)).map(roadway => (roadway.id, roadway)).toMap
    val historyRoadways = roadwayDAO.fetchAllByRoadwayNumbers(currentRoadways.map(_._2.roadwayNumber).toSet, withHistory = true).filter(_.endDate.isDefined).map(roadway => (roadway.id, roadway)).toMap
    val roadwayChanges = roadwayChangesDAO.fetchRoadwayChanges(Set(projectID))
    val roadwayProjectLinkIds = roadwayChangesDAO.fetchRoadwayChangesLinks(projectID)

    val mappedChangesWithLinks = ProjectChangeFiller.mapLinksToChanges(roadwayChanges, roadwayProjectLinkIds, projectLinks, projectLinkChanges)

    if (projectLinks.isEmpty) {
      logger.error(s" There are no addresses to update, rollbacking update ${project.id}")
      throw new InvalidAddressDataException(s"There are no addresses to update , rollbacking update ${project.id}")
    }
    logger.debug(s"Moving project links to project link history.")
    projectLinkDAO.moveProjectLinksToHistory(projectID)

    try {
      val generatedRoadways = RoadwayFiller.fillRoadways(currentRoadways, historyRoadways, mappedChangesWithLinks)
      val historyRoadwaysToKeep = generatedRoadways.flatMap(_._1).filter(_.id != NewIdValue).map(_.id)
      val linearLocationsToInsert = generatedRoadways.flatMap(_._2).groupBy(l => (l.roadwayNumber, l.orderNumber, l.linkId, l.startMValue, l.endMValue, l.validTo.map(_.toYearMonthDay), l.startCalibrationPoint, l.endCalibrationPoint, l.sideCode, l.linkGeomSource)).map(_._2.head)
      val roadwaysToInsert = generatedRoadways.flatMap(_._1).filter(_.id == NewIdValue).groupBy(roadway => (roadway.roadNumber, roadway.roadPartNumber, roadway.startAddrMValue, roadway.endAddrMValue, roadway.track, roadway.discontinuity, roadway.startDate.toYearMonthDay, roadway.endDate.map(_.toYearMonthDay),
        roadway.validFrom.toYearMonthDay, roadway.validTo.map(_.toYearMonthDay), roadway.ely, roadway.roadType, roadway.terminated)).map(_._2.head)
<<<<<<< HEAD
      val roadwayIds = handleRoadPrimaryTables(currentRoadways, historyRoadways, roadwaysToInsert, historyRoadwaysToKeep, linearLocationsToInsert, project)
      val mappedRoadAddressesProjection = roadAddressService.getRoadAddressesByRoadwayIds(roadwayIds)
      val roadwayLinks = if (generatedRoadways.flatMap(_._3).nonEmpty) generatedRoadways.flatMap(_._3) else projectLinks

      val (enrichedProjectLinks, enrichedProjectRoadLinkChanges) = ProjectChangeFiller.mapAddressProjectionsToLinks(roadwayLinks, projectLinkChanges, mappedRoadAddressesProjection)

      handleRoadComplementaryTables(roadwayChanges, enrichedProjectRoadLinkChanges, linearLocationsToInsert, enrichedProjectLinks, Some(project.startDate.minusDays(1)), project.createdBy)
=======
      logger.debug(s"Creating history rows based on operation")
      linearLocationDAO.expireByRoadwayNumbers((currentRoadways ++ historyRoadways).map(_._2.roadwayNumber).toSet)
      (currentRoadways ++ historyRoadways.filterNot(hRoadway => historyRoadwaysToKeep.contains(hRoadway._1))).map(roadway => expireHistoryRows(roadway._1))
      logger.debug(s"Inserting roadways (history + current)")
      roadwayDAO.create(roadwaysToInsert.filter(roadway => roadway.endDate.isEmpty || !roadway.startDate.isAfter(roadway.endDate.get)).map(_.copy(createdBy = project.createdBy)))
      logger.debug(s"Inserting linear locations")
      linearLocationDAO.create(linearLocationsToInsert, createdBy = project.createdBy)
      val projectLinksAfterChanges = if (generatedRoadways.flatMap(_._3).nonEmpty) generatedRoadways.flatMap(_._3) else projectLinks
      val enrichedProjectLinkChanges = projectLinkChanges.map{ rlc =>
        val generatedLinearLocation = projectLinksAfterChanges.find(_.id == rlc.id)
        rlc.copy(linearLocationId = generatedLinearLocation.get.linearLocationId)
      }
      logger.debug(s"Updating and inserting roadway points")
      roadAddressService.handleRoadwayPointsUpdate(roadwayChanges, enrichedProjectLinkChanges, username = project.createdBy)
      logger.debug(s"Updating and inserting calibration points")
      roadAddressService.handleProjectCalibrationPointChanges(linearLocationsToInsert, username = project.createdBy, enrichedProjectLinkChanges.filter(_.status == LinkStatus.Terminated))
      logger.debug(s"Creating nodes and junctions templates")
      nodesAndJunctionsService.handleJunctionPointTemplates(roadwayChanges, projectLinksAfterChanges, enrichedProjectLinkChanges, username = project.createdBy)
      nodesAndJunctionsService.handleNodePointTemplates(roadwayChanges, projectLinksAfterChanges, enrichedProjectLinkChanges, username = project.createdBy)
      logger.debug(s"Expiring obsolete nodes and junctions")
      val expiredJunctionPoints = nodesAndJunctionsService.expireObsoleteNodesAndJunctions(projectLinksAfterChanges, Some(project.startDate.minusDays(1)), username = project.createdBy)
      logger.debug(s"Expiring obsolete calibration points in ex junction places")
      roadAddressService.expireObsoleteCalibrationPointsInJunctions(expiredJunctionPoints)
      logger.debug(s"Handling road names")
      handleNewRoadNames(roadwayChanges)
      handleRoadNames(roadwayChanges)
      handleTerminatedRoadwayChanges(roadwayChanges)
      ProjectLinkNameDAO.removeByProject(projectID)
      nodesAndJunctionsService.calculateNodePointsForNodes(nodeIds, username = project.createdBy)
>>>>>>> 9b94d093
      projectLinks.map(_.roadNumber).toSet
    } catch {
      case e: ProjectValidationException =>
        logger.error("Failed to validate project message:" + e.getMessage)
        Set.empty[Long]
      case f: SQLException =>
        logger.error("Failed to update roadways and linear locations with project links due to SQL error.", f)
        Set.empty[Long] // TODO Should we throw this exception so that the caller knows that something went wrong?
      case ex: Exception =>
        logger.error("Failed to update roadways and linear locations with project links.", ex)
        throw ex
    }
  }

  def handleRoadNames(roadwayChanges: Seq[ProjectRoadwayChange]): Unit = {
    roadwayChanges.foreach(rwc => {
      val srcRoadNumberOptional = rwc.changeInfo.source.roadNumber
      val targetRoadNumberOptional = rwc.changeInfo.target.roadNumber
      if ((rwc.changeInfo.changeType.equals(AddressChangeType.ReNumeration) || rwc.changeInfo.changeType.equals(AddressChangeType.Transfer)
        && targetRoadNumberOptional.isDefined && srcRoadNumberOptional.isDefined)) {
        val srcRoadNumber = srcRoadNumberOptional.get
        val targetRoadNumber = targetRoadNumberOptional.get
        if (srcRoadNumber != targetRoadNumber) {
          val srcExistingRoadName = RoadNameDAO.getLatestRoadName(srcRoadNumber)
          val targetExistingRoadName = RoadNameDAO.getLatestRoadName(targetRoadNumber)

          val srcExistingRoadways = roadwayDAO.fetchAllByRoad(srcRoadNumber)
          val targetExistingRoadways = roadwayDAO.fetchAllByRoad(targetRoadNumber)

          if (srcExistingRoadways.isEmpty && srcExistingRoadName.isDefined) {
            RoadNameDAO.expireAndCreateHistory(srcExistingRoadName.get.id, rwc.user, historyRoadName = srcExistingRoadName.get.copy(endDate = Some(rwc.projectStartDate.minusDays(1))))
          }

          // CREATE NEW ROADNAME FOR TARGET ROADNUMBER
          val projectLinkNames = ProjectLinkNameDAO.get(Set(targetRoadNumber), rwc.projectId)
          if (projectLinkNames.nonEmpty && targetExistingRoadways.nonEmpty && targetExistingRoadName.isEmpty) {
            RoadNameDAO.create(Seq(RoadName(NewIdValue, targetRoadNumber, projectLinkNames.head.roadName, startDate = Some(rwc.projectStartDate), validFrom = Some(DateTime.now()), createdBy = rwc.user)))
          }
        }
      }
    })
  }

  def handleTerminatedRoadwayChanges(roadwayChanges: Seq[ProjectRoadwayChange]): Unit = {
    roadwayChanges.foreach(rwc => {
      val roadNumberOptional = rwc.changeInfo.source.roadNumber
      if (rwc.changeInfo.changeType.equals(AddressChangeType.Termination) && roadNumberOptional.isDefined) {
        val roadNumber = roadNumberOptional.get
        val roadways = roadwayDAO.fetchAllByRoad(roadNumber)
        val roadNameOpt = RoadNameDAO.getLatestRoadName(roadNumber)
        if (roadways.isEmpty && roadNameOpt.isDefined) {
          RoadNameDAO.expireAndCreateHistory(roadNameOpt.get.id, rwc.user, historyRoadName = roadNameOpt.get.copy(endDate = Some(rwc.projectStartDate.minusDays(1))))
        }
      }
    })
  }

  def handleNewRoadNames(roadwayChanges: Seq[ProjectRoadwayChange]): Unit = {
    val roadNames = roadwayChanges.flatMap(rwc => {
      val roadNumberOptional = rwc.changeInfo.target.roadNumber
      if (rwc.changeInfo.changeType.equals(AddressChangeType.New) && roadNumberOptional.isDefined) {
        val roadNumber = roadNumberOptional.get
        val existingRoadNames = RoadNameDAO.getCurrentRoadNamesByRoadNumber(roadNumber)
        val projectLinkNames = ProjectLinkNameDAO.get(Set(roadNumber), rwc.projectId)
        if (existingRoadNames.isEmpty && projectLinkNames.nonEmpty) {
          Some(RoadName(NewIdValue, roadNumber, projectLinkNames.head.roadName, startDate = Some(rwc.projectStartDate), validFrom = Some(DateTime.now()), createdBy = rwc.user))
        } else {
          None
        }
      }
      else None
    }).groupBy(_.roadNumber)

    if (roadNames.nonEmpty && roadNames.values.nonEmpty) {
      roadNames.values.foreach(rn => {
        RoadNameDAO.create(Seq(rn.head))
      })
      logger.info(s"Found ${roadNames.size} names in project that differ from road address name")
    }
  }

  def getProjectEly(projectId: Long): Seq[Long] = {
    withDynSession {
      projectDAO.fetchProjectElyById(projectId)
    }
  }

  /**
    * Main validator method.
    * Calls and executes all the validations we have for a project.
    *
    * @param projectId  : Long - Project ID
    * @param newSession : Boolean - Will determine if we open a new database sesssion
    * @return A sequence of validation errors, can be empty.
    */
  def validateProjectById(projectId: Long, newSession: Boolean = true): Seq[projectValidator.ValidationErrorDetails] = {
    if (newSession) {
      withDynSession {
        projectValidator.validateProject(fetchProjectById(projectId).get, projectLinkDAO.fetchProjectLinks(projectId))
      }
    }
    else {
      projectValidator.validateProject(fetchProjectById(projectId).get, projectLinkDAO.fetchProjectLinks(projectId))
    }
  }

  def validateLinkTrack(track: Int): Boolean = {
    Track.values.filterNot(_.value == Track.Unknown.value).exists(_.value == track)
  }

  def sendProjectsInWaiting(): Unit = {
    logger.info(s"Finding projects whose status is SendingToTRStatus/ ${SendingToTR.description}")
    val listOfProjects = getProjectsWaitingForTR
    logger.info(s"Found ${listOfProjects.size} projects")
    for (projectId <- listOfProjects) {
      logger.info(s"Trying to publish project: $projectId")
      publishProject(projectId)
    }

  }

  private def getProjectsWaitingForTR: Seq[Long] = {
    withDynSession {
      projectDAO.fetchProjectIdsWithSendingToTRStatus
    }
  }

  def getRoadAddressesFromFormedRoadPart(roadNumber: Long, roadPartNumber: Long, projectId: Long) = {
    withDynSession {
      val roadAddresses = projectLinkDAO.fetchByProjectRoadPart(roadNumber, roadPartNumber, projectId)
        .filter(part => part.roadAddressRoadNumber.isDefined && part.roadAddressRoadPart.isDefined
          && (part.roadAddressRoadNumber.get != roadNumber || part.roadAddressRoadPart.get != roadPartNumber))
        .map(roadAddress => (roadAddress.roadAddressRoadNumber.get, roadAddress.roadAddressRoadPart.get, roadAddress.status == LinkStatus.Numbering))
        .map {
          ra => Map("roadAddressNumber" -> ra._1.toString, "roadAddressPartNumber" -> ra._2.toString, "isNumbering" -> ra._3)
        }
      roadAddresses.toSet
    }
  }

  case class PublishResult(validationSuccess: Boolean, sendSuccess: Boolean, errorMessage: Option[String])

}

class SplittingException(s: String) extends RuntimeException {
  override def getMessage: String = s
}

case class ProjectBoundingBoxResult(projectLinkResultF: Future[Seq[ProjectLink]], roadLinkF: Future[Seq[RoadLink]],
                                    complementaryF: Future[Seq[RoadLink]])

case class ProjectRoadLinkChange(id: Long, roadwayId: Long, originalLinearLocationId: Long, linearLocationId: Long, originalRoadNumber: Long, originalRoadPartNumber: Long, roadNumber: Long, roadPartNumber: Long, originalStartAddr: Long, originalEndAddr: Long, newStartAddr: Long, newEndAddr: Long, status: LinkStatus, reversed: Boolean, originalRoadwayNumber: Long, newRoadwayNumber: Long)

<|MERGE_RESOLUTION|>--- conflicted
+++ resolved
@@ -1888,7 +1888,9 @@
       roadwayIds
     }
 
-    def handleRoadComplementaryTables(roadwayChanges: List[ProjectRoadwayChange], enrichedProjectLinkChanges: Seq[ProjectRoadLinkChange], linearLocationsToInsert: Iterable[LinearLocation], projectLinksAfterChanges: Seq[ProjectLink], endDate: Option[DateTime], username: String): Unit = {
+    def handleRoadComplementaryTables(roadwayChanges: List[ProjectRoadwayChange], enrichedProjectLinkChanges: Seq[ProjectRoadLinkChange],
+                                      linearLocationsToInsert: Iterable[LinearLocation], projectLinksAfterChanges: Seq[ProjectLink],
+                                      endDate: Option[DateTime], nodeIds: Seq[Long], username: String): Unit = {
       logger.debug(s"Updating and inserting roadway points")
       roadAddressService.handleRoadwayPointsUpdate(roadwayChanges, enrichedProjectLinkChanges, username)
       logger.debug(s"Updating and inserting calibration points")
@@ -1905,7 +1907,7 @@
       handleRoadNames(roadwayChanges)
       handleTerminatedRoadwayChanges(roadwayChanges)
       ProjectLinkNameDAO.removeByProject(projectID)
-      nodesAndJunctionsService.calculateNodePointsForProject(projectID, username)
+      nodesAndJunctionsService.calculateNodePointsForNodes(nodeIds, username)
     }
 
     if (newState != Saved2TR) {
@@ -1933,48 +1935,22 @@
     try {
       val generatedRoadways = RoadwayFiller.fillRoadways(currentRoadways, historyRoadways, mappedChangesWithLinks)
       val historyRoadwaysToKeep = generatedRoadways.flatMap(_._1).filter(_.id != NewIdValue).map(_.id)
-      val linearLocationsToInsert = generatedRoadways.flatMap(_._2).groupBy(l => (l.roadwayNumber, l.orderNumber, l.linkId, l.startMValue, l.endMValue, l.validTo.map(_.toYearMonthDay), l.startCalibrationPoint, l.endCalibrationPoint, l.sideCode, l.linkGeomSource)).map(_._2.head)
-      val roadwaysToInsert = generatedRoadways.flatMap(_._1).filter(_.id == NewIdValue).groupBy(roadway => (roadway.roadNumber, roadway.roadPartNumber, roadway.startAddrMValue, roadway.endAddrMValue, roadway.track, roadway.discontinuity, roadway.startDate.toYearMonthDay, roadway.endDate.map(_.toYearMonthDay),
+      val linearLocationsToInsert = generatedRoadways.flatMap(_._2).groupBy(l => (l.roadwayNumber, l.orderNumber, l.linkId,
+        l.startMValue, l.endMValue, l.validTo.map(_.toYearMonthDay), l.startCalibrationPoint, l.endCalibrationPoint, l.sideCode,
+        l.linkGeomSource)).map(_._2.head)
+      val roadwaysToInsert = generatedRoadways.flatMap(_._1).filter(_.id == NewIdValue).groupBy(roadway =>
+        (roadway.roadNumber, roadway.roadPartNumber, roadway.startAddrMValue, roadway.endAddrMValue, roadway.track,
+          roadway.discontinuity, roadway.startDate.toYearMonthDay, roadway.endDate.map(_.toYearMonthDay),
         roadway.validFrom.toYearMonthDay, roadway.validTo.map(_.toYearMonthDay), roadway.ely, roadway.roadType, roadway.terminated)).map(_._2.head)
-<<<<<<< HEAD
       val roadwayIds = handleRoadPrimaryTables(currentRoadways, historyRoadways, roadwaysToInsert, historyRoadwaysToKeep, linearLocationsToInsert, project)
       val mappedRoadAddressesProjection = roadAddressService.getRoadAddressesByRoadwayIds(roadwayIds)
       val roadwayLinks = if (generatedRoadways.flatMap(_._3).nonEmpty) generatedRoadways.flatMap(_._3) else projectLinks
 
-      val (enrichedProjectLinks, enrichedProjectRoadLinkChanges) = ProjectChangeFiller.mapAddressProjectionsToLinks(roadwayLinks, projectLinkChanges, mappedRoadAddressesProjection)
-
-      handleRoadComplementaryTables(roadwayChanges, enrichedProjectRoadLinkChanges, linearLocationsToInsert, enrichedProjectLinks, Some(project.startDate.minusDays(1)), project.createdBy)
-=======
-      logger.debug(s"Creating history rows based on operation")
-      linearLocationDAO.expireByRoadwayNumbers((currentRoadways ++ historyRoadways).map(_._2.roadwayNumber).toSet)
-      (currentRoadways ++ historyRoadways.filterNot(hRoadway => historyRoadwaysToKeep.contains(hRoadway._1))).map(roadway => expireHistoryRows(roadway._1))
-      logger.debug(s"Inserting roadways (history + current)")
-      roadwayDAO.create(roadwaysToInsert.filter(roadway => roadway.endDate.isEmpty || !roadway.startDate.isAfter(roadway.endDate.get)).map(_.copy(createdBy = project.createdBy)))
-      logger.debug(s"Inserting linear locations")
-      linearLocationDAO.create(linearLocationsToInsert, createdBy = project.createdBy)
-      val projectLinksAfterChanges = if (generatedRoadways.flatMap(_._3).nonEmpty) generatedRoadways.flatMap(_._3) else projectLinks
-      val enrichedProjectLinkChanges = projectLinkChanges.map{ rlc =>
-        val generatedLinearLocation = projectLinksAfterChanges.find(_.id == rlc.id)
-        rlc.copy(linearLocationId = generatedLinearLocation.get.linearLocationId)
-      }
-      logger.debug(s"Updating and inserting roadway points")
-      roadAddressService.handleRoadwayPointsUpdate(roadwayChanges, enrichedProjectLinkChanges, username = project.createdBy)
-      logger.debug(s"Updating and inserting calibration points")
-      roadAddressService.handleProjectCalibrationPointChanges(linearLocationsToInsert, username = project.createdBy, enrichedProjectLinkChanges.filter(_.status == LinkStatus.Terminated))
-      logger.debug(s"Creating nodes and junctions templates")
-      nodesAndJunctionsService.handleJunctionPointTemplates(roadwayChanges, projectLinksAfterChanges, enrichedProjectLinkChanges, username = project.createdBy)
-      nodesAndJunctionsService.handleNodePointTemplates(roadwayChanges, projectLinksAfterChanges, enrichedProjectLinkChanges, username = project.createdBy)
-      logger.debug(s"Expiring obsolete nodes and junctions")
-      val expiredJunctionPoints = nodesAndJunctionsService.expireObsoleteNodesAndJunctions(projectLinksAfterChanges, Some(project.startDate.minusDays(1)), username = project.createdBy)
-      logger.debug(s"Expiring obsolete calibration points in ex junction places")
-      roadAddressService.expireObsoleteCalibrationPointsInJunctions(expiredJunctionPoints)
-      logger.debug(s"Handling road names")
-      handleNewRoadNames(roadwayChanges)
-      handleRoadNames(roadwayChanges)
-      handleTerminatedRoadwayChanges(roadwayChanges)
-      ProjectLinkNameDAO.removeByProject(projectID)
-      nodesAndJunctionsService.calculateNodePointsForNodes(nodeIds, username = project.createdBy)
->>>>>>> 9b94d093
+      val (enrichedProjectLinks, enrichedProjectRoadLinkChanges) = ProjectChangeFiller.mapAddressProjectionsToLinks(
+        roadwayLinks, projectLinkChanges, mappedRoadAddressesProjection)
+
+      handleRoadComplementaryTables(roadwayChanges, enrichedProjectRoadLinkChanges, linearLocationsToInsert,
+        enrichedProjectLinks, Some(project.startDate.minusDays(1)), nodeIds, project.createdBy)
       projectLinks.map(_.roadNumber).toSet
     } catch {
       case e: ProjectValidationException =>
