package fi.liikennevirasto.viite

import fi.liikennevirasto.digiroad2._
import fi.liikennevirasto.digiroad2.asset.LinkGeomSource.{Unknown => _, apply => _}
import fi.liikennevirasto.digiroad2.asset.SideCode.{AgainstDigitizing, TowardsDigitizing}
import fi.liikennevirasto.digiroad2.asset.{BoundingRectangle, LinkGeomSource, _}
import fi.liikennevirasto.digiroad2.linearasset.{RoadLink, RoadLinkLike}
import fi.liikennevirasto.digiroad2.masstransitstop.oracle.Sequences
import fi.liikennevirasto.digiroad2.oracle.OracleDatabase
import fi.liikennevirasto.digiroad2.util.{RoadAddressException, RoadPartReservedException, Track}
import fi.liikennevirasto.viite.dao.CalibrationPointDAO.UserDefinedCalibrationPoint
import fi.liikennevirasto.viite.dao.ProjectState._
import fi.liikennevirasto.viite.dao.{ProjectDAO, RoadAddressDAO, _}
import fi.liikennevirasto.viite.model.{Anomaly, ProjectAddressLink, RoadAddressLink, RoadAddressLinkLike}
import fi.liikennevirasto.viite.process._
import fi.liikennevirasto.viite.util.{GuestimateGeometryForMissingLinks, ProjectLinkSplitter, SplitOptions}
import org.joda.time.DateTime
import org.joda.time.format.DateTimeFormat
import org.slf4j.LoggerFactory

import scala.concurrent.ExecutionContext.Implicits.global
import scala.concurrent.duration.Duration
import scala.concurrent.{Await, Future}
import scala.util.control.NonFatal

case class PreFillInfo(RoadNumber: BigInt, RoadPart: BigInt)

case class LinkToRevert(id: Long, linkId: Long, status: Long)

class ProjectService(roadAddressService: RoadAddressService, roadLinkService: RoadLinkService, eventbus: DigiroadEventBus, frozenTimeVVHAPIServiceEnabled: Boolean = false) {
  def withDynTransaction[T](f: => T): T = OracleDatabase.withDynTransaction(f)

  def withDynSession[T](f: => T): T = OracleDatabase.withDynSession(f)

  private val guessGeom = new GuestimateGeometryForMissingLinks
  private val logger = LoggerFactory.getLogger(getClass)
  val allowedSideCodes = List(SideCode.TowardsDigitizing, SideCode.AgainstDigitizing)

  private def withTiming[T](f: => T, s: String): T = {
    val startTime = System.currentTimeMillis()
    val t = f
    logger.info(s.format((System.currentTimeMillis() - startTime) * 0.001))
    t
  }

  /**
    *
    * @param roadNumber    Road's number (long)
    * @param roadStartPart Starting part (long)
    * @param roadEndPart   Ending part (long)
    * @return Optional error message, None if no error
    */
  def checkRoadPartsExist(roadNumber: Long, roadStartPart: Long, roadEndPart: Long): Option[String] = {
    withDynTransaction {
      if (!RoadAddressDAO.roadPartExists(roadNumber, roadStartPart)) {
        if (!RoadAddressDAO.roadNumberExists(roadNumber)) {
          Some("Tienumeroa ei ole olemassa, tarkista tiedot")
        }
        else //roadnumber exists, but starting roadpart not
          Some("Tiellä ei ole olemassa valittua alkuosaa, tarkista tiedot")
      } else if (!RoadAddressDAO.roadPartExists(roadNumber, roadEndPart)) { // ending part check
        Some("Tiellä ei ole olemassa valittua loppuosaa, tarkista tiedot")
      } else
        None
    }
  }

  /**
    * Checks that new road address is not already reserved (currently only checks road address table)
    *
    * @param roadNumber road number
    * @param roadPart   road part number
    * @param project    road address project needed for id and error message
    * @return
    */
  def checkNewRoadPartAvailableForProject(roadNumber: Long, roadPart: Long, project: RoadAddressProject): Option[String] = {
    val isReserved = RoadAddressDAO.isNotAvailableForProject(roadNumber, roadPart, project.id)
    if (!isReserved) {
      None
    } else {
      val fmt = DateTimeFormat.forPattern("dd.MM.yyyy")
      Some(s"TIE $roadNumber OSA $roadPart on jo olemassa projektin alkupäivänä ${project.startDate.toString(fmt)}, tarkista tiedot") //message to user if address is already in use
    }
  }

  private def createProject(roadAddressProject: RoadAddressProject): RoadAddressProject = {
    val id = Sequences.nextViitePrimaryKeySeqValue
    val project = roadAddressProject.copy(id = id)
    ProjectDAO.createRoadAddressProject(project)
    val error = addLinksToProject(project)
    if (error.nonEmpty)
      throw new RoadPartReservedException(error.get)
    ProjectDAO.getRoadAddressProjectById(id).get
  }

  private def projectFound(roadAddressProject: RoadAddressProject): Option[RoadAddressProject] = {
    val newRoadAddressProject = 0
    if (roadAddressProject.id == newRoadAddressProject) return None
    withDynTransaction {
      return ProjectDAO.getRoadAddressProjectById(roadAddressProject.id)
    }
  }

  def fetchPreFillFromVVH(linkId: Long): Either[String, PreFillInfo] = {
    parsePreFillData(roadLinkService.fetchVVHRoadlinks(Set(linkId), frozenTimeVVHAPIServiceEnabled))
  }

  def parsePreFillData(vvhRoadLinks: Seq[VVHRoadlink]): Either[String, PreFillInfo] = {
    if (vvhRoadLinks.isEmpty) {
      Left("Link could not be found in VVH")
    }
    else {
      val vvhLink = vvhRoadLinks.head
      (vvhLink.attributes.get("ROADNUMBER"), vvhLink.attributes.get("ROADPARTNUMBER")) match {
        case (Some(roadNumber: BigInt), Some(roadPartNumber: BigInt)) => {
          Right(PreFillInfo(roadNumber, roadPartNumber))
        }
        case _ => Left("Link does not contain valid prefill info")
      }
    }
  }

  def checkRoadPartsReservable(roadNumber: Long, startPart: Long, endPart: Long): Either[String, Seq[ReservedRoadPart]] = {
    withDynTransaction {
      (startPart to endPart).foreach(part =>
        ProjectDAO.roadPartReservedByProject(roadNumber, part) match {
          case Some(name) => return Left(s"TIE $roadNumber OSA $part on jo varattuna projektissa $name, tarkista tiedot")
          case _ =>
        })
      Right((startPart to endPart).flatMap(part => getAddressPartInfo(roadNumber, part))
      )
    }
  }


  /**
    *
    * @param projectId project's id
    * @return if state of the project is incomplete
    */

  def isWritableState(projectId: Long): Boolean = {
    withDynTransaction {
      projectWritableCheck(projectId) match {
        case Some(errorMessage) => false
        case None => true
      }
    }
  }

  private def projectWritableCheck(projectId: Long): Option[String] = {
    ProjectDAO.getProjectStatus(projectId) match {
      case Some(projectState) =>
        if (projectState == ProjectState.Incomplete)
          return None
        Some("Projektin tila ei ole keskeneräinen") //project state is not incomplete
      case None => Some("Projektia ei löytynyt") //project could not be found
    }
  }


  def validateProjectDate(reservedParts: Seq[ReservedRoadPart], date: DateTime): Option[String] = {
    reservedParts.foreach(part => {
      if (part.startDate.nonEmpty && part.startDate.get.isAfter(date))
        return Option(s"Tieosalla TIE ${part.roadNumber} OSA ${part.roadPartNumber} alkupäivämäärä " +
          s"${part.startDate.get.toString("dd.MM.yyyy")} on myöhempi kuin tieosoiteprojektin alkupäivämäärä " +
          s"${date.toString("dd.MM.yyyy")}, tarkista tiedot.")
      if (part.endDate.nonEmpty && part.endDate.get.isAfter(date))
        return Option(s"Tieosalla TIE ${part.roadNumber} OSA ${part.roadPartNumber} loppupäivämäärä " +
          s"${part.endDate.get.toString("dd.MM.yyyy")} on myöhempi kuin tieosoiteprojektin alkupäivämäärä " +
          s"${date.toString("dd.MM.yyyy")}, tarkista tiedot.")
    })
    None
  }

  private def getAddressPartInfo(roadNumber: Long, roadPart: Long): Option[ReservedRoadPart] = {
    ProjectDAO.fetchReservedRoadPart(roadNumber, roadPart).orElse(generateAddressPartInfo(roadNumber, roadPart))
  }

  private def generateAddressPartInfo(roadNumber: Long, roadPart: Long): Option[ReservedRoadPart] = {
    RoadAddressDAO.getRoadPartInfo(roadNumber, roadPart) match {
      case Some((partId, linkId, addrLength, discontinuity, startDate, endDate)) =>
        val roadLink = roadLinkService.getViiteRoadLinksByLinkIdsFromVVH(Set(linkId), newTransaction = false, frozenTimeVVHAPIServiceEnabled)
        val ely: Option[Long] = roadLink.headOption.map(rl => MunicipalityDAO.getMunicipalityRoadMaintainers.getOrElse(rl.municipalityCode, -1))
        ely match {
          case Some(value) if value != -1 =>
            Some(ReservedRoadPart(0L, roadNumber, roadPart, addrLength, addrLength, Discontinuity.apply(discontinuity.toInt), value, startDate, endDate, Some(linkId)))
          case _ => None
        }
      case None =>
        None
    }
  }

  def createProjectLinks(linkIds: Set[Long], projectId: Long, roadNumber: Long, roadPartNumber: Long, trackCode: Int,
                         discontinuity: Int, roadType: Int, roadLinkSource: Int, roadEly: Long, user: String): Map[String, Any] = {
    val roadLinks = if (roadLinkSource == LinkGeomSource.SuravageLinkInterface.value) {
      getProjectSuravageRoadLinksByLinkIds(linkIds)
    } else {
      getProjectRoadLinksByLinkIds(linkIds)
    }
    setProjectEly(projectId, roadEly) match {
      case Some(errorMessage) => Map("success" -> false, "errormessage" -> errorMessage)
      case None => {
        addNewLinksToProject(roadLinks, projectId, roadNumber, roadPartNumber, trackCode, discontinuity, roadType, user) match {
          case Some(errorMessage) => Map("success" -> false, "errormessage" -> errorMessage)
          case None => Map("success" -> true, "publishable" -> projectLinkPublishable(projectId))
        }
      }
    }
  }

  private def newProjectLink(projectAddressLink: ProjectAddressLink, project: RoadAddressProject, sideCode: SideCode, newTrackCode: Long,
                             newRoadNumber: Long, newRoadPartNumber: Long, newDiscontinuity: Int, newRoadType: Long, projectId: Long): ProjectLink = {
    toProjectLink(projectAddressLink, NewRoadAddress, Track.apply(newTrackCode.toInt), project, sideCode,
      newRoadNumber, newRoadPartNumber, newDiscontinuity, newRoadType, projectId, true)
  }

  private def toProjectLink(projectAddressLink: ProjectAddressLink, id: Long, track: Track, project: RoadAddressProject,
                            sideCode: SideCode, newRoadNumber: Long, newRoadPartNumber: Long, newDiscontinuity: Int, newRoadType: Long,
                            projectId: Long, isNewProjectLink: Boolean = false): ProjectLink = {
    ProjectLink(id, newRoadNumber, newRoadPartNumber, track,
      Discontinuity.apply(newDiscontinuity.toInt), projectAddressLink.startAddressM,
      projectAddressLink.endAddressM, Some(project.startDate), None, Some(project.createdBy), -1,
      projectAddressLink.linkId, projectAddressLink.startMValue, projectAddressLink.endMValue, sideCode,
      (projectAddressLink.startCalibrationPoint, projectAddressLink.endCalibrationPoint), floating = false,
      projectAddressLink.geometry, projectId, if (isNewProjectLink) LinkStatus.New else projectAddressLink.status, RoadType.apply(newRoadType.toInt),
      projectAddressLink.roadLinkSource, projectAddressLink.length, projectAddressLink.roadAddressId, projectAddressLink.elyCode, reversed = false)
  }

  /**
    * Used when adding road address that does not have previous address
    */
  def addNewLinksToProject(newLinks: Seq[ProjectAddressLink], projectId: Long, newRoadNumber: Long,
                           newRoadPartNumber: Long, newTrackCode: Long, newDiscontinuity: Long,
                           newRoadType: Long = RoadType.Unknown.value, user: String): Option[String] = {

    def matchSideCodes(newLink: ProjectAddressLink, existingLink: ProjectAddressLink): SideCode = {
      val (startP, endP) = GeometryUtils.geometryEndpoints(existingLink.geometry)

      if (GeometryUtils.areAdjacent(newLink.geometry.head, endP) ||
        GeometryUtils.areAdjacent(newLink.geometry.last, startP))
        existingLink.sideCode
      else {
        if (existingLink.sideCode.equals(AgainstDigitizing))
          TowardsDigitizing
        else
          AgainstDigitizing
      }
    }

    try {
      withDynTransaction {
        val roadPartLinks = withGeometry(ProjectDAO.fetchByProjectRoadPart(newRoadNumber, newRoadPartNumber, projectId))
        val linksInProject = getLinksByProjectLinkId(roadPartLinks.map(l => l.linkId).toSet, projectId, false)
        val randomSideCode =
          linksInProject.filterNot(link => link.status == LinkStatus.Terminated).map(l =>
            l -> newLinks.find(n => GeometryUtils.areAdjacent(l.geometry, n.geometry))).toMap.find { case (l, n) => n.nonEmpty }.map {
            case (l, Some(n)) =>
              matchSideCodes(n, l)
            case _ => SideCode.TowardsDigitizing
          }.getOrElse(SideCode.TowardsDigitizing)
        val project = getProjectWithReservationChecks(projectId, newRoadNumber, newRoadPartNumber)
        if (!project.isReserved(newRoadNumber, newRoadPartNumber))
          ProjectDAO.reserveRoadPart(project.id, newRoadNumber, newRoadPartNumber, project.modifiedBy)
        val newProjectLinks = newLinks.map(projectLink => {
          projectLink.linkId ->
            newProjectLink(projectLink, project, randomSideCode, newTrackCode, newRoadNumber, newRoadPartNumber,
              newDiscontinuity.toInt, newRoadType, projectId)
        }).toMap
        if (GeometryUtils.isNonLinear(newProjectLinks.values.toSeq))
          throw new ProjectValidationException("Valittu tiegeometria sisältää haarautumia ja pitää käsitellä osina. Tallennusta ei voi tehdä.")
        //Determine geometries for the mValues and addressMValues
        ProjectDAO.create(newProjectLinks.values.toSeq)
        recalculateProjectLinks(projectId, user, Set((newRoadNumber, newRoadPartNumber)))
        None
      }
    } catch {
      case ex: ProjectValidationException => Some(ex.getMessage)
    }
  }

  def getFirstProjectLink(project: RoadAddressProject): Option[ProjectLink] = {
    project.reservedParts.find(_.startingLinkId.nonEmpty) match {
      case Some(rrp) =>
        withDynSession {
          ProjectDAO.fetchFirstLink(project.id, rrp.roadNumber, rrp.roadPartNumber).flatMap(pl =>
            withGeometry(Seq(pl)).headOption)
        }
      case _ => None
    }
  }

  private def withGeometry(projectLinks: Seq[ProjectLink], resetAddress: Boolean = false): Seq[ProjectLink] = {
    val (withGeom, without) = projectLinks.partition(_.geometry.length > 1)
    val (suravageLinks, roadLinks) = without.partition(_.linkGeomSource == LinkGeomSource.SuravageLinkInterface)
    val linkGeometries = (roadLinkService.getViiteRoadLinksByLinkIdsFromVVH(roadLinks.map(_.linkId).toSet,
      false, frozenTimeVVHAPIServiceEnabled).map(pal => pal.linkId -> pal.geometry)
      ++ (if (suravageLinks.nonEmpty)
      roadLinkService.getSuravageRoadLinksByLinkIdsFromVVH(suravageLinks.map(_.linkId).toSet, false).map(pal => pal.linkId -> pal.geometry) else Seq())).toMap
    val historyGeometries = roadLinkService.getViiteRoadLinksHistoryFromVVH(roadLinks.map(_.linkId).toSet -- linkGeometries.keySet).groupBy(_.linkId).mapValues(
      s => s.maxBy(_.endDate).geometry)
<<<<<<< HEAD
    val (found, notFound) = without.partition(w => linkGeometries.contains(w.linkId))
    val foundWithGeom = found.map{pl =>
      withGeometry(pl, (linkGeometries ++ historyGeometries)(pl.linkId), resetAddress)}

    guessGeom.guestimateGeometry(notFound.sortBy(x=>x.roadNumber).sortBy(x=>x.roadPartNumber).sortBy(x=>x.startAddrMValue), withGeom ++ foundWithGeom)
=======
    val (found, unfound) = without.partition(w => linkGeometries.contains(w.linkId))
    val foundWithGeom = found.map { pl =>
      withGeometry(pl, (linkGeometries ++ historyGeometries) (pl.linkId), resetAddress)
    }

    val guessedGeom = guessGeom.guestimateGeometry(unfound.sortBy(x => x.roadNumber).sortBy(x => x.roadPartNumber).sortBy(x => x.startAddrMValue), withGeom ++ foundWithGeom)
    val unfoundWithGuessedGeom = guessedGeom.filterNot(x => linkGeometries.contains(x.linkId))

    foundWithGeom ++ unfoundWithGuessedGeom ++ withGeom
>>>>>>> c58e1eeb
  }

  private def withGeometry(pl: ProjectLink, linkGeometry: Seq[Point], resetAddress: Boolean) = {
    val geom = GeometryUtils.truncateGeometry2D(linkGeometry, pl.startMValue, pl.endMValue)
    pl.copy(geometry = geom,
      geometryLength = GeometryUtils.geometryLength(geom),
      startAddrMValue = if (resetAddress) 0L else pl.startAddrMValue,
      endAddrMValue = if (resetAddress) 0L else pl.endAddrMValue,
      calibrationPoints = if (resetAddress) (None, None) else pl.calibrationPoints)
  }

<<<<<<< HEAD
  def changeDirection(projectId : Long, roadNumber : Long, roadPartNumber : Long, user: String): Option[String] = {
=======
  def changeDirection(projectId: Long, roadNumber: Long, roadPartNumber: Long, username:String): Option[String] = {
>>>>>>> c58e1eeb
    RoadAddressLinkBuilder.municipalityRoadMaintainerMapping // make sure it is populated outside of this TX
    try {
      withDynTransaction {
        if (ProjectDAO.projectLinksCountUnchanged(projectId, roadNumber, roadPartNumber) > 0)
          return Some("Tieosalle ei voi tehdä kasvusuunnan kääntöä, koska tieosalla on linkkejä, jotka on tässä projektissa määritelty säilymään ennallaan.")
<<<<<<< HEAD
        ProjectDAO.flipProjectLinksSideCodes(projectId, roadNumber, roadPartNumber)
        recalculateProjectLinks(projectId, user, Set((roadNumber, roadPartNumber)))
=======

        val projectLinkIds = ProjectDAO.fetchProjectLinkIds(projectId, roadNumber, roadPartNumber)
        ProjectDAO.reverseRoadPartDirection(projectId, roadNumber, roadPartNumber)

        val projectLinks = withGeometry(ProjectDAO.getProjectLinks(projectId), resetAddress = false)
        val adjustedLinks = ProjectSectionCalculator.assignMValues(projectLinks)

        val addressIds = projectLinks.groupBy(_.roadAddressId)
        val originalSideCodes = RoadAddressDAO.fetchByIdMassQuery(projectLinks.map(_.roadAddressId).toSet, true, true)
          .map(ra => ra.id -> ra.sideCode).toMap

        ProjectDAO.updateProjectLinksToDB(adjustedLinks.map(x =>
          x.copy(reversed = isReversed(originalSideCodes)(x))),username)
>>>>>>> c58e1eeb
        None
      }
    } catch {
      case NonFatal(e) =>
        logger.info("Direction change failed", e)
        Some("Päivitys ei onnistunut")
    }
  }

  private def isReversed(originalSideCodes: Map[Long, SideCode])(projectLink: ProjectLink): Boolean ={
    originalSideCodes.get(projectLink.roadAddressId) match {
      case Some(sideCode) if sideCode != projectLink.sideCode => true
      case _ => false
    }
  }


  /**
    * Adds reserved road links (from road parts) to a road address project. Clears
    * project links that are no longer reserved for the project. Reservability is check before this.
    */
  private def addLinksToProject(project: RoadAddressProject): Option[String] = {
    def toProjectLink(roadTypeMap: Map[Long, RoadType])(roadAddress: RoadAddress): ProjectLink = {
      ProjectLink(id = NewRoadAddress, roadAddress.roadNumber, roadAddress.roadPartNumber, roadAddress.track,
        roadAddress.discontinuity, roadAddress.startAddrMValue, roadAddress.endAddrMValue, roadAddress.startDate,
        roadAddress.endDate, modifiedBy = Option(project.createdBy), 0L, roadAddress.linkId, roadAddress.startMValue, roadAddress.endMValue,
        roadAddress.sideCode, roadAddress.calibrationPoints, floating = false, roadAddress.geometry, project.id,
        LinkStatus.NotHandled, roadTypeMap.getOrElse(roadAddress.linkId, RoadType.Unknown), roadAddress.linkGeomSource, GeometryUtils.geometryLength(roadAddress.geometry), roadAddress.id, roadAddress.ely, reversed = false)
    }

    //TODO: Check that there are no floating road addresses present when starting
    logger.info(s"Adding reserved road parts with links to project ${project.id}")
    val projectLinks = ProjectDAO.getProjectLinks(project.id)
    logger.debug(s"Links fetched")
    project.reservedParts.foreach(p => logger.debug(s"Project has part ${p.roadNumber}/${p.roadPartNumber} in ${p.ely} (${p.addressLength} m)"))
    validateReservations(project.reservedParts, project.ely, project.id, projectLinks) match {
      case Some(error) => throw new RoadPartReservedException(error)
      case None => logger.debug(s"Validation passed")
        val addresses = project.reservedParts.flatMap { reservation =>
          logger.debug(s"Reserve $reservation")
          val addressesOnPart = RoadAddressDAO.fetchByRoadPart(reservation.roadNumber, reservation.roadPartNumber, false)
          val mapping = roadLinkService.getViiteRoadLinksByLinkIdsFromVVH(addressesOnPart.map(_.linkId).toSet, false, frozenTimeVVHAPIServiceEnabled)
            .map(rl => rl.linkId -> RoadAddressLinkBuilder.getRoadType(rl.administrativeClass, rl.linkType)).toMap
          val reserved = checkAndReserve(project, reservation)
          if (reserved.isEmpty)
            throw new RuntimeException(s"Can't reserve road part ${reservation.roadNumber}/${reservation.roadPartNumber}")
          val generatedInfo = generateAddressPartInfo(reservation.roadNumber, reservation.roadPartNumber) match {
            case Some(info) =>
              info.copy(id = reserved.get.id)
            case None => reservation.copy(id = reserved.get.id)
          }
          val projectLinks = addressesOnPart.map(toProjectLink(mapping))
          ProjectDAO.updateReservedRoadPart(generatedInfo)
          logger.debug(s"New parts updated $generatedInfo")
          projectLinks
        }
        logger.debug(s"Reserve done")
        val linksOnRemovedParts = projectLinks.filterNot(pl => project.reservedParts.exists(_.holds(pl)))
        val newProjectLinks = addresses.filterNot {
          ad => projectLinks.exists(pl => pl.roadNumber == ad.roadNumber && pl.roadPartNumber == ad.roadPartNumber)
        }
        logger.debug(s"Removed / new links ready")
        if (linksOnRemovedParts.nonEmpty) {
          ProjectDAO.removeProjectLinksById(linksOnRemovedParts.map(_.id).toSet)
        }
        logger.debug(s"Removed deleted ${linksOnRemovedParts.size}")
        ProjectDAO.create(newProjectLinks)
        logger.debug(s"New links created ${newProjectLinks.size}")
        if (project.ely.isEmpty) {
          val ely = ProjectDAO.fetchReservedRoadParts(project.id).find(_.ely != -1).map(_.ely)
          if (ely.nonEmpty)
            ProjectDAO.updateProjectEly(project.id, ely.get)
        }
        logger.info(s"Adding reserved road parts finished for project ${project.id}")
        None
    }
  }

  private def validateReservations(reservedRoadParts: Seq[ReservedRoadPart], projectEly: Option[Long], projectId: Long, projectLinks: Seq[ProjectLink]): Option[String] = {
<<<<<<< HEAD
    val errors = reservedRoadParts.flatMap{part =>
      val roadPartExistsInAddresses = RoadAddressDAO.roadPartExists(part.roadNumber, part.roadPartNumber) ||
        ProjectDAO.fetchProjectLinkIds(projectId, part.roadNumber, part.roadPartNumber, None, Some(1)).nonEmpty
=======
    val errors = reservedRoadParts.flatMap { ra =>
      val roadPartExistsInAddresses = RoadAddressDAO.roadPartExists(ra.roadNumber, ra.roadPartNumber) ||
        ProjectDAO.fetchProjectLinkIds(projectId, ra.roadNumber, ra.roadPartNumber).nonEmpty
>>>>>>> c58e1eeb
      val projectLink = projectLinks.find(p => {
        part.roadNumber == p.roadNumber && part.roadPartNumber == p.roadPartNumber &&
          part.discontinuity == p.discontinuity && part.startDate == p.startDate &&
          part.endDate == p.endDate
      })
      if ((!roadPartExistsInAddresses) && !existsInSuravageOrNew(projectLink)) {
        Some(s"TIE ${part.roadNumber} OSA: ${part.roadPartNumber}")
      } else
        None
    }
    val elyErrors = reservedRoadParts.flatMap(roadAddress =>
      if (projectEly.filterNot(l => l == -1L).getOrElse(roadAddress.ely) != roadAddress.ely) {
        Some(s"TIE ${roadAddress.roadNumber} OSA: ${roadAddress.roadPartNumber} (ELY ${roadAddress.ely} != ${projectEly.get})")
      } else None)
    if (errors.nonEmpty)
      Some(s"$ErrorFollowingRoadPartsNotFoundInDB ${errors.mkString(", ")}")
    else {
      if (elyErrors.nonEmpty)
        Some(s"$ErrorFollowingPartsHaveDifferingEly ${elyErrors.mkString(", ")}")
      else {
        val ely = reservedRoadParts.map(_.ely)
        if (ely.distinct.size > 1) {
          Some(ErrorRoadPartsHaveDifferingEly)
        } else {
          None
        }
      }
    }
  }

<<<<<<< HEAD
  def revertSplit(projectId: Long, linkId: Long, userName: String): Option[String] = {
=======
  def revertSplit(projectId: Long, linkId: Long): Option[String] = {
>>>>>>> c58e1eeb
    withDynTransaction {
      val previousSplit = ProjectDAO.fetchSplitLinks(projectId, linkId)
      if (previousSplit.nonEmpty) {
        val (suravage, original) = previousSplit.partition(_.linkGeomSource == LinkGeomSource.SuravageLinkInterface)
        revertLinks(projectId, previousSplit.head.roadNumber, previousSplit.head.roadPartNumber,
          suravage.map(link => LinkToRevert(link.id, link.linkId, link.status.value)),
          original.map(link => LinkToRevert(link.id, link.linkId, link.status.value)),
          userName)
      } else
        Some(s"No split for link id $linkId found!")
    }
  }

  def splitSuravageLink(linkId: Long, username: String,
                        splitOptions: SplitOptions): Option[String] = {
    withDynSession {
      splitSuravageLinkInTX(linkId, username, splitOptions)
    }
  }

  def splitSuravageLinkInTX(linkId: Long, username: String,
                            splitOptions: SplitOptions): Option[String] = {
    val sOption = getProjectSuravageRoadLinksByLinkIds(Set(Math.abs(linkId))).headOption
    if (sOption.isEmpty) {
      Some(ErrorSuravageLinkNotFound)
    } else {
      val projectId = splitOptions.projectId
      val previousSplit = ProjectDAO.fetchSplitLinks(projectId, linkId)
      if (previousSplit.nonEmpty) {
        val (suravage, original) = previousSplit.partition(_.linkGeomSource == LinkGeomSource.SuravageLinkInterface)
        revertLinks(projectId, previousSplit.head.roadNumber, previousSplit.head.roadPartNumber,
          suravage.map(link => LinkToRevert(link.id, link.linkId, link.status.value)),
          original.map(link => LinkToRevert(link.id, link.linkId, link.status.value)),
          username)
      }
      val suravageLink = sOption.get
      val endPoints = GeometryUtils.geometryEndpoints(suravageLink.geometry)
      val x = if (endPoints._1.x > endPoints._2.x) (endPoints._2.x, endPoints._1.x) else (endPoints._1.x, endPoints._2.x)
      val rightTop = Point(x._2, endPoints._2.y)
      val leftBottom = Point(x._1, endPoints._1.y)
      val projectLinks = getProjectLinksInBoundingBox(BoundingRectangle(leftBottom, rightTop), projectId)
      val suravageProjectLink = suravageLink
      val projectLinksConnected = projectLinks.filter(l =>
        GeometryUtils.areAdjacent(l.geometry, suravageProjectLink.geometry))
      //we rank template links near suravagelink by how much they overlap with suravage geometry
      val commonSections = projectLinksConnected.map(x =>
        x -> ProjectLinkSplitter.findMatchingGeometrySegment(suravageLink, x).map(GeometryUtils.geometryLength)
          .getOrElse(0.0)).filter(_._2 > MinAllowedRoadAddressLength)
      if (commonSections.isEmpty)
        Some(ErrorNoMatchingProjectLinkForSplit)
      else {
        val bestFit = commonSections.maxBy(_._2)._1
        val project = ProjectDAO.getRoadAddressProjectById(projectId).get
        val splitLinks = ProjectLinkSplitter.split(newProjectLink(suravageProjectLink, project, SideCode.TowardsDigitizing,
          Track.Unknown.value, 0L, 0L, 0, RoadType.Unknown.value, projectId), bestFit, splitOptions)
        ProjectDAO.removeProjectLinksByLinkId(projectId, splitLinks.map(_.linkId).toSet)
        ProjectDAO.create(splitLinks.map(x => x.copy(modifiedBy = Some(username))))
        None
      }
    }

  }


  def getProjectLinksInBoundingBox(bbox: BoundingRectangle, projectId: Long): (Seq[ProjectLink]) = {
    val roadLinks = roadLinkService.getRoadLinksWithComplementaryFromVVH(bbox, Set(), false).map(rl => rl.linkId -> rl).toMap
    val projectLinks = ProjectDAO.getProjectLinksByProjectAndLinkId(roadLinks.keys, projectId).filter(_.status == LinkStatus.NotHandled)
    projectLinks.map(pl => withGeometry(pl, roadLinks(pl.linkId).geometry, false))
  }

  private def existsInSuravageOrNew(projectLink: Option[ProjectLink]): Boolean = {
    if (projectLink.isEmpty) {
      false
    } else {
      val link = projectLink.get
      if (link.linkGeomSource != LinkGeomSource.SuravageLinkInterface) {
        link.status == LinkStatus.New
      } else {
        if (roadLinkService.fetchSuravageLinksByLinkIdsFromVVH(Set(link.linkId)).isEmpty) {
          false
        } else true
      }
    }
  }

  private def isRoadPartTransfer(projectLinks: Seq[ProjectLink], updatedProjectLinks: Seq[ProjectLink], newRoadNumber: Long, newRoadPart: Long): Boolean = {
    projectLinks.exists(l => l.roadNumber == newRoadNumber && l.roadPartNumber == newRoadPart) match {
      case true => !updatedProjectLinks.exists(_.roadPartNumber == newRoadPart) || !updatedProjectLinks.exists(_.roadNumber == newRoadNumber)
      case _ => false
    }
  }

  /**
    * Save road link project, reserve new road parts, free previously reserved road parts that were removed
    *
    * @param roadAddressProject Updated road address project case class
    * @return Updated project reloaded from the database
    */
  def saveProject(roadAddressProject: RoadAddressProject): RoadAddressProject = {
    if (projectFound(roadAddressProject).isEmpty)
      throw new IllegalArgumentException("Project not found")
    withDynTransaction {
      val storedProject = ProjectDAO.getRoadAddressProjectById(roadAddressProject.id).get
      val removed = storedProject.reservedParts.filterNot(part =>
        roadAddressProject.reservedParts.exists(rp => rp.roadPartNumber == part.roadPartNumber &&
          rp.roadNumber == part.roadNumber))
      removed.foreach(p => ProjectDAO.removeReservedRoadPart(roadAddressProject.id, p))
      addLinksToProject(roadAddressProject)
      ProjectDAO.updateRoadAddressProject(roadAddressProject)
      ProjectDAO.getRoadAddressProjectById(roadAddressProject.id).get
    }
  }

  def createRoadLinkProject(roadAddressProject: RoadAddressProject): RoadAddressProject = {
    if (roadAddressProject.id != 0)
      throw new IllegalArgumentException(s"Road address project to create has an id ${roadAddressProject.id}")
    withDynTransaction {
      createProject(roadAddressProject)
    }
  }

  def getRoadAddressSingleProject(projectId: Long): Option[RoadAddressProject] = {
    withDynTransaction {
      ProjectDAO.getRoadAddressProjects(projectId).headOption
    }
  }

  def getRoadAddressAllProjects(): Seq[RoadAddressProject] = {
    withDynTransaction {
      ProjectDAO.getRoadAddressProjects()
    }
  }

  def getSplitLinkData(projectId: Long, linkId: Long): Seq[ProjectLink] = {
    withDynTransaction {
      ProjectDAO.fetchSplitLinks(projectId, linkId)
    }
  }

  /**
    * Check that road part is available for reservation and return the id of reserved road part table row.
    * Reservation must contain road number and road part number, other data is not used or saved.
    *
    * @param project          Project for which to reserve (or for which it is already reserved)
    * @param reservedRoadPart Reservation information (req: road number, road part number)
    * @return
    */
  private def checkAndReserve(project: RoadAddressProject, reservedRoadPart: ReservedRoadPart): Option[ReservedRoadPart] = {
    logger.info(s"Check ${project.id} matching to " + ProjectDAO.roadPartReservedTo(reservedRoadPart.roadNumber, reservedRoadPart.roadPartNumber))
    ProjectDAO.roadPartReservedTo(reservedRoadPart.roadNumber, reservedRoadPart.roadPartNumber) match {
      case Some(id) if id != project.id => None
      case Some(id) if id == project.id =>
        ProjectDAO.fetchReservedRoadPart(reservedRoadPart.roadNumber, reservedRoadPart.roadPartNumber)
      case _ =>
        ProjectDAO.reserveRoadPart(project.id, reservedRoadPart.roadNumber, reservedRoadPart.roadPartNumber,
          project.modifiedBy)
        ProjectDAO.fetchReservedRoadPart(reservedRoadPart.roadNumber, reservedRoadPart.roadPartNumber)
    }
  }

  def getProjectLinksWithSuravage(roadAddressService: RoadAddressService, projectId: Long, boundingRectangle: BoundingRectangle,
                                  roadNumberLimits: Seq[(Int, Int)], municipalities: Set[Int], everything: Boolean = false,
<<<<<<< HEAD
                                  publicRoads: Boolean=false): Seq[ProjectAddressLink] ={
    val fetch = fetchBoundingBoxF(boundingRectangle, projectId, roadNumberLimits, municipalities, everything, publicRoads)
    val suravageList = Await.result(fetch.suravageF, Duration.Inf).map(l => RoadAddressLinkBuilder.buildSuravageRoadAddressLink(l))
=======
                                  publicRoads: Boolean = false): Seq[ProjectAddressLink] = {
    val fetch = fetchRoadLinksWithComplementarySuravageF(boundingRectangle, roadNumberLimits, municipalities, everything, publicRoads)
    val suravageList = Await.result(fetch._3, Duration.Inf).map(l => RoadAddressLinkBuilder.buildSuravageRoadAddressLink(l))
>>>>>>> c58e1eeb
    val projectLinks = fetchProjectRoadLinks(projectId, boundingRectangle, roadNumberLimits, municipalities, everything, frozenTimeVVHAPIServiceEnabled, fetch)
    val keptSuravageLinks = suravageList.filter(sl => !projectLinks.exists(pl => sl.linkId == pl.linkId))
    roadAddressLinkToProjectAddressLink(keptSuravageLinks) ++
      projectLinks
  }

  def getChangeProject(projectId: Long): Option[ChangeProject] = {
    val changeProjectData = withDynTransaction {
      try {
        if (recalculateChangeTable(projectId)) {
          val roadAddressChanges = RoadAddressChangesDAO.fetchRoadAddressChanges(Set(projectId))
          Some(ViiteTierekisteriClient.convertToChangeProject(roadAddressChanges))
        } else {
          None
        }
      } catch {
        case NonFatal(e) =>
          logger.info(s"Change info not available for project $projectId: " + e.getMessage)
          None
      }
    }
    changeProjectData
  }

  def enrichTerminations(terminations: Seq[RoadAddress], roadlinks: Seq[RoadLink]): Seq[RoadAddress] = {
    val withRoadType = terminations.par.map {
      t =>
        val relatedRoadLink = roadlinks.find(rl => rl.linkId == t.linkId)
        relatedRoadLink match {
          case None => t
          case Some(rl) =>
            val roadType = RoadAddressLinkBuilder.getRoadType(rl.administrativeClass, rl.linkType)
            t.copy(roadType = roadType)
        }
    }
    withRoadType.toList
  }

  def getRoadAddressChangesAndSendToTR(projectId: Set[Long]) = {
    val roadAddressChanges = RoadAddressChangesDAO.fetchRoadAddressChanges(projectId)
    ViiteTierekisteriClient.sendChanges(roadAddressChanges)
  }

  def getProjectRoadLinksByLinkIds(linkIdsToGet: Set[Long], newTransaction: Boolean = true): Seq[ProjectAddressLink] = {

    if (linkIdsToGet.isEmpty)
      return Seq()

    val fetchVVHStartTime = System.currentTimeMillis()
    val complementedRoadLinks = roadLinkService.getViiteRoadLinksByLinkIdsFromVVH(linkIdsToGet, newTransaction, frozenTimeVVHAPIServiceEnabled)
    val fetchVVHEndTime = System.currentTimeMillis()
    logger.info("End fetch vvh road links in %.3f sec".format((fetchVVHEndTime - fetchVVHStartTime) * 0.001))

    val projectRoadLinks = complementedRoadLinks
      .map { rl =>
        val ra = Seq()
        val missed = Seq()
        rl.linkId -> roadAddressService.buildRoadAddressLink(rl, ra, missed)
      }.toMap

    val filledProjectLinks = RoadAddressFiller.fillTopology(complementedRoadLinks, projectRoadLinks)

    filledProjectLinks._1.map(toProjectAddressLink)

  }

  def getProjectSuravageRoadLinksByLinkIds(linkIdsToGet: Set[Long]): Seq[ProjectAddressLink] = {
    if (linkIdsToGet.isEmpty)
      Seq()
    else {
      val fetchVVHStartTime = System.currentTimeMillis()
      val suravageRoadLinks = roadAddressService.getSuravageRoadLinkAddressesByLinkIds(linkIdsToGet)
      val fetchVVHEndTime = System.currentTimeMillis()
      logger.info("End fetch vvh road links in %.3f sec".format((fetchVVHEndTime - fetchVVHStartTime) * 0.001))
      suravageRoadLinks.map(toProjectAddressLink)
    }
  }

  def getLinksByProjectLinkId(linkIdsToGet: Set[Long], projectId: Long, newTransaction: Boolean = true): Seq[ProjectAddressLink] = {

    if (linkIdsToGet.isEmpty)
      return Seq()

    val fetchVVHStartTime = System.currentTimeMillis()
    val complementedRoadLinks = roadLinkService.getViiteRoadLinksByLinkIdsFromVVH(linkIdsToGet, newTransaction, frozenTimeVVHAPIServiceEnabled)
    val fetchVVHEndTime = System.currentTimeMillis()
    logger.info("End fetch vvh road links in %.3f sec".format((fetchVVHEndTime - fetchVVHStartTime) * 0.001))
    val fetchProjectLinks = ProjectDAO.getProjectLinks(projectId).groupBy(_.linkId)

    val projectRoadLinks = complementedRoadLinks.map {
      rl =>
        val pl = fetchProjectLinks.getOrElse(rl.linkId, Seq())
        rl.linkId -> buildProjectRoadLink(rl, pl)
    }.toMap

    RoadAddressFiller.fillProjectTopology(complementedRoadLinks, projectRoadLinks)
  }

  def fetchProjectRoadLinks(projectId: Long, boundingRectangle: BoundingRectangle, roadNumberLimits: Seq[(Int, Int)], municipalities: Set[Int],
                            everything: Boolean = false, publicRoads: Boolean = false, fetch: ProjectBoundingBoxResult): Seq[ProjectAddressLink] = {
    def complementaryLinkFilter(roadNumberLimits: Seq[(Int, Int)], municipalities: Set[Int],
                                everything: Boolean = false, publicRoads: Boolean = false)(roadAddressLink: RoadAddressLink) = {
      everything || publicRoads || roadNumberLimits.exists {
        case (start, stop) => roadAddressLink.roadNumber >= start && roadAddressLink.roadNumber <= stop
      }
    }

    val fetchRoadAddressesByBoundingBoxF = Future(withDynTransaction {
      val (floating, addresses) = RoadAddressDAO.fetchRoadAddressesByBoundingBox(boundingRectangle, fetchOnlyFloating = false,
        roadNumberLimits = roadNumberLimits).partition(_.floating)
      (floating.groupBy(_.linkId), addresses.groupBy(_.linkId))
    })
    val fetchProjectLinksF = fetch.ProjectLinkResultF
    val fetchVVHStartTime = System.currentTimeMillis()

    val (normalLinks, complementaryLinks, suravageLinks) = awaitRoadLinks(fetch.roadLinkF, fetch.complementaryF, fetch.suravageF)
    val linkIds = normalLinks.map(_.linkId).toSet ++ complementaryLinks.map(_.linkId).toSet ++ suravageLinks.map(_.linkId).toSet
    val fetchVVHEndTime = System.currentTimeMillis()
    logger.info("End fetch vvh road links in %.3f sec".format((fetchVVHEndTime - fetchVVHStartTime) * 0.001))

    val fetchMissingRoadAddressStartTime = System.currentTimeMillis()
    val ((floating, addresses), projectLinks) = Await.result(fetchRoadAddressesByBoundingBoxF.zip(fetchProjectLinksF), Duration.Inf)

<<<<<<< HEAD
    val missedRL = if(frozenTimeVVHAPIServiceEnabled) {
      Map[Long, Seq[MissingRoadAddress]]()
    } else {
      withDynTransaction {
=======
    val missedRL = withDynTransaction {
      if (frozenTimeVVHAPIServiceEnabled) {
        Seq[MissingRoadAddress]()
      } else {
>>>>>>> c58e1eeb
        val missingLinkIds = linkIds -- floating.keySet -- addresses.keySet -- projectLinks.keySet
        RoadAddressDAO.getMissingRoadAddresses(missingLinkIds)
      }
    }.groupBy(_.linkId)
    val fetchMissingRoadAddressEndTime = System.currentTimeMillis()
    logger.info("End fetch missing and floating road address in %.3f sec".format((fetchMissingRoadAddressEndTime - fetchMissingRoadAddressStartTime) * 0.001))

    val buildStartTime = System.currentTimeMillis()

    val projectRoadLinks = ((normalLinks ++ complementaryLinks).map {
      rl =>
        val pl = projectLinks.getOrElse(rl.linkId, Seq())
        rl.linkId -> buildProjectRoadLink(rl, pl)
    } ++
      suravageLinks.map {
        sl =>
          val pl = projectLinks.getOrElse(sl.linkId, Seq())
          sl.linkId -> buildProjectRoadLink(sl, pl)
      }).filter(_._2.nonEmpty).toMap

    val filledProjectLinks = RoadAddressFiller.fillProjectTopology(normalLinks ++ complementaryLinks ++ suravageLinks, projectRoadLinks)

    val nonProjectRoadLinks = (normalLinks ++ complementaryLinks).filterNot(rl => projectRoadLinks.keySet.contains(rl.linkId))

    val nonProjectTopology = nonProjectRoadLinks
      .map { rl =>
        val ra = addresses.getOrElse(rl.linkId, Seq())
        val missed = missedRL.getOrElse(rl.linkId, Seq())
        rl.linkId -> roadAddressService.buildRoadAddressLink(rl, ra, missed)
      }.toMap

    val buildEndTime = System.currentTimeMillis()
    logger.info("End building road address in %.3f sec".format((buildEndTime - buildStartTime) * 0.001))

    val (filledTopology, _) = RoadAddressFiller.fillTopology(nonProjectRoadLinks, nonProjectTopology)

    val complementaryLinkIds = complementaryLinks.map(_.linkId).toSet
    val returningTopology = filledTopology.filter(link => !complementaryLinkIds.contains(link.linkId) ||
      complementaryLinkFilter(roadNumberLimits, municipalities, everything, publicRoads)(link))
    if (frozenTimeVVHAPIServiceEnabled) {
      returningTopology.filter(link => link.anomaly != Anomaly.NoAddressGiven).map(toProjectAddressLink) ++ filledProjectLinks
    } else {
      returningTopology.map(toProjectAddressLink) ++ filledProjectLinks
    }
  }

  def fetchBoundingBoxF(boundingRectangle: BoundingRectangle, projectId: Long, roadNumberLimits: Seq[(Int, Int)], municipalities: Set[Int],
                        everything: Boolean = false, publicRoads: Boolean = false): ProjectBoundingBoxResult = {
    ProjectBoundingBoxResult(
      Future(withDynSession(ProjectDAO.getProjectLinks(projectId).groupBy(_.linkId))),
      Future(roadLinkService.getViiteRoadLinksFromVVH(boundingRectangle, roadNumberLimits, municipalities, everything,
        publicRoads, frozenTimeVVHAPIServiceEnabled)),
      Future(
        if (everything) roadLinkService.getComplementaryRoadLinksFromVVH(boundingRectangle, municipalities)
        else Seq()),
      roadLinkService.getSuravageLinksFromVVHF(boundingRectangle, municipalities)
    )
  }

  def getProjectRoadLinks(projectId: Long, boundingRectangle: BoundingRectangle, roadNumberLimits: Seq[(Int, Int)], municipalities: Set[Int],
                          everything: Boolean = false, publicRoads: Boolean = false): Seq[ProjectAddressLink] = {
    val fetch = fetchBoundingBoxF(boundingRectangle, projectId, roadNumberLimits, municipalities, everything, publicRoads)
    fetchProjectRoadLinks(projectId, boundingRectangle, roadNumberLimits, municipalities, everything, publicRoads, fetch)
  }

  def roadAddressLinkToProjectAddressLink(roadAddresses: Seq[RoadAddressLink]): Seq[ProjectAddressLink] = {
    roadAddresses.map(toProjectAddressLink)
  }

  private def getProjectWithReservationChecks(projectId: Long, newRoadNumber: Long, newRoadPart: Long): RoadAddressProject = {
    RoadAddressValidator.checkProjectExists(projectId)
    val project = ProjectDAO.getRoadAddressProjectById(projectId).get
    RoadAddressValidator.checkAvailable(newRoadNumber, newRoadPart, project)
    RoadAddressValidator.checkNotReserved(newRoadNumber, newRoadPart, project)
    project
  }

  def revertLinks(links: Iterable[ProjectLink], userName: String): Option[String] = {
    if (links.groupBy(l => (l.projectId, l.roadNumber, l.roadPartNumber)).keySet.size != 1)
      throw new IllegalArgumentException("Reverting links from multiple road parts at once is not allowed")
    val l = links.head
    revertLinks(l.projectId, l.roadNumber, l.roadPartNumber, links.map(
      link => LinkToRevert(link.id, link.linkId, link.status.value)), userName)
  }

  private def revertLinks(projectId: Long, roadNumber: Long, roadPartNumber: Long, toRemove: Iterable[LinkToRevert],
                          modified: Iterable[LinkToRevert], userName: String) = {
    ProjectDAO.removeProjectLinksByLinkId(projectId, toRemove.map(_.linkId).toSet)
    val projectLinks = ProjectDAO.getProjectLinksByIds(modified.map(_.id))
    RoadAddressDAO.queryById(projectLinks.map(_.roadAddressId).toSet).foreach(ra =>
      ProjectDAO.updateProjectLinkValues(projectId, ra))
<<<<<<< HEAD
    recalculateProjectLinks(projectId, userName, Set((roadNumber, roadPartNumber)))
    val afterUpdateLinks = ProjectDAO.fetchByProjectRoadPart(projectId, roadNumber, roadPartNumber)
    if (afterUpdateLinks.isEmpty){
=======
    val afterUpdateLinks = ProjectDAO.fetchByProjectRoadPart(roadNumber, roadPartNumber, projectId)
    if (afterUpdateLinks.nonEmpty) {
      val adjLinks = withGeometry(afterUpdateLinks)
      ProjectSectionCalculator.assignMValues(adjLinks).foreach(adjLink => ProjectDAO.updateAddrMValues(adjLink))
    } else {
>>>>>>> c58e1eeb
      releaseRoadPart(projectId, roadNumber, roadPartNumber)
    }
    None
  }

  def isProjectWithGivenLinkIdWritable(linkId: Long): Boolean = {
    val projects =
      withDynSession(ProjectDAO.getProjectsWithGivenLinkId(linkId))
    if (projects.isEmpty)
      return false
    true
  }


  def revertLinks(projectId: Long, roadNumber: Long, roadPartNumber: Long, links: Iterable[LinkToRevert], userName: String): Option[String] = {
    try {
      withDynTransaction {
        val (added, modified) = links.partition(_.status == LinkStatus.New.value)
        if (modified.exists(_.status == LinkStatus.Numbering.value)) {
          logger.info(s"Reverting whole road part in $projectId ($roadNumber/$roadPartNumber)")
          // Numbering change affects the whole road part
          revertLinks(projectId, roadNumber, roadPartNumber, added,
            ProjectDAO.fetchByProjectRoadPart(roadNumber, roadPartNumber, projectId).map(
              link => LinkToRevert(link.id, link.linkId, link.status.value)),
            userName)
        } else {
          revertLinks(projectId, roadNumber, roadPartNumber, added, modified, userName)
        }
      }
    }
    catch {
      case NonFatal(e) =>
        logger.info("Error reverting the changes on roadlink", e)
        Some("Virhe tapahtui muutosten palauttamisen yhteydessä")
    }
  }

  private def releaseRoadPart(projectId: Long, roadNumber: Long, roadPartNumber: Long) = {
    if (ProjectDAO.fetchFirstLink(projectId, roadNumber, roadPartNumber).isEmpty) {
      val part = ProjectDAO.fetchReservedRoadPart(roadNumber, roadPartNumber).get
      ProjectDAO.removeReservedRoadPart(projectId, part)
    }
  }

  /**
    * Update project links to given status and recalculate delta and change table
    *
    * @param projectId  Project's id
    * @param linkIds    Set of link ids that are set to this status
    * @param linkStatus New status for given link ids
    * @param userName   Username of the user that does this change
    * @return true, if the delta calculation is successful and change table has been updated.
    */
  def updateProjectLinks(projectId: Long, linkIds: Set[Long], linkStatus: LinkStatus, userName: String,
                         roadNumber: Long = 0, roadPartNumber: Long = 0, userDefinedEndAddressM: Option[Int],
<<<<<<< HEAD
                         roadType: Long = 0, discontinuity: Long = 0, ely: Long = 0): Option[String] = {
=======
                         roadType: Long = 0, discontinuity: Long = 0, ely: Long = 0, reversed: Boolean = false ): Option[String] = {
>>>>>>> c58e1eeb

    def updateRoadTypeDiscontinuity(links: Seq[ProjectLink]) = {
      val lastSegment = links.maxBy(_.endAddrMValue)
      if (links.size > 1) {
        val linksToUpdate = links.filterNot(_.id == lastSegment.id)
        ProjectDAO.updateProjectLinksToDB(linksToUpdate, userName)
      }
      ProjectDAO.updateProjectLinksToDB(Seq(lastSegment.copy(discontinuity = Discontinuity.apply(discontinuity.toInt))), userName)
    }

    try {
      withDynTransaction {
        val projectLinks = withGeometry(ProjectDAO.getProjectLinks(projectId))
        val (updatedProjectLinks, _) = projectLinks.partition(pl => linkIds.contains(pl.linkId))
        if (updatedProjectLinks.exists(_.isSplit))
          throw new ProjectValidationException("Valitut linkit sisältävät jaetun Suravage-linkin eikä sitä voi päivittää")
        userDefinedEndAddressM.map(addressM => {
          val endSegment = updatedProjectLinks.maxBy(_.endAddrMValue)
          val calibrationPoint = UserDefinedCalibrationPoint(newCalibrationPointId, endSegment.id, projectId, endSegment.endMValue, addressM)
          // TODO: remove calibration points that exist elsewhere except at the link end or start
          val foundCalibrationPoint = CalibrationPointDAO.findCalibrationPointByRemainingValues(endSegment.id, projectId, endSegment.endMValue)
          if (foundCalibrationPoint.isEmpty)
            CalibrationPointDAO.createCalibrationPoint(calibrationPoint)
          else
            CalibrationPointDAO.updateSpecificCalibrationPointMeasures(foundCalibrationPoint.head.id, endSegment.endMValue, addressM)
          Seq(CalibrationPoint)
        })
        linkStatus match {
          case LinkStatus.Terminated => {
            //Fetching road addresses in order to obtain the original addressMValues, since we may not have those values on project_link table, after previous recalculations
            val roadAddresses = RoadAddressDAO.fetchByIdMassQuery(updatedProjectLinks.map(_.roadAddressId).toSet)
            val updatedPL = updatedProjectLinks.map(pl => {
              val roadAddress = roadAddresses.find(_.id == pl.roadAddressId).get
              pl.copy(startAddrMValue = roadAddress.startAddrMValue, endAddrMValue = roadAddress.endAddrMValue)
            })
            ProjectDAO.updateProjectLinksToDB(updatedPL.map(_.copy(status = linkStatus, calibrationPoints = (None, None))), userName)
          }
          case LinkStatus.Numbering => {
            val project = getProjectWithReservationChecks(projectId, roadNumber, roadPartNumber)
            if (!project.isReserved(roadNumber, roadPartNumber))
              ProjectDAO.reserveRoadPart(project.id, roadNumber, roadPartNumber, project.modifiedBy)
            ProjectDAO.updateProjectLinkNumbering(projectId, updatedProjectLinks.head.roadNumber, updatedProjectLinks.head.roadPartNumber, linkStatus, roadNumber, roadPartNumber, userName)
          }
          case LinkStatus.Transfer => {
            if (isRoadPartTransfer(projectLinks, updatedProjectLinks, roadNumber, roadPartNumber)) {
              val updated = updatedProjectLinks.map(updl => {
                updl.copy(roadNumber = roadNumber, roadPartNumber = roadPartNumber, status = linkStatus, calibrationPoints = (None, None), roadType = RoadType.apply(roadType.toInt))
              })
              ProjectDAO.updateProjectLinksToDB(updated, userName)
              ProjectDAO.updateProjectLinkRoadTypeDiscontinuity(Set(updated.maxBy(_.endAddrMValue).id), linkStatus, userName, roadType, Some(discontinuity))
            } else {
              updateRoadTypeDiscontinuity(updatedProjectLinks.map(_.copy(roadType = RoadType.apply(roadType.toInt), status = linkStatus)))
            }
          }
          case LinkStatus.UnChanged => {
            val project = getProjectWithReservationChecks(projectId, roadNumber, roadPartNumber)
            if (!project.isReserved(roadNumber, roadPartNumber))
              ProjectDAO.reserveRoadPart(project.id, roadNumber, roadPartNumber, project.modifiedBy)
            val targetLinks = updatedProjectLinks.filterNot(link => link.status == LinkStatus.Terminated)
            updateRoadTypeDiscontinuity(targetLinks.map(_.copy(roadType = RoadType.apply(roadType.toInt), status = linkStatus)))
          }
          case LinkStatus.New => {
            updateRoadTypeDiscontinuity(updatedProjectLinks.map(_.copy(roadType = RoadType.apply(roadType.toInt))))
          }
          case _ =>
            throw new ProjectValidationException(s"Virheellinen operaatio $linkStatus")
        }
        recalculateProjectLinks(projectId, userName, Set((roadNumber, roadPartNumber)) ++
          updatedProjectLinks.map(pl => (pl.roadNumber, pl.roadPartNumber)).toSet)
        None
      }
    } catch {
      case ex: RoadAddressException =>
        logger.info("Road address Exception: " + ex.getMessage)
        Some(s"Tieosoitevirhe: (${ex.getMessage}")
      case ex: ProjectValidationException => Some(ex.getMessage)
    }
  }

  private def recalculateProjectLinks(projectId: Long, userName: String, roadParts: Set[(Long, Long)] = Set()) = {
    val projectLinks = withGeometry(
      if (roadParts.isEmpty)
        ProjectDAO.getProjectLinks(projectId)
      else
        ProjectDAO.fetchByProjectRoadParts(roadParts, projectId)
    )
    logger.info(s"Recalculating project $projectId, parts ${roadParts.map(p => s"${p._1}/${p._2}").mkString(", ")}")

    withTiming(projectLinks.groupBy(
      pl => (pl.roadNumber, pl.roadPartNumber)).foreach {
      grp =>
        val calibrationPoints = CalibrationPointDAO.fetchByRoadPart(projectId, grp._1._1, grp._1._2)
        val recalculatedProjectLinks = ProjectSectionCalculator.assignMValues(grp._2, calibrationPoints)
        ProjectDAO.updateProjectLinksToDB(recalculatedProjectLinks, userName)
    }, "recalculated links in %.3f sec")
  }

<<<<<<< HEAD
  private def recalculateChangeTable(projectId: Long): Boolean = {
    val delta = ProjectDeltaCalculator.delta(projectId)
    setProjectDeltaToDB(delta, projectId)
=======
  private def recalculateChangeTable(projectId: Long) = {
    try {
      val delta = ProjectDeltaCalculator.delta(projectId)
      setProjectDeltaToDB(delta, projectId) match {
        case true => None
        case false => Some("Delta calculation not possible")
      }
    } catch {
      case ex: RoadAddressException =>
        logger.info("Delta calculation not possible: " + ex.getMessage)
        Some(ex.getMessage)
      case ex: ProjectValidationException => Some(ex.getMessage)
    }
>>>>>>> c58e1eeb
  }

  def projectLinkPublishable(projectId: Long): Boolean = {
    // TODO: add other checks after transfers etc. are enabled
    withDynSession {
      ProjectDAO.getProjectLinks(projectId, Some(LinkStatus.NotHandled)).isEmpty &&
        ProjectDAO.getProjectLinks(projectId).nonEmpty
    }
  }

  /** Nullifies projects tr_id attribute, changes status to unfinnished and saves tr_info value to status_info. Tries to append old status info if it is possible
    * otherwise it only takes first 300 chars
    *
    * @param projectId project-id
    * @return returns option error string
    */
  def removeRotatingTRId(projectId: Long): Option[String] = {
    withDynSession {
      val projects = ProjectDAO.getRoadAddressProjects(projectId)
      val rotatingTR_Id = ProjectDAO.getRotatingTRProjectId(projectId)
      ProjectDAO.updateProjectStatus(projectId, ProjectState.Incomplete)
      val addedStatus = if (rotatingTR_Id.isEmpty) "" else "[OLD TR_ID was " + rotatingTR_Id.head + "]"
      if (projects.isEmpty)
        return Some("Projectia ei löytynyt")
      val project = projects.head
      appendStatusInfo(project, addedStatus)
    }
    None
  }

  /**
    * Tries to append old status info if it is possible
    * otherwise it only takes first 300 chars of the old status
    *
    * @param project
    * @param appendMessage
    */
  private def appendStatusInfo(project: RoadAddressProject, appendMessage: String) = {
    val maxStringLenght = 1000
    project.statusInfo match { // before removing tr-id we want to save it in statusinfo if we need it later. Currently it is overwriten when we resend and get new error
      case Some(statusInfo) =>
        if ((statusInfo + appendMessage).length < maxStringLenght)
          ProjectDAO.updateProjectStateInfo(appendMessage + statusInfo, project.id)
        else if (statusInfo.length + appendMessage.length < 600)
          ProjectDAO.updateProjectStateInfo(appendMessage + statusInfo.substring(0, 300), project.id)
      case None =>
        if (appendMessage.nonEmpty)
          ProjectDAO.updateProjectStateInfo(appendMessage, project.id)
    }
    ProjectDAO.removeRotatingTRProjectId(project.id)


  }

  /**
    * Publish project with id projectId
    *
    * @param projectId Project to publish
    * @return optional error message, empty if no error
    */
  def publishProject(projectId: Long): PublishResult = {
    // TODO: Check that project actually is finished: projectLinkPublishable(projectId)
    // TODO: Run post-change tests for the roads that have been edited and throw an exception to roll back if not acceptable
    withDynTransaction {
      try {
<<<<<<< HEAD
        if(!recalculateChangeTable(projectId)) {
          return PublishResult(false, false, Some("Muutostaulun luonti epäonnistui. Tarkasta ely"))}
=======
        val delta = ProjectDeltaCalculator.delta(projectId)
        if (!setProjectDeltaToDB(delta, projectId)) {
          return PublishResult(false, false, Some("Muutostaulun luonti epäonnistui. Tarkasta ely"))
        }
>>>>>>> c58e1eeb
        ProjectDAO.addRotatingTRProjectId(projectId) //Generate new TR_ID
        val trProjectStateMessage = getRoadAddressChangesAndSendToTR(Set(projectId))
        if (trProjectStateMessage.status == ProjectState.Failed2GenerateTRIdInViite.value) {
          return PublishResult(false, false, Some(trProjectStateMessage.reason))
        }
        trProjectStateMessage.status match {
          case it if 200 until 300 contains it => {
            setProjectStatusToSend2TR(projectId)
            PublishResult(true, true, Some(trProjectStateMessage.reason))
          }
          case _ => {
            //rollback
            PublishResult(true, false, Some(trProjectStateMessage.reason))
          }
        }
      } catch {
        case NonFatal(e) => PublishResult(false, false, None)
      }
    }
  }

  private def setProjectDeltaToDB(projectDelta: Delta, projectId: Long): Boolean = {
    RoadAddressChangesDAO.clearRoadChangeTable(projectId)
    RoadAddressChangesDAO.insertDeltaToRoadChangeTable(projectDelta, projectId)
  }

  private def toProjectAddressLink(ral: RoadAddressLinkLike): ProjectAddressLink = {
    ProjectAddressLink(ral.id, ral.linkId, ral.geometry, ral.length, ral.administrativeClass, ral.linkType, ral.roadLinkType,
      ral.constructionType, ral.roadLinkSource, ral.roadType, ral.roadName, ral.municipalityCode, ral.modifiedAt, ral.modifiedBy,
      ral.attributes, ral.roadNumber, ral.roadPartNumber, ral.trackCode, ral.elyCode, ral.discontinuity,
      ral.startAddressM, ral.endAddressM, ral.startMValue, ral.endMValue, ral.sideCode, ral.startCalibrationPoint, ral.endCalibrationPoint,
      ral.anomaly, ral.lrmPositionId, LinkStatus.Unknown, ral.id)
  }

  private def buildProjectRoadLink(rl: RoadLinkLike, projectLinks: Seq[ProjectLink]): Seq[ProjectAddressLink] = {
    val pl: Seq[ProjectLink] = projectLinks.size match {
      case 0 => return Seq()
      case 1 => projectLinks
      case _ => fuseProjectLinks(projectLinks)
    }
    pl.map(l => ProjectAddressLinkBuilder.build(rl, l))
  }

  private def fuseProjectLinks(links: Seq[ProjectLink]) = {
    val linkIds = links.map(_.linkId).distinct
    if (linkIds.size != 1)
      throw new IllegalArgumentException(s"Multiple road link ids given for building one link: ${linkIds.mkString(", ")}")
    if (links.exists(_.isSplit))
      links
    else {
      val (startM, endM, startA, endA) = (links.map(_.startMValue).min, links.map(_.endMValue).max,
        links.map(_.startAddrMValue).min, links.map(_.endAddrMValue).max)
      Seq(links.head.copy(startMValue = startM, endMValue = endM, startAddrMValue = startA, endAddrMValue = endA))
    }
  }

  private def fetchRoadLinksWithComplementarySuravageF(boundingRectangle: BoundingRectangle, roadNumberLimits: Seq[(Int, Int)],
                                                       municipalities: Set[Int], everything: Boolean = false,
                                                       publicRoads: Boolean = false): (Future[Seq[RoadLink]], Future[Seq[RoadLink]], Future[Seq[VVHRoadlink]]) = {
    (Future(roadLinkService.getViiteRoadLinksFromVVH(boundingRectangle, roadNumberLimits, municipalities, everything, publicRoads, frozenTimeVVHAPIServiceEnabled)),
      Future(roadLinkService.getComplementaryRoadLinksFromVVH(boundingRectangle, municipalities)),
      Future(roadLinkService.getSuravageLinksFromVVH(boundingRectangle, municipalities)))
  }

  private def awaitRoadLinks(fetch: (Future[Seq[RoadLink]], Future[Seq[RoadLink]], Future[Seq[VVHRoadlink]])) = {
    val combinedFuture = for {
      fStandard <- fetch._1
      fComplementary <- fetch._2
      fSuravage <- fetch._3
    } yield (fStandard, fComplementary, fSuravage)

    val (roadLinks, complementaryLinks, suravageLinks) = Await.result(combinedFuture, Duration.Inf)
    (roadLinks, complementaryLinks, suravageLinks)
  }

  private def fetchRoadLinksWithComplementary(boundingRectangle: BoundingRectangle, roadNumberLimits: Seq[(Int, Int)], municipalities: Set[Int],
                                              everything: Boolean = false, publicRoads: Boolean = false): (Seq[RoadLink], Set[Long]) = {
    val roadLinksF = Future(roadLinkService.getViiteRoadLinksFromVVH(boundingRectangle, roadNumberLimits, municipalities, everything, publicRoads, frozenTimeVVHAPIServiceEnabled))
    val complementaryLinksF = Future(roadLinkService.getComplementaryRoadLinksFromVVH(boundingRectangle, municipalities))
    val (roadLinks, complementaryLinks) = Await.result(roadLinksF.zip(complementaryLinksF), Duration.Inf)
    (roadLinks ++ complementaryLinks, complementaryLinks.map(_.linkId).toSet)
  }

  def getProjectStatusFromTR(projectId: Long) = {
    ViiteTierekisteriClient.getProjectStatus(projectId)
  }

  private def getStatusFromTRObject(trProject: Option[TRProjectStatus]): Option[ProjectState] = {
    trProject match {
      case Some(trProjectobject) => mapTRStateToViiteState(trProjectobject.status.getOrElse(""))
      case None => None
      case _ => None
    }
  }

  private def getTRErrorMessage(trProject: Option[TRProjectStatus]): String = {
    trProject match {
      case Some(trProjectobject) => trProjectobject.errorMessage.getOrElse("")
      case None => ""
      case _ => ""
    }
  }

  def setProjectStatusToSend2TR(projectId: Long): Unit = {
    ProjectDAO.updateProjectStatus(projectId, ProjectState.Sent2TR)
  }

  def updateProjectStatusIfNeeded(currentStatus: ProjectState, newStatus: ProjectState, errorMessage: String, projectId: Long): (ProjectState) = {
    if (currentStatus.value != newStatus.value && newStatus != ProjectState.Unknown) {
      val projects = ProjectDAO.getRoadAddressProjects(projectId)
      if (projects.nonEmpty && newStatus == ProjectState.ErroredInTR) // We write error message and clear old TR_ID which was stored there, so user wont see it in hower
        ProjectDAO.updateProjectStateInfo(errorMessage, projectId)
      ProjectDAO.updateProjectStatus(projectId, newStatus)
    }
    if (newStatus != ProjectState.Unknown) {
      newStatus
    } else {
      currentStatus
    }
  }

  private def getProjectsPendingInTR: Seq[Long] = {
    withDynSession {
      ProjectDAO.getProjectsWithWaitingTRStatus()
    }
  }

  def updateProjectsWaitingResponseFromTR(): Unit = {
    val listOfPendingProjects = getProjectsPendingInTR
    for (project <- listOfPendingProjects) {
      try {
        withDynSession {
          logger.info(s"Checking status for $project")
          val newStatus = checkAndUpdateProjectStatus(project)
          logger.info(s"new status is $newStatus")
        }
      } catch {
        case t: Throwable => logger.warn(s"Couldn't update project $project", t)
      }
    }

  }

  private def checkAndUpdateProjectStatus(projectID: Long): ProjectState = {
    ProjectDAO.getRotatingTRProjectId(projectID).headOption match {
      case Some(trId) =>
        ProjectDAO.getProjectStatus(projectID).map { currentState =>
          logger.info(s"Current status is $currentState")
          val trProjectState = ViiteTierekisteriClient.getProjectStatusObject(trId)
          val newState = getStatusFromTRObject(trProjectState).getOrElse(ProjectState.Unknown)
          val errorMessage = getTRErrorMessage(trProjectState)
          logger.info(s"TR returned project status for $projectID: $currentState -> $newState, errMsg: $errorMessage")
          val updatedStatus = updateProjectStatusIfNeeded(currentState, newState, errorMessage, projectID)
          if (updatedStatus == Saved2TR)
            updateRoadAddressWithProjectLinks(updatedStatus, projectID)
          updatedStatus
        }.getOrElse(ProjectState.Unknown)
      case None =>
        logger.info(s"During status checking VIITE wasnt able to find TR_ID to project $projectID")
        appendStatusInfo(ProjectDAO.getRoadAddressProjectById(projectID).head, " Failed to find TR-ID ")
        ProjectState.Unknown
    }
  }

  private def mapTRStateToViiteState(trState: String): Option[ProjectState] = {

    trState match {
      case "S" => Some(ProjectState.apply(ProjectState.TRProcessing.value))
      case "K" => Some(ProjectState.apply(ProjectState.TRProcessing.value))
      case "T" => Some(ProjectState.apply(ProjectState.Saved2TR.value))
      case "V" => Some(ProjectState.apply(ProjectState.ErroredInTR.value))
      case "null" => Some(ProjectState.apply(ProjectState.ErroredInTR.value))
      case _ => None
    }
  }

  def updateRoadAddressWithProjectLinks(newState: ProjectState, projectID: Long): Seq[Long] = {
    if (newState != Saved2TR) {
      throw new RuntimeException(s"Project state not at Saved2TR: $newState")
    }
    val project = ProjectDAO.getRoadAddressProjectById(projectID)
    val projectStartDate = Some(project.head.startDate)
    val projectLinks = ProjectDAO.getProjectLinks(projectID)
    val floatingFalse = true
    val historyFalse = false
    if (projectLinks.isEmpty)
      throw new RuntimeException(s"Tried to import empty project to road address table after TR response : $newState")

    ProjectDAO.moveProjectLinksToHistory(projectID)

    val roadAddressIDsToExpire = RoadAddressDAO.fetchByLinkId(projectLinks.map(x => x.linkId).toSet, floatingFalse, historyFalse)
    //Expiring all old addresses by their ID
    roadAddressService.expireRoadAddresses(roadAddressIDsToExpire.map(x => x.id).toSet)
    //Create endDate rows for old data that is "valid" (row should be ignored after end_date)
    RoadAddressDAO.create(roadAddressIDsToExpire.map(x => x.copy(endDate = projectStartDate, id = NewRoadAddress)),
      Some(project.head.createdBy))
    //removing terminations and adding start date
    val roadAddressesToBeImported = projectLinks.filterNot(_.status == LinkStatus.Terminated)
      .map(x => x.copy(endDate = None, startDate = projectStartDate))
    //Create new rows to RoadAddress table defining when new address is used
    importProjectLinksToRoadAddressTable(roadAddressesToBeImported, roadAddressIDsToExpire, Some(project.head.createdBy))
  }

  private def importProjectLinksToRoadAddressTable(projectLinks: Seq[ProjectLink], existingRoadAddresses: Seq[RoadAddress], projectOwner: Option[String]) = {
    val existingRoadAddressLinkIds = existingRoadAddresses.map(x => x.linkId)
    val (existingProjectAddresses, newProjectLinks) = projectLinks.partition(x => existingRoadAddressLinkIds.contains(x.linkId))
    val (suravageProjectLinks, newNonSuravageLinks) = newProjectLinks.partition(x => x.linkGeomSource == LinkGeomSource.SuravageLinkInterface)
    //Fetch geometry for projectlinks from roadaddress table based on link-id
    val (roadLinksWithGeometry, addressesMissingGeometry) = convertProjectLinksToRoadAddressesWithRoadAddressGeometry(existingProjectAddresses, existingRoadAddresses)
    //Fetches  geometry for newlinks from VVH (excluding suravagelinks) and combines it with projectlinkdata
    val (newRoads, missingNewRoadGeometry) = convertProjectLinkToRoadAddressWithVVHLinkGeometry(newNonSuravageLinks,
      roadLinkService.fetchVVHRoadlinks(newNonSuravageLinks.map(x => x.linkId).toSet, frozenTimeVVHAPIServiceEnabled))
    //Fetches geometry for suravagelinks from VVH suravageInterface and combines it to projectLinkdata
    val (newSuravageRoads, missingSuravageGeometry) = convertProjectLinkToRoadAddressWithVVHLinkGeometry(suravageProjectLinks,
      roadLinkService.fetchSuravageLinksByLinkIdsFromVVH(suravageProjectLinks.map(x => x.linkId).toSet))
    val projectLinksWithGeometry = roadLinksWithGeometry ++ newRoads ++ newSuravageRoads
    val missingGeometry = addressesMissingGeometry ++ missingNewRoadGeometry ++ missingSuravageGeometry
    val guessGeometry = guessGeom.guestimateGeometry(missingGeometry.sortBy(x => x.roadNumber).sortBy(x => x.roadPartNumber).sortBy(x => x.startAddrMValue), projectLinksWithGeometry)
    RoadAddressDAO.create(roadLinksWithGeometry ++ newRoads ++ newSuravageRoads ++ guessGeometry, projectOwner)
  }


  private def convertProjectLinkToRoadAddressWithVVHLinkGeometry(projectLinks: Seq[ProjectLink], vvhRoadLinks: Seq[VVHRoadlink]): (Seq[RoadAddress], Seq[RoadAddress]) = {
    val mapped = projectLinks.map(pl => pl -> vvhRoadLinks.find(r => r.linkId == pl.linkId))
    val (withGeom, missingGeom) = mapped.partition(m => m._2.nonEmpty)

    (withGeom.map { case (pl, vvhLink) =>
      val (p1, p2) = if (pl.sideCode == SideCode.TowardsDigitizing)
        GeometryUtils.geometryEndpoints(vvhLink.get.geometry)
      else GeometryUtils.geometryEndpoints(vvhLink.get.geometry).swap

      RoadAddress(NewRoadAddress, pl.roadNumber, pl.roadPartNumber, pl.roadType, pl.track,
        pl.discontinuity, pl.startAddrMValue, pl.endAddrMValue, pl.startDate, pl.endDate, pl.modifiedBy, pl.lrmPositionId, pl.linkId,
        pl.startMValue, pl.endMValue, pl.sideCode, vvhLink.get.vvhTimeStamp, pl.calibrationPoints, pl.floating,
        Seq(p1, p2), pl.linkGeomSource, pl.ely)
    }, mapProjectLinksAsFloatingRoadAddresses(missingGeom.map(_._1)))
  }

  private def mapProjectLinksAsFloatingRoadAddresses(projectLinks: Seq[ProjectLink]): Seq[RoadAddress] = {
    projectLinks.map(x =>
      RoadAddress(NewRoadAddress, x.roadNumber, x.roadPartNumber, x.roadType, x.track,
        x.discontinuity, x.startAddrMValue, x.endAddrMValue, x.startDate, x.endDate, x.modifiedBy, x.lrmPositionId, x.linkId,
        x.startMValue, x.endMValue, x.sideCode, VVHClient.createVVHTimeStamp(), x.calibrationPoints, floating = true, Seq.empty[Point], x.linkGeomSource, x.ely))
  }

  private def convertProjectLinksToRoadAddressesWithRoadAddressGeometry(projectLinks: Seq[ProjectLink],
                                                                        roadAddresses: Seq[RoadAddress]): (Seq[RoadAddress], Seq[RoadAddress]) = {
    // TODO: use road address id from Project Link to map 1-to-1, this will produce incorrect results on multiple segments on link
    val mapped = projectLinks.map(pl => pl -> roadAddresses.find(r => r.linkId == pl.linkId))
    val (withGeom, missingGeom) = mapped.partition(m => m._2.nonEmpty)

    (withGeom.map { case (pl, ra) =>
      RoadAddress(NewRoadAddress, pl.roadNumber, pl.roadPartNumber, pl.roadType, pl.track, pl.discontinuity, pl.startAddrMValue,
        pl.endAddrMValue, pl.startDate, pl.endDate, pl.modifiedBy, pl.lrmPositionId, pl.linkId, pl.startMValue, pl.endMValue, pl.sideCode,
        ra.get.adjustedTimestamp, pl.calibrationPoints, pl.floating, ra.get.geometry, pl.linkGeomSource, pl.ely)
    }, mapProjectLinksAsFloatingRoadAddresses(missingGeom.map(_._1)))
  }

  // TODO: remove when saving road type to project link table
  def withFetchedDataFromVVH(roadAddresses: Seq[RoadAddress], roadLinks: Map[Long, RoadLink], Type: Object): Seq[RoadAddress] = {
    val fetchedAddresses = Type match {
      case RoadType =>
        val withRoadType: Seq[RoadAddress] = roadAddresses.par.map {
          ra =>
            roadLinks.get(ra.linkId) match {
              case None => ra
              case Some(rl) =>
                val roadType = RoadAddressLinkBuilder.getRoadType(rl.administrativeClass, rl.linkType)
                ra.copy(roadType = roadType)
            }
        }.toList
        withRoadType
      case _ => roadAddresses
    }
    fetchedAddresses
  }

  def setProjectEly(currentProjectId: Long, newEly: Long): Option[String] = {
    withDynTransaction {
      getProjectEly(currentProjectId).filterNot(_ == newEly).map { currentProjectEly =>
        logger.info(s"The project can not handle multiple ELY areas (the project ELY range is $currentProjectEly). Recording was discarded.")
        s"Projektissa ei voi käsitellä useita ELY-alueita (projektin ELY-alue on $currentProjectEly). Tallennus hylättiin."
      }.orElse {
        ProjectDAO.updateProjectEly(currentProjectId, newEly)
        None
      }
    }
  }

  def getProjectEly(projectId: Long): Option[Long] = {
    ProjectDAO.getProjectEly(projectId)
  }

  case class PublishResult(validationSuccess: Boolean, sendSuccess: Boolean, errorMessage: Option[String])

}

class ProjectValidationException(s: String) extends RuntimeException {
  override def getMessage: String = s
}

case class ProjectBoundingBoxResult(ProjectLinkResultF: Future[Map[Long, Seq[ProjectLink]]], roadLinkF: Future[Seq[RoadLink]],
                                    complementaryF: Future[Seq[RoadLink]], suravageF: Future[Seq[VVHRoadlink]])<|MERGE_RESOLUTION|>--- conflicted
+++ resolved
@@ -300,23 +300,11 @@
       roadLinkService.getSuravageRoadLinksByLinkIdsFromVVH(suravageLinks.map(_.linkId).toSet, false).map(pal => pal.linkId -> pal.geometry) else Seq())).toMap
     val historyGeometries = roadLinkService.getViiteRoadLinksHistoryFromVVH(roadLinks.map(_.linkId).toSet -- linkGeometries.keySet).groupBy(_.linkId).mapValues(
       s => s.maxBy(_.endDate).geometry)
-<<<<<<< HEAD
     val (found, notFound) = without.partition(w => linkGeometries.contains(w.linkId))
     val foundWithGeom = found.map{pl =>
       withGeometry(pl, (linkGeometries ++ historyGeometries)(pl.linkId), resetAddress)}
-
-    guessGeom.guestimateGeometry(notFound.sortBy(x=>x.roadNumber).sortBy(x=>x.roadPartNumber).sortBy(x=>x.startAddrMValue), withGeom ++ foundWithGeom)
-=======
-    val (found, unfound) = without.partition(w => linkGeometries.contains(w.linkId))
-    val foundWithGeom = found.map { pl =>
-      withGeometry(pl, (linkGeometries ++ historyGeometries) (pl.linkId), resetAddress)
-    }
-
-    val guessedGeom = guessGeom.guestimateGeometry(unfound.sortBy(x => x.roadNumber).sortBy(x => x.roadPartNumber).sortBy(x => x.startAddrMValue), withGeom ++ foundWithGeom)
-    val unfoundWithGuessedGeom = guessedGeom.filterNot(x => linkGeometries.contains(x.linkId))
-
-    foundWithGeom ++ unfoundWithGuessedGeom ++ withGeom
->>>>>>> c58e1eeb
+    // TODO: fix!
+    guessGeom.guestimateGeometry(notFound.sortBy(x => x.roadNumber).sortBy(x => x.roadPartNumber).sortBy(x=>x.startAddrMValue), withGeom ++ foundWithGeom)
   }
 
   private def withGeometry(pl: ProjectLink, linkGeometry: Seq[Point], resetAddress: Boolean) = {
@@ -328,20 +316,12 @@
       calibrationPoints = if (resetAddress) (None, None) else pl.calibrationPoints)
   }
 
-<<<<<<< HEAD
-  def changeDirection(projectId : Long, roadNumber : Long, roadPartNumber : Long, user: String): Option[String] = {
-=======
-  def changeDirection(projectId: Long, roadNumber: Long, roadPartNumber: Long, username:String): Option[String] = {
->>>>>>> c58e1eeb
+  def changeDirection(projectId: Long, roadNumber: Long, roadPartNumber: Long, username: String): Option[String] = {
     RoadAddressLinkBuilder.municipalityRoadMaintainerMapping // make sure it is populated outside of this TX
     try {
       withDynTransaction {
         if (ProjectDAO.projectLinksCountUnchanged(projectId, roadNumber, roadPartNumber) > 0)
           return Some("Tieosalle ei voi tehdä kasvusuunnan kääntöä, koska tieosalla on linkkejä, jotka on tässä projektissa määritelty säilymään ennallaan.")
-<<<<<<< HEAD
-        ProjectDAO.flipProjectLinksSideCodes(projectId, roadNumber, roadPartNumber)
-        recalculateProjectLinks(projectId, user, Set((roadNumber, roadPartNumber)))
-=======
 
         val projectLinkIds = ProjectDAO.fetchProjectLinkIds(projectId, roadNumber, roadPartNumber)
         ProjectDAO.reverseRoadPartDirection(projectId, roadNumber, roadPartNumber)
@@ -355,7 +335,7 @@
 
         ProjectDAO.updateProjectLinksToDB(adjustedLinks.map(x =>
           x.copy(reversed = isReversed(originalSideCodes)(x))),username)
->>>>>>> c58e1eeb
+        recalculateProjectLinks(projectId, username, Set((roadNumber, roadPartNumber)))
         None
       }
     } catch {
@@ -435,15 +415,9 @@
   }
 
   private def validateReservations(reservedRoadParts: Seq[ReservedRoadPart], projectEly: Option[Long], projectId: Long, projectLinks: Seq[ProjectLink]): Option[String] = {
-<<<<<<< HEAD
     val errors = reservedRoadParts.flatMap{part =>
       val roadPartExistsInAddresses = RoadAddressDAO.roadPartExists(part.roadNumber, part.roadPartNumber) ||
         ProjectDAO.fetchProjectLinkIds(projectId, part.roadNumber, part.roadPartNumber, None, Some(1)).nonEmpty
-=======
-    val errors = reservedRoadParts.flatMap { ra =>
-      val roadPartExistsInAddresses = RoadAddressDAO.roadPartExists(ra.roadNumber, ra.roadPartNumber) ||
-        ProjectDAO.fetchProjectLinkIds(projectId, ra.roadNumber, ra.roadPartNumber).nonEmpty
->>>>>>> c58e1eeb
       val projectLink = projectLinks.find(p => {
         part.roadNumber == p.roadNumber && part.roadPartNumber == p.roadPartNumber &&
           part.discontinuity == p.discontinuity && part.startDate == p.startDate &&
@@ -474,11 +448,7 @@
     }
   }
 
-<<<<<<< HEAD
   def revertSplit(projectId: Long, linkId: Long, userName: String): Option[String] = {
-=======
-  def revertSplit(projectId: Long, linkId: Long): Option[String] = {
->>>>>>> c58e1eeb
     withDynTransaction {
       val previousSplit = ProjectDAO.fetchSplitLinks(projectId, linkId)
       if (previousSplit.nonEmpty) {
@@ -641,15 +611,9 @@
 
   def getProjectLinksWithSuravage(roadAddressService: RoadAddressService, projectId: Long, boundingRectangle: BoundingRectangle,
                                   roadNumberLimits: Seq[(Int, Int)], municipalities: Set[Int], everything: Boolean = false,
-<<<<<<< HEAD
                                   publicRoads: Boolean=false): Seq[ProjectAddressLink] ={
     val fetch = fetchBoundingBoxF(boundingRectangle, projectId, roadNumberLimits, municipalities, everything, publicRoads)
     val suravageList = Await.result(fetch.suravageF, Duration.Inf).map(l => RoadAddressLinkBuilder.buildSuravageRoadAddressLink(l))
-=======
-                                  publicRoads: Boolean = false): Seq[ProjectAddressLink] = {
-    val fetch = fetchRoadLinksWithComplementarySuravageF(boundingRectangle, roadNumberLimits, municipalities, everything, publicRoads)
-    val suravageList = Await.result(fetch._3, Duration.Inf).map(l => RoadAddressLinkBuilder.buildSuravageRoadAddressLink(l))
->>>>>>> c58e1eeb
     val projectLinks = fetchProjectRoadLinks(projectId, boundingRectangle, roadNumberLimits, municipalities, everything, frozenTimeVVHAPIServiceEnabled, fetch)
     val keptSuravageLinks = suravageList.filter(sl => !projectLinks.exists(pl => sl.linkId == pl.linkId))
     roadAddressLinkToProjectAddressLink(keptSuravageLinks) ++
@@ -773,17 +737,10 @@
     val fetchMissingRoadAddressStartTime = System.currentTimeMillis()
     val ((floating, addresses), projectLinks) = Await.result(fetchRoadAddressesByBoundingBoxF.zip(fetchProjectLinksF), Duration.Inf)
 
-<<<<<<< HEAD
     val missedRL = if(frozenTimeVVHAPIServiceEnabled) {
       Map[Long, Seq[MissingRoadAddress]]()
     } else {
       withDynTransaction {
-=======
-    val missedRL = withDynTransaction {
-      if (frozenTimeVVHAPIServiceEnabled) {
-        Seq[MissingRoadAddress]()
-      } else {
->>>>>>> c58e1eeb
         val missingLinkIds = linkIds -- floating.keySet -- addresses.keySet -- projectLinks.keySet
         RoadAddressDAO.getMissingRoadAddresses(missingLinkIds)
       }
@@ -875,17 +832,9 @@
     val projectLinks = ProjectDAO.getProjectLinksByIds(modified.map(_.id))
     RoadAddressDAO.queryById(projectLinks.map(_.roadAddressId).toSet).foreach(ra =>
       ProjectDAO.updateProjectLinkValues(projectId, ra))
-<<<<<<< HEAD
     recalculateProjectLinks(projectId, userName, Set((roadNumber, roadPartNumber)))
     val afterUpdateLinks = ProjectDAO.fetchByProjectRoadPart(projectId, roadNumber, roadPartNumber)
     if (afterUpdateLinks.isEmpty){
-=======
-    val afterUpdateLinks = ProjectDAO.fetchByProjectRoadPart(roadNumber, roadPartNumber, projectId)
-    if (afterUpdateLinks.nonEmpty) {
-      val adjLinks = withGeometry(afterUpdateLinks)
-      ProjectSectionCalculator.assignMValues(adjLinks).foreach(adjLink => ProjectDAO.updateAddrMValues(adjLink))
-    } else {
->>>>>>> c58e1eeb
       releaseRoadPart(projectId, roadNumber, roadPartNumber)
     }
     None
@@ -941,11 +890,7 @@
     */
   def updateProjectLinks(projectId: Long, linkIds: Set[Long], linkStatus: LinkStatus, userName: String,
                          roadNumber: Long = 0, roadPartNumber: Long = 0, userDefinedEndAddressM: Option[Int],
-<<<<<<< HEAD
-                         roadType: Long = 0, discontinuity: Long = 0, ely: Long = 0): Option[String] = {
-=======
                          roadType: Long = 0, discontinuity: Long = 0, ely: Long = 0, reversed: Boolean = false ): Option[String] = {
->>>>>>> c58e1eeb
 
     def updateRoadTypeDiscontinuity(links: Seq[ProjectLink]) = {
       val lastSegment = links.maxBy(_.endAddrMValue)
@@ -1043,25 +988,9 @@
     }, "recalculated links in %.3f sec")
   }
 
-<<<<<<< HEAD
   private def recalculateChangeTable(projectId: Long): Boolean = {
     val delta = ProjectDeltaCalculator.delta(projectId)
     setProjectDeltaToDB(delta, projectId)
-=======
-  private def recalculateChangeTable(projectId: Long) = {
-    try {
-      val delta = ProjectDeltaCalculator.delta(projectId)
-      setProjectDeltaToDB(delta, projectId) match {
-        case true => None
-        case false => Some("Delta calculation not possible")
-      }
-    } catch {
-      case ex: RoadAddressException =>
-        logger.info("Delta calculation not possible: " + ex.getMessage)
-        Some(ex.getMessage)
-      case ex: ProjectValidationException => Some(ex.getMessage)
-    }
->>>>>>> c58e1eeb
   }
 
   def projectLinkPublishable(projectId: Long): Boolean = {
@@ -1127,15 +1056,8 @@
     // TODO: Run post-change tests for the roads that have been edited and throw an exception to roll back if not acceptable
     withDynTransaction {
       try {
-<<<<<<< HEAD
         if(!recalculateChangeTable(projectId)) {
           return PublishResult(false, false, Some("Muutostaulun luonti epäonnistui. Tarkasta ely"))}
-=======
-        val delta = ProjectDeltaCalculator.delta(projectId)
-        if (!setProjectDeltaToDB(delta, projectId)) {
-          return PublishResult(false, false, Some("Muutostaulun luonti epäonnistui. Tarkasta ely"))
-        }
->>>>>>> c58e1eeb
         ProjectDAO.addRotatingTRProjectId(projectId) //Generate new TR_ID
         val trProjectStateMessage = getRoadAddressChangesAndSendToTR(Set(projectId))
         if (trProjectStateMessage.status == ProjectState.Failed2GenerateTRIdInViite.value) {
