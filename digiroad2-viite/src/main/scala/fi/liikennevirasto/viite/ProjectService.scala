package fi.liikennevirasto.viite

import java.util.Date

import fi.liikennevirasto.digiroad2._
import fi.liikennevirasto.digiroad2.asset.SideCode.AgainstDigitizing
import fi.liikennevirasto.digiroad2.asset.{BoundingRectangle, LinkGeomSource, TrafficDirection, _}
import fi.liikennevirasto.digiroad2.client.vvh.{VVHHistoryRoadLink, VVHRoadlink}
import fi.liikennevirasto.digiroad2.dao.Sequences
import fi.liikennevirasto.digiroad2.linearasset.{RoadLink, RoadLinkLike}
import fi.liikennevirasto.digiroad2.oracle.OracleDatabase
import fi.liikennevirasto.digiroad2.service.RoadLinkService
import fi.liikennevirasto.digiroad2.util.{RoadAddressException, RoadPartReservedException, Track}
import fi.liikennevirasto.viite.ProjectValidator.ValidationErrorDetails
import fi.liikennevirasto.viite.dao.CalibrationPointDAO.UserDefinedCalibrationPoint
import fi.liikennevirasto.viite.dao.Discontinuity.Continuous
import fi.liikennevirasto.viite.dao.LinkStatus._
import fi.liikennevirasto.viite.dao.ProjectState._
import fi.liikennevirasto.viite.dao.TerminationCode.{NoTermination, Subsequent, Termination}
import fi.liikennevirasto.viite.dao.{LinkStatus, ProjectDAO, RoadAddressDAO, _}
import fi.liikennevirasto.viite.model.{Anomaly, ProjectAddressLink, RoadAddressLink}
import fi.liikennevirasto.viite.process._
import fi.liikennevirasto.viite.util.{ProjectLinkSplitter, SplitOptions, SplitResult}
import org.joda.time.DateTime
import org.slf4j.LoggerFactory
import slick.driver.JdbcDriver.backend.Database.dynamicSession

import scala.concurrent.ExecutionContext.Implicits.global
import scala.concurrent.duration.Duration
import scala.concurrent.{Await, Future}
import scala.util.control.NonFatal

case class PreFillInfo(RoadNumber: BigInt, RoadPart: BigInt)

case class LinkToRevert(id: Long, linkId: Long, status: Long, geometry: Seq[Point])

class ProjectService(roadAddressService: RoadAddressService, roadLinkService: RoadLinkService, eventbus: DigiroadEventBus, useFrozenVVHLinks: Boolean = false) {

  def withDynTransaction[T](f: => T): T = OracleDatabase.withDynTransaction(f)

  def withDynSession[T](f: => T): T = OracleDatabase.withDynSession(f)

  private val logger = LoggerFactory.getLogger(getClass)
  val allowedSideCodes = List(SideCode.TowardsDigitizing, SideCode.AgainstDigitizing)

  private def withTiming[T](f: => T, s: String): T = {
    val startTime = System.currentTimeMillis()
    val t = f
    logger.info(s.format((System.currentTimeMillis() - startTime) * 0.001))
    t
  }

  /**
    *
    * @param roadNumber    Road's number (long)
    * @param roadStartPart Starting part (long)
    * @param roadEndPart   Ending part (long)
    * @return Optional error message, None if no error
    */
  def checkRoadPartsExist(roadNumber: Long, roadStartPart: Long, roadEndPart: Long): Option[String] = {
    withDynTransaction {
      if (!RoadAddressDAO.roadPartExists(roadNumber, roadStartPart)) {
        if (!RoadAddressDAO.roadNumberExists(roadNumber)) {
          Some(ErrorRoadNumberDoesNotExist)
        }
        else //roadnumber exists, but starting roadpart not
          Some(ErrorStartingRoadPartNotFound)
      } else if (!RoadAddressDAO.roadPartExists(roadNumber, roadEndPart)) { // ending part check
        Some(ErrorEndingRoadPartNotFound)
      } else
        None
    }
  }

  def calculateProjectCoordinates(projectId: Long, resolution: Int): ProjectCoordinates = {
    withDynTransaction{
      val links = ProjectDAO.getProjectLinks(projectId)
      if (links.nonEmpty) {
        val corners = GeometryUtils.boundingRectangleCorners(links.flatten(_.geometry))
        val centerX = (corners._1.x + corners._2.x) / 2
        val centerY = (corners._1.y + corners._2.y) / 2
        val (xLength,yLength) = (Math.abs(corners._2.x - corners._1.x), Math.abs(corners._2.y - corners._1.y))
        val zoom = Resolutions.map(r => {
          (xLength / r, yLength / r) match {
            case (x, y) if x < DefaultScreenWidth && y < DefaultScreenHeight  => Resolutions.indexOf(r)
            case _ => 0
          }
        })
        ProjectCoordinates(centerX, centerY, zoom.max)
      } else {
        ProjectCoordinates(0,0,0)
      }
    }
  }

  def saveProjectCoordinates(projectId: Long, coordinates: ProjectCoordinates): Unit = {
    withDynSession {
      ProjectDAO.updateProjectCoordinates(projectId, coordinates)
    }
  }

  private def createProject(roadAddressProject: RoadAddressProject): RoadAddressProject = {
    val id = Sequences.nextViitePrimaryKeySeqValue
    val project = roadAddressProject.copy(id = id)
    ProjectDAO.createRoadAddressProject(project)
    val error = addLinksToProject(project)
    if (error.nonEmpty)
      throw new RoadPartReservedException(error.get)
    ProjectDAO.getRoadAddressProjectById(id).get
  }

  private def projectFound(roadAddressProject: RoadAddressProject): Option[RoadAddressProject] = {
    val newRoadAddressProject = 0
    if (roadAddressProject.id == newRoadAddressProject) return None
    withDynTransaction {
      return ProjectDAO.getRoadAddressProjectById(roadAddressProject.id)
    }
  }

  def fetchPreFillFromVVH(linkId: Long): Either[String, PreFillInfo] = {
    parsePreFillData(roadLinkService.getVVHRoadlinks(Set(linkId), useFrozenVVHLinks))
  }

  def parsePreFillData(vvhRoadLinks: Seq[VVHRoadlink]): Either[String, PreFillInfo] = {
    if (vvhRoadLinks.isEmpty) {
      Left("Link could not be found in VVH")
    }
    else {
      val vvhLink = vvhRoadLinks.head
      (vvhLink.attributes.get("ROADNUMBER"), vvhLink.attributes.get("ROADPARTNUMBER")) match {
        case (Some(roadNumber: BigInt), Some(roadPartNumber: BigInt)) =>
          Right(PreFillInfo(roadNumber, roadPartNumber))
        case _ => Left("Link does not contain valid prefill info")
      }
    }
  }

  def checkRoadPartsReservable(roadNumber: Long, startPart: Long, endPart: Long): Either[String, Seq[ReservedRoadPart]] = {
    withDynTransaction {
      (startPart to endPart).foreach(part =>
        ProjectDAO.roadPartReservedByProject(roadNumber, part) match {
          case Some(name) => return Left(s"Tie $roadNumber osa $part ei ole vapaana projektin alkupäivämääränä. Tieosoite on jo varattuna projektissa: $name.")
          case _ =>
        })
      Right((startPart to endPart).flatMap(part => getAddressPartInfo(roadNumber, part))
      )
    }
  }


  /**
    *
    * @param projectId project's id
    * @return if state of the project is incomplete
    */

  def isWritableState(projectId: Long): Boolean = {
    withDynTransaction {
      projectWritableCheck(projectId) match {
        case Some(_) => false
        case None => true
      }
    }
  }

  private def projectWritableCheck(projectId: Long): Option[String] = {
    ProjectDAO.getProjectStatus(projectId) match {
      case Some(projectState) =>
        if (projectState == ProjectState.Incomplete)
          return None
        Some("Projektin tila ei ole keskeneräinen") //project state is not incomplete
      case None => Some("Projektia ei löytynyt") //project could not be found
    }
  }


  def validateProjectDate(reservedParts: Seq[ReservedRoadPart], date: DateTime): Option[String] = {
    withDynSession {
      reservedParts.map(rp => (rp.roadNumber, rp.roadPartNumber) -> RoadAddressDAO.getRoadPartInfo(rp.roadNumber, rp.roadPartNumber)).toMap.
        filterNot(_._2.isEmpty).foreach {
        case ((roadNumber, roadPartNumber), value) =>
          val (startDate, endDate) = value.map(v => (v._6, v._7)).get
          if(startDate.nonEmpty && startDate.get.isEqual(date) && endDate.isEmpty)
            return Option(s"TIE $roadNumber OSA $roadPartNumber ei ole vapaana projektin alkupäivämääränä. " +
              s"Tieosoitteen alkupäivämäärä on sama kuin projektin alkupäivämäärä.")
          if (startDate.nonEmpty && startDate.get.isAfter(date))
            return Option(s"Tieosalla TIE $roadNumber OSA $roadPartNumber alkupäivämäärä " +
              s"${startDate.get.toString("dd.MM.yyyy")} on myöhempi kuin tieosoiteprojektin alkupäivämäärä " +
              s"${date.toString("dd.MM.yyyy")}, tarkista tiedot.")
          if (endDate.nonEmpty && endDate.get.isAfter(date))
            return Option(s"Tieosalla TIE $roadNumber OSA $roadPartNumber loppupäivämäärä " +
              s"${endDate.get.toString("dd.MM.yyyy")} on myöhempi kuin tieosoiteprojektin alkupäivämäärä " +
              s"${date.toString("dd.MM.yyyy")}, tarkista tiedot.")
      }
      None
    }
  }

  private def getAddressPartInfo(roadNumber: Long, roadPart: Long): Option[ReservedRoadPart] = {
    ProjectDAO.fetchReservedRoadPart(roadNumber, roadPart).orElse(generateAddressPartInfo(roadNumber, roadPart))
  }

  private def generateAddressPartInfo(roadNumber: Long, roadPart: Long): Option[ReservedRoadPart] = {
    RoadAddressDAO.getRoadPartInfo(roadNumber, roadPart).map {
      case (_, linkId, addrLength, discontinuity, ely, _, _) =>
        ReservedRoadPart(0L, roadNumber, roadPart, Some(addrLength), Some(Discontinuity.apply(discontinuity.toInt)), Some(ely),
          newLength = None, newDiscontinuity = None, newEly = None, Some(linkId))
    }
  }

  private def sortRamps(seq: Seq[ProjectLink], linkIds: Seq[Long]): Seq[ProjectLink] = {
    if (seq.headOption.exists(isRamp))
      seq.find(l => linkIds.headOption.contains(l.linkId)).toSeq ++ seq.filter(_.linkId != linkIds.headOption.getOrElse(0L))
    else
      seq
  }

  def createProjectLinks(linkIds: Seq[Long], projectId: Long, roadNumber: Long, roadPartNumber: Long, track: Track,
                         discontinuity: Discontinuity, roadType: RoadType, roadLinkSource: LinkGeomSource,
                         roadEly: Long, user: String): Map[String, Any] = {

    validateLinkTrack(track.value) match {
      case true =>
        val linkId = linkIds.head
        val roadLinks = (if (roadLinkSource != LinkGeomSource.SuravageLinkInterface) {
          roadLinkService.getRoadLinksByLinkIdsFromVVH(linkIds.toSet, frozenTimeVVHAPIServiceEnabled = useFrozenVVHLinks)
        } else {
          roadLinkService.getSuravageRoadLinksFromVVH(linkIds.toSet)
        }).map(l => l.linkId -> l).toMap
        if (roadLinks.keySet != linkIds.toSet)
          return Map("success" -> false,
            "errorMessage" -> (linkIds.toSet - roadLinks.keySet).mkString(ErrorRoadLinkNotFound + " puuttuvat id:t ", ", ", ""))
        val project = withDynSession {
          ProjectDAO.getRoadAddressProjectById(projectId).getOrElse(throw new RuntimeException(s"Missing project $projectId"))
        }
        val projectLinks: Seq[ProjectLink] = linkIds.map { id =>
          newProjectLink(roadLinks(id), project, roadNumber, roadPartNumber, track, discontinuity,
            roadType, roadEly)
        }
        setProjectEly(projectId, roadEly) match {
          case Some(errorMessage) => Map("success" -> false, "errorMessage" -> errorMessage)
          case None => {
            addNewLinksToProject(sortRamps(projectLinks, linkIds), projectId, user, linkId) match {
              case Some(errorMessage) => Map("success" -> false, "errorMessage" -> errorMessage)
              case None => Map("success" -> true, "projectErrors" -> validateProjectById(projectId))
            }
          }
        }
      case _ =>
        Map("success" -> false, "errorMessage" -> "Invalid track code")
    }
  }

  def addNewLinksToProject(newLinks: Seq[ProjectLink], projectId: Long, user: String, firstLinkId: Long, newTransaction: Boolean = true): Option[String] = {
    if (newTransaction)
      withDynTransaction {
        addNewLinksToProjectInTX(newLinks: Seq[ProjectLink], projectId: Long, user: String, firstLinkId: Long)
      }
    else
      addNewLinksToProjectInTX(newLinks: Seq[ProjectLink], projectId: Long, user: String, firstLinkId: Long)
  }

  /**
    * Used when adding road address that do not have a previous address
    */
  private def addNewLinksToProjectInTX(newLinks: Seq[ProjectLink], projectId: Long, user: String, firstLinkId: Long): Option[String] = {
    val newRoadNumber = newLinks.head.roadNumber
    val newRoadPartNumber = newLinks.head.roadPartNumber
    try {
      val project = getProjectWithReservationChecks(projectId, newRoadNumber, newRoadPartNumber)

<<<<<<< HEAD
      val ely = if (newLinks.nonEmpty)newLinks.head.ely else -1
      if (!project.isReserved(newRoadNumber, newRoadPartNumber))
        ProjectDAO.reserveRoadPart(project.id, newRoadNumber, newRoadPartNumber, project.modifiedBy)
      if (GeometryUtils.isNonLinear(newLinks))
        throw new ProjectValidationException(ErrorGeometryContainsBranches)
      // Determine address value scheme (ramp, roundabout, all others)
      val createLinks =
        if (newLinks.headOption.exists(isRamp)) {
          logger.info("Added links recognized to be in ramp category")
          if (TrackSectionOrder.isRoundabout(newLinks)) {
            logger.info("Added links recognized to be a roundabout - using roundabout addressing scheme")
            val ordered = newLinks.partition(_.linkId == firstLinkId)
            val created = TrackSectionOrder.mValueRoundabout(ordered._1 ++ ordered._2)
            val endingM = created.map(_.endAddrMValue).max
            created.map(pl =>
              if (pl.endAddrMValue == endingM && endingM > 0)
                pl.copy(discontinuity = Discontinuity.EndOfRoad)
              else
                pl.copy(discontinuity = Discontinuity.Continuous))
          } else {
            val existingLinks = ProjectDAO.fetchByProjectRoadPart(newRoadNumber, newRoadPartNumber, projectId)
            fillRampGrowthDirection(newLinks.map(_.linkId).toSet, newRoadNumber, newRoadPartNumber, newLinks,
              firstLinkId, existingLinks)
          }
        } else
          newLinks
      ProjectDAO.create(createLinks.map(_.copy(modifiedBy = Some(user))))
      recalculateProjectLinks(projectId, user, Set((newRoadNumber, newRoadPartNumber)))
      None
=======
        if (!project.isReserved(newRoadNumber, newRoadPartNumber))
          ProjectDAO.reserveRoadPart(project.id, newRoadNumber, newRoadPartNumber, project.modifiedBy)
        if (GeometryUtils.isNonLinear(newLinks))
          throw new ProjectValidationException(ErrorGeometryContainsBranches)
        // Determine address value scheme (ramp, roundabout, all others)
        val createLinks =
          if (newLinks.headOption.exists(isRamp)) {
            logger.info("Added links recognized to be in ramp category")
            if (TrackSectionOrder.isRoundabout(newLinks)) {
              logger.info("Added links recognized to be a roundabout - using roundabout addressing scheme")
              val ordered = newLinks.partition(_.linkId == firstLinkId)
              val created = TrackSectionOrder.mValueRoundabout(ordered._1 ++ ordered._2)
              val endingM = created.map(_.endAddrMValue).max
              created.map(pl =>
                if (pl.endAddrMValue == endingM && endingM > 0)
                  pl.copy(discontinuity = Discontinuity.EndOfRoad)
                else
                  pl.copy(discontinuity = Discontinuity.Continuous))
            } else {
              val existingLinks = ProjectDAO.fetchByProjectRoadPart(newRoadNumber, newRoadPartNumber, projectId)
              fillRampGrowthDirection(newLinks.map(_.linkId).toSet, newRoadNumber, newRoadPartNumber, newLinks,
                firstLinkId, existingLinks)
            }
          } else
            newLinks
        ProjectDAO.create(createLinks.map(_.copy(modifiedBy = Some(user))))
        recalculateProjectLinks(projectId, user, Set((newRoadNumber, newRoadPartNumber)))
        None
>>>>>>> 441dafdd
    } catch {
      case ex: ProjectValidationException => Some(ex.getMessage)
    }
  }

  /**
    * Will attempt to find relevant sideCode information to the projectLinks given a number of factors
    * for example if they are of suravage or complementary origin
    *
    * @param linkIds the linkIds to process
    * @param roadNumber the roadNumber to apply/was applied to said linkIds
    * @param roadPartNumber the roadPartNumber to apply/was applied to said linkIds
    * @param newLinks new project links for this ramp
    * @return the projectLinks with a assigned SideCode
    */
  private def fillRampGrowthDirection(linkIds: Set[Long], roadNumber: Long, roadPartNumber: Long,
                                      newLinks: Seq[ProjectLink], firstLinkId: Long, existingLinks: Seq[ProjectLink]): Seq[ProjectLink] = {
    if (newLinks.exists(nl => existingLinks.exists(pl => pl.status != LinkStatus.Terminated &&
      GeometryUtils.areAdjacent(pl.geometry, nl.geometry)))) {
      // Connected to existing geometry -> let the track section calculation take it's natural course
      newLinks.map(_.copy(sideCode = SideCode.Unknown))
    } else {
      val roadLinks = roadLinkService.fetchVVHRoadLinksAndComplementaryFromVVH(linkIds) ++ roadLinkService.getSuravageRoadLinksFromVVH(linkIds)
      //Set the sideCode as defined by the trafficDirection
      val sideCode = roadLinks.map(rl => rl.linkId -> (rl.trafficDirection match {
        case TrafficDirection.AgainstDigitizing => SideCode.AgainstDigitizing
        case TrafficDirection.TowardsDigitizing => SideCode.TowardsDigitizing
        case _ => SideCode.Unknown
      })).toMap
      newLinks.map(nl => nl.copy(sideCode = sideCode.getOrElse(nl.linkId, SideCode.Unknown)))
    }
  }

  def getFirstProjectLink(project: RoadAddressProject): Option[ProjectLink] = {
    project.reservedParts.find(_.startingLinkId.nonEmpty) match {
      case Some(rrp) =>
        withDynSession {
          ProjectDAO.fetchFirstLink(project.id, rrp.roadNumber, rrp.roadPartNumber)
        }
      case _ => None
    }
  }

  def changeDirection(projectId: Long, roadNumber: Long, roadPartNumber: Long, links: Seq[LinkToRevert], username: String): Option[String] = {
    RoadAddressLinkBuilder.municipalityRoadMaintainerMapping // make sure it is populated outside of this TX
    try {
      withDynTransaction {
        if (ProjectDAO.countLinksUnchangedUnhandled(projectId, roadNumber, roadPartNumber) > 0)
          return Some(ErrorReversingUnchangedLinks)
        val continuity = ProjectDAO.getContinuityCodes(projectId, roadNumber, roadPartNumber)
        val newContinuity: Map[Long, Discontinuity] = if (continuity.nonEmpty) {
          val discontinuityAtEnd = continuity.maxBy(_._1)
          continuity.filterKeys(_ < discontinuityAtEnd._1).map{ case (addr, d) => (discontinuityAtEnd._1 - addr) -> d} ++
            Map(discontinuityAtEnd._1 -> discontinuityAtEnd._2)
        } else
          Map()
        ProjectDAO.reverseRoadPartDirection(projectId, roadNumber, roadPartNumber)
        val projectLinks = ProjectDAO.getProjectLinks(projectId).filter(_.status != LinkStatus.Terminated)
        val originalSideCodes = RoadAddressDAO.fetchByIdMassQuery(projectLinks.map(_.roadAddressId).toSet, includeFloating = true)
          .map(ra => ra.id -> ra.sideCode).toMap

        ProjectDAO.updateProjectLinksToDB(projectLinks.map(x =>
          x.copy(reversed = isReversed(originalSideCodes)(x),
            discontinuity = newContinuity.getOrElse(x.endAddrMValue, Discontinuity.Continuous))),username)
        recalculateProjectLinks(projectId, username, Set((roadNumber, roadPartNumber)))
        None
      }
    } catch {
      case NonFatal(e) =>
        logger.info("Direction change failed", e)
        Some(ErrorSavingFailed)
    }
  }

  private def isReversed(originalSideCodes: Map[Long, SideCode])(projectLink: ProjectLink): Boolean ={
    originalSideCodes.get(projectLink.roadAddressId) match {
      case Some(sideCode) if sideCode != projectLink.sideCode => true
      case _ => false
    }
  }

  /**
    * Adds reserved road links (from road parts) to a road address project. Clears
    * project links that are no longer reserved for the project. Reservability is check before this.
    */
  private def addLinksToProject(project: RoadAddressProject): Option[String] = {
    //TODO: Check that there are no floating road addresses present when starting
    logger.info(s"Adding reserved road parts with links to project ${project.id}")
    val projectLinks = ProjectDAO.getProjectLinks(project.id)
    logger.debug(s"Links fetched")
    project.reservedParts.foreach(p => logger.debug(s"Project has part ${p.roadNumber}/${p.roadPartNumber} in ${p.ely} (${p.addressLength} m)"))
    val projectLinkOriginalParts = RoadAddressDAO.queryById(projectLinks.map(_.roadAddressId).toSet).map(ra => (ra.roadNumber, ra.roadPartNumber)).toSet
    validateReservations(project.reservedParts, project.ely, project.id, projectLinks) match {
      case Some(error) => throw new RoadPartReservedException(error)
      case None => logger.debug(s"Validation passed")
        val addresses = project.reservedParts.filterNot(res =>
          projectLinkOriginalParts.contains((res.roadNumber, res.roadPartNumber))).flatMap { reservation =>
          logger.debug(s"Reserve $reservation")
          val addressesOnPart = RoadAddressDAO.fetchByRoadPart(reservation.roadNumber, reservation.roadPartNumber)
          val mapping = roadLinkService.getRoadLinksByLinkIdsFromVVH(addressesOnPart.map(_.linkId).toSet, newTransaction = false, frozenTimeVVHAPIServiceEnabled = useFrozenVVHLinks)
            .map(rl => rl.linkId -> rl).toMap
          val reserved = checkAndReserve(project, reservation)
          if (reserved._1.isEmpty)
            throw new RuntimeException(s"Tie ${reservation.roadNumber} osa ${reservation.roadPartNumber} ei ole vapaana projektin alkupäivämääränä. Tieosoite on jo varattuna projektissa: ${reserved._2.get}.")
          addressesOnPart.map(ra => newProjectTemplate(mapping(ra.linkId), ra, project))
        }
        logger.debug(s"Reserve done")
        val linksOnRemovedParts = projectLinks.filterNot(pl => project.reservedParts.exists(_.holds(pl)))
        val newProjectLinks = addresses.filterNot {
          ad => projectLinks.exists(pl => pl.roadNumber == ad.roadNumber && pl.roadPartNumber == ad.roadPartNumber)
        }
        logger.debug(s"Removed / new links ready")
        if (linksOnRemovedParts.nonEmpty) {
          ProjectDAO.removeProjectLinksById(linksOnRemovedParts.map(_.id).toSet)
        }
        logger.debug(s"Removed deleted ${linksOnRemovedParts.size}")
        ProjectDAO.create(newProjectLinks)
        logger.debug(s"New links created ${newProjectLinks.size}")
        if (project.ely.isEmpty) {
          ProjectDAO.fetchReservedRoadParts(project.id).find(_.ely.nonEmpty).flatMap(_.ely).foreach(ely =>
            ProjectDAO.updateProjectEly(project.id, ely))
        }
        logger.info(s"Adding reserved road parts finished for project ${project.id}")
        None
    }
  }

  private def validateReservations(reservedRoadParts: Seq[ReservedRoadPart], projectEly: Option[Long], projectId: Long,
                                   projectLinks: Seq[ProjectLink]): Option[String] = {
    val errors = reservedRoadParts.flatMap{part =>
      val roadPartExistsInAddresses = RoadAddressDAO.roadPartExists(part.roadNumber, part.roadPartNumber) ||
        ProjectDAO.fetchProjectLinkIds(projectId, part.roadNumber, part.roadPartNumber, None, Some(1)).nonEmpty
      if (!roadPartExistsInAddresses) {
        Some(s"TIE ${part.roadNumber} OSA: ${part.roadPartNumber}")
      } else
        None
    }
    val elyErrors = reservedRoadParts.flatMap(roadAddress =>
      if (projectEly.filterNot(l => l == -1L).getOrElse(roadAddress.ely.get) != roadAddress.ely.get) {
        Some(s"TIE ${roadAddress.roadNumber} OSA: ${roadAddress.roadPartNumber}. Tarkista tiedot.")
      } else None)
    if (errors.nonEmpty)
      Some(s"$ErrorFollowingRoadPartsNotFoundInDB ${errors.mkString(", ")}")
    else {
      if (elyErrors.nonEmpty)
        Some(s"$ErrorFollowingPartsHaveDifferingEly ${elyErrors.mkString(", ")}")
      else {
        val ely = reservedRoadParts.map(_.ely)
        if (ely.distinct.lengthCompare(1) > 0) {
          Some(ErrorRoadPartsHaveDifferingEly)
        } else {
          None
        }
      }
    }
  }

  def revertSplit(projectId: Long, linkId: Long, userName: String): Option[String] = {
    withDynTransaction{
      val previousSplit = ProjectDAO.fetchSplitLinks(projectId, linkId)
      if (previousSplit.nonEmpty) {
        revertSplitInTX(projectId, previousSplit, userName)
        None
      } else
        Some(s"No split for link id $linkId found!")
    }
  }

  private def revertSplitInTX(projectId: Long, previousSplit: Seq[ProjectLink], userName: String): Unit = {

    def getGeometryWithTimestamp(linkId: Long, timeStamp: Long, roadLinks: Seq[RoadLink],
                                 vvhHistoryLinks: Seq[VVHHistoryRoadLink]): Seq[Point] = {
      val matchingLinksGeometry = (roadLinks ++ vvhHistoryLinks).find(rl => rl.linkId == linkId && rl.vvhTimeStamp == timeStamp).map(_.geometry)
      if (matchingLinksGeometry.nonEmpty) {
        matchingLinksGeometry.get
      } else {
        (roadLinks ++ vvhHistoryLinks).find(rl => rl.linkId == linkId).map(_.geometry)
          .getOrElse(throw new InvalidAddressDataException(s"Geometry with linkId $linkId and timestamp $timeStamp not found!"))
      }
    }

    val (roadLinks, vvhHistoryLinks) = roadLinkService.getCurrentAndHistoryRoadLinksFromVVH(previousSplit.map(_.linkId).toSet, useFrozenVVHLinks)
    val (suravage, original) = previousSplit.partition(_.linkGeomSource == LinkGeomSource.SuravageLinkInterface)
    revertLinks(projectId, previousSplit.head.roadNumber, previousSplit.head.roadPartNumber,
      suravage.map(link => LinkToRevert(link.id, link.linkId, link.status.value, link.geometry)),
      original.map(link => LinkToRevert(link.id, link.linkId, link.status.value, getGeometryWithTimestamp(link.linkId,
        link.linkGeometryTimeStamp, roadLinks, vvhHistoryLinks))),
      userName, recalculate = false)
  }

  def preSplitSuravageLink(linkId: Long, userName: String, splitOptions: SplitOptions): (Option[Seq[ProjectLink]], Seq[ProjectLink], Option[String], Option[(Point, Vector3d)]) = {
    def previousSplitToSplitOptions(plSeq: Seq[ProjectLink], splitOptions: SplitOptions): SplitOptions = {
      val splitsAB = plSeq.filter(_.linkId == linkId)
      val (template, splitA, splitB) = (plSeq.find(_.status == LinkStatus.Terminated),
        splitsAB.find(_.status != LinkStatus.New), splitsAB.find(_.status == LinkStatus.New))
      val linkData = splitA.orElse(splitB).orElse(template).map(l => (l.roadNumber, l.roadPartNumber,
        l.track, l.ely)).getOrElse((splitOptions.roadNumber, splitOptions.roadPartNumber, splitOptions.trackCode, splitOptions.ely))
      val discontinuity = splitsAB.filterNot(_.discontinuity == Continuous).map(_.discontinuity).headOption
      splitOptions.copy(statusA = splitA.map(_.status).getOrElse(splitOptions.statusA),
        roadNumber = linkData._1, roadPartNumber = linkData._2, trackCode = linkData._3, ely = linkData._4,
        discontinuity = discontinuity.getOrElse(Continuous))
    }

    withDynTransaction {
      val previousSplit = ProjectDAO.fetchSplitLinks(splitOptions.projectId, linkId)
      val updatedSplitOptions =
        if (previousSplit.nonEmpty) {
          previousSplitToSplitOptions(previousSplit, splitOptions)
        } else
          splitOptions
      val r = preSplitSuravageLinkInTX(linkId, userName, updatedSplitOptions)
      dynamicSession.rollback()
      (r._1.map(rs => rs.toSeqWithMergeTerminated), r._1.get.allTerminatedProjectLinks, r._2, r._3)
    }
  }

  def splitSuravageLink(linkId: Long, username: String,
                        splitOptions: SplitOptions): Option[String] = {
    withDynTransaction {
      splitSuravageLinkInTX(linkId, username, splitOptions)
    }
  }

  def preSplitSuravageLinkInTX(linkId: Long, username: String,
                               splitOptions: SplitOptions): (Option[SplitResult], Option[String], Option[(Point, Vector3d)]) = {
    val projectId = splitOptions.projectId
    val sOption = roadLinkService.getSuravageRoadLinksByLinkIdsFromVVH(Set(Math.abs(linkId)), newTransaction = false).headOption
    val previousSplit = ProjectDAO.fetchSplitLinks(projectId, linkId)
    val project = ProjectDAO.getRoadAddressProjectById(projectId).get
    if (sOption.isEmpty) {
      (None, Some(ErrorSuravageLinkNotFound), None)
    } else {
      if (previousSplit.nonEmpty)
        revertSplitInTX(projectId, previousSplit, username)
      val suravageLink = sOption.get
      val endPoints = GeometryUtils.geometryEndpoints(suravageLink.geometry)
      val x = if (endPoints._1.x > endPoints._2.x) (endPoints._2.x, endPoints._1.x) else (endPoints._1.x, endPoints._2.x)
      val rightTop = Point(x._2, endPoints._2.y)
      val leftBottom = Point(x._1, endPoints._1.y)
      val projectLinks = getProjectLinksInBoundingBox(BoundingRectangle(leftBottom, rightTop), projectId)
      if (projectLinks.isEmpty)
        return (None, Some(ErrorNoMatchingProjectLinkForSplit), None)
      val roadLink = roadLinkService.getRoadLinkByLinkIdFromVVH(projectLinks.head.linkId, newTransaction = false)
      if (roadLink.isEmpty) {
        (None, Some(ErrorSuravageLinkNotFound), None)
      }

      val projectLinksConnected = projectLinks.filter(l => GeometryUtils.areAdjacent(l.geometry, suravageLink.geometry))

      //we rank template links near suravage link by how much they overlap with suravage geometry
      val commonSections = projectLinksConnected.map(x =>
        x -> ProjectLinkSplitter.findMatchingGeometrySegment(suravageLink, x).map(GeometryUtils.geometryLength)
          .getOrElse(0.0)).filter(_._2 > MinAllowedRoadAddressLength)
      if (commonSections.isEmpty)
        (None, Some(ErrorNoMatchingProjectLinkForSplit), None)
      else {
        val bestFit = commonSections.maxBy(_._2)._1
        val splitResult = ProjectLinkSplitter.split(roadLink.get, newProjectLink(suravageLink, project, splitOptions), bestFit, projectLinks, splitOptions)
        (Some(splitResult), None, GeometryUtils.calculatePointAndHeadingOnGeometry(suravageLink.geometry, splitOptions.splitPoint))
      }
    }
  }

  def splitSuravageLinkInTX(linkId: Long, username: String, splitOptions: SplitOptions): Option[String] = {
    val (splitResultOption, errorMessage, _) = preSplitSuravageLinkInTX(linkId, username, splitOptions)
    if(errorMessage.nonEmpty){
      errorMessage
    } else {
      splitResultOption.map{
        splitResult =>
          val splitLinks = splitResult.toSeqWithAllTerminated
          ProjectDAO.removeProjectLinksByLinkId(splitOptions.projectId, splitLinks.map(_.linkId).toSet)
          ProjectDAO.create(splitLinks.map(x => x.copy(modifiedBy = Some(username))))
          ProjectDAO.updateProjectCoordinates(splitOptions.projectId, splitOptions.coordinates)
          recalculateProjectLinks(splitOptions.projectId, username, Set((splitOptions.roadNumber, splitOptions.roadPartNumber)))
      }
      None
    }
  }

  def getProjectLinksInBoundingBox(bbox: BoundingRectangle, projectId: Long): (Seq[ProjectLink]) = {
    val roadLinks = roadLinkService.getRoadLinksAndComplementaryFromVVH(bbox, Set(), newTransaction = false).map(rl => rl.linkId -> rl).toMap
    ProjectDAO.getProjectLinksByProjectAndLinkId(roadLinks.keys, projectId).filter(_.status == LinkStatus.NotHandled)
  }

  /**
    * Save road link project, reserve new road parts, free previously reserved road parts that were removed
    *
    * @param roadAddressProject Updated road address project case class
    * @return Updated project reloaded from the database
    */
  def saveProject(roadAddressProject: RoadAddressProject): RoadAddressProject = {
    if (projectFound(roadAddressProject).isEmpty)
      throw new IllegalArgumentException("Project not found")
    withDynTransaction {
      val storedProject = ProjectDAO.getRoadAddressProjectById(roadAddressProject.id).get
      val removed = storedProject.reservedParts.filterNot(part =>
        roadAddressProject.reservedParts.exists(rp => rp.roadPartNumber == part.roadPartNumber &&
          rp.roadNumber == part.roadNumber))
      removed.foreach(p => ProjectDAO.removeReservedRoadPart(roadAddressProject.id, p))
      addLinksToProject(roadAddressProject)
      val updatedProject = ProjectDAO.getRoadAddressProjectById(roadAddressProject.id).get
      if (updatedProject.reservedParts.nonEmpty) {
        ProjectDAO.updateRoadAddressProject(roadAddressProject.copy(ely = ProjectDAO.getElyFromProjectLinks(roadAddressProject.id)))
      }
      else //in empty case we release ely
        ProjectDAO.updateRoadAddressProject(roadAddressProject.copy(ely = None))
      ProjectDAO.getRoadAddressProjectById(roadAddressProject.id).get
    }
  }

  /**
    * Delete road link project, if it exists and the state is Incomplete
    *
    * @param projectId Id of the project to delete
    * @return boolean that confirms if the project is deleted
    */
  def deleteProject(projectId : Long): Boolean = {
    withDynTransaction {
      val project = ProjectDAO.getRoadAddressProjectById(projectId)
      val canBeDeleted = projectId != 0 && project.isDefined && project.get.status == ProjectState.Incomplete
      if(canBeDeleted) {
        ProjectDAO.removeProjectLinksByProject(projectId)
        ProjectDAO.removeReservedRoadPartsByProject(projectId)
        ProjectDAO.updateProjectStatus(projectId, ProjectState.Deleted)
        ProjectDAO.updateProjectStateInfo(ProjectState.Deleted.description, projectId)
      }
      canBeDeleted
    }
  }

  def createRoadLinkProject(roadAddressProject: RoadAddressProject): RoadAddressProject = {
    if (roadAddressProject.id != 0)
      throw new IllegalArgumentException(s"Road address project to create has an id ${roadAddressProject.id}")
    withDynTransaction {
      createProject(roadAddressProject)
    }
  }

  def getRoadAddressSingleProject(projectId: Long): Option[RoadAddressProject] = {
    withDynTransaction {
      ProjectDAO.getRoadAddressProjects(projectId).headOption
    }
  }

  def getRoadAddressAllProjects: Seq[RoadAddressProject] = {
    withDynTransaction {
      ProjectDAO.getRoadAddressProjects()
    }
  }

  def updateProjectLinkGeometry(projectId:Long, username:String, onlyNotHandled:Boolean =false): Unit = {
    withDynTransaction {
      val projectLinks = ProjectDAO.getProjectLinks(projectId, if (onlyNotHandled) Some(LinkStatus.NotHandled) else None)
      val roadLinks = roadLinkService.getCurrentAndComplementaryVVHRoadLinks(projectLinks.filter(x=>x.linkGeomSource==LinkGeomSource.NormalLinkInterface
        || x.linkGeomSource==LinkGeomSource.FrozenLinkInterface || x.linkGeomSource==LinkGeomSource.ComplimentaryLinkInterface).map(x=>x.linkId).toSet)
      val suravageLinks=roadLinkService.getSuravageRoadLinksFromVVH(projectLinks.filter(x=>x.linkGeomSource==LinkGeomSource.SuravageLinkInterface).map(x=>x.linkId).toSet)
      val vvhLinks=roadLinks++suravageLinks
      val geometryMap = vvhLinks.map(l => l.linkId -> (l.geometry, l.vvhTimeStamp)).toMap
      val timeStamp = new Date().getTime
      val updatedProjectLinks = projectLinks.map { pl =>
        val (geometry, time) = geometryMap.getOrElse(pl.linkId, (Seq(), timeStamp))
        pl.copy(geometry = GeometryUtils.truncateGeometry2D(geometry, pl.startMValue, pl.endMValue),
          linkGeometryTimeStamp = time)
      }
      ProjectDAO.updateProjectLinksGeometry(updatedProjectLinks, username)
    }
  }

  /**
    * Check that road part is available for reservation and return the id of reserved road part table row.
    * Reservation must contain road number and road part number, other data is not used or saved.
    *
    * @param project          Project for which to reserve (or for which it is already reserved)
    * @param reservedRoadPart Reservation information (req: road number, road part number)
    * @return
    */
  private def checkAndReserve(project: RoadAddressProject, reservedRoadPart: ReservedRoadPart): (Option[ReservedRoadPart], Option[String]) = {
    logger.info(s"Check ${project.id} matching to " + ProjectDAO.roadPartReservedTo(reservedRoadPart.roadNumber, reservedRoadPart.roadPartNumber))
    ProjectDAO.roadPartReservedTo(reservedRoadPart.roadNumber, reservedRoadPart.roadPartNumber) match {
      case Some(proj) if proj._1 != project.id => (None, Some(proj._2))
      case Some(proj) if proj._1 == project.id =>
        (ProjectDAO.fetchReservedRoadPart(reservedRoadPart.roadNumber, reservedRoadPart.roadPartNumber), None)
      case _ =>
        ProjectDAO.reserveRoadPart(project.id, reservedRoadPart.roadNumber, reservedRoadPart.roadPartNumber, project.modifiedBy)
        (ProjectDAO.fetchReservedRoadPart(reservedRoadPart.roadNumber, reservedRoadPart.roadPartNumber), None)
    }
  }

  def getProjectLinksWithSuravage(roadAddressService: RoadAddressService, projectId: Long, boundingRectangle: BoundingRectangle,
                                  roadNumberLimits: Seq[(Int, Int)], municipalities: Set[Int], everything: Boolean = false,
                                  publicRoads: Boolean=false): Seq[ProjectAddressLink] ={
    val fetch = fetchBoundingBoxF(boundingRectangle, projectId, roadNumberLimits, municipalities, everything, publicRoads)
    val suravageList = Await.result(fetch.suravageF, Duration.Inf).map(l => RoadAddressLinkBuilder.buildSuravageRoadAddressLink(l))
    val projectLinks = fetchProjectRoadLinks(projectId, boundingRectangle, roadNumberLimits, municipalities, everything, useFrozenVVHLinks, fetch)
    val keptSuravageLinks = suravageList.filter(sl => !projectLinks.exists(pl => sl.linkId == pl.linkId))
    keptSuravageLinks.map(ProjectAddressLinkBuilder.build) ++
      projectLinks
  }

  def getProjectLinksLinear(roadAddressService: RoadAddressService, projectId: Long, boundingRectangle: BoundingRectangle,
                            roadNumberLimits: Seq[(Int, Int)], municipalities: Set[Int], everything: Boolean = false,
                            publicRoads: Boolean=false): Seq[ProjectAddressLink] ={
    val projectLinks = fetchProjectRoadLinksLinearGeometry(projectId, boundingRectangle, roadNumberLimits, municipalities, everything, useFrozenVVHLinks)
    projectLinks
  }

  def getChangeProject(projectId: Long): Option[ChangeProject] = {
    val changeProjectData = withDynTransaction {
      try {
        if (recalculateChangeTable(projectId)) {
          val roadAddressChanges = RoadAddressChangesDAO.fetchRoadAddressChanges(Set(projectId))
          Some(ViiteTierekisteriClient.convertToChangeProject(roadAddressChanges))
        } else {
          None
        }
      } catch {
        case NonFatal(e) =>
          logger.info(s"Change info not available for project $projectId: " + e.getMessage)
          None
      }
    }
    changeProjectData
  }

  def getRoadAddressChangesAndSendToTR(projectId: Set[Long]): ProjectChangeStatus = {
    val roadAddressChanges = RoadAddressChangesDAO.fetchRoadAddressChanges(projectId)
    ViiteTierekisteriClient.sendChanges(roadAddressChanges)
  }

  def getProjectRoadLinksByLinkIds(linkIdsToGet: Set[Long], newTransaction: Boolean = true): Seq[ProjectAddressLink] = {

    if (linkIdsToGet.isEmpty)
      return Seq()

    val fetchVVHStartTime = System.currentTimeMillis()
    val complementedRoadLinks = roadLinkService.getRoadLinksByLinkIdsFromVVH(linkIdsToGet, newTransaction, useFrozenVVHLinks)
    val fetchVVHEndTime = System.currentTimeMillis()
    logger.info("End fetch vvh road links in %.3f sec".format((fetchVVHEndTime - fetchVVHStartTime) * 0.001))

    val projectRoadLinks = complementedRoadLinks
      .map { rl =>
        val ra = Seq()
        val missed = Seq()
        rl.linkId -> roadAddressService.buildRoadAddressLink(rl, ra, missed)
      }.toMap

    val filledProjectLinks = RoadAddressFiller.fillTopology(complementedRoadLinks, projectRoadLinks)

    filledProjectLinks._1.map(ProjectAddressLinkBuilder.build)
  }

  def getProjectSuravageRoadLinksByLinkIds(linkIdsToGet: Set[Long]): Seq[ProjectAddressLink] = {
    if (linkIdsToGet.isEmpty)
      Seq()
    else {
      val fetchVVHStartTime = System.currentTimeMillis()
      val suravageRoadLinks = roadAddressService.getSuravageRoadLinkAddressesByLinkIds(linkIdsToGet)
      val fetchVVHEndTime = System.currentTimeMillis()
      logger.info("End fetch vvh road links in %.3f sec".format((fetchVVHEndTime - fetchVVHStartTime) * 0.001))
      suravageRoadLinks.map(ProjectAddressLinkBuilder.build)
    }
  }

  def fetchProjectRoadLinks(projectId: Long, boundingRectangle: BoundingRectangle, roadNumberLimits: Seq[(Int, Int)], municipalities: Set[Int],
                            everything: Boolean = false, publicRoads: Boolean = false, fetch: ProjectBoundingBoxResult): Seq[ProjectAddressLink] = {
    def complementaryLinkFilter(roadNumberLimits: Seq[(Int, Int)], municipalities: Set[Int],
                                everything: Boolean = false, publicRoads: Boolean = false)(roadAddressLink: RoadAddressLink) = {
      everything || publicRoads || roadNumberLimits.exists {
        case (start, stop) => roadAddressLink.roadNumber >= start && roadAddressLink.roadNumber <= stop
      }
    }

    val fetchRoadAddressesByBoundingBoxF = Future(withDynTransaction {
      val (floating, addresses) = RoadAddressDAO.fetchRoadAddressesByBoundingBox(boundingRectangle, fetchOnlyFloating = false,
        roadNumberLimits = roadNumberLimits).partition(_.floating)
      (floating.groupBy(_.linkId), addresses.groupBy(_.linkId))
    })
    val fetchProjectLinksF = fetch.projectLinkResultF
    val fetchVVHStartTime = System.currentTimeMillis()

    val (regularLinks, complementaryLinks, suravageLinks) = awaitRoadLinks(fetch.roadLinkF, fetch.complementaryF, fetch.suravageF)
    val linkIds = regularLinks.map(_.linkId).toSet ++ complementaryLinks.map(_.linkId).toSet ++ suravageLinks.map(_.linkId).toSet
    val fetchVVHEndTime = System.currentTimeMillis()
    logger.info("End fetch vvh road links in %.3f sec".format((fetchVVHEndTime - fetchVVHStartTime) * 0.001))

    val fetchMissingRoadAddressStartTime = System.currentTimeMillis()
    val ((floating, addresses), projectLinks) = Await.result(fetchRoadAddressesByBoundingBoxF.zip(fetchProjectLinksF), Duration.Inf)

    val normalLinks = regularLinks.filterNot(l => projectLinks.keySet.contains(l.linkId))

    val missedRL = if(useFrozenVVHLinks) {
      Map[Long, Seq[MissingRoadAddress]]()
    } else {
      withDynTransaction {
        val missingLinkIds = linkIds -- floating.keySet -- addresses.keySet -- projectLinks.keySet
        RoadAddressDAO.getMissingRoadAddresses(missingLinkIds)
      }
    }.groupBy(_.linkId)
    val fetchMissingRoadAddressEndTime = System.currentTimeMillis()
    logger.info("End fetch missing and floating road address in %.3f sec".format((fetchMissingRoadAddressEndTime - fetchMissingRoadAddressStartTime) * 0.001))

    val buildStartTime = System.currentTimeMillis()

    val projectRoadLinks = projectLinks.map {
      pl =>pl._1 -> buildProjectRoadLink(pl._2)
    }

    val nonProjectRoadLinks = (normalLinks ++ complementaryLinks).filterNot(rl => projectRoadLinks.keySet.contains(rl.linkId))

    val nonProjectTopology = nonProjectRoadLinks
      .map { rl =>
        val ra = addresses.getOrElse(rl.linkId, Seq())
        val missed = missedRL.getOrElse(rl.linkId, Seq())
        rl.linkId -> roadAddressService.buildRoadAddressLink(rl, ra, missed)
      }.toMap

    val buildEndTime = System.currentTimeMillis()
    logger.info("End building road address in %.3f sec".format((buildEndTime - buildStartTime) * 0.001))

    val (filledTopology, _) = RoadAddressFiller.fillTopology(nonProjectRoadLinks, nonProjectTopology)

    val complementaryLinkIds = complementaryLinks.map(_.linkId).toSet
    val returningTopology = filledTopology.filter(link => !complementaryLinkIds.contains(link.linkId) ||
      complementaryLinkFilter(roadNumberLimits, municipalities, everything, publicRoads)(link))
    if (useFrozenVVHLinks) {
      returningTopology.filter(link => link.anomaly != Anomaly.NoAddressGiven).map(ProjectAddressLinkBuilder.build) ++ projectRoadLinks.values.flatten
    } else {
      returningTopology.map(ProjectAddressLinkBuilder.build) ++ projectRoadLinks.values.flatten
    }
  }

  def fetchProjectRoadLinksLinearGeometry(projectId: Long, boundingRectangle: BoundingRectangle, roadNumberLimits: Seq[(Int, Int)], municipalities: Set[Int],
                                          everything: Boolean = false, publicRoads: Boolean = false): Seq[ProjectAddressLink] = {

    val fetchRoadAddressesByBoundingBoxF = Future(withDynTransaction {
      val (floating, addresses) = RoadAddressDAO.fetchRoadAddressesByBoundingBox(boundingRectangle, fetchOnlyFloating = false,
        roadNumberLimits = roadNumberLimits).partition(_.floating)
      (floating.groupBy(_.linkId), addresses.groupBy(_.linkId))
    })

    val fetchProjectLinksF = Future(withDynSession(ProjectDAO.getProjectLinks(projectId).groupBy(_.linkId)))
    val fetchStartTime = System.currentTimeMillis()
    val ((_, addresses), projectLinks) = Await.result(fetchRoadAddressesByBoundingBoxF.zip(fetchProjectLinksF), Duration.Inf)

    val fetchEndTime = System.currentTimeMillis()
    logger.info("fetch time: %.3f sec ".format((fetchEndTime - fetchStartTime) * 0.001))

    val buildStartTime = System.currentTimeMillis()
    val projectRoadLinks = projectLinks.map {
      pl =>pl._1 -> buildProjectRoadLink(pl._2)
    }

    val nonProjecAddresses = addresses.filterNot(a=> projectLinks.contains(a._1))

    val nonProjectLinks = nonProjecAddresses.values.flatten.toSeq.map { address =>
      address.linkId -> RoadAddressLinkBuilder.buildSimpleLink(address)
    }.toMap

    val buildEndTime = System.currentTimeMillis()
    logger.info("End building road address in %.3f sec".format((buildEndTime - buildStartTime) * 0.001))


    if (useFrozenVVHLinks) {
      nonProjectLinks.values.toSeq.filter(link => link.anomaly != Anomaly.NoAddressGiven).map(ProjectAddressLinkBuilder.build) ++ projectRoadLinks.values.flatten
    } else {
      nonProjectLinks.values.toSeq.map(ProjectAddressLinkBuilder.build) ++ projectRoadLinks.values.flatten
    }
  }


  def fetchBoundingBoxF(boundingRectangle: BoundingRectangle, projectId: Long, roadNumberLimits: Seq[(Int, Int)], municipalities: Set[Int],
                        everything: Boolean = false, publicRoads: Boolean = false): ProjectBoundingBoxResult = {
    ProjectBoundingBoxResult(
      Future(withDynSession(ProjectDAO.getProjectLinks(projectId).groupBy(_.linkId))),
      Future(roadLinkService.getRoadLinksFromVVH(boundingRectangle, roadNumberLimits, municipalities, everything,
        publicRoads, useFrozenVVHLinks)),
      Future(
        if (everything) roadLinkService.getComplementaryRoadLinksFromVVH(boundingRectangle, municipalities)
        else Seq()),
      roadLinkService.getSuravageLinksFromVVHF(boundingRectangle, municipalities)
    )
  }

  def getProjectRoadLinks(projectId: Long, boundingRectangle: BoundingRectangle, roadNumberLimits: Seq[(Int, Int)], municipalities: Set[Int],
                          everything: Boolean = false, publicRoads: Boolean = false): Seq[ProjectAddressLink] = {
    val fetch = fetchBoundingBoxF(boundingRectangle, projectId, roadNumberLimits, municipalities, everything, publicRoads)
    fetchProjectRoadLinks(projectId, boundingRectangle, roadNumberLimits, municipalities, everything, publicRoads, fetch)
  }

  private def getProjectWithReservationChecks(projectId: Long, newRoadNumber: Long, newRoadPart: Long): RoadAddressProject = {
    RoadAddressValidator.checkProjectExists(projectId)
    val project = ProjectDAO.getRoadAddressProjectById(projectId).get
    RoadAddressValidator.checkAvailable(newRoadNumber, newRoadPart, project)
    RoadAddressValidator.checkNotReserved(newRoadNumber, newRoadPart, project)
    project
  }

  def revertLinks(links: Iterable[ProjectLink], userName: String): Option[String] = {
    if (links.groupBy(l => (l.projectId, l.roadNumber, l.roadPartNumber)).keySet.size != 1)
      throw new IllegalArgumentException("Reverting links from multiple road parts at once is not allowed")
    val l = links.head
    revertLinks(l.projectId, l.roadNumber, l.roadPartNumber, links.map(
      link => LinkToRevert(link.id, link.linkId, link.status.value, link.geometry)), userName)
  }

  private def revertLinks(projectId: Long, roadNumber: Long, roadPartNumber: Long, toRemove: Iterable[LinkToRevert],
                          modified: Iterable[LinkToRevert], userName: String, recalculate: Boolean = true): Unit = {
    ProjectDAO.removeProjectLinksByLinkId(projectId, toRemove.map(_.linkId).toSet)
    RoadAddressDAO.fetchByLinkId(modified.map(_.linkId).toSet).foreach(ra =>
      modified.find(mod => mod.linkId == ra.linkId) match {
        case Some(mod) if mod.geometry.nonEmpty =>
          val geom = GeometryUtils.truncateGeometry3D(mod.geometry, ra.startMValue, ra.endMValue)
          ProjectDAO.updateProjectLinkValues(projectId, ra.copy(geometry = geom))
        case _ => ProjectDAO.updateProjectLinkValues(projectId, ra, updateGeom = false)
      })
    if (recalculate)
      try {
        recalculateProjectLinks(projectId, userName, Set((roadNumber, roadPartNumber)))
      } catch {
        case _: Exception => logger.info("Couldn't recalculate after reverting a link (this may happen)")
      }
    val afterUpdateLinks = ProjectDAO.fetchByProjectRoadPart(roadNumber, roadPartNumber, projectId)
    if (afterUpdateLinks.isEmpty){
      releaseRoadPart(projectId, roadNumber, roadPartNumber, userName)
    }
  }

  def isProjectWithGivenLinkIdWritable(linkId: Long): Boolean = {
    val projects =
      withDynSession(ProjectDAO.getProjectsWithGivenLinkId(linkId))
    if (projects.isEmpty)
      return false
    true
  }


  def revertLinks(projectId: Long, roadNumber: Long, roadPartNumber: Long, links: Iterable[LinkToRevert], userName: String): Option[String] = {
    try {
      withDynTransaction {
        val (added, modified) = links.partition(_.status == LinkStatus.New.value)
        if (modified.exists(_.status == LinkStatus.Numbering.value)) {
          logger.info(s"Reverting whole road part in $projectId ($roadNumber/$roadPartNumber)")
          // Numbering change affects the whole road part
          revertLinks(projectId, roadNumber, roadPartNumber, added,
            ProjectDAO.fetchByProjectRoadPart(roadNumber, roadPartNumber, projectId).map(
              link => LinkToRevert(link.id, link.linkId, link.status.value, link.geometry)),
            userName)
        } else {
          revertLinks(projectId, roadNumber, roadPartNumber, added, modified, userName)
        }
        None
      }
    }
    catch {
      case NonFatal(e) =>
        logger.info("Error reverting the changes on roadlink", e)
        Some("Virhe tapahtui muutosten palauttamisen yhteydessä")
    }
  }

  private def releaseRoadPart(projectId: Long, roadNumber: Long, roadPartNumber: Long, userName: String) = {
    if (ProjectDAO.fetchFirstLink(projectId, roadNumber, roadPartNumber).isEmpty) {
      val part = ProjectDAO.fetchReservedRoadPart(roadNumber, roadPartNumber).get
      ProjectDAO.removeReservedRoadPart(projectId, part)
    } else {
      val links = ProjectDAO.fetchByProjectRoadPart(roadNumber, roadPartNumber, projectId)
      revertLinks(links, userName)
    }
  }

  /**
    * Update project links to given status and recalculate delta and change table
    *
    * @param projectId  Project's id
    * @param linkIds    Set of link ids that are set to this status
    * @param linkStatus New status for given link ids
    * @param userName   Username of the user that does this change
    * @return true, if the delta calculation is successful and change table has been updated.
    */
  def updateProjectLinks(projectId: Long, linkIds: Set[Long], linkStatus: LinkStatus, userName: String,
                         newRoadNumber: Long, newRoadPartNumber: Long, newTrackCode: Int,
                         userDefinedEndAddressM: Option[Int], roadType: Long = RoadType.PublicRoad.value,
                         discontinuity: Int = Discontinuity.Continuous.value, ely: Option[Long] = None,
                         reversed: Boolean = false): Option[String] = {

    def isCompletelyNewPart(): Boolean = {
      val newSavedLinks = ProjectDAO.getProjectLinks(projectId, Some(LinkStatus.New))
      newSavedLinks.forall {
        savedLink => linkIds.contains(savedLink.linkId) && linkStatus == New
      }
    }

    def updateRoadTypeDiscontinuity(links: Seq[ProjectLink]): Unit = {
      if (links.nonEmpty) {
        val lastSegment = links.maxBy(_.endAddrMValue)
        if (links.lengthCompare(1) > 0) {
          val linksToUpdate = links.filterNot(_.id == lastSegment.id)
          ProjectDAO.updateProjectLinksToDB(linksToUpdate, userName)
        }
        ProjectDAO.updateProjectLinksToDB(Seq(lastSegment.copy(discontinuity = Discontinuity.apply(discontinuity.toInt))), userName)
      }
    }

    def checkAndMakeReservation(projectLinks: Seq[ProjectLink]) = {
      val project = getProjectWithReservationChecks(projectId, newRoadNumber, newRoadPartNumber)
      if (!project.isReserved(newRoadNumber, newRoadPartNumber)) {
        if (isCompletelyNewPart()) {
          val reservedPart = ProjectDAO.fetchReservedRoadPart(projectLinks.head.roadNumber, projectLinks.head.roadPartNumber)
          ProjectDAO.removeReservedRoadPart(projectId, reservedPart.get)
<<<<<<< HEAD
          val newProjectLinks: Seq[ProjectLink] = projectLinks.map(pl => pl.copy(id = NewRoadAddress, roadNumber = newRoadNumber, roadPartNumber = newRoadPartNumber, track = Track.apply(newTrackCode), roadType = RoadType.apply(roadType.toInt), discontinuity = Discontinuity.apply(discontinuity.toInt), endAddrMValue = userDefinedEndAddressM.get.toLong))
          addNewLinksToProject(sortRamps(newProjectLinks, linkIds.toSeq), projectId, userName, linkIds.head, false)
=======
          val projectLinks: Seq[ProjectLink] = Seq(projectLink.copy(id = NewRoadAddress, roadNumber = newRoadNumber, roadPartNumber = newRoadPartNumber, track = Track.apply(newTrackCode), roadType = RoadType.apply(roadType.toInt), discontinuity = Discontinuity.apply(discontinuity.toInt), endAddrMValue = userDefinedEndAddressM.get.toLong  ))
              addNewLinksToProject(sortRamps(projectLinks, linkIds.toSeq), projectId, userName, linkIds.head, newTransaction = false)
>>>>>>> 441dafdd
        } else {
          ProjectDAO.reserveRoadPart(project.id, newRoadNumber, newRoadPartNumber, project.modifiedBy)
        }
      }
    }

    def resetLinkValues(toReset: Seq[ProjectLink]): Unit = {
      RoadAddressDAO.queryById(toReset.map(_.roadAddressId).toSet).foreach(ra =>
        ProjectDAO.updateProjectLinkValues(projectId, ra, updateGeom = false))
    }

    try {
      withDynTransaction {
        val toUpdateLinks = ProjectDAO.getProjectLinksByProjectAndLinkId(linkIds, projectId)
        if (toUpdateLinks.exists(_.isSplit))
          throw new ProjectValidationException(ErrorSplitSuravageNotUpdatable)
        userDefinedEndAddressM.map(addressM => {
          val endSegment = toUpdateLinks.maxBy(_.endAddrMValue)
          val calibrationPoint = UserDefinedCalibrationPoint(newCalibrationPointId, endSegment.id, projectId, endSegment.endMValue - endSegment.startMValue, addressM)
          // TODO: remove calibration points that exist elsewhere except at the link end or start
          val foundCalibrationPoint = CalibrationPointDAO.findCalibrationPointByRemainingValues(endSegment.id, projectId, endSegment.endMValue - endSegment.startMValue)
          if (foundCalibrationPoint.isEmpty)
            CalibrationPointDAO.createCalibrationPoint(calibrationPoint)
          else
            CalibrationPointDAO.updateSpecificCalibrationPointMeasures(foundCalibrationPoint.head.id, endSegment.endMValue - endSegment.startMValue, addressM)
          Seq(CalibrationPoint)
        })
        linkStatus match {
          case LinkStatus.Terminated =>
            // Fetching road addresses in order to obtain the original addressMValues, since we may not have those values
            // on project_link table, after previous recalculations
            resetLinkValues(toUpdateLinks)
            ProjectDAO.updateProjectLinksToTerminated(toUpdateLinks.map(_.id).toSet, userName)

          case LinkStatus.Numbering =>
            if (toUpdateLinks.nonEmpty) {
              val roadAddresses = RoadAddressDAO.fetchByIdMassQuery(toUpdateLinks.map(_.roadAddressId).toSet, includeFloating = true)
              if (roadAddresses.exists(x =>
                x.roadNumber == newRoadNumber && x.roadPartNumber == newRoadPartNumber)) // check the original numbering wasn't exactly the same
                throw new ProjectValidationException(ErrorRenumberingToOriginalNumber) // you cannot use current roadnumber and roadpart number in numbering operation
              if (toUpdateLinks.map(pl => (pl.roadNumber, pl.roadPartNumber)).distinct.lengthCompare(1) != 0 ||
                roadAddresses.map(ra => (ra.roadNumber, ra.roadPartNumber)).distinct.lengthCompare(1) != 0) {
                throw new ProjectValidationException(ErrorMultipleRoadNumbersOrParts)
              }
              //TODO: Check that the numbering target road number + road part does not exist or is reserved to this project
              checkAndMakeReservation(toUpdateLinks)
              ProjectDAO.updateProjectLinkNumbering(projectId, toUpdateLinks.head.roadNumber, toUpdateLinks.head.roadPartNumber,
                linkStatus, newRoadNumber, newRoadPartNumber, userName)
            } else {
              throw new ProjectValidationException(ErrorRoadLinkNotFoundInProject)
            }
<<<<<<< HEAD
          }
          case LinkStatus.Transfer => {
            checkAndMakeReservation(toUpdateLinks)
=======

          case LinkStatus.Transfer =>
            checkAndMakeReservation(toUpdateLinks.head)
>>>>>>> 441dafdd
            val updated = toUpdateLinks.map(l => {
              l.copy(roadNumber = newRoadNumber, roadPartNumber = newRoadPartNumber, track = Track.apply(newTrackCode),
                status = linkStatus, calibrationPoints = (None, None), roadType = RoadType.apply(roadType.toInt))
            })
            ProjectDAO.updateProjectLinksToDB(updated, userName)
            ProjectDAO.updateProjectLinkRoadTypeDiscontinuity(Set(updated.maxBy(_.endAddrMValue).id), linkStatus, userName, roadType, Some(discontinuity))
<<<<<<< HEAD
          }
          case LinkStatus.UnChanged => {
            checkAndMakeReservation(toUpdateLinks)
            // Reset back to original values
            resetLinkValues(toUpdateLinks)
            updateRoadTypeDiscontinuity(toUpdateLinks.map(_.copy(roadType = RoadType.apply(roadType.toInt), status = linkStatus)))
          }
          case LinkStatus.New => {
            checkAndMakeReservation(toUpdateLinks)
=======

          case LinkStatus.UnChanged =>
            checkAndMakeReservation(toUpdateLinks.head)
            // Reset back to original values
            resetLinkValues(toUpdateLinks)
            updateRoadTypeDiscontinuity(toUpdateLinks.map(_.copy(roadType = RoadType.apply(roadType.toInt), status = linkStatus)))

          case LinkStatus.New =>
            checkAndMakeReservation(toUpdateLinks.head)
>>>>>>> 441dafdd
            updateRoadTypeDiscontinuity(toUpdateLinks.map(_.copy(roadType = RoadType.apply(roadType.toInt), roadNumber = newRoadNumber, roadPartNumber = newRoadPartNumber, track = Track.apply(newTrackCode))))

          case _ =>
            throw new ProjectValidationException(s"Virheellinen operaatio $linkStatus")
        }
        recalculateProjectLinks(projectId, userName, Set((newRoadNumber, newRoadPartNumber)) ++
          toUpdateLinks.map(pl => (pl.roadNumber, pl.roadPartNumber)).toSet)
        None
      }
    } catch {
      case ex: RoadAddressException =>
        logger.info("Road address Exception: " + ex.getMessage)
        Some(s"Tieosoitevirhe: (${ex.getMessage}")
      case ex: ProjectValidationException => Some(ex.getMessage)
      case ex: Exception => Some(ex.getMessage)
    }
  }

  private def recalculateProjectLinks(projectId: Long, userName: String, roadParts: Set[(Long, Long)] = Set()): Unit = {

    def setReversedFlag(adjustedLink: ProjectLink, before: Option[ProjectLink]): ProjectLink = {
      before.map(_.sideCode) match {
        case Some(value) if value != adjustedLink.sideCode && value != SideCode.Unknown =>
          adjustedLink.copy(reversed = !adjustedLink.reversed)
        case _ => adjustedLink
      }
    }

    val projectLinks =
      if (roadParts.isEmpty)
        ProjectDAO.getProjectLinks(projectId)
      else
        ProjectDAO.fetchByProjectRoadParts(roadParts, projectId)
    logger.info(s"Recalculating project $projectId, parts ${roadParts.map(p => s"${p._1}/${p._2}").mkString(", ")}")

    withTiming(projectLinks.groupBy(
      pl => (pl.roadNumber, pl.roadPartNumber)).foreach {
      grp =>
        val calibrationPoints = CalibrationPointDAO.fetchByRoadPart(projectId, grp._1._1, grp._1._2)
        val recalculatedProjectLinks = ProjectSectionCalculator.assignMValues(grp._2, calibrationPoints).map( rpl =>
          setReversedFlag(rpl, grp._2.find(pl => pl.id == rpl.id && rpl.roadAddressId != 0L))
        )
        ProjectDAO.updateProjectLinksToDB(recalculatedProjectLinks, userName)
    }, "recalculated links in %.3f sec")
  }

  private def recalculateChangeTable(projectId: Long): Boolean = {
    val projectOpt = ProjectDAO.getRoadAddressProjectById(projectId)
    if (projectOpt.isEmpty)
      throw new IllegalArgumentException("Project not found")
    val project = projectOpt.get
    project.status match {
      case ProjectState.Saved2TR => true
      case _ =>
        val delta = ProjectDeltaCalculator.delta(project)
        setProjectDeltaToDB(delta, projectId)

    }
  }

  /**
    * method to check if project is publishable. add filters for cases we do not want to prevent sending
    * @param projectId project-id
    * @return if project contains any notifications preventing sending
    */
  def isProjectPublishable(projectId: Long): Boolean = {
    validateProjectById(projectId).isEmpty
  }

  def allLinksHandled(projectId: Long): Boolean ={ //some tests want to know if all projectLinks have been handled. to remove this test need to be updated to check if termination is correctly applied etc best done after all validations have been implemented
    withDynSession {
      ProjectDAO.getProjectLinks(projectId, Some(LinkStatus.NotHandled)).isEmpty &&
        ProjectDAO.getProjectLinks(projectId).nonEmpty
    }
  }

  /** Nullifies projects tr_id attribute, changes status to unfinnished and saves tr_info value to status_info. Tries to append old status info if it is possible
    * otherwise it only takes first 300 chars
    *
    * @param projectId project-id
    * @return returns option error string
    */
  def removeRotatingTRId(projectId: Long): Option[String] = {
    withDynSession {
      val projects = ProjectDAO.getRoadAddressProjects(projectId)
      val rotatingTR_Id = ProjectDAO.getRotatingTRProjectId(projectId)
      ProjectDAO.updateProjectStatus(projectId, ProjectState.Incomplete)
      val addedStatus = if (rotatingTR_Id.isEmpty) "" else "[OLD TR_ID was " + rotatingTR_Id.head + "]"
      if (projects.isEmpty)
        return Some("Projectia ei löytynyt")
      val project = projects.head
      appendStatusInfo(project, addedStatus)
    }
    None
  }

  /**
    * Tries to append old status info if it is possible
    * otherwise it only takes first 300 chars of the old status
    *
    * @param project
    * @param appendMessage
    */
  private def appendStatusInfo(project: RoadAddressProject, appendMessage: String): Unit = {
    val maxStringLength = 1000
    project.statusInfo match { // before removing tr-id we want to save it in statusInfo if we need it later. Currently it is overwriten when we resend and get new error
      case Some(statusInfo) =>
        if ((statusInfo + appendMessage).length < maxStringLength)
          ProjectDAO.updateProjectStateInfo(appendMessage + statusInfo, project.id)
        else if (statusInfo.length + appendMessage.length < 600)
          ProjectDAO.updateProjectStateInfo(appendMessage + statusInfo.substring(0, 300), project.id)
      case None =>
        if (appendMessage.nonEmpty)
          ProjectDAO.updateProjectStateInfo(appendMessage, project.id)
    }
    ProjectDAO.removeRotatingTRProjectId(project.id)


  }

  /**
    * Publish project with id projectId
    *
    * @param projectId Project to publish
    * @return optional error message, empty if no error
    */
  def publishProject(projectId: Long): PublishResult = {
    // TODO: Check that project actually is finished: projectLinkPublishable(projectId)
    // TODO: Run post-change tests for the roads that have been edited and throw an exception to roll back if not acceptable
    withDynTransaction {
      try {
        if(!recalculateChangeTable(projectId)) {
          return PublishResult(validationSuccess = false, sendSuccess = false, Some("Muutostaulun luonti epäonnistui. Tarkasta ely"))}
        ProjectDAO.addRotatingTRProjectId(projectId) //Generate new TR_ID
        val trProjectStateMessage = getRoadAddressChangesAndSendToTR(Set(projectId))
        if (trProjectStateMessage.status == ProjectState.Failed2GenerateTRIdInViite.value) {
          return PublishResult(validationSuccess = false, sendSuccess = false, Some(trProjectStateMessage.reason))
        }
        trProjectStateMessage.status match {
          case it if 200 until 300 contains it =>
            setProjectStatusToSend2TR(projectId)
            PublishResult(validationSuccess = true, sendSuccess = true, Some(trProjectStateMessage.reason))

          case _ =>
            //rollback
            PublishResult(validationSuccess = true, sendSuccess = false, Some(trProjectStateMessage.reason))
        }
      } catch {
        case NonFatal(_) => PublishResult(validationSuccess = false, sendSuccess = false, None)
      }
    }
  }

  private def setProjectDeltaToDB(projectDelta: Delta, projectId: Long): Boolean = {
    RoadAddressChangesDAO.clearRoadChangeTable(projectId)
    RoadAddressChangesDAO.insertDeltaToRoadChangeTable(projectDelta, projectId)
  }

  private def newProjectTemplate(rl: RoadLinkLike, ra: RoadAddress, project: RoadAddressProject): ProjectLink = {
    val geometry = GeometryUtils.truncateGeometry3D(rl.geometry, ra.startMValue, ra.endMValue)
    ProjectLink(NewRoadAddress, ra.roadNumber, ra.roadPartNumber, ra.track, ra.discontinuity, ra.startAddrMValue,
      ra.endAddrMValue, ra.startDate, ra.endDate, Some(project.modifiedBy), 0L, ra.linkId, ra.startMValue, ra.endMValue,
      ra.sideCode, ra.calibrationPoints, ra.floating, geometry,
      project.id, LinkStatus.NotHandled, ra.roadType, ra.linkGeomSource, GeometryUtils.geometryLength(geometry),
      ra.id, ra.ely, reversed = false, None, ra.adjustedTimestamp)
  }

  private def newProjectLink(rl: RoadLinkLike, project: RoadAddressProject, roadNumber: Long,
                             roadPartNumber: Long, trackCode: Track, discontinuity: Discontinuity, roadType: RoadType,
                             ely: Long): ProjectLink = {
    ProjectLink(NewRoadAddress, roadNumber, roadPartNumber, trackCode, discontinuity,
      0L, 0L, Some(project.startDate), None, Some(project.modifiedBy), 0L, rl.linkId, 0.0, rl.length,
      SideCode.Unknown, (None, None), floating = false, rl.geometry,
      project.id, LinkStatus.New, roadType, rl.linkSource, rl.length,
      0L, ely, reversed = false, None, rl.vvhTimeStamp)
  }
  private def newProjectLink(rl: RoadLinkLike, project: RoadAddressProject, splitOptions: SplitOptions): ProjectLink = {
    newProjectLink(rl, project, splitOptions.roadNumber, splitOptions.roadPartNumber, splitOptions.trackCode,
      splitOptions.discontinuity, splitOptions.roadType, splitOptions.ely)
  }

  private def buildProjectRoadLink(projectLinks: Seq[ProjectLink]): Seq[ProjectAddressLink] = {
    val pl: Seq[ProjectLink] = projectLinks.size match {
      case 0 => return Seq()
      case 1 => projectLinks
      case _ => fuseProjectLinks(projectLinks)
    }
    pl.map(l => ProjectAddressLinkBuilder.build(l))
  }

  private def fuseProjectLinks(links: Seq[ProjectLink]) = {
    val linkIds = links.map(_.linkId).distinct
    if (linkIds.lengthCompare(1) != 0)
      throw new IllegalArgumentException(s"Multiple road link ids given for building one link: ${linkIds.mkString(", ")}")
    if (links.exists(_.isSplit))
      links
    else {
      val geom = links.head.sideCode match {
        case SideCode.TowardsDigitizing => links.map(_.geometry).foldLeft(Seq[Point]())((geometries, ge) => geometries ++ ge)
        case _ => links.map(_.geometry).reverse.foldLeft(Seq[Point]())((geometries, ge) => geometries ++ ge)
      }
      val (startM, endM, startA, endA) = (links.map(_.startMValue).min, links.map(_.endMValue).max,
        links.map(_.startAddrMValue).min, links.map(_.endAddrMValue).max)
      Seq(links.head.copy(startMValue = startM, endMValue = endM, startAddrMValue = startA, endAddrMValue = endA, geometry = geom, discontinuity = links.sortBy(_.startAddrMValue).last.discontinuity))
    }
  }

  private def awaitRoadLinks(fetch: (Future[Seq[RoadLink]], Future[Seq[RoadLink]], Future[Seq[VVHRoadlink]])) = {
    val combinedFuture = for {
      fStandard <- fetch._1
      fComplementary <- fetch._2
      fSuravage <- fetch._3
    } yield (fStandard, fComplementary, fSuravage)

    val (roadLinks, complementaryLinks, suravageLinks) = Await.result(combinedFuture, Duration.Inf)
    (roadLinks, complementaryLinks, suravageLinks)
  }

  def getProjectStatusFromTR(projectId: Long): Map[String, Any] = {
    ViiteTierekisteriClient.getProjectStatus(projectId)
  }

  private def getStatusFromTRObject(trProject: Option[TRProjectStatus]): Option[ProjectState] = {
    trProject match {
      case Some(trProjectObject) => mapTRStateToViiteState(trProjectObject.status.getOrElse(""))
      case None => None
      case _ => None
    }
  }

  private def getTRErrorMessage(trProject: Option[TRProjectStatus]): String = {
    trProject match {
      case Some(trProjectobject) => trProjectobject.errorMessage.getOrElse("")
      case None => ""
      case _ => ""
    }
  }

  def setProjectStatusToSend2TR(projectId: Long): Unit = {
    ProjectDAO.updateProjectStatus(projectId, ProjectState.Sent2TR)
  }

  def updateProjectStatusIfNeeded(currentStatus: ProjectState, newStatus: ProjectState, errorMessage: String, projectId: Long): (ProjectState) = {
    if (currentStatus.value != newStatus.value && newStatus != ProjectState.Unknown) {
      val projects = ProjectDAO.getRoadAddressProjects(projectId)
      if (projects.nonEmpty && newStatus == ProjectState.ErroredInTR) // We write error message and clear old TR_ID which was stored there, so user wont see it in hower
        ProjectDAO.updateProjectStateInfo(errorMessage, projectId)
      ProjectDAO.updateProjectStatus(projectId, newStatus)
    }
    if (newStatus != ProjectState.Unknown) {
      newStatus
    } else {
      currentStatus
    }
  }

  private def getProjectsPendingInTR: Seq[Long] = {
    withDynSession {
      ProjectDAO.getProjectsWithWaitingTRStatus()
    }
  }

  def updateProjectsWaitingResponseFromTR(): Unit = {
    val listOfPendingProjects = getProjectsPendingInTR
    for (project <- listOfPendingProjects) {
      try {
        if (withDynTransaction {
          logger.info(s"Checking status for $project")
          checkAndUpdateProjectStatus(project)
        }) {
          eventbus.publish("roadAddress:RoadNetworkChecker", RoadCheckOptions(Seq()))
        } else {
          logger.info(s"Not going to check road network (status != Saved2TR)")
        }
      } catch {
        case t: Exception => logger.warn(s"Couldn't update project $project", t.getMessage)
      }
    }

  }

  private def checkAndUpdateProjectStatus(projectID: Long): Boolean = {
    ProjectDAO.getRotatingTRProjectId(projectID).headOption match {
      case Some(trId) =>
        ProjectDAO.getProjectStatus(projectID).map { currentState =>
          logger.info(s"Current status is $currentState")
          val trProjectState = ViiteTierekisteriClient.getProjectStatusObject(trId)
          val newState = getStatusFromTRObject(trProjectState).getOrElse(ProjectState.Unknown)
          val errorMessage = getTRErrorMessage(trProjectState)
          logger.info(s"TR returned project status for $projectID: $currentState -> $newState, errMsg: $errorMessage")
          val updatedStatus = updateProjectStatusIfNeeded(currentState, newState, errorMessage, projectID)
          if (updatedStatus == Saved2TR)
            updateRoadAddressWithProjectLinks(updatedStatus, projectID)
        }
        RoadAddressDAO.fetchAllFloatingRoadAddresses().isEmpty
      case None =>
        logger.info(s"During status checking VIITE wasnt able to find TR_ID to project $projectID")
        appendStatusInfo(ProjectDAO.getRoadAddressProjectById(projectID).head, " Failed to find TR-ID ")
        false
    }
  }

  private def mapTRStateToViiteState(trState: String): Option[ProjectState] = {

    trState match {
      case "S" => Some(ProjectState.apply(ProjectState.TRProcessing.value))
      case "K" => Some(ProjectState.apply(ProjectState.TRProcessing.value))
      case "T" => Some(ProjectState.apply(ProjectState.Saved2TR.value))
      case "V" => Some(ProjectState.apply(ProjectState.ErroredInTR.value))
      case "null" => Some(ProjectState.apply(ProjectState.ErroredInTR.value))
      case _ => None
    }
  }

  def createSplitRoadAddress(roadAddress: RoadAddress, split: Seq[ProjectLink], project: RoadAddressProject): Seq[RoadAddress] = {
    def transferValues(terminated: Option[ProjectLink]): (Long, Long, Double, Double) = {
      terminated.map(termLink =>
        termLink.sideCode match {
          case AgainstDigitizing =>
            if (termLink.startAddrMValue == roadAddress.startAddrMValue)
              (termLink.endAddrMValue, roadAddress.endAddrMValue,
                roadAddress.startMValue, termLink.startMValue)
            else (roadAddress.startAddrMValue, termLink.startAddrMValue,
              termLink.endMValue, roadAddress.endMValue)
          case _ =>
            if (termLink.startAddrMValue == roadAddress.startAddrMValue)
              (termLink.endAddrMValue, roadAddress.endAddrMValue,
                termLink.endMValue, roadAddress.endMValue)
            else (roadAddress.startAddrMValue, termLink.startAddrMValue,
              roadAddress.startMValue, termLink.startMValue)
        }
      ).getOrElse(roadAddress.startAddrMValue, roadAddress.endAddrMValue, roadAddress.startMValue, roadAddress.endMValue)
    }
    split.flatMap(pl =>
      pl.status match {
        case UnChanged =>
          Seq(roadAddress.copy(id = NewRoadAddress, startAddrMValue = pl.startAddrMValue, endAddrMValue = pl.endAddrMValue,
            modifiedBy = Some(project.createdBy), linkId = pl.linkId, startMValue = pl.startMValue, endMValue = pl.endMValue,
            adjustedTimestamp = pl.linkGeometryTimeStamp, geometry = pl.geometry))
        case New =>
          Seq(RoadAddress(NewRoadAddress, pl.roadNumber, pl.roadPartNumber, pl.roadType, pl.track, pl.discontinuity,
            pl.startAddrMValue, pl.endAddrMValue, Some(project.startDate), None, Some(project.createdBy), 0L, pl.linkId,
            pl.startMValue, pl.endMValue, pl.sideCode, pl.linkGeometryTimeStamp, pl.calibrationPoints, floating = false,
            pl.geometry, pl.linkGeomSource, pl.ely, terminated = NoTermination, NewCommonHistoryId))
        case Transfer => // TODO if the whole common history -segment is transferred, keep the original common_history_id, otherwise generate new ids for the different segments
          val (startAddr, endAddr, startM, endM) = transferValues(split.find(_.status == Terminated))
          Seq(
            //TODO we should check situations where we need to create one new commonHistory for new and transfer/unchanged
            // Transferred part, original values
            roadAddress.copy(id = NewRoadAddress, startAddrMValue = startAddr, endAddrMValue = endAddr,
              endDate = Some(project.startDate), modifiedBy = Some(project.createdBy), startMValue = startM, endMValue = endM),
            // Transferred part, new values
            roadAddress.copy(id = NewRoadAddress, startAddrMValue = pl.startAddrMValue, endAddrMValue = pl.endAddrMValue,
              startDate = Some(project.startDate), modifiedBy = Some(project.createdBy), linkId = pl.linkId,
              startMValue = pl.startMValue, endMValue = pl.endMValue, adjustedTimestamp = pl.linkGeometryTimeStamp,
              geometry = pl.geometry)
          )
        case Terminated => // TODO Check common_history_id
          Seq(roadAddress.copy(id = NewRoadAddress, startAddrMValue = pl.startAddrMValue, endAddrMValue = pl.endAddrMValue,
            endDate = Some(project.startDate), modifiedBy = Some(project.createdBy), linkId = pl.linkId, startMValue = pl.startMValue,
            endMValue = pl.endMValue, adjustedTimestamp = pl.linkGeometryTimeStamp, geometry = pl.geometry, terminated = Termination))
        case _ =>
          logger.error(s"Invalid status for split project link: ${pl.status} in project ${pl.projectId}")
          throw new InvalidAddressDataException(s"Invalid status for split project link: ${pl.status}")
      }
    )
  }

  def updateTerminationForHistory(terminatedLinkIds: Set[Long], splitReplacements: Seq[ProjectLink]): Unit = {
    RoadAddressDAO.setSubsequentTermination(terminatedLinkIds)
    val mapping = RoadAddressSplitMapper.createAddressMap(splitReplacements)
    val splitTerminationLinkIds = mapping.map(_.sourceLinkId).toSet
    val splitCurrentRoadAddressIds = splitReplacements.map(_.roadAddressId).toSet
    val linkGeomSources = splitReplacements.map(pl => pl.linkId -> pl.linkGeomSource).toMap
    val addresses = RoadAddressDAO.fetchByLinkId(splitTerminationLinkIds, includeFloating = true, includeHistory = true,
      includeTerminated = false, splitCurrentRoadAddressIds) // Do not include current ones as they're created separately with other project links
    val splitAddresses = addresses.flatMap(RoadAddressSplitMapper.mapRoadAddresses(mapping)).map(ra =>
        ra.copy(terminated = if (splitTerminationLinkIds.contains(ra.linkId)) Subsequent else NoTermination,
          linkGeomSource = linkGeomSources(ra.linkId)))
    roadAddressService.expireRoadAddresses(addresses.map(_.id).toSet)
    RoadAddressDAO.create(splitAddresses)
  }

  def updateRoadAddressWithProjectLinks(newState: ProjectState, projectID: Long): Option[String] = {
    if (newState != Saved2TR) {
      throw new RuntimeException(s"Project state not at Saved2TR: $newState")
    }
    val project=ProjectDAO.getRoadAddressProjectById(projectID).get
    val projectLinks=ProjectDAO.getProjectLinks(projectID)
    if (projectLinks.isEmpty)
      throw new RuntimeException(s"Tried to import empty project to road address table after TR response : $newState")

    val (replacements, additions) = projectLinks.partition(_.roadAddressId > 0)
    val expiringRoadAddresses = RoadAddressDAO.queryById(replacements.map(_.roadAddressId).toSet).map(ra => ra.id -> ra).toMap
    logger.info(s"Found ${expiringRoadAddresses.size} to expire; expected ${replacements.map(_.roadAddressId).toSet.size}")
    if(expiringRoadAddresses.size != replacements.map(_.roadAddressId).toSet.size){
      throw new InvalidAddressDataException(s"The number of road_addresses to expire does not match the project_links to insert")
    }
    ProjectDAO.moveProjectLinksToHistory(projectID)

    try {
      val (splitReplacements, pureReplacements) = replacements.partition(_.connectedLinkId.nonEmpty)
      val newRoadAddresses = convertToRoadAddress(splitReplacements, pureReplacements, additions,
        expiringRoadAddresses, project)

      val newRoadAddressesWithHistory = CommonHistoryFiller.fillCommonHistory(projectLinks, newRoadAddresses, expiringRoadAddresses.values.toSeq)

      //Expiring all old addresses by their ID
      roadAddressService.expireRoadAddresses(expiringRoadAddresses.keys.toSet)
      val terminatedLinkIds = pureReplacements.filter(pl => pl.status == Terminated).map(_.linkId).toSet
      updateTerminationForHistory(terminatedLinkIds, splitReplacements)
      //Create endDate rows for old data that is "valid" (row should be ignored after end_date)
      val created = RoadAddressDAO.create(newRoadAddressesWithHistory.map(_.copy(id = NewRoadAddress)))
      Some(s"${created.size} road addresses created")
    } catch {
      case e: ProjectValidationException =>
        logger.info(e.getMessage)
        Some(e.getMessage)
    }
  }

  def convertToRoadAddress(splitReplacements: Seq[ProjectLink], pureReplacements: Seq[ProjectLink], additions: Seq[ProjectLink],
                           roadAddresses: Map[Long, RoadAddress], project: RoadAddressProject): Seq[RoadAddress] = {
    splitReplacements.groupBy(_.roadAddressId).flatMap { case (id, seq) =>
      createSplitRoadAddress(roadAddresses(id), seq, project)
    }.toSeq ++
      pureReplacements.map(pl => convertProjectLinkToRoadAddress(pl, project, roadAddresses.get(pl.roadAddressId))) ++
      additions.map(pl => convertProjectLinkToRoadAddress(pl, project, roadAddresses.get(pl.roadAddressId))) ++
      pureReplacements.flatMap(pl =>
        setEndDate(roadAddresses(pl.roadAddressId), pl, None))
  }

  private def convertProjectLinkToRoadAddress(pl: ProjectLink, project: RoadAddressProject,
                                              source: Option[RoadAddress]): RoadAddress = {
    val geom = if (pl.geometry.nonEmpty) {
      val linkGeom = GeometryUtils.geometryEndpoints(GeometryUtils.truncateGeometry2D(pl.geometry, 0, pl.endMValue - pl.startMValue))
      if (pl.sideCode == SideCode.TowardsDigitizing)
        Seq(linkGeom._1, linkGeom._2)
      else
        Seq(linkGeom._2, linkGeom._1)
    } else {
      Seq()
    }
    val roadAddress = RoadAddress(source.map(_.id).getOrElse(NewRoadAddress), pl.roadNumber, pl.roadPartNumber, pl.roadType, pl.track, pl.discontinuity,
      pl.startAddrMValue, pl.endAddrMValue, None, None, pl.modifiedBy, 0L, pl.linkId, pl.startMValue, pl.endMValue, pl.sideCode,
      pl.linkGeometryTimeStamp, pl.calibrationPoints, floating = false, geom, pl.linkGeomSource, pl.ely, terminated = NoTermination, source.map(_.commonHistoryId).getOrElse(0))
    pl.status match {
      case UnChanged =>
        roadAddress.copy(startDate = source.get.startDate, endDate = source.get.endDate)
      case Transfer | Numbering =>
        roadAddress.copy(startDate = Some(project.startDate))
      case New =>
        roadAddress.copy(startDate = Some(project.startDate))
      case Terminated =>
        roadAddress.copy(startDate = source.get.startDate, endDate = Some(project.startDate), terminated = Termination)
      case _ =>
        logger.error(s"Invalid status for imported project link: ${pl.status} in project ${pl.projectId}")
        throw new InvalidAddressDataException(s"Invalid status for split project link: ${pl.status}")
    }
  }

  /**
    * Called for road addresses that are replaced by a new version at end date
    *
    * @param roadAddress
    * @param pl
    * @param vvhLink
    * @return
    */
  private def setEndDate(roadAddress: RoadAddress, pl: ProjectLink, vvhLink: Option[VVHRoadlink]): Option[RoadAddress] = {
    pl.status match {
      // Unchanged does not get an end date, terminated is created from the project link in convertProjectLinkToRoadAddress
      case UnChanged | Terminated =>
        None
      case Transfer | Numbering =>
        Some(roadAddress.copy(endDate = pl.startDate))
      case _ =>
        logger.error(s"Invalid status for imported project link: ${pl.status} in project ${pl.projectId}")
        throw new InvalidAddressDataException(s"Invalid status for split project link: ${pl.status}")
    }
  }

  def setProjectEly(currentProjectId: Long, newEly: Long): Option[String] = {
    withDynTransaction {
      getProjectEly(currentProjectId).filterNot(_ == newEly).map { currentProjectEly =>
        logger.info(s"The project can not handle multiple ELY areas (the project ELY range is $currentProjectEly). Recording was discarded.")
        s"Projektissa ei voi käsitellä useita ELY-alueita (projektin ELY-alue on $currentProjectEly). Tallennus hylättiin."
      }.orElse {
        ProjectDAO.updateProjectEly(currentProjectId, newEly)
        None
      }
    }
  }

  def correctNullProjectEly(): Unit = {
    withDynSession {
      //Get all the projects with non-existent ely code
      val nullElyProjects = ProjectDAO.getRoadAddressProjects(withNullElyFilter = true)
      nullElyProjects.foreach(project => {
        //Get all the reserved road parts of said projects
        val reservedRoadParts = ProjectDAO.fetchReservedRoadParts(project.id).filterNot(_.ely == 0)
        //Find the lowest m-Address Value of the reserved road parts
        val reservedRoadAddresses = RoadAddressDAO.fetchByRoadPart(reservedRoadParts.head.roadNumber, reservedRoadParts.head.roadPartNumber).minBy(_.endAddrMValue)
        //Use this part ELY code and set it on the project
        ProjectDAO.updateProjectEly(project.id, reservedRoadAddresses.ely)
      })
    }
  }

  def getProjectEly(projectId: Long): Option[Long] = {
    ProjectDAO.getProjectEly(projectId)
  }

  def validateProjectById(projectId: Long): Seq[ValidationErrorDetails] = {
    withDynSession {
      ProjectValidator.validateProject(ProjectDAO.getRoadAddressProjectById(projectId).get, ProjectDAO.getProjectLinks(projectId))
    }
  }

  def validateLinkTrack(track: Int): Boolean = {
    Track.values.filterNot(_.value == Track.Unknown.value).exists(_.value == track)
  }

  case class PublishResult(validationSuccess: Boolean, sendSuccess: Boolean, errorMessage: Option[String])

}

class SplittingException(s: String) extends RuntimeException {
  override def getMessage: String = s
}

case class ProjectBoundingBoxResult(projectLinkResultF: Future[Map[Long, Seq[ProjectLink]]], roadLinkF: Future[Seq[RoadLink]],
                                    complementaryF: Future[Seq[RoadLink]], suravageF: Future[Seq[VVHRoadlink]])
<|MERGE_RESOLUTION|>--- conflicted
+++ resolved
@@ -269,37 +269,7 @@
     try {
       val project = getProjectWithReservationChecks(projectId, newRoadNumber, newRoadPartNumber)
 
-<<<<<<< HEAD
-      val ely = if (newLinks.nonEmpty)newLinks.head.ely else -1
-      if (!project.isReserved(newRoadNumber, newRoadPartNumber))
-        ProjectDAO.reserveRoadPart(project.id, newRoadNumber, newRoadPartNumber, project.modifiedBy)
-      if (GeometryUtils.isNonLinear(newLinks))
-        throw new ProjectValidationException(ErrorGeometryContainsBranches)
-      // Determine address value scheme (ramp, roundabout, all others)
-      val createLinks =
-        if (newLinks.headOption.exists(isRamp)) {
-          logger.info("Added links recognized to be in ramp category")
-          if (TrackSectionOrder.isRoundabout(newLinks)) {
-            logger.info("Added links recognized to be a roundabout - using roundabout addressing scheme")
-            val ordered = newLinks.partition(_.linkId == firstLinkId)
-            val created = TrackSectionOrder.mValueRoundabout(ordered._1 ++ ordered._2)
-            val endingM = created.map(_.endAddrMValue).max
-            created.map(pl =>
-              if (pl.endAddrMValue == endingM && endingM > 0)
-                pl.copy(discontinuity = Discontinuity.EndOfRoad)
-              else
-                pl.copy(discontinuity = Discontinuity.Continuous))
-          } else {
-            val existingLinks = ProjectDAO.fetchByProjectRoadPart(newRoadNumber, newRoadPartNumber, projectId)
-            fillRampGrowthDirection(newLinks.map(_.linkId).toSet, newRoadNumber, newRoadPartNumber, newLinks,
-              firstLinkId, existingLinks)
-          }
-        } else
-          newLinks
-      ProjectDAO.create(createLinks.map(_.copy(modifiedBy = Some(user))))
-      recalculateProjectLinks(projectId, user, Set((newRoadNumber, newRoadPartNumber)))
-      None
-=======
+
         if (!project.isReserved(newRoadNumber, newRoadPartNumber))
           ProjectDAO.reserveRoadPart(project.id, newRoadNumber, newRoadPartNumber, project.modifiedBy)
         if (GeometryUtils.isNonLinear(newLinks))
@@ -328,7 +298,6 @@
         ProjectDAO.create(createLinks.map(_.copy(modifiedBy = Some(user))))
         recalculateProjectLinks(projectId, user, Set((newRoadNumber, newRoadPartNumber)))
         None
->>>>>>> 441dafdd
     } catch {
       case ex: ProjectValidationException => Some(ex.getMessage)
     }
@@ -1039,13 +1008,8 @@
         if (isCompletelyNewPart()) {
           val reservedPart = ProjectDAO.fetchReservedRoadPart(projectLinks.head.roadNumber, projectLinks.head.roadPartNumber)
           ProjectDAO.removeReservedRoadPart(projectId, reservedPart.get)
-<<<<<<< HEAD
           val newProjectLinks: Seq[ProjectLink] = projectLinks.map(pl => pl.copy(id = NewRoadAddress, roadNumber = newRoadNumber, roadPartNumber = newRoadPartNumber, track = Track.apply(newTrackCode), roadType = RoadType.apply(roadType.toInt), discontinuity = Discontinuity.apply(discontinuity.toInt), endAddrMValue = userDefinedEndAddressM.get.toLong))
-          addNewLinksToProject(sortRamps(newProjectLinks, linkIds.toSeq), projectId, userName, linkIds.head, false)
-=======
-          val projectLinks: Seq[ProjectLink] = Seq(projectLink.copy(id = NewRoadAddress, roadNumber = newRoadNumber, roadPartNumber = newRoadPartNumber, track = Track.apply(newTrackCode), roadType = RoadType.apply(roadType.toInt), discontinuity = Discontinuity.apply(discontinuity.toInt), endAddrMValue = userDefinedEndAddressM.get.toLong  ))
-              addNewLinksToProject(sortRamps(projectLinks, linkIds.toSeq), projectId, userName, linkIds.head, newTransaction = false)
->>>>>>> 441dafdd
+          addNewLinksToProject(sortRamps(newProjectLinks, linkIds.toSeq), projectId, userName, linkIds.head, newTransaction = false)
         } else {
           ProjectDAO.reserveRoadPart(project.id, newRoadNumber, newRoadPartNumber, project.modifiedBy)
         }
@@ -1097,42 +1061,24 @@
             } else {
               throw new ProjectValidationException(ErrorRoadLinkNotFoundInProject)
             }
-<<<<<<< HEAD
-          }
-          case LinkStatus.Transfer => {
+
+          case LinkStatus.Transfer =>
             checkAndMakeReservation(toUpdateLinks)
-=======
-
-          case LinkStatus.Transfer =>
-            checkAndMakeReservation(toUpdateLinks.head)
->>>>>>> 441dafdd
             val updated = toUpdateLinks.map(l => {
               l.copy(roadNumber = newRoadNumber, roadPartNumber = newRoadPartNumber, track = Track.apply(newTrackCode),
                 status = linkStatus, calibrationPoints = (None, None), roadType = RoadType.apply(roadType.toInt))
             })
             ProjectDAO.updateProjectLinksToDB(updated, userName)
             ProjectDAO.updateProjectLinkRoadTypeDiscontinuity(Set(updated.maxBy(_.endAddrMValue).id), linkStatus, userName, roadType, Some(discontinuity))
-<<<<<<< HEAD
-          }
-          case LinkStatus.UnChanged => {
+
+          case LinkStatus.UnChanged =>
             checkAndMakeReservation(toUpdateLinks)
             // Reset back to original values
             resetLinkValues(toUpdateLinks)
             updateRoadTypeDiscontinuity(toUpdateLinks.map(_.copy(roadType = RoadType.apply(roadType.toInt), status = linkStatus)))
-          }
-          case LinkStatus.New => {
+
+          case LinkStatus.New =>
             checkAndMakeReservation(toUpdateLinks)
-=======
-
-          case LinkStatus.UnChanged =>
-            checkAndMakeReservation(toUpdateLinks.head)
-            // Reset back to original values
-            resetLinkValues(toUpdateLinks)
-            updateRoadTypeDiscontinuity(toUpdateLinks.map(_.copy(roadType = RoadType.apply(roadType.toInt), status = linkStatus)))
-
-          case LinkStatus.New =>
-            checkAndMakeReservation(toUpdateLinks.head)
->>>>>>> 441dafdd
             updateRoadTypeDiscontinuity(toUpdateLinks.map(_.copy(roadType = RoadType.apply(roadType.toInt), roadNumber = newRoadNumber, roadPartNumber = newRoadPartNumber, track = Track.apply(newTrackCode))))
 
           case _ =>
