package fi.liikennevirasto.viite

import java.sql.SQLException
import java.util.Date

import fi.liikennevirasto.digiroad2._
import fi.liikennevirasto.digiroad2.asset.SideCode.AgainstDigitizing
import fi.liikennevirasto.digiroad2.asset.{BoundingRectangle, LinkGeomSource, TrafficDirection, _}
import fi.liikennevirasto.digiroad2.client.vvh.{VVHHistoryRoadLink, VVHRoadlink}
import fi.liikennevirasto.digiroad2.dao.Sequences
import fi.liikennevirasto.digiroad2.linearasset.{RoadLink, RoadLinkLike}
import fi.liikennevirasto.digiroad2.oracle.OracleDatabase
import fi.liikennevirasto.digiroad2.service.RoadLinkService
import fi.liikennevirasto.digiroad2.util.{RoadAddressException, RoadPartReservedException, Track}
import fi.liikennevirasto.viite.ProjectValidator.ValidationErrorDetails
import fi.liikennevirasto.viite.dao.CalibrationPointDAO.UserDefinedCalibrationPoint
import fi.liikennevirasto.viite.dao.Discontinuity.Continuous
import fi.liikennevirasto.viite.dao.LinkStatus._
import fi.liikennevirasto.viite.dao.ProjectState._
import fi.liikennevirasto.viite.dao.TerminationCode.{NoTermination, Subsequent, Termination}
import fi.liikennevirasto.viite.dao.{LinkStatus, ProjectDAO, RoadAddressDAO, _}
import fi.liikennevirasto.viite.model.{Anomaly, ProjectAddressLink, RoadAddressLink}
import fi.liikennevirasto.viite.process._
import fi.liikennevirasto.viite.util.{ProjectLinkSplitter, SplitOptions, SplitResult}
import org.joda.time.DateTime
import org.slf4j.LoggerFactory
import slick.driver.JdbcDriver.backend.Database.dynamicSession

import scala.concurrent.ExecutionContext.Implicits.global
import scala.concurrent.duration.Duration
import scala.concurrent.{Await, Future}
import scala.util.control.NonFatal

case class PreFillInfo(RoadNumber: BigInt, RoadPart: BigInt, roadName: String)

case class LinkToRevert(id: Long, linkId: Long, status: Long, geometry: Seq[Point])

class ProjectService(roadAddressService: RoadAddressService, roadLinkService: RoadLinkService, eventbus: DigiroadEventBus, useFrozenVVHLinks: Boolean = false) {

  def withDynTransaction[T](f: => T): T = OracleDatabase.withDynTransaction(f)

  def withDynSession[T](f: => T): T = OracleDatabase.withDynSession(f)

  private val logger = LoggerFactory.getLogger(getClass)
  val allowedSideCodes = List(SideCode.TowardsDigitizing, SideCode.AgainstDigitizing)

  private def withTiming[T](f: => T, s: String): T = {
    val startTime = System.currentTimeMillis()
    val t = f
    logger.info(s.format((System.currentTimeMillis() - startTime) * 0.001))
    t
  }

  /**
    *
    * @param roadNumber    Road's number (long)
    * @param roadStartPart Starting part (long)
    * @param roadEndPart   Ending part (long)
    * @return Optional error message, None if no error
    */
  def checkRoadPartsExist(roadNumber: Long, roadStartPart: Long, roadEndPart: Long): Option[String] = {
    withDynTransaction {
      if (!RoadAddressDAO.roadPartExists(roadNumber, roadStartPart)) {
        if (!RoadAddressDAO.roadNumberExists(roadNumber)) {
          Some(ErrorRoadNumberDoesNotExist)
        }
        else //roadnumber exists, but starting roadpart not
          Some(ErrorStartingRoadPartNotFound)
      } else if (!RoadAddressDAO.roadPartExists(roadNumber, roadEndPart)) { // ending part check
        Some(ErrorEndingRoadPartNotFound)
      } else
        None
    }
  }

  def calculateProjectCoordinates(projectId: Long, resolution: Int): ProjectCoordinates = {
    withDynTransaction{
      val links = ProjectDAO.getProjectLinks(projectId)
      if (links.nonEmpty) {
        val corners = GeometryUtils.boundingRectangleCorners(links.flatten(_.geometry))
        val centerX = (corners._1.x + corners._2.x) / 2
        val centerY = (corners._1.y + corners._2.y) / 2
        val (xLength,yLength) = (Math.abs(corners._2.x - corners._1.x), Math.abs(corners._2.y - corners._1.y))
        val zoom = Resolutions.map(r => {
          (xLength / r, yLength / r) match {
            case (x, y) if x < DefaultScreenWidth && y < DefaultScreenHeight  => Resolutions.indexOf(r)
            case _ => 0
          }
        })
        ProjectCoordinates(centerX, centerY, zoom.max)
      } else {
        ProjectCoordinates(0, 0, 0)
      }
    }
  }

  def saveProjectCoordinates(projectId: Long, coordinates: ProjectCoordinates): Unit = {
    withDynSession {
      ProjectDAO.updateProjectCoordinates(projectId, coordinates)
    }
  }

  private def createProject(roadAddressProject: RoadAddressProject): RoadAddressProject = {
    val id = Sequences.nextViitePrimaryKeySeqValue
    val project = roadAddressProject.copy(id = id)
    ProjectDAO.createRoadAddressProject(project)
    val error = addLinksToProject(project)
    if (error.nonEmpty)
      throw new RoadPartReservedException(error.get)
    ProjectDAO.getRoadAddressProjectById(id).get
  }

  private def projectFound(roadAddressProject: RoadAddressProject): Option[RoadAddressProject] = {
    val newRoadAddressProject = 0
    if (roadAddressProject.id == newRoadAddressProject) return None
    withDynTransaction {
      return ProjectDAO.getRoadAddressProjectById(roadAddressProject.id)
    }
  }

  def fetchPreFillFromVVH(linkId: Long): Either[String, PreFillInfo] = {
    parsePreFillData(roadLinkService.getVVHRoadlinks(Set(linkId), useFrozenVVHLinks))
  }

  def parsePreFillData(vvhRoadLinks: Seq[VVHRoadlink]): Either[String, PreFillInfo] = {
    withDynSession{
      if (vvhRoadLinks.isEmpty) {
        Left("Link could not be found in VVH")
      }
      else {
        val vvhLink = vvhRoadLinks.head
        (vvhLink.attributes.get("ROADNUMBER"), vvhLink.attributes.get("ROADPARTNUMBER")) match {
          case (Some(roadNumber: BigInt), Some(roadPartNumber: BigInt)) =>
<<<<<<< HEAD
            Right(PreFillInfo(roadNumber, roadPartNumber, RoadNameDAO.getLatestRoadName(roadNumber.toLong).getOrElse("").asInstanceOf[RoadName].roadName))
=======
            val roadName = RoadNameDAO.getLatestRoadName(roadNumber.toLong)
            Right(PreFillInfo(roadNumber, roadPartNumber, if( roadName.isEmpty) "" else roadName.get.roadName))
>>>>>>> 218ac46c
          case _ => Left("Link does not contain valid prefill info")
        }
      }
    }
  }

  def checkRoadPartsReservable(roadNumber: Long, startPart: Long, endPart: Long): Either[String, Seq[ReservedRoadPart]] = {
    withDynTransaction {
      (startPart to endPart).foreach(part =>
        ProjectDAO.roadPartReservedByProject(roadNumber, part) match {
          case Some(name) => return Left(s"Tie $roadNumber osa $part ei ole vapaana projektin alkupäivämääränä. Tieosoite on jo varattuna projektissa: $name.")
          case _ =>
        })
      Right((startPart to endPart).flatMap(part => getAddressPartInfo(roadNumber, part))
      )
    }
  }

  /**
    *
    * @param projectId project's id
    * @return if state of the project is incomplete
    */

  def isWritableState(projectId: Long): Boolean = {
    withDynTransaction {
      projectWritableCheck(projectId) match {
        case Some(_) => false
        case None => true
      }
    }
  }

  private def projectWritableCheck(projectId: Long): Option[String] = {
    ProjectDAO.getProjectStatus(projectId) match {
      case Some(projectState) =>
        if (projectState == ProjectState.Incomplete)
          return None
        Some("Projektin tila ei ole keskeneräinen") //project state is not incomplete
      case None => Some("Projektia ei löytynyt") //project could not be found
    }
  }

  def validateProjectDate(reservedParts: Seq[ReservedRoadPart], date: DateTime): Option[String] = {
    withDynSession {
      reservedParts.map(rp => (rp.roadNumber, rp.roadPartNumber) -> RoadAddressDAO.getRoadPartInfo(rp.roadNumber, rp.roadPartNumber)).toMap.
        filterNot(_._2.isEmpty).foreach {
        case ((roadNumber, roadPartNumber), value) =>
          val (startDate, endDate) = value.map(v => (v._6, v._7)).get
          if(startDate.nonEmpty && startDate.get.isEqual(date) && endDate.isEmpty)
            return Option(s"TIE $roadNumber OSA $roadPartNumber ei ole vapaana projektin alkupäivämääränä. " +
              s"Tieosoitteen alkupäivämäärä on sama kuin projektin alkupäivämäärä.")
          if (startDate.nonEmpty && startDate.get.isAfter(date))
            return Option(s"Tieosalla TIE $roadNumber OSA $roadPartNumber alkupäivämäärä " +
              s"${startDate.get.toString("dd.MM.yyyy")} on myöhempi kuin tieosoiteprojektin alkupäivämäärä " +
              s"${date.toString("dd.MM.yyyy")}, tarkista tiedot.")
          if (endDate.nonEmpty && endDate.get.isAfter(date))
            return Option(s"Tieosalla TIE $roadNumber OSA $roadPartNumber loppupäivämäärä " +
              s"${endDate.get.toString("dd.MM.yyyy")} on myöhempi kuin tieosoiteprojektin alkupäivämäärä " +
              s"${date.toString("dd.MM.yyyy")}, tarkista tiedot.")
      }
      None
    }
  }

  private def getAddressPartInfo(roadNumber: Long, roadPart: Long): Option[ReservedRoadPart] = {
    ProjectDAO.fetchReservedRoadPart(roadNumber, roadPart).orElse(generateAddressPartInfo(roadNumber, roadPart))
  }

  private def generateAddressPartInfo(roadNumber: Long, roadPart: Long): Option[ReservedRoadPart] = {
    RoadAddressDAO.getRoadPartInfo(roadNumber, roadPart).map {
      case (_, linkId, addrLength, discontinuity, ely, _, _) =>
        ReservedRoadPart(0L, roadNumber, roadPart, Some(addrLength), Some(Discontinuity.apply(discontinuity.toInt)), Some(ely),
          newLength = None, newDiscontinuity = None, newEly = None, Some(linkId))
    }
  }

  private def sortRamps(seq: Seq[ProjectLink], linkIds: Seq[Long]): Seq[ProjectLink] = {
    if (seq.headOption.exists(isRamp))
      seq.find(l => linkIds.headOption.contains(l.linkId)).toSeq ++ seq.filter(_.linkId != linkIds.headOption.getOrElse(0L))
    else
      seq
  }

  private def setProjectRoadName(projectId: Long, roadNumber: Long, roadName: String) = {
    ProjectLinkNameDAO.get(roadNumber, projectId) match {
      case Some(projectLinkName) => ProjectLinkNameDAO.update(projectLinkName.id, roadName)
      case _ =>
        val existingRoadName = RoadNameDAO.getLatestRoadName(roadNumber).headOption
        ProjectLinkNameDAO.create(projectId, roadNumber, existingRoadName.map(_.roadName).getOrElse(roadName))
    }
  }


  def createProjectLinks(linkIds: Seq[Long], projectId: Long, roadNumber: Long, roadPartNumber: Long, track: Track,
                         discontinuity: Discontinuity, roadType: RoadType, roadLinkSource: LinkGeomSource,
                         roadEly: Long, user: String, roadName: String): Map[String, Any] = {

    validateLinkTrack(track.value) match {
      case true =>
        val linkId = linkIds.head
        val roadLinks = (if (roadLinkSource != LinkGeomSource.SuravageLinkInterface) {
          roadLinkService.getRoadLinksByLinkIdsFromVVH(linkIds.toSet, frozenTimeVVHAPIServiceEnabled = useFrozenVVHLinks)
        } else {
          roadLinkService.getSuravageRoadLinksFromVVH(linkIds.toSet)
        }).map(l => l.linkId -> l).toMap
        if (roadLinks.keySet != linkIds.toSet)
          return Map("success" -> false,
            "errorMessage" -> (linkIds.toSet - roadLinks.keySet).mkString(ErrorRoadLinkNotFound + " puuttuvat id:t ", ", ", ""))
        val project = withDynSession {
          ProjectDAO.getRoadAddressProjectById(projectId).getOrElse(throw new RuntimeException(s"Missing project $projectId"))
        }
        val projectLinks: Seq[ProjectLink] = linkIds.map { id =>
          newProjectLink(roadLinks(id), project, roadNumber, roadPartNumber, track, discontinuity, roadType, roadEly, roadName)
        }
        setProjectEly(projectId, roadEly) match {
          case Some(errorMessage) => Map("success" -> false, "errorMessage" -> errorMessage)
          case None => {
            addNewLinksToProject(sortRamps(projectLinks, linkIds), projectId, user, linkId) match {
              case Some(errorMessage) => Map("success" -> false, "errorMessage" -> errorMessage)
              case None => Map("success" -> true, "projectErrors" -> validateProjectById(projectId))
            }
          }
        }
      case _ =>
        Map("success" -> false, "errorMessage" -> "Invalid track code")
    }
  }

  def addNewLinksToProject(newLinks: Seq[ProjectLink], projectId: Long, user: String, firstLinkId: Long, newTransaction: Boolean = true): Option[String] = {
    if (newTransaction)
      withDynTransaction {
        addNewLinksToProjectInTX(newLinks, projectId, user, firstLinkId)
      }
    else
      addNewLinksToProjectInTX(newLinks, projectId, user, firstLinkId)

  }

  /**
    * Used when adding road address that do not have a previous address
    */
  private def addNewLinksToProjectInTX(newLinks: Seq[ProjectLink], projectId: Long, user: String, firstLinkId: Long): Option[String] = {
    val newRoadNumber = newLinks.head.roadNumber
    val newRoadPartNumber = newLinks.head.roadPartNumber
    val linkStatus = newLinks.head.status
    try {
      val project = getProjectWithReservationChecks(projectId, newRoadNumber, newRoadPartNumber, linkStatus, newLinks)

        if (!project.isReserved(newRoadNumber, newRoadPartNumber))
          ProjectDAO.reserveRoadPart(project.id, newRoadNumber, newRoadPartNumber, project.modifiedBy)
        if (GeometryUtils.isNonLinear(newLinks))
          throw new ProjectValidationException(ErrorGeometryContainsBranches)
        // Determine address value scheme (ramp, roundabout, all others)
        val createLinks =
          if (newLinks.headOption.exists(isRamp)) {
            logger.info("Added links recognized to be in ramp category")
            if (TrackSectionOrder.isRoundabout(newLinks)) {
              logger.info("Added links recognized to be a roundabout - using roundabout addressing scheme")
              val ordered = newLinks.partition(_.linkId == firstLinkId)
              val created = TrackSectionOrder.mValueRoundabout(ordered._1 ++ ordered._2)
              val endingM = created.map(_.endAddrMValue).max
              created.map(pl =>
                if (pl.endAddrMValue == endingM && endingM > 0)
                  pl.copy(discontinuity = Discontinuity.EndOfRoad)
                else
                  pl.copy(discontinuity = Discontinuity.Continuous))
            } else {
              val existingLinks = ProjectDAO.fetchByProjectRoadPart(newRoadNumber, newRoadPartNumber, projectId)
              fillRampGrowthDirection(newLinks.map(_.linkId).toSet, newRoadNumber, newRoadPartNumber, newLinks,
                firstLinkId, existingLinks)
            }
          } else
            newLinks
        ProjectDAO.create(createLinks.map(_.copy(createdBy = Some(user))))
        recalculateProjectLinks(projectId, user, Set((newRoadNumber, newRoadPartNumber)))
      newLinks.flatMap(_.roadName).headOption.foreach { roadName =>
        setProjectRoadName(projectId, newRoadNumber, roadName)
      }
        None
    } catch {
      case ex: ProjectValidationException => Some(ex.getMessage)
    }
  }

  /**
    * Will attempt to find relevant sideCode information to the projectLinks given a number of factors
    * for example if they are of suravage or complementary origin
    *
    * @param linkIds the linkIds to process
    * @param roadNumber the roadNumber to apply/was applied to said linkIds
    * @param roadPartNumber the roadPartNumber to apply/was applied to said linkIds
    * @param newLinks new project links for this ramp
    * @return the projectLinks with a assigned SideCode
    */
  private def fillRampGrowthDirection(linkIds: Set[Long], roadNumber: Long, roadPartNumber: Long,
                                      newLinks: Seq[ProjectLink], firstLinkId: Long, existingLinks: Seq[ProjectLink]): Seq[ProjectLink] = {
    if (newLinks.exists(nl => existingLinks.exists(pl => pl.status != LinkStatus.Terminated &&
      GeometryUtils.areAdjacent(pl.geometry, nl.geometry)))) {
      // Connected to existing geometry -> let the track section calculation take it's natural course
      newLinks.map(_.copy(sideCode = SideCode.Unknown))
    } else {
      val roadLinks = roadLinkService.fetchVVHRoadLinksAndComplementaryFromVVH(linkIds) ++ roadLinkService.getSuravageRoadLinksFromVVH(linkIds)
      //Set the sideCode as defined by the trafficDirection
      val sideCode = roadLinks.map(rl => rl.linkId -> (rl.trafficDirection match {
        case TrafficDirection.AgainstDigitizing => SideCode.AgainstDigitizing
        case TrafficDirection.TowardsDigitizing => SideCode.TowardsDigitizing
        case _ => SideCode.Unknown
      })).toMap
      newLinks.map(nl => nl.copy(sideCode = sideCode.getOrElse(nl.linkId, SideCode.Unknown)))
    }
  }

  def getFirstProjectLink(project: RoadAddressProject): Option[ProjectLink] = {
    project.reservedParts.find(_.startingLinkId.nonEmpty) match {
      case Some(rrp) =>
        withDynSession {
          ProjectDAO.fetchFirstLink(project.id, rrp.roadNumber, rrp.roadPartNumber)
        }
      case _ => None
    }
  }

  def changeDirection(projectId: Long, roadNumber: Long, roadPartNumber: Long, links: Seq[LinkToRevert], username: String): Option[String] = {
    RoadAddressLinkBuilder.municipalityRoadMaintainerMapping // make sure it is populated outside of this TX
    try {
      withDynTransaction {
        if (ProjectDAO.countLinksUnchangedUnhandled(projectId, roadNumber, roadPartNumber) > 0)
          return Some(ErrorReversingUnchangedLinks)
        val continuity = ProjectDAO.getContinuityCodes(projectId, roadNumber, roadPartNumber)
        val newContinuity: Map[Long, Discontinuity] = if (continuity.nonEmpty) {
          val discontinuityAtEnd = continuity.maxBy(_._1)
          continuity.filterKeys(_ < discontinuityAtEnd._1).map{ case (addr, d) => (discontinuityAtEnd._1 - addr) -> d} ++
            Map(discontinuityAtEnd._1 -> discontinuityAtEnd._2)
        } else
          Map()
        ProjectDAO.reverseRoadPartDirection(projectId, roadNumber, roadPartNumber)
        val projectLinks = ProjectDAO.getProjectLinks(projectId).filter(pl => {
          pl.status != LinkStatus.Terminated && pl.roadNumber == roadNumber && pl.roadPartNumber == roadPartNumber
        })
        val originalSideCodes = RoadAddressDAO.fetchByIdMassQuery(projectLinks.map(_.roadAddressId).toSet, includeFloating = true)
          .map(ra => ra.id -> ra.sideCode).toMap

        ProjectDAO.updateProjectLinksToDB(projectLinks.map(x =>
          x.copy(reversed = isReversed(originalSideCodes)(x),
            discontinuity = newContinuity.getOrElse(x.endAddrMValue, Discontinuity.Continuous))),username)
        CalibrationPointDAO.removeAllCalibrationPoints(projectLinks.map(_.id).toSet)
        recalculateProjectLinks(projectId, username, Set((roadNumber, roadPartNumber)))
        None
      }
    } catch {
      case NonFatal(e) =>
        logger.info("Direction change failed", e)
        Some(ErrorSavingFailed)
    }
  }

  private def isReversed(originalSideCodes: Map[Long, SideCode])(projectLink: ProjectLink): Boolean ={
    originalSideCodes.get(projectLink.roadAddressId) match {
      case Some(sideCode) if sideCode != projectLink.sideCode => true
      case _ => false
    }
  }

  /**
    * Adds reserved road links (from road parts) to a road address project. Clears
    * project links that are no longer reserved for the project. Reservability is check before this.
    */
  private def addLinksToProject(project: RoadAddressProject): Option[String] = {
    //TODO: Check that there are no floating road addresses present when starting
    logger.info(s"Adding reserved road parts with links to project ${project.id}")
    val projectLinks = ProjectDAO.getProjectLinks(project.id)
    logger.debug(s"Links fetched")
    project.reservedParts.foreach(p => logger.debug(s"Project has part ${p.roadNumber}/${p.roadPartNumber} in ${p.ely} (${p.addressLength} m)"))
    val projectLinkOriginalParts = RoadAddressDAO.queryById(projectLinks.map(_.roadAddressId).toSet).map(ra => (ra.roadNumber, ra.roadPartNumber)).toSet
    validateReservations(project.reservedParts, project.ely, project.id, projectLinks) match {
      case Some(error) => throw new RoadPartReservedException(error)
      case None => logger.debug(s"Validation passed")
        val addresses = project.reservedParts.filterNot(res =>
          projectLinkOriginalParts.contains((res.roadNumber, res.roadPartNumber))).flatMap { reservation =>
          logger.debug(s"Reserve $reservation")
          val addressesOnPart = RoadAddressDAO.fetchByRoadPart(reservation.roadNumber, reservation.roadPartNumber)
          val (suravageSource, regular) = addressesOnPart.partition(_.linkGeomSource == LinkGeomSource.SuravageLinkInterface)
          val suravageMapping = if (suravageSource.nonEmpty) {
            roadLinkService.getSuravageRoadLinksByLinkIdsFromVVH(suravageSource.map(_.linkId).toSet, false)
              .map(rl => rl.linkId -> rl).toMap
          } else {
            Map.empty[Long, RoadLink]
          }
          val mapping = if (regular.nonEmpty) {
            roadLinkService.getRoadLinksByLinkIdsFromVVH(regular.map(_.linkId).toSet, newTransaction = false, frozenTimeVVHAPIServiceEnabled = useFrozenVVHLinks)
              .map(rl => rl.linkId -> rl).toMap
          } else {
            Map.empty[Long, RoadLink]
          }
          val fullMapping = mapping ++ suravageMapping
          val reserved = checkAndReserve(project, reservation)
          if (reserved._1.isEmpty)
            throw new RuntimeException(s"Tie ${reservation.roadNumber} osa ${reservation.roadPartNumber} ei ole vapaana projektin alkupäivämääränä. Tieosoite on jo varattuna projektissa: ${reserved._2.get}.")
          addressesOnPart.map(ra => newProjectTemplate(fullMapping(ra.linkId), ra, project))
        }
        logger.debug(s"Reserve done")
        val linksOnRemovedParts = projectLinks.filterNot(pl => project.reservedParts.exists(_.holds(pl)))
        val newProjectLinks = addresses.filterNot {
          ad => projectLinks.exists(pl => pl.roadNumber == ad.roadNumber && pl.roadPartNumber == ad.roadPartNumber)
        }
        logger.debug(s"Removed / new links ready")
        if (linksOnRemovedParts.nonEmpty) {
          ProjectDAO.removeProjectLinksById(linksOnRemovedParts.map(_.id).toSet)
        }
        logger.debug(s"Removed deleted ${linksOnRemovedParts.size}")
        ProjectDAO.create(newProjectLinks)
        logger.debug(s"New links created ${newProjectLinks.size}")
        if (project.ely.isEmpty) {
          ProjectDAO.fetchReservedRoadParts(project.id).find(_.ely.nonEmpty).flatMap(_.ely).foreach(ely =>
            ProjectDAO.updateProjectEly(project.id, ely))
        }
        logger.info(s"Adding reserved road parts finished for project ${project.id}")
        None
    }
  }

  private def validateReservations(reservedRoadParts: Seq[ReservedRoadPart], projectEly: Option[Long], projectId: Long,
                                   projectLinks: Seq[ProjectLink]): Option[String] = {
    val errors = reservedRoadParts.flatMap{part =>
      val roadPartExistsInAddresses = RoadAddressDAO.roadPartExists(part.roadNumber, part.roadPartNumber) ||
        ProjectDAO.fetchProjectLinkIds(projectId, part.roadNumber, part.roadPartNumber, None, Some(1)).nonEmpty
      if (!roadPartExistsInAddresses) {
        Some(s"TIE ${part.roadNumber} OSA: ${part.roadPartNumber}")
      } else
        None
    }
    val elyErrors = reservedRoadParts.flatMap(roadAddress =>
      if (projectEly.filterNot(l => l == -1L).getOrElse(roadAddress.ely.get) != roadAddress.ely.get) {
        Some(s"TIE ${roadAddress.roadNumber} OSA ${roadAddress.roadPartNumber}")
      } else None)
    if (errors.nonEmpty)
      Some(s"$ErrorFollowingRoadPartsNotFoundInDB ${errors.mkString(", ")}")
    else {
      if (elyErrors.nonEmpty)
        Some(s"$ErrorFollowingPartsHaveDifferingEly ${elyErrors.mkString(", ")}. Tarkista tiedot.")
      else {
        val ely = reservedRoadParts.map(_.ely)
        if (ely.distinct.lengthCompare(1) > 0) {
          Some(ErrorRoadPartsHaveDifferingEly)
        } else {
          None
        }
      }
    }
  }

  def revertSplit(projectId: Long, linkId: Long, userName: String): Option[String] = {
    withDynTransaction{
      val previousSplit = ProjectDAO.fetchSplitLinks(projectId, linkId)
      if (previousSplit.nonEmpty) {
        revertSplitInTX(projectId, previousSplit, userName)
        None
      } else
        Some(s"No split for link id $linkId found!")
    }
  }

  private def revertSplitInTX(projectId: Long, previousSplit: Seq[ProjectLink], userName: String): Unit = {

    def getGeometryWithTimestamp(linkId: Long, timeStamp: Long, roadLinks: Seq[RoadLink],
                                 vvhHistoryLinks: Seq[VVHHistoryRoadLink]): Seq[Point] = {
      val matchingLinksGeometry = (roadLinks ++ vvhHistoryLinks).find(rl => rl.linkId == linkId && rl.vvhTimeStamp == timeStamp).map(_.geometry)
      if (matchingLinksGeometry.nonEmpty) {
        matchingLinksGeometry.get
      } else {
        (roadLinks ++ vvhHistoryLinks).find(rl => rl.linkId == linkId).map(_.geometry)
          .getOrElse(throw new InvalidAddressDataException(s"Geometry with linkId $linkId and timestamp $timeStamp not found!"))
      }
    }

    val (roadLinks, vvhHistoryLinks) = roadLinkService.getCurrentAndHistoryRoadLinksFromVVH(previousSplit.map(_.linkId).toSet, useFrozenVVHLinks)
    val (suravage, original) = previousSplit.partition(_.linkGeomSource == LinkGeomSource.SuravageLinkInterface)
    revertLinks(projectId, previousSplit.head.roadNumber, previousSplit.head.roadPartNumber,
      suravage.map(link => LinkToRevert(link.id, link.linkId, link.status.value, link.geometry)),
      original.map(link => LinkToRevert(link.id, link.linkId, link.status.value, getGeometryWithTimestamp(link.linkId,
        link.linkGeometryTimeStamp, roadLinks, vvhHistoryLinks))),
      userName, recalculate = false)
  }

  def preSplitSuravageLink(linkId: Long, userName: String, splitOptions: SplitOptions): (Option[Seq[ProjectLink]], Seq[ProjectLink], Option[String], Option[(Point, Vector3d)]) = {
    def previousSplitToSplitOptions(plSeq: Seq[ProjectLink], splitOptions: SplitOptions): SplitOptions = {
      val splitsAB = plSeq.filter(_.linkId == linkId)
      val (template, splitA, splitB) = (plSeq.find(_.status == LinkStatus.Terminated),
        splitsAB.find(_.status != LinkStatus.New), splitsAB.find(_.status == LinkStatus.New))
      val linkData = splitA.orElse(splitB).orElse(template).map(l => (l.roadNumber, l.roadPartNumber,
        l.track, l.ely)).getOrElse((splitOptions.roadNumber, splitOptions.roadPartNumber, splitOptions.trackCode, splitOptions.ely))
      val discontinuity = splitsAB.filterNot(_.discontinuity == Continuous).map(_.discontinuity).headOption
      splitOptions.copy(statusA = splitA.map(_.status).getOrElse(splitOptions.statusA),
        roadNumber = linkData._1, roadPartNumber = linkData._2, trackCode = linkData._3, ely = linkData._4,
        discontinuity = discontinuity.getOrElse(Continuous))
    }

    withDynTransaction {
      val previousSplit = ProjectDAO.fetchSplitLinks(splitOptions.projectId, linkId)
      val updatedSplitOptions =
        if (previousSplit.nonEmpty) {
          previousSplitToSplitOptions(previousSplit, splitOptions)
        } else
          splitOptions
      val r = preSplitSuravageLinkInTX(linkId, userName, updatedSplitOptions)
      dynamicSession.rollback()
      (r._1.map(rs => rs.toSeqWithMergeTerminated), r._1.get.allTerminatedProjectLinks, r._2, r._3)
    }
  }

  def splitSuravageLink(linkId: Long, username: String,
                        splitOptions: SplitOptions): Option[String] = {
    withDynTransaction {
      splitSuravageLinkInTX(linkId, username, splitOptions)
    }
  }

  def preSplitSuravageLinkInTX(linkId: Long, username: String,
                               splitOptions: SplitOptions): (Option[SplitResult], Option[String], Option[(Point, Vector3d)]) = {
    val projectId = splitOptions.projectId
    val sOption = roadLinkService.getSuravageRoadLinksByLinkIdsFromVVH(Set(Math.abs(linkId)), newTransaction = false).headOption
    val previousSplit = ProjectDAO.fetchSplitLinks(projectId, linkId)
    val project = ProjectDAO.getRoadAddressProjectById(projectId).get
    if (sOption.isEmpty) {
      (None, Some(ErrorSuravageLinkNotFound), None)
    } else {
      if (previousSplit.nonEmpty)
        revertSplitInTX(projectId, previousSplit, username)
      val suravageLink = sOption.get
      val endPoints = GeometryUtils.geometryEndpoints(suravageLink.geometry)
      val x = if (endPoints._1.x > endPoints._2.x) (endPoints._2.x, endPoints._1.x) else (endPoints._1.x, endPoints._2.x)
      val rightTop = Point(x._2, endPoints._2.y)
      val leftBottom = Point(x._1, endPoints._1.y)
      val projectLinks = getProjectLinksInBoundingBox(BoundingRectangle(leftBottom, rightTop), projectId)
      if (projectLinks.isEmpty)
        return (None, Some(ErrorNoMatchingProjectLinkForSplit), None)
      val roadLink = roadLinkService.getRoadLinkByLinkIdFromVVH(projectLinks.head.linkId, newTransaction = false)
      if (roadLink.isEmpty) {
        (None, Some(ErrorSuravageLinkNotFound), None)
      }

      val projectLinksConnected = projectLinks.filter(l => GeometryUtils.areAdjacent(l.geometry, suravageLink.geometry))

      //we rank template links near suravage link by how much they overlap with suravage geometry
      val commonSections = projectLinksConnected.map(x =>
        x -> ProjectLinkSplitter.findMatchingGeometrySegment(suravageLink, x).map(GeometryUtils.geometryLength)
          .getOrElse(0.0)).filter(_._2 > MinAllowedRoadAddressLength)
      if (commonSections.isEmpty)
        (None, Some(ErrorNoMatchingProjectLinkForSplit), None)
      else {
        val bestFit = commonSections.maxBy(_._2)._1
        val splitResult = ProjectLinkSplitter.split(roadLink.get, newProjectLink(suravageLink, project, splitOptions), bestFit, projectLinks, splitOptions)
        (Some(splitResult), None, GeometryUtils.calculatePointAndHeadingOnGeometry(suravageLink.geometry, splitOptions.splitPoint))
      }
    }
  }

  def splitSuravageLinkInTX(linkId: Long, username: String, splitOptions: SplitOptions): Option[String] = {
    val (splitResultOption, errorMessage, _) = preSplitSuravageLinkInTX(linkId, username, splitOptions)
    if(errorMessage.nonEmpty){
      errorMessage
    } else {
      splitResultOption.map{
        splitResult =>
          val splitLinks = splitResult.toSeqWithAllTerminated
          ProjectDAO.removeProjectLinksByLinkId(splitOptions.projectId, splitLinks.map(_.linkId).toSet)
          ProjectDAO.create(splitLinks.map(x => x.copy(createdBy = Some(username))))
          ProjectDAO.updateProjectCoordinates(splitOptions.projectId, splitOptions.coordinates)
          recalculateProjectLinks(splitOptions.projectId, username, Set((splitOptions.roadNumber, splitOptions.roadPartNumber)))
      }
      None
    }
  }

  def getProjectLinksInBoundingBox(bbox: BoundingRectangle, projectId: Long): (Seq[ProjectLink]) = {
    val roadLinks = roadLinkService.getRoadLinksAndComplementaryFromVVH(bbox, Set(), newTransaction = false).map(rl => rl.linkId -> rl).toMap
    ProjectDAO.getProjectLinksByProjectAndLinkId(Set(), roadLinks.keys.toSeq, projectId).filter(_.status == LinkStatus.NotHandled)
  }

  /**
    * Save road link project, reserve new road parts, free previously reserved road parts that were removed
    *
    * @param roadAddressProject Updated road address project case class
    * @return Updated project reloaded from the database
    */
  def saveProject(roadAddressProject: RoadAddressProject): RoadAddressProject = {
    if (projectFound(roadAddressProject).isEmpty)
      throw new IllegalArgumentException("Project not found")
    withDynTransaction {
      if (ProjectDAO.uniqueName(roadAddressProject.id, roadAddressProject.name)) {
        val storedProject = ProjectDAO.getRoadAddressProjectById(roadAddressProject.id).get
        val removed = storedProject.reservedParts.filterNot(part =>
          roadAddressProject.reservedParts.exists(rp => rp.roadPartNumber == part.roadPartNumber &&
            rp.roadNumber == part.roadNumber))
        removed.foreach(p => ProjectDAO.removeReservedRoadPart(roadAddressProject.id, p))
        removed.groupBy(_.roadNumber).keys.foreach(ProjectLinkNameDAO.revert(_, roadAddressProject.id))
        addLinksToProject(roadAddressProject)
        val updatedProject = ProjectDAO.getRoadAddressProjectById(roadAddressProject.id).get
        if (updatedProject.reservedParts.nonEmpty) {
          ProjectDAO.updateRoadAddressProject(roadAddressProject.copy(ely = ProjectDAO.getElyFromProjectLinks(roadAddressProject.id)))
        } else { //in empty case we release ely
          ProjectDAO.updateRoadAddressProject(roadAddressProject.copy(ely = None))
        }
        ProjectDAO.getRoadAddressProjectById(roadAddressProject.id).get
      } else {
        throw new NameExistsException(s"Nimellä ${roadAddressProject.name} on jo olemassa projekti. Muuta nimeä.")
      }
    }
  }

  /**
    * Delete road link project, if it exists and the state is Incomplete
    *
    * @param projectId Id of the project to delete
    * @return boolean that confirms if the project is deleted
    */
  def deleteProject(projectId : Long): Boolean = {
    withDynTransaction {
      val project = ProjectDAO.getRoadAddressProjectById(projectId)
      val canBeDeleted = projectId != 0 && project.isDefined && project.get.status == ProjectState.Incomplete
      if (canBeDeleted) {
        val links = ProjectDAO.getProjectLinks(projectId)
        ProjectDAO.removeProjectLinksByProject(projectId)
        ProjectDAO.removeReservedRoadPartsByProject(projectId)
        links.groupBy(_.roadNumber).keys.foreach(ProjectLinkNameDAO.revert(_, projectId))
        ProjectDAO.updateProjectStatus(projectId, ProjectState.Deleted)
        ProjectDAO.updateProjectStateInfo(ProjectState.Deleted.description, projectId)
      }
      canBeDeleted
    }
  }

  def createRoadLinkProject(roadAddressProject: RoadAddressProject): RoadAddressProject = {
    if (roadAddressProject.id != 0)
      throw new IllegalArgumentException(s"Road address project to create has an id ${roadAddressProject.id}")
    withDynTransaction {
      if (ProjectDAO.uniqueName(roadAddressProject.id, roadAddressProject.name)) {
        createProject(roadAddressProject)
      } else {
        throw new NameExistsException(s"Nimellä ${roadAddressProject.name} on jo olemassa projekti. Muuta nimeä.")
      }
    }
  }

  def getRoadAddressSingleProject(projectId: Long): Option[RoadAddressProject] = {
    withDynTransaction {
      ProjectDAO.getRoadAddressProjects(projectId).headOption
    }
  }

  def getRoadAddressAllProjects: Seq[RoadAddressProject] = {
    withDynTransaction {
      ProjectDAO.getRoadAddressProjects()
    }
  }

  def updateProjectLinkGeometry(projectId:Long, username:String, onlyNotHandled:Boolean =false): Unit = {
    withDynTransaction {
      val projectLinks = ProjectDAO.getProjectLinks(projectId, if (onlyNotHandled) Some(LinkStatus.NotHandled) else None)
      val roadLinks = roadLinkService.getCurrentAndComplementaryVVHRoadLinks(projectLinks.filter(x=>x.linkGeomSource==LinkGeomSource.NormalLinkInterface
        || x.linkGeomSource==LinkGeomSource.FrozenLinkInterface || x.linkGeomSource==LinkGeomSource.ComplimentaryLinkInterface).map(x=>x.linkId).toSet)
      val suravageLinks=roadLinkService.getSuravageRoadLinksFromVVH(projectLinks.filter(x=>x.linkGeomSource==LinkGeomSource.SuravageLinkInterface).map(x=>x.linkId).toSet)
      val vvhLinks=roadLinks++suravageLinks
      val geometryMap = vvhLinks.map(l => l.linkId -> (l.geometry, l.vvhTimeStamp)).toMap
      val timeStamp = new Date().getTime
      val updatedProjectLinks = projectLinks.map { pl =>
        val (geometry, time) = geometryMap.getOrElse(pl.linkId, (Seq(), timeStamp))
        pl.copy(geometry = GeometryUtils.truncateGeometry2D(geometry, pl.startMValue, pl.endMValue),
          linkGeometryTimeStamp = time)
      }
      ProjectDAO.updateProjectLinksGeometry(updatedProjectLinks, username)
    }
  }

  /**
    * Check that road part is available for reservation and return the id of reserved road part table row.
    * Reservation must contain road number and road part number, other data is not used or saved.
    *
    * @param project          Project for which to reserve (or for which it is already reserved)
    * @param reservedRoadPart Reservation information (req: road number, road part number)
    * @return
    */
  private def checkAndReserve(project: RoadAddressProject, reservedRoadPart: ReservedRoadPart): (Option[ReservedRoadPart], Option[String]) = {
    logger.info(s"Check ${project.id} matching to " + ProjectDAO.roadPartReservedTo(reservedRoadPart.roadNumber, reservedRoadPart.roadPartNumber))
    ProjectDAO.roadPartReservedTo(reservedRoadPart.roadNumber, reservedRoadPart.roadPartNumber) match {
      case Some(proj) if proj._1 != project.id => (None, Some(proj._2))
      case Some(proj) if proj._1 == project.id =>
        (ProjectDAO.fetchReservedRoadPart(reservedRoadPart.roadNumber, reservedRoadPart.roadPartNumber), None)
      case _ =>
        ProjectDAO.reserveRoadPart(project.id, reservedRoadPart.roadNumber, reservedRoadPart.roadPartNumber, project.modifiedBy)
        (ProjectDAO.fetchReservedRoadPart(reservedRoadPart.roadNumber, reservedRoadPart.roadPartNumber), None)
    }
  }

  def getProjectLinksWithSuravage(roadAddressService: RoadAddressService, projectId: Long, boundingRectangle: BoundingRectangle,
                                  roadNumberLimits: Seq[(Int, Int)], municipalities: Set[Int], everything: Boolean = false,
                                  publicRoads: Boolean = false): Seq[ProjectAddressLink] = {
    val fetch = fetchBoundingBoxF(boundingRectangle, projectId, roadNumberLimits, municipalities, everything, publicRoads)
    val suravageList = withDynSession {
      Await.result(fetch.suravageF, Duration.Inf).map(RoadAddressLinkBuilder.buildSuravageRoadAddressLink)
    }
    val projectLinks = fetchProjectRoadLinks(projectId, boundingRectangle, roadNumberLimits, municipalities, everything, useFrozenVVHLinks, fetch)
    val keptSuravageLinks = suravageList.filter(sl => !projectLinks.exists(pl => sl.linkId == pl.linkId))
    keptSuravageLinks.map(ProjectAddressLinkBuilder.build) ++
      projectLinks
  }

  def getProjectLinksLinear(roadAddressService: RoadAddressService, projectId: Long, boundingRectangle: BoundingRectangle,
                            roadNumberLimits: Seq[(Int, Int)], municipalities: Set[Int], everything: Boolean = false,
                            publicRoads: Boolean=false): Seq[ProjectAddressLink] ={
    val projectLinks = fetchProjectRoadLinksLinearGeometry(projectId, boundingRectangle, roadNumberLimits, municipalities, everything, useFrozenVVHLinks)
    projectLinks
  }

  def getChangeProject(projectId: Long): Option[ChangeProject] = {
    val changeProjectData = withDynTransaction {
      try {
        if (recalculateChangeTable(projectId)) {
          val roadAddressChanges = RoadAddressChangesDAO.fetchRoadAddressChanges(Set(projectId))
          Some(ViiteTierekisteriClient.convertToChangeProject(roadAddressChanges))
        } else {
          None
        }
      } catch {
        case NonFatal(e) =>
          logger.info(s"Change info not available for project $projectId: " + e.getMessage)
          None
      }
    }
    changeProjectData
  }

  def getRoadAddressChangesAndSendToTR(projectId: Set[Long]): ProjectChangeStatus = {
    val roadAddressChanges = RoadAddressChangesDAO.fetchRoadAddressChanges(projectId)
    ViiteTierekisteriClient.sendChanges(roadAddressChanges)
  }

  def getProjectRoadLinksByLinkIds(linkIdsToGet: Set[Long], newTransaction: Boolean = true): Seq[ProjectAddressLink] = {

    if (linkIdsToGet.isEmpty)
      return Seq()

    val fetchVVHStartTime = System.currentTimeMillis()
    val complementedRoadLinks = roadLinkService.getRoadLinksByLinkIdsFromVVH(linkIdsToGet, newTransaction, useFrozenVVHLinks)
    val fetchVVHEndTime = System.currentTimeMillis()
    logger.info("End fetch vvh road links in %.3f sec".format((fetchVVHEndTime - fetchVVHStartTime) * 0.001))

    val projectRoadLinks = complementedRoadLinks
      .map { rl =>
        val ra = Seq()
        val missed = Seq()
        rl.linkId -> roadAddressService.buildRoadAddressLink(rl, ra, missed)
      }.toMap

    val filledProjectLinks = RoadAddressFiller.fillTopology(complementedRoadLinks, projectRoadLinks)

    filledProjectLinks._1.map(ProjectAddressLinkBuilder.build)
  }

  def getProjectSuravageRoadLinksByLinkIds(linkIdsToGet: Set[Long]): Seq[ProjectAddressLink] = {
    if (linkIdsToGet.isEmpty)
      Seq()
    else {
      val fetchVVHStartTime = System.currentTimeMillis()
      val suravageRoadLinks = roadAddressService.getSuravageRoadLinkAddressesByLinkIds(linkIdsToGet)
      val fetchVVHEndTime = System.currentTimeMillis()
      logger.info("End fetch vvh road links in %.3f sec".format((fetchVVHEndTime - fetchVVHStartTime) * 0.001))
      suravageRoadLinks.map(ProjectAddressLinkBuilder.build)
    }
  }

  def fetchProjectRoadLinks(projectId: Long, boundingRectangle: BoundingRectangle, roadNumberLimits: Seq[(Int, Int)], municipalities: Set[Int],
                            everything: Boolean = false, publicRoads: Boolean = false, fetch: ProjectBoundingBoxResult): Seq[ProjectAddressLink] = {
    def complementaryLinkFilter(roadNumberLimits: Seq[(Int, Int)], municipalities: Set[Int],
                                everything: Boolean = false, publicRoads: Boolean = false)(roadAddressLink: RoadAddressLink) = {
      everything || publicRoads || roadNumberLimits.exists {
        case (start, stop) => roadAddressLink.roadNumber >= start && roadAddressLink.roadNumber <= stop
      }
    }

    val fetchRoadAddressesByBoundingBoxF = Future(withDynTransaction {
      val (floating, addresses) = RoadAddressDAO.fetchRoadAddressesByBoundingBox(boundingRectangle, fetchOnlyFloating = false,
        roadNumberLimits = roadNumberLimits).partition(_.floating)
      (floating.groupBy(_.linkId), addresses.groupBy(_.linkId))
    })
    val fetchProjectLinksF = fetch.projectLinkResultF
    val fetchVVHStartTime = System.currentTimeMillis()

    val (regularLinks, complementaryLinks, suravageLinks) = awaitRoadLinks(fetch.roadLinkF, fetch.complementaryF, fetch.suravageF)
    val linkIds = regularLinks.map(_.linkId).toSet ++ complementaryLinks.map(_.linkId).toSet ++ suravageLinks.map(_.linkId).toSet
    val fetchVVHEndTime = System.currentTimeMillis()
    logger.info("End fetch vvh road links in %.3f sec".format((fetchVVHEndTime - fetchVVHStartTime) * 0.001))

    val fetchMissingRoadAddressStartTime = System.currentTimeMillis()
    val ((floating, addresses), projectLinks) = Await.result(fetchRoadAddressesByBoundingBoxF.zip(fetchProjectLinksF), Duration.Inf)

    val normalLinks = regularLinks.filterNot(l => projectLinks.exists(_.linkId == l.linkId))

    val missedRL = if(useFrozenVVHLinks) {
      Map[Long, Seq[MissingRoadAddress]]()
    } else {
      withDynTransaction {
        val missingLinkIds = linkIds -- floating.keySet -- addresses.keySet -- projectLinks.map(_.linkId).toSet
        RoadAddressDAO.getMissingRoadAddresses(missingLinkIds)
      }
    }.groupBy(_.linkId)
    val fetchMissingRoadAddressEndTime = System.currentTimeMillis()
    logger.info("End fetch missing and floating road address in %.3f sec".format((fetchMissingRoadAddressEndTime - fetchMissingRoadAddressStartTime) * 0.001))

    val buildStartTime = System.currentTimeMillis()

    val projectRoadLinks = withDynSession{
       projectLinks.groupBy(l => (l.linkId, l.roadType)).flatMap {
        pl => buildProjectRoadLink(pl._2)
      }
    }


    val nonProjectRoadLinks = (normalLinks ++ complementaryLinks).filterNot(rl => projectRoadLinks.exists(_.linkId == rl.linkId))

    val nonProjectTopology = nonProjectRoadLinks
      .map { rl =>
        val ra = addresses.getOrElse(rl.linkId, Seq())
        val missed = missedRL.getOrElse(rl.linkId, Seq())
        rl.linkId -> roadAddressService.buildRoadAddressLink(rl, ra, missed)
      }.toMap

    val buildEndTime = System.currentTimeMillis()
    logger.info("End building road address in %.3f sec".format((buildEndTime - buildStartTime) * 0.001))

    val (filledTopology, _) = RoadAddressFiller.fillTopology(nonProjectRoadLinks, nonProjectTopology)

    val complementaryLinkIds = complementaryLinks.map(_.linkId).toSet
    val returningTopology = filledTopology.filter(link => !complementaryLinkIds.contains(link.linkId) ||
      complementaryLinkFilter(roadNumberLimits, municipalities, everything, publicRoads)(link))
    if (useFrozenVVHLinks) {
      returningTopology.filter(link => link.anomaly != Anomaly.NoAddressGiven).map(ProjectAddressLinkBuilder.build) ++ projectRoadLinks
    } else {
      returningTopology.map(ProjectAddressLinkBuilder.build) ++ projectRoadLinks
    }
  }

  def fetchProjectRoadLinksLinearGeometry(projectId: Long, boundingRectangle: BoundingRectangle, roadNumberLimits: Seq[(Int, Int)], municipalities: Set[Int],
                                          everything: Boolean = false, publicRoads: Boolean = false): Seq[ProjectAddressLink] = {

    val fetchRoadAddressesByBoundingBoxF = Future(withDynTransaction {
      val (floating, addresses) = RoadAddressDAO.fetchRoadAddressesByBoundingBox(boundingRectangle, fetchOnlyFloating = false,
        roadNumberLimits = roadNumberLimits).partition(_.floating)
      (floating.groupBy(_.linkId), addresses.groupBy(_.linkId))
    })

    val fetchProjectLinksF = Future(withDynSession(ProjectDAO.getProjectLinks(projectId).groupBy(_.linkId)))
    val fetchStartTime = System.currentTimeMillis()
    val ((_, addresses), projectLinks) = Await.result(fetchRoadAddressesByBoundingBoxF.zip(fetchProjectLinksF), Duration.Inf)

    val fetchEndTime = System.currentTimeMillis()
    logger.info("fetch time: %.3f sec ".format((fetchEndTime - fetchStartTime) * 0.001))

    val buildStartTime = System.currentTimeMillis()
    val projectRoadLinks = withDynSession {
      projectLinks.map {
        pl => pl._1 -> buildProjectRoadLink(pl._2)
      }
    }

    val nonProjecAddresses = addresses.filterNot(a=> projectLinks.contains(a._1))

    val nonProjectLinks = nonProjecAddresses.values.flatten.toSeq.map { address =>
      address.linkId -> RoadAddressLinkBuilder.buildSimpleLink(address)
    }.toMap

    val buildEndTime = System.currentTimeMillis()
    logger.info("End building road address in %.3f sec".format((buildEndTime - buildStartTime) * 0.001))


    if (useFrozenVVHLinks) {
      nonProjectLinks.values.toSeq.filter(link => link.anomaly != Anomaly.NoAddressGiven).map(ProjectAddressLinkBuilder.build) ++ projectRoadLinks.values.flatten
    } else {
      nonProjectLinks.values.toSeq.map(ProjectAddressLinkBuilder.build) ++ projectRoadLinks.values.flatten
    }
  }


  def fetchBoundingBoxF(boundingRectangle: BoundingRectangle, projectId: Long, roadNumberLimits: Seq[(Int, Int)], municipalities: Set[Int],
                        everything: Boolean = false, publicRoads: Boolean = false): ProjectBoundingBoxResult = {
    ProjectBoundingBoxResult(
      Future(withDynSession(ProjectDAO.getProjectLinks(projectId))),
      Future(roadLinkService.getRoadLinksFromVVH(boundingRectangle, roadNumberLimits, municipalities, everything,
        publicRoads, useFrozenVVHLinks)),
      Future(
        if (everything) roadLinkService.getComplementaryRoadLinksFromVVH(boundingRectangle, municipalities)
        else Seq()),
      roadLinkService.getSuravageLinksFromVVHF(boundingRectangle, municipalities)
    )
  }

  def getProjectRoadLinks(projectId: Long, boundingRectangle: BoundingRectangle, roadNumberLimits: Seq[(Int, Int)], municipalities: Set[Int],
                          everything: Boolean = false, publicRoads: Boolean = false): Seq[ProjectAddressLink] = {
    val fetch = fetchBoundingBoxF(boundingRectangle, projectId, roadNumberLimits, municipalities, everything, publicRoads)
    fetchProjectRoadLinks(projectId, boundingRectangle, roadNumberLimits, municipalities, everything, publicRoads, fetch)
  }

  private def getProjectWithReservationChecks(projectId: Long, newRoadNumber: Long, newRoadPart: Long, linkStatus: LinkStatus, projectLinks: Seq[ProjectLink]): RoadAddressProject = {
    RoadAddressValidator.checkProjectExists(projectId)
    val project = ProjectDAO.getRoadAddressProjectById(projectId).get
    RoadAddressValidator.checkReservedExistence(project, newRoadNumber, newRoadPart, linkStatus, projectLinks)
    RoadAddressValidator.checkAvailable(newRoadNumber, newRoadPart, project)
    RoadAddressValidator.checkNotReserved(newRoadNumber, newRoadPart, project)
    project
  }

  def revertLinks(links: Iterable[ProjectLink], userName: String): Option[String] = {
    if (links.groupBy(l => (l.projectId, l.roadNumber, l.roadPartNumber)).keySet.size != 1)
      throw new IllegalArgumentException("Reverting links from multiple road parts at once is not allowed")
    val l = links.head
    revertLinks(l.projectId, l.roadNumber, l.roadPartNumber, links.map(
      link => LinkToRevert(link.id, link.linkId, link.status.value, link.geometry)), userName)
  }

  def revertRoadName(projectId: Long, roadNumber: Long): Unit = {
    if (ProjectDAO.getProjectLinks(projectId).exists(pl => pl.roadNumber == roadNumber) && RoadNameDAO.getLatestRoadName(roadNumber).nonEmpty) {
      ProjectLinkNameDAO.revert(roadNumber, projectId)
      val roadAddressName = RoadNameDAO.getLatestRoadName(roadNumber)
      val projectRoadName = ProjectLinkNameDAO.get(roadNumber, projectId)
      if (roadAddressName.nonEmpty && projectRoadName.isEmpty) {
        ProjectLinkNameDAO.create(projectId, roadNumber, roadAddressName.get.roadName)
      }
    }
    if (!ProjectDAO.getProjectLinks(projectId).exists(pl => pl.roadNumber == roadNumber)) {
      ProjectLinkNameDAO.revert(roadNumber, projectId)
    }
  }

  private def revertLinks(projectId: Long, roadNumber: Long, roadPartNumber: Long, toRemove: Iterable[LinkToRevert],
                          modified: Iterable[LinkToRevert], userName: String, recalculate: Boolean = true): Unit = {
    ProjectDAO.removeProjectLinksByLinkId(projectId, toRemove.map(_.linkId).toSet)
    val vvhRoadLinks = roadLinkService.getCurrentAndComplementaryAndSuravageRoadLinksFromVVH(modified.map(_.linkId).toSet, newTransaction = false)
    val roadAddresses = RoadAddressDAO.fetchByLinkId(modified.map(_.linkId).toSet)
    roadAddresses.foreach(ra =>
      modified.find(mod => mod.linkId == ra.linkId) match {
        case Some(mod) if mod.geometry.nonEmpty => {
          checkAndReserve(ProjectDAO.getRoadAddressProjectById(projectId).get, toReservedRoadPart(ra.roadNumber, ra.roadPartNumber, ra.ely))
          val vvhGeometry = vvhRoadLinks.find(roadLink => roadLink.linkId == mod.linkId && roadLink.linkSource == ra.linkGeomSource)
          val geom = GeometryUtils.truncateGeometry3D(vvhGeometry.get.geometry, ra.startMValue, ra.endMValue)
          ProjectDAO.updateProjectLinkValues(projectId, ra.copy(geometry = geom))
        }
        case _ => {
          checkAndReserve(ProjectDAO.getRoadAddressProjectById(projectId).get, toReservedRoadPart(ra.roadNumber, ra.roadPartNumber, ra.ely))
          ProjectDAO.updateProjectLinkValues(projectId, ra, updateGeom = false)
        }
      })

    revertRoadName(projectId, roadNumber)

    if (recalculate)
      try {
        recalculateProjectLinks(projectId, userName, Set((roadNumber, roadPartNumber)))
      } catch {
        case _: Exception => logger.info("Couldn't recalculate after reverting a link (this may happen)")
      }
    val afterUpdateLinks = ProjectDAO.fetchByProjectRoadPart(roadNumber, roadPartNumber, projectId)
    if (afterUpdateLinks.isEmpty) {
      releaseRoadPart(projectId, roadNumber, roadPartNumber, userName)
    }
  }

  def isProjectWithGivenLinkIdWritable(linkId: Long): Boolean = {
    val projects =
      withDynSession(ProjectDAO.getProjectsWithGivenLinkId(linkId))
    if (projects.isEmpty)
      return false
    true
  }

  def toReservedRoadPart(roadNumber: Long, roadPartNumber: Long, ely: Long): ReservedRoadPart = {
    ReservedRoadPart(0L, roadNumber, roadPartNumber,
      None, None, Some(ely),
      None, None, None, None, false)
  }


  def revertLinks(projectId: Long, roadNumber: Long, roadPartNumber: Long, links: Iterable[LinkToRevert], userName: String): Option[String] = {
    try {
      withDynTransaction {
        val (added, modified) = links.partition(_.status == LinkStatus.New.value)
        if (modified.exists(_.status == LinkStatus.Numbering.value)) {
          logger.info(s"Reverting whole road part in $projectId ($roadNumber/$roadPartNumber)")
          // Numbering change affects the whole road part
          revertLinks(projectId, roadNumber, roadPartNumber, added,
            ProjectDAO.fetchByProjectRoadPart(roadNumber, roadPartNumber, projectId).map(
              link => LinkToRevert(link.id, link.linkId, link.status.value, link.geometry)),
            userName)
        } else {
          revertLinks(projectId, roadNumber, roadPartNumber, added, modified, userName)
        }
        None
      }
    }
    catch {
      case NonFatal(e) =>
        logger.info("Error reverting the changes on roadlink", e)
        Some("Virhe tapahtui muutosten palauttamisen yhteydessä")
    }
  }

  private def releaseRoadPart(projectId: Long, roadNumber: Long, roadPartNumber: Long, userName: String) = {
    if (ProjectDAO.fetchFirstLink(projectId, roadNumber, roadPartNumber).isEmpty) {
      val part = ProjectDAO.fetchReservedRoadPart(roadNumber, roadPartNumber)
      if (part.isEmpty) {
        ProjectDAO.removeReservedRoadPart(projectId, roadNumber, roadPartNumber)
      } else {
        ProjectDAO.removeReservedRoadPart(projectId, part.get)
      }
    } else {
      val links = ProjectDAO.fetchByProjectRoadPart(roadNumber, roadPartNumber, projectId)
      revertLinks(links, userName)
    }
  }

  /**
    * Update project links to given status and recalculate delta and change table
    *
    * @param projectId  Project's id
    * @param linkIds    Set of link ids that are set to this status
    * @param linkStatus New status for given link ids
    * @param userName   Username of the user that does this change
    * @return true, if the delta calculation is successful and change table has been updated.
    */
  def updateProjectLinks(projectId: Long, ids: Set[Long], linkIds: Seq[Long], linkStatus: LinkStatus, userName: String,
                         newRoadNumber: Long, newRoadPartNumber: Long, newTrackCode: Int,
                         userDefinedEndAddressM: Option[Int], roadType: Long = RoadType.PublicRoad.value,
                         discontinuity: Int = Discontinuity.Continuous.value, ely: Option[Long] = None,
                         reversed: Boolean = false, roadName: Option[String] = None): Option[String] = {

    def isCompletelyNewPart(toUpdateLinks: Seq[ProjectLink]): (Boolean, Long, Long) = {
      val reservedPart = ProjectDAO.fetchReservedRoadPart(toUpdateLinks.head.roadNumber, toUpdateLinks.head.roadPartNumber).get
      val newSavedLinks = ProjectDAO.getProjectLinksByProjectRoadPart(reservedPart.roadNumber, reservedPart.roadPartNumber, projectId)
      /*
      replaceable -> New link part should replace New existing part if:
        1. Action is LinkStatus.New
        2. New road or part is different from existing one
        3. All New links in existing part are in selected links for New part
       */
      val replaceable = (linkStatus == New || linkStatus == Transfer) && (reservedPart.roadNumber != newRoadNumber || reservedPart.roadPartNumber != newRoadPartNumber) && newSavedLinks.map(_.id).toSet.subsetOf(ids)
      (replaceable, reservedPart.roadNumber, reservedPart.roadPartNumber)
    }

    def updateRoadTypeDiscontinuity(links: Seq[ProjectLink]): Unit = {
      if (links.nonEmpty) {
        val lastSegment = links.maxBy(_.endAddrMValue)
        if (links.lengthCompare(1) > 0) {
          val linksToUpdate = links.filterNot(_.id == lastSegment.id)
          ProjectDAO.updateProjectLinksToDB(linksToUpdate, userName)
        }
        ProjectDAO.updateProjectLinksToDB(Seq(lastSegment.copy(discontinuity = Discontinuity.apply(discontinuity.toInt))), userName)
      }
    }

    def checkAndMakeReservation(projectId: Long, newRoadNumber: Long, newRoadPart: Long, linkStatus: LinkStatus, projectLinks: Seq[ProjectLink]): (Boolean, Option[Long], Option[Long]) = {
      val project = getProjectWithReservationChecks(projectId, newRoadNumber, newRoadPartNumber, linkStatus, projectLinks)
      try {
        val (toReplace, road, part) = isCompletelyNewPart(projectLinks)
        if (toReplace && linkStatus == New) {
          val reservedPart = ProjectDAO.fetchReservedRoadPart(road, part).get
          ProjectDAO.removeReservedRoadPart(projectId, reservedPart)
          val newProjectLinks: Seq[ProjectLink] = projectLinks.map(pl => pl.copy(id = NewRoadAddress,
            roadNumber = newRoadNumber, roadPartNumber = newRoadPartNumber, track = Track.apply(newTrackCode),
            roadType = RoadType.apply(roadType.toInt), discontinuity = Discontinuity.apply(discontinuity.toInt),
            endAddrMValue = userDefinedEndAddressM.getOrElse(pl.endAddrMValue.toInt).toLong))
          if (linkIds.nonEmpty) {
            addNewLinksToProject(sortRamps(newProjectLinks, linkIds), projectId, userName, linkIds.head, false)
          } else {
            val newSavedLinkIds = projectLinks.map(_.linkId)
            addNewLinksToProject(sortRamps(newProjectLinks, newSavedLinkIds), projectId, userName, newSavedLinkIds.head, false)
          }
        } else if (!project.isReserved(newRoadNumber, newRoadPartNumber)) {
          ProjectDAO.reserveRoadPart(project.id, newRoadNumber, newRoadPartNumber, project.modifiedBy)
        }
        (toReplace, Some(road), Some(part))
      } catch {
        case e: Exception => println("Unexpected exception occurred: " + e)
          (false, None, None)
      }
    }

    def resetLinkValues(toReset: Seq[ProjectLink]): Unit = {
      RoadAddressDAO.queryById(toReset.map(_.roadAddressId).toSet).foreach(ra =>
        ProjectDAO.updateProjectLinkValues(projectId, ra, updateGeom = false))
    }

    try {
      withDynTransaction {
        val toUpdateLinks = ProjectDAO.getProjectLinksByProjectAndLinkId(ids, linkIds, projectId)
        if (toUpdateLinks.exists(_.isSplit))
          throw new ProjectValidationException(ErrorSplitSuravageNotUpdatable)
        userDefinedEndAddressM.map(addressM => {
          val endSegment = toUpdateLinks.maxBy(_.endAddrMValue)
          val calibrationPoint = UserDefinedCalibrationPoint(newCalibrationPointId, endSegment.id, projectId, addressM.toDouble - endSegment.startMValue, addressM)
          // TODO: remove calibration points that exist elsewhere except at the link end or start
          val foundCalibrationPoint = CalibrationPointDAO.findEndCalibrationPoint(endSegment.id, projectId)
          if (foundCalibrationPoint.isEmpty)
            CalibrationPointDAO.createCalibrationPoint(calibrationPoint)
          else
            CalibrationPointDAO.updateSpecificCalibrationPointMeasures(foundCalibrationPoint.head.id, addressM.toDouble - endSegment.startMValue, addressM)
          Seq(CalibrationPoint)
        })
        linkStatus match {
          case LinkStatus.Terminated =>
            // Fetching road addresses in order to obtain the original addressMValues, since we may not have those values
            // on project_link table, after previous recalculations
            resetLinkValues(toUpdateLinks)
            ProjectDAO.updateProjectLinksToTerminated(toUpdateLinks.map(_.id).toSet, userName)

          case LinkStatus.Numbering =>
            if (toUpdateLinks.nonEmpty) {
              val roadAddresses = RoadAddressDAO.fetchByIdMassQuery(toUpdateLinks.map(_.roadAddressId).toSet, includeFloating = true)
              if (roadAddresses.exists(x =>
                x.roadNumber == newRoadNumber && x.roadPartNumber == newRoadPartNumber)) // check the original numbering wasn't exactly the same
                throw new ProjectValidationException(ErrorRenumberingToOriginalNumber) // you cannot use current roadnumber and roadpart number in numbering operation
              if (toUpdateLinks.map(pl => (pl.roadNumber, pl.roadPartNumber)).distinct.lengthCompare(1) != 0 ||
                roadAddresses.map(ra => (ra.roadNumber, ra.roadPartNumber)).distinct.lengthCompare(1) != 0) {
                throw new ProjectValidationException(ErrorMultipleRoadNumbersOrParts)
              }
              //TODO: Check that the numbering target road number + road part does not exist or is reserved to this project
              checkAndMakeReservation(projectId, newRoadNumber, newRoadPartNumber, LinkStatus.Numbering, toUpdateLinks)
              ProjectDAO.updateProjectLinkNumbering(projectId, toUpdateLinks.head.roadNumber, toUpdateLinks.head.roadPartNumber,
                linkStatus, newRoadNumber, newRoadPartNumber, userName, discontinuity)
              roadName.foreach(setProjectRoadName(projectId, newRoadNumber, _))
            } else {
              throw new ProjectValidationException(ErrorRoadLinkNotFoundInProject)
            }

          case LinkStatus.Transfer =>
            val (replaceable, road, part) = checkAndMakeReservation(projectId, newRoadNumber, newRoadPartNumber, LinkStatus.Transfer, toUpdateLinks)
            val updated = toUpdateLinks.map(l => {
              l.copy(roadNumber = newRoadNumber, roadPartNumber = newRoadPartNumber, track = Track.apply(newTrackCode),
                status = linkStatus, calibrationPoints = (None, None), roadType = RoadType.apply(roadType.toInt))
            })
            ProjectDAO.updateProjectLinksToDB(updated, userName)
            ProjectDAO.updateProjectLinkRoadTypeDiscontinuity(Set(updated.maxBy(_.endAddrMValue).id), linkStatus, userName, roadType, Some(discontinuity))
            //transfer cases should remove the part after the project link table update operation
            if (replaceable) {
              ProjectDAO.removeReservedRoadPart(projectId, road.get, part.get)
            }
            roadName.foreach(setProjectRoadName(projectId, newRoadNumber, _))
          case LinkStatus.UnChanged =>
            checkAndMakeReservation(projectId, newRoadNumber, newRoadPartNumber, LinkStatus.UnChanged, toUpdateLinks)
            // Reset back to original values
            resetLinkValues(toUpdateLinks)
            updateRoadTypeDiscontinuity(toUpdateLinks.map(_.copy(roadType = RoadType.apply(roadType.toInt), status = linkStatus)))

          case LinkStatus.New =>
            // Current logic allows only re adding new road addresses whithin same road/part group
            if (toUpdateLinks.groupBy(l => (l.roadNumber, l.roadPartNumber)).size <= 1) {
              checkAndMakeReservation(projectId, newRoadNumber, newRoadPartNumber, LinkStatus.New, toUpdateLinks)
              updateRoadTypeDiscontinuity(toUpdateLinks.map(_.copy(roadType = RoadType.apply(roadType.toInt), roadNumber = newRoadNumber, roadPartNumber = newRoadPartNumber, track = Track.apply(newTrackCode))))
              roadName.foreach(setProjectRoadName(projectId, newRoadNumber, _))
            } else {
              throw new RoadAddressException(s"Useamman kuin yhden tien/tieosan tallennus kerralla ei ole tuettu.")
            }
          case _ =>
            throw new ProjectValidationException(s"Virheellinen operaatio $linkStatus")
        }
        recalculateProjectLinks(projectId, userName, Set((newRoadNumber, newRoadPartNumber)) ++
          toUpdateLinks.map(pl => (pl.roadNumber, pl.roadPartNumber)).toSet)
        None
      }
    } catch {
      case ex: RoadAddressException =>
        logger.info("Road address Exception: " + ex.getMessage)
        Some(s"Tieosoitevirhe: (${ex.getMessage}")
      case ex: ProjectValidationException => Some(ex.getMessage)
      case ex: Exception => Some(ex.getMessage)
    }
  }

  private def recalculateProjectLinks(projectId: Long, userName: String, roadParts: Set[(Long, Long)] = Set()): Unit = {

    def setReversedFlag(adjustedLink: ProjectLink, before: Option[ProjectLink]): ProjectLink = {
      before.map(_.sideCode) match {
        case Some(value) if value != adjustedLink.sideCode && value != SideCode.Unknown =>
          adjustedLink.copy(reversed = !adjustedLink.reversed)
        case _ => adjustedLink
      }
    }

    val projectLinks =
      if (roadParts.isEmpty)
        ProjectDAO.getProjectLinks(projectId)
      else
        ProjectDAO.fetchByProjectRoadParts(roadParts, projectId)
    logger.info(s"Recalculating project $projectId, parts ${roadParts.map(p => s"${p._1}/${p._2}").mkString(", ")}")

    withTiming(projectLinks.groupBy(
      pl => (pl.roadNumber, pl.roadPartNumber)).foreach {
      grp =>
        val calibrationPoints = CalibrationPointDAO.fetchByRoadPart(projectId, grp._1._1, grp._1._2)
        val recalculatedProjectLinks = ProjectSectionCalculator.assignMValues(grp._2, calibrationPoints).map( rpl =>
          setReversedFlag(rpl, grp._2.find(pl => pl.id == rpl.id && rpl.roadAddressId != 0L))
        )
        ProjectDAO.updateProjectLinksToDB(recalculatedProjectLinks, userName)
    }, "recalculated links in %.3f sec")
  }

  private def recalculateChangeTable(projectId: Long): Boolean = {
    val projectOpt = ProjectDAO.getRoadAddressProjectById(projectId)
    if (projectOpt.isEmpty)
      throw new IllegalArgumentException("Project not found")
    val project = projectOpt.get
    project.status match {
      case ProjectState.Saved2TR => true
      case _ =>
        val delta = ProjectDeltaCalculator.delta(project)
        setProjectDeltaToDB(delta, projectId)

    }
  }

  /**
    * method to check if project is publishable. add filters for cases we do not want to prevent sending
    * @param projectId project-id
    * @return if project contains any notifications preventing sending
    */
  def isProjectPublishable(projectId: Long): Boolean = {
    validateProjectById(projectId).isEmpty
  }

  def allLinksHandled(projectId: Long): Boolean ={ //some tests want to know if all projectLinks have been handled. to remove this test need to be updated to check if termination is correctly applied etc best done after all validations have been implemented
    withDynSession {
      ProjectDAO.getProjectLinks(projectId, Some(LinkStatus.NotHandled)).isEmpty &&
        ProjectDAO.getProjectLinks(projectId).nonEmpty
    }
  }

  /** Nullifies projects tr_id attribute, changes status to unfinnished and saves tr_info value to status_info. Tries to append old status info if it is possible
    * otherwise it only takes first 300 chars
    *
    * @param projectId project-id
    * @return returns option error string
    */
  def removeRotatingTRId(projectId: Long): Option[String] = {
    withDynSession {
      val projects = ProjectDAO.getRoadAddressProjects(projectId)
      val rotatingTR_Id = ProjectDAO.getRotatingTRProjectId(projectId)
      ProjectDAO.updateProjectStatus(projectId, ProjectState.Incomplete)
      val addedStatus = if (rotatingTR_Id.isEmpty) "" else "[OLD TR_ID was " + rotatingTR_Id.head + "]"
      if (projects.isEmpty)
        return Some("Projectia ei löytynyt")
      val project = projects.head
      appendStatusInfo(project, addedStatus)
    }
    None
  }

  /**
    * Tries to append old status info if it is possible
    * otherwise it only takes first 300 chars of the old status
    *
    * @param project
    * @param appendMessage
    */
  private def appendStatusInfo(project: RoadAddressProject, appendMessage: String): Unit = {
    val maxStringLength = 1000
    project.statusInfo match { // before removing tr-id we want to save it in statusInfo if we need it later. Currently it is overwriten when we resend and get new error
      case Some(statusInfo) =>
        if ((statusInfo + appendMessage).length < maxStringLength)
          ProjectDAO.updateProjectStateInfo(appendMessage + statusInfo, project.id)
        else if (statusInfo.length + appendMessage.length < 600)
          ProjectDAO.updateProjectStateInfo(appendMessage + statusInfo.substring(0, 300), project.id)
      case None =>
        if (appendMessage.nonEmpty)
          ProjectDAO.updateProjectStateInfo(appendMessage, project.id)
    }
    ProjectDAO.removeRotatingTRProjectId(project.id)


  }

  /**
    * Publish project with id projectId
    *
    * @param projectId Project to publish
    * @return optional error message, empty if no error
    */
  def publishProject(projectId: Long): PublishResult = {
    // TODO: Check that project actually is finished: projectLinkPublishable(projectId)
    // TODO: Run post-change tests for the roads that have been edited and throw an exception to roll back if not acceptable
    withDynTransaction {
      try {
        if(!recalculateChangeTable(projectId)) {
          return PublishResult(validationSuccess = false, sendSuccess = false, Some("Muutostaulun luonti epäonnistui. Tarkasta ely"))}
        ProjectDAO.addRotatingTRProjectId(projectId) //Generate new TR_ID
        val trProjectStateMessage = getRoadAddressChangesAndSendToTR(Set(projectId))
        if (trProjectStateMessage.status == ProjectState.Failed2GenerateTRIdInViite.value) {
          return PublishResult(validationSuccess = false, sendSuccess = false, Some(trProjectStateMessage.reason))
        }
        trProjectStateMessage.status match {
          case it if 200 until 300 contains it =>
            setProjectStatusToSend2TR(projectId)
            PublishResult(validationSuccess = true, sendSuccess = true, Some(trProjectStateMessage.reason))

          case _ =>
            //rollback
            PublishResult(validationSuccess = true, sendSuccess = false, Some(trProjectStateMessage.reason))
        }
      } catch {
        case NonFatal(_) => PublishResult(validationSuccess = false, sendSuccess = false, None)
      }
    }
  }

  private def setProjectDeltaToDB(projectDelta: Delta, projectId: Long): Boolean = {
    RoadAddressChangesDAO.clearRoadChangeTable(projectId)
    RoadAddressChangesDAO.insertDeltaToRoadChangeTable(projectDelta, projectId)
  }

  private def newProjectTemplate(rl: RoadLinkLike, ra: RoadAddress, project: RoadAddressProject): ProjectLink = {
    val geometry = GeometryUtils.truncateGeometry3D(rl.geometry, ra.startMValue, ra.endMValue)
    ProjectLink(NewRoadAddress, ra.roadNumber, ra.roadPartNumber, ra.track, ra.discontinuity, ra.startAddrMValue,
      ra.endAddrMValue, ra.startDate, ra.endDate, Some(project.modifiedBy), 0L, ra.linkId, ra.startMValue, ra.endMValue,
      ra.sideCode, ra.calibrationPoints, ra.floating, geometry,
      project.id, LinkStatus.NotHandled, ra.roadType, ra.linkGeomSource, GeometryUtils.geometryLength(geometry),
      ra.id, ra.ely, reversed = false, None, ra.adjustedTimestamp)
  }

  private def newProjectLink(rl: RoadLinkLike, project: RoadAddressProject, roadNumber: Long,
                             roadPartNumber: Long, trackCode: Track, discontinuity: Discontinuity, roadType: RoadType,
                             ely: Long, roadName: String = ""): ProjectLink = {
    ProjectLink(NewRoadAddress, roadNumber, roadPartNumber, trackCode, discontinuity,
      0L, 0L, Some(project.startDate), None, Some(project.modifiedBy), 0L, rl.linkId, 0.0, rl.length,
      SideCode.Unknown, (None, None), floating = false, rl.geometry,
      project.id, LinkStatus.New, roadType, rl.linkSource, rl.length,
      0L, ely, reversed = false, None, rl.vvhTimeStamp, roadName = Some(roadName))
  }
  private def newProjectLink(rl: RoadLinkLike, project: RoadAddressProject, splitOptions: SplitOptions): ProjectLink = {
    newProjectLink(rl, project, splitOptions.roadNumber, splitOptions.roadPartNumber, splitOptions.trackCode,
      splitOptions.discontinuity, splitOptions.roadType, splitOptions.ely)
  }

  private def buildProjectRoadLink(projectLinks: Seq[ProjectLink]): Seq[ProjectAddressLink] = {
    val pl: Seq[ProjectLink] = projectLinks.size match {
      case 0 => return Seq()
      case 1 => projectLinks
      case _ => fuseProjectLinks(projectLinks)
    }
    pl.map(l => ProjectAddressLinkBuilder.build(l))
  }

  private def fuseProjectLinks(links: Seq[ProjectLink]) : Seq[ProjectLink] = {
    val linkIds = links.map(_.linkId).distinct
    val existingRoadAddresses = RoadAddressDAO.queryById(links.map(_.roadAddressId).toSet)
    val groupedRoadAddresses = existingRoadAddresses.groupBy(record =>
      (record.commonHistoryId, record.roadNumber, record.roadPartNumber, record.track.value, record.startDate, record.endDate, record.linkId, record.roadType, record.ely, record.terminated))

    if(groupedRoadAddresses.size > 1){
      return links
    }
    else{
      if (linkIds.lengthCompare(1) != 0)
        throw new IllegalArgumentException(s"Multiple road link ids given for building one link: ${linkIds.mkString(", ")}")
      if (links.exists(_.isSplit))
        links
      else {
        val geom = links.head.sideCode match {
          case SideCode.TowardsDigitizing => links.map(_.geometry).foldLeft(Seq[Point]())((geometries, ge) => geometries ++ ge)
          case _ => links.map(_.geometry).reverse.foldLeft(Seq[Point]())((geometries, ge) => geometries ++ ge)
        }
        val (startM, endM, startA, endA) = (links.map(_.startMValue).min, links.map(_.endMValue).max,
          links.map(_.startAddrMValue).min, links.map(_.endAddrMValue).max)
        Seq(links.head.copy(startMValue = startM, endMValue = endM, startAddrMValue = startA, endAddrMValue = endA, geometry = geom, discontinuity = links.maxBy(_.startAddrMValue).discontinuity))
      }
    }

  }

  private def awaitRoadLinks(fetch: (Future[Seq[RoadLink]], Future[Seq[RoadLink]], Future[Seq[VVHRoadlink]])) = {
    val combinedFuture = for {
      fStandard <- fetch._1
      fComplementary <- fetch._2
      fSuravage <- fetch._3
    } yield (fStandard, fComplementary, fSuravage)

    val (roadLinks, complementaryLinks, suravageLinks) = Await.result(combinedFuture, Duration.Inf)
    (roadLinks, complementaryLinks, suravageLinks)
  }

  def getProjectStatusFromTR(projectId: Long): Map[String, Any] = {
    ViiteTierekisteriClient.getProjectStatus(projectId)
  }

  private def getStatusFromTRObject(trProject: Option[TRProjectStatus]): Option[ProjectState] = {
    trProject match {
      case Some(trProjectObject) => mapTRStateToViiteState(trProjectObject.status.getOrElse(""))
      case None => None
      case _ => None
    }
  }

  private def getTRErrorMessage(trProject: Option[TRProjectStatus]): String = {
    trProject match {
      case Some(trProjectobject) => trProjectobject.errorMessage.getOrElse("")
      case None => ""
      case _ => ""
    }
  }

  def setProjectStatusToSend2TR(projectId: Long): Unit = {
    ProjectDAO.updateProjectStatus(projectId, ProjectState.Sent2TR)
  }

  def updateProjectStatusIfNeeded(currentStatus: ProjectState, newStatus: ProjectState, errorMessage: String, projectId: Long): (ProjectState) = {
    if (currentStatus.value != newStatus.value && newStatus != ProjectState.Unknown) {
      val projects = ProjectDAO.getRoadAddressProjects(projectId)
      if (projects.nonEmpty && newStatus == ProjectState.ErroredInTR) // We write error message and clear old TR_ID which was stored there, so user wont see it in hower
        ProjectDAO.updateProjectStateInfo(errorMessage, projectId)
      ProjectDAO.updateProjectStatus(projectId, newStatus)
    }
    if (newStatus != ProjectState.Unknown) {
      newStatus
    } else {
      currentStatus
    }
  }

  private def getProjectsPendingInTR: Seq[Long] = {
    withDynSession {
      ProjectDAO.getProjectsWithWaitingTRStatus()
    }
  }

  def updateProjectsWaitingResponseFromTR(): Unit = {
    val listOfPendingProjects = getProjectsPendingInTR
    for (project <- listOfPendingProjects) {
      try {
        if (withDynTransaction {
          logger.info(s"Checking status for $project")
          checkAndUpdateProjectStatus(project)
        }) {
          eventbus.publish("roadAddress:RoadNetworkChecker", RoadCheckOptions(Seq()))
        } else {
          logger.info(s"Not going to check road network (status != Saved2TR)")
        }
      } catch {
        case t: SQLException => logger.error(s"SQL error while importing project: $project! Check if any roads have multiple valid names with out end dates ",t.getStackTrace )
        case t: Exception => logger.warn(s"Couldn't update project $project", t.getMessage)
      }
    }

  }

  private def checkAndUpdateProjectStatus(projectID: Long): Boolean = {
    ProjectDAO.getRotatingTRProjectId(projectID).headOption match {
      case Some(trId) =>
        ProjectDAO.getProjectStatus(projectID).map { currentState =>
          logger.info(s"Current status is $currentState")
          val trProjectState = ViiteTierekisteriClient.getProjectStatusObject(trId)
          val newState = getStatusFromTRObject(trProjectState).getOrElse(ProjectState.Unknown)
          val errorMessage = getTRErrorMessage(trProjectState)
          logger.info(s"TR returned project status for $projectID: $currentState -> $newState, errMsg: $errorMessage")
          val updatedStatus = updateProjectStatusIfNeeded(currentState, newState, errorMessage, projectID)
          if (updatedStatus == Saved2TR) {
            logger.info(s"Starting project $projectID roadaddresses importing to roadaddresstable")
            updateRoadAddressWithProjectLinks(updatedStatus, projectID)
          }
        }
        RoadAddressDAO.fetchAllFloatingRoadAddresses().isEmpty
      case None =>
        logger.info(s"During status checking VIITE wasnt able to find TR_ID to project $projectID")
        appendStatusInfo(ProjectDAO.getRoadAddressProjectById(projectID).head, " Failed to find TR-ID ")
        false
    }
  }

  private def mapTRStateToViiteState(trState: String): Option[ProjectState] = {

    trState match {
      case "S" => Some(ProjectState.apply(ProjectState.TRProcessing.value))
      case "K" => Some(ProjectState.apply(ProjectState.TRProcessing.value))
      case "T" => Some(ProjectState.apply(ProjectState.Saved2TR.value))
      case "V" => Some(ProjectState.apply(ProjectState.ErroredInTR.value))
      case "null" => Some(ProjectState.apply(ProjectState.ErroredInTR.value))
      case _ => None
    }
  }

  def createSplitRoadAddress(roadAddress: RoadAddress, split: Seq[ProjectLink], project: RoadAddressProject): Seq[RoadAddress] = {
    def transferValues(terminated: Option[ProjectLink]): (Long, Long, Double, Double) = {
      terminated.map(termLink =>
        termLink.sideCode match {
          case AgainstDigitizing =>
            if (termLink.startAddrMValue == roadAddress.startAddrMValue)
              (termLink.endAddrMValue, roadAddress.endAddrMValue,
                roadAddress.startMValue, termLink.startMValue)
            else (roadAddress.startAddrMValue, termLink.startAddrMValue,
              termLink.endMValue, roadAddress.endMValue)
          case _ =>
            if (termLink.startAddrMValue == roadAddress.startAddrMValue)
              (termLink.endAddrMValue, roadAddress.endAddrMValue,
                termLink.endMValue, roadAddress.endMValue)
            else (roadAddress.startAddrMValue, termLink.startAddrMValue,
              roadAddress.startMValue, termLink.startMValue)
        }
      ).getOrElse(roadAddress.startAddrMValue, roadAddress.endAddrMValue, roadAddress.startMValue, roadAddress.endMValue)
    }
    split.flatMap(pl =>
      pl.status match {
        case UnChanged =>
          Seq(roadAddress.copy(id = NewRoadAddress, startAddrMValue = pl.startAddrMValue, endAddrMValue = pl.endAddrMValue,
            createdBy = Some(project.createdBy), linkId = pl.linkId, startMValue = pl.startMValue, endMValue = pl.endMValue,
            adjustedTimestamp = pl.linkGeometryTimeStamp, geometry = pl.geometry))
        case New =>
          Seq(RoadAddress(NewRoadAddress, pl.roadNumber, pl.roadPartNumber, pl.roadType, pl.track, pl.discontinuity,
            pl.startAddrMValue, pl.endAddrMValue, Some(project.startDate), None, Some(project.createdBy), 0L, pl.linkId,
            pl.startMValue, pl.endMValue, pl.sideCode, pl.linkGeometryTimeStamp, pl.calibrationPoints, floating = false,
            pl.geometry, pl.linkGeomSource, pl.ely, terminated = NoTermination, NewCommonHistoryId))
        case Transfer => // TODO if the whole common history -segment is transferred, keep the original common_history_id, otherwise generate new ids for the different segments
          val (startAddr, endAddr, startM, endM) = transferValues(split.find(_.status == Terminated))
          Seq(
            //TODO we should check situations where we need to create one new commonHistory for new and transfer/unchanged
            // Transferred part, original values
            roadAddress.copy(id = NewRoadAddress, startAddrMValue = startAddr, endAddrMValue = endAddr,
              endDate = Some(project.startDate), createdBy = Some(project.createdBy), startMValue = startM, endMValue = endM),
            // Transferred part, new values
            roadAddress.copy(id = NewRoadAddress, startAddrMValue = pl.startAddrMValue, endAddrMValue = pl.endAddrMValue,
              startDate = Some(project.startDate), createdBy = Some(project.createdBy), linkId = pl.linkId,
              startMValue = pl.startMValue, endMValue = pl.endMValue, adjustedTimestamp = pl.linkGeometryTimeStamp,
              geometry = pl.geometry)
          )
        case Terminated => // TODO Check common_history_id
          Seq(roadAddress.copy(id = NewRoadAddress, startAddrMValue = pl.startAddrMValue, endAddrMValue = pl.endAddrMValue,
            endDate = Some(project.startDate), createdBy = Some(project.createdBy), linkId = pl.linkId, startMValue = pl.startMValue,
            endMValue = pl.endMValue, adjustedTimestamp = pl.linkGeometryTimeStamp, geometry = pl.geometry, terminated = Termination))
        case _ =>
          logger.error(s"Invalid status for split project link: ${pl.status} in project ${pl.projectId}")
          throw new InvalidAddressDataException(s"Invalid status for split project link: ${pl.status}")
      }
    )
  }

  def updateTerminationForHistory(terminatedLinkIds: Set[Long], splitReplacements: Seq[ProjectLink]): Unit = {
    RoadAddressDAO.setSubsequentTermination(terminatedLinkIds)
    val mapping = RoadAddressSplitMapper.createAddressMap(splitReplacements)
    val splitTerminationLinkIds = mapping.map(_.sourceLinkId).toSet
    val splitCurrentRoadAddressIds = splitReplacements.map(_.roadAddressId).toSet
    val linkGeomSources = splitReplacements.map(pl => pl.linkId -> pl.linkGeomSource).toMap
    val addresses = RoadAddressDAO.fetchByLinkId(splitTerminationLinkIds, includeFloating = true, includeHistory = true,
      includeTerminated = false, splitCurrentRoadAddressIds) // Do not include current ones as they're created separately with other project links
    val splitAddresses = addresses.flatMap(RoadAddressSplitMapper.mapRoadAddresses(mapping)).map(ra =>
        ra.copy(terminated = if (splitTerminationLinkIds.contains(ra.linkId)) Subsequent else NoTermination,
          linkGeomSource = linkGeomSources(ra.linkId)))
    roadAddressService.expireRoadAddresses(addresses.map(_.id).toSet)
    RoadAddressDAO.create(splitAddresses)
  }

  private def getRoadNamesFromProjectLinks(projectLinks: Seq[ProjectLink]): Seq[RoadName] = {
    projectLinks.groupBy(pl => (pl.roadNumber, pl.roadName, pl.startDate, pl.endDate, pl.createdBy)).keys.map(rn =>
      if (rn._2.nonEmpty) {
        RoadName(NewRoadNameId, rn._1, rn._2.get, rn._3, rn._4, rn._3, createdBy = rn._5.getOrElse(""))
      } else {
        throw new RuntimeException(s"Road name is not defined for road ${rn._1}")
      }
    ).toSeq
  }

  def updateRoadAddressWithProjectLinks(newState: ProjectState, projectID: Long): Option[String] = {
    if (newState != Saved2TR) {
      logger.error(s" Project state not at Saved2TR")
      throw new RuntimeException(s"Project state not at Saved2TR: $newState")
    }
    val project=ProjectDAO.getRoadAddressProjectById(projectID).get
    val projectLinks=ProjectDAO.getProjectLinks(projectID)
    if (projectLinks.isEmpty){
      logger.error(s" There are no roadlinks to update  with names, rollbacking update ${project.id}")
      throw new InvalidAddressDataException(s"There are no roadlinks to update with names, rollbacking update ${project.id}")
    }
    val existingNames = ProjectLinkNameDAO.get(projectLinks.map(_.roadNumber).toSet, project.id)
      .filter(en => projectLinks.exists(pl => pl.roadNumber == en.roadNumber && pl.roadName.getOrElse("").toUpperCase() != en.roadName.toUpperCase()))
    val newNames = projectLinks.filterNot(l => existingNames.exists(_.roadNumber == l.roadNumber) || l.roadName.isEmpty || l.roadName.get == null)

    val (replacements, additions) = projectLinks.partition(_.roadAddressId > 0)
    val expiringRoadAddresses = RoadAddressDAO.queryById(replacements.map(_.roadAddressId).toSet).map(ra => ra.id -> ra).toMap
    if (expiringRoadAddresses.size != replacements.map(_.roadAddressId).toSet.size) {
      logger.error(s" The number of road_addresses to expire does not match the project_links to insert")
      throw new InvalidAddressDataException(s"The number of road_addresses to expire does not match the project_links to insert")
    }
    RoadNameDAO.expireByRoadNumber(newNames.map(_.roadNumber).toSet, System.currentTimeMillis())
    getRoadNamesFromProjectLinks(newNames).map(n => RoadNameDAO.create(n.copy(createdBy = project.createdBy)))
    projectLinks.foreach(en => ProjectLinkNameDAO.removeProjectLinkName(en.roadNumber, project.id))
    if (existingNames.nonEmpty) {
      logger.info(s"Found ${existingNames.size} names in project that differ from road address name")
      val nameString = s"${existingNames.map(_.roadNumber).mkString(",")}"
      appendStatusInfo(project, roadNameWasNotSavedInProject + nameString)
    }

    logger.info(s"Found ${expiringRoadAddresses.size} to expire; expected ${replacements.map(_.roadAddressId).toSet.size}")

    ProjectDAO.moveProjectLinksToHistory(projectID)

    try {
      val (splitReplacements, pureReplacements) = replacements.partition(_.connectedLinkId.nonEmpty)
      val newRoadAddresses = convertToRoadAddress(splitReplacements, pureReplacements, additions,
        expiringRoadAddresses, project)

      val newRoadAddressesWithHistory = CommonHistoryFiller.fillCommonHistory(projectLinks, newRoadAddresses, expiringRoadAddresses.values.toSeq)

      //Expiring all old addresses by their ID
      logger.info(s"Expiring all old addresses by their ID included in ${project.id}")
      roadAddressService.expireRoadAddresses(expiringRoadAddresses.keys.toSet)
      val terminatedLinkIds = pureReplacements.filter(pl => pl.status == Terminated).map(_.linkId).toSet
      updateTerminationForHistory(terminatedLinkIds, splitReplacements)
      //Create endDate rows for old data that is "valid" (row should be ignored after end_date)
      val created = RoadAddressDAO.create(newRoadAddressesWithHistory.map(_.copy(id = NewRoadAddress)))
      Some(s"${created.size} road addresses created")
    } catch {
      case e: ProjectValidationException =>
        logger.error("Failed to validate project message:" +e.getMessage)
        Some(e.getMessage)
    }
  }

  def convertToRoadAddress(splitReplacements: Seq[ProjectLink], pureReplacements: Seq[ProjectLink], additions: Seq[ProjectLink],
                           roadAddresses: Map[Long, RoadAddress], project: RoadAddressProject): Seq[RoadAddress] = {
    splitReplacements.groupBy(_.roadAddressId).flatMap { case (id, seq) =>
      createSplitRoadAddress(roadAddresses(id), seq, project)
    }.toSeq ++
      pureReplacements.map(pl => convertProjectLinkToRoadAddress(pl, project, roadAddresses.get(pl.roadAddressId))) ++
      additions.map(pl => convertProjectLinkToRoadAddress(pl, project, roadAddresses.get(pl.roadAddressId))) ++
      pureReplacements.flatMap(pl =>
        setEndDate(roadAddresses(pl.roadAddressId), pl, None))
  }

  private def convertProjectLinkToRoadAddress(pl: ProjectLink, project: RoadAddressProject,
                                              source: Option[RoadAddress]): RoadAddress = {
    val geom = if (pl.geometry.nonEmpty) {
      val linkGeom = GeometryUtils.geometryEndpoints(GeometryUtils.truncateGeometry2D(pl.geometry, 0, pl.endMValue - pl.startMValue))
      if (pl.sideCode == SideCode.TowardsDigitizing)
        Seq(linkGeom._1, linkGeom._2)
      else
        Seq(linkGeom._2, linkGeom._1)
    } else {
      Seq()
    }
    val roadAddress = RoadAddress(source.map(_.id).getOrElse(NewRoadAddress), pl.roadNumber, pl.roadPartNumber, pl.roadType, pl.track, pl.discontinuity,
      pl.startAddrMValue, pl.endAddrMValue, None, None, pl.createdBy, 0L, pl.linkId, pl.startMValue, pl.endMValue, pl.sideCode,
      pl.linkGeometryTimeStamp, pl.calibrationPoints, floating = false, geom, pl.linkGeomSource, pl.ely, terminated = NoTermination, source.map(_.commonHistoryId).getOrElse(0))
    pl.status match {
      case UnChanged =>
        roadAddress.copy(startDate = source.get.startDate, endDate = source.get.endDate)
      case Transfer | Numbering =>
        roadAddress.copy(startDate = Some(project.startDate))
      case New =>
        roadAddress.copy(startDate = Some(project.startDate))
      case Terminated =>
        roadAddress.copy(startDate = source.get.startDate, endDate = Some(project.startDate), terminated = Termination)
      case _ =>
        logger.error(s"Invalid status for imported project link: ${pl.status} in project ${pl.projectId}")
        throw new InvalidAddressDataException(s"Invalid status for split project link: ${pl.status}")
    }
  }

  /**
    * Called for road addresses that are replaced by a new version at end date
    *
    * @param roadAddress
    * @param pl
    * @param vvhLink
    * @return
    */
  private def setEndDate(roadAddress: RoadAddress, pl: ProjectLink, vvhLink: Option[VVHRoadlink]): Option[RoadAddress] = {
    pl.status match {
      // Unchanged does not get an end date, terminated is created from the project link in convertProjectLinkToRoadAddress
      case UnChanged | Terminated =>
        None
      case Transfer | Numbering =>
        Some(roadAddress.copy(endDate = pl.startDate))
      case _ =>
        logger.error(s"Invalid status for imported project link: ${pl.status} in project ${pl.projectId}")
        throw new InvalidAddressDataException(s"Invalid status for split project link: ${pl.status}")
    }
  }

  def setProjectEly(currentProjectId: Long, newEly: Long): Option[String] = {
    withDynTransaction {
      getProjectEly(currentProjectId).filterNot(_ == newEly).map { currentProjectEly =>
        logger.info(s"The project can not handle multiple ELY areas (the project ELY range is $currentProjectEly). Recording was discarded.")
        s"Projektissa ei voi käsitellä useita ELY-alueita (projektin ELY-alue on $currentProjectEly). Tallennus hylättiin."
      }.orElse {
        ProjectDAO.updateProjectEly(currentProjectId, newEly)
        None
      }
    }
  }

  def correctNullProjectEly(): Unit = {
    withDynSession {
      //Get all the projects with non-existent ely code
      val nullElyProjects = ProjectDAO.getRoadAddressProjects(withNullElyFilter = true)
      nullElyProjects.foreach(project => {
        //Get all the reserved road parts of said projects
        val reservedRoadParts = ProjectDAO.fetchReservedRoadParts(project.id).filterNot(_.ely == 0)
        //Find the lowest m-Address Value of the reserved road parts
        val reservedRoadAddresses = RoadAddressDAO.fetchByRoadPart(reservedRoadParts.head.roadNumber, reservedRoadParts.head.roadPartNumber).minBy(_.endAddrMValue)
        //Use this part ELY code and set it on the project
        ProjectDAO.updateProjectEly(project.id, reservedRoadAddresses.ely)
      })
    }
  }

  def getProjectEly(projectId: Long): Option[Long] = {
    ProjectDAO.getProjectEly(projectId)
  }

  def validateProjectById(projectId: Long): Seq[ValidationErrorDetails] = {
    withDynSession {
      ProjectValidator.validateProject(ProjectDAO.getRoadAddressProjectById(projectId).get, ProjectDAO.getProjectLinks(projectId))
    }
  }

  def validateLinkTrack(track: Int): Boolean = {
    Track.values.filterNot(_.value == Track.Unknown.value).exists(_.value == track)
  }

  case class PublishResult(validationSuccess: Boolean, sendSuccess: Boolean, errorMessage: Option[String])

}

class SplittingException(s: String) extends RuntimeException {
  override def getMessage: String = s
}

case class ProjectBoundingBoxResult(projectLinkResultF: Future[Seq[ProjectLink]], roadLinkF: Future[Seq[RoadLink]],
                                    complementaryF: Future[Seq[RoadLink]], suravageF: Future[Seq[VVHRoadlink]])
<|MERGE_RESOLUTION|>--- conflicted
+++ resolved
@@ -131,12 +131,8 @@
         val vvhLink = vvhRoadLinks.head
         (vvhLink.attributes.get("ROADNUMBER"), vvhLink.attributes.get("ROADPARTNUMBER")) match {
           case (Some(roadNumber: BigInt), Some(roadPartNumber: BigInt)) =>
-<<<<<<< HEAD
-            Right(PreFillInfo(roadNumber, roadPartNumber, RoadNameDAO.getLatestRoadName(roadNumber.toLong).getOrElse("").asInstanceOf[RoadName].roadName))
-=======
             val roadName = RoadNameDAO.getLatestRoadName(roadNumber.toLong)
             Right(PreFillInfo(roadNumber, roadPartNumber, if( roadName.isEmpty) "" else roadName.get.roadName))
->>>>>>> 218ac46c
           case _ => Left("Link does not contain valid prefill info")
         }
       }
