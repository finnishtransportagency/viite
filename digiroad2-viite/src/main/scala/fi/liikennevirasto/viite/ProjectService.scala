--- conflicted
+++ resolved
@@ -417,14 +417,6 @@
     }
   }
 
-<<<<<<< HEAD
-  /**
-    * Save road link project, reserve new road parts, free previously reserved road parts that were removed
-    * @param roadAddressProject Updated road address project case class
-    * @return Updated project reloaded from the database
-    */
-  def saveProject(roadAddressProject: RoadAddressProject): RoadAddressProject = {
-=======
   private def isRoadPartTransfer(projectLinks: Seq[ProjectLink], roadNumber: Long , newRoadPart: Long): Boolean = {
     !projectLinks.exists(_.roadPartNumber == newRoadPart) && projectLinks.exists(_.roadNumber == roadNumber)
   }
@@ -471,7 +463,12 @@
   }
 
   def saveRoadLinkProject(roadAddressProject: RoadAddressProject): (RoadAddressProject, Option[ProjectLink], Seq[ProjectFormLine], String) = {
->>>>>>> e124e18d
+  /**
+    * Save road link project, reserve new road parts, free previously reserved road parts that were removed
+    * @param roadAddressProject Updated road address project case class
+    * @return Updated project reloaded from the database
+    */
+  def saveProject(roadAddressProject: RoadAddressProject): RoadAddressProject = {
     if (projectFound(roadAddressProject).isEmpty)
       throw new IllegalArgumentException("Project not found")
     withDynTransaction {
@@ -720,10 +717,36 @@
     */
   def updateProjectLinkStatus(projectId: Long, linkIds: Set[Long], linkStatus: LinkStatus, userName: String, newRoadNumber: Long = 0, newRoadPart: Long = 0)= {
     try {
-<<<<<<< HEAD
       withDynTransaction{
         val projectLinks = withGeometry(ProjectDAO.getProjectLinks(projectId))
         val (updatedProjectLinks, unchangedProjectLinks) = projectLinks.partition(pl => linkIds.contains(pl.linkId))
+        linkStatus match {
+          case LinkStatus.Terminated => {
+            //Fetching road addresses in order to obtain the original addressMValues, since we may not have those values on project_link table, after previous recalculations
+            val roadAddresses = RoadAddressDAO.fetchByLinkId(updatedProjectLinks.map(pl => pl.linkId).toSet)
+            val updatedPL = updatedProjectLinks.map(pl => {
+              val roadAddress = roadAddresses.find(_.linkId == pl.linkId)
+              pl.copy(startAddrMValue = roadAddress.get.startAddrMValue, endAddrMValue = roadAddress.get.endAddrMValue)
+            })
+            ProjectDAO.updateProjectLinksToDB(updatedPL.map(_.copy(status = linkStatus, calibrationPoints = (None, None))), userName)
+          }
+          case LinkStatus.Numbering => {
+            getProjectWithCheckReservationChecks(projectId, newRoadNumber, newRoadPart)
+            ProjectDAO.updateProjectLinkNumbering(projectId, updatedProjectLinks.head.roadNumber, updatedProjectLinks.head.roadPartNumber, linkStatus, newRoadNumber, newRoadPart, userName)
+          }
+          case LinkStatus.Transfer => {
+            if (isRoadPartTransfer(updatedProjectLinks, newRoadNumber, newRoadPart)) {
+              val updated = updatedProjectLinks.map(updl => {
+                updl.copy(roadPartNumber = newRoadPart, status = linkStatus, calibrationPoints = (None, None))
+              })
+              ProjectDAO.updateProjectLinksToDB(updated, userName)
+            } else {
+              ProjectDAO.updateProjectLinkStatus(updatedProjectLinks.map(_.id).toSet, linkStatus, userName)
+            }
+          }
+          case _ => ProjectDAO.updateProjectLinkStatus(updatedProjectLinks.map(_.id).toSet, linkStatus, userName)
+        }
+        recalculateProjectLinks(projectId, userName)
 
         if (newStatus == LinkStatus.Terminated){
           ProjectDAO.updateProjectLinksToDB(updatedProjectLinks.map(_.copy(status=newStatus, calibrationPoints = (None, None),
@@ -736,34 +759,6 @@
           ProjectDAO.updateProjectLinkNumbering(projectId, updatedProjectLinks.head.roadNumber, updatedProjectLinks.head.roadPartNumber, newStatus, newRoadNumber, newRoadPart, userName)
         } else {
           ProjectDAO.updateProjectLinkStatus(updatedProjectLinks.map(_.id).toSet, newStatus, userName)
-=======
-    withDynTransaction {
-      val projectLinks = withGeometry(ProjectDAO.getProjectLinks(projectId))
-      val (updatedProjectLinks, unchangedProjectLinks) = projectLinks.filterNot(pl => pl.status == LinkStatus.Terminated).partition(pl => linkIds.contains(pl.linkId))
-      linkStatus match {
-        case LinkStatus.Terminated => {
-          //Fetching road addresses in order to obtain the original addressMValues, since we may not have those values on project_link table, after previous recalculations
-          val roadAddresses = RoadAddressDAO.fetchByLinkId(updatedProjectLinks.map(pl => pl.linkId).toSet)
-          val updatedPL = updatedProjectLinks.map(pl => {
-            val roadAddress = roadAddresses.find(_.linkId == pl.linkId)
-            pl.copy(startAddrMValue = roadAddress.get.startAddrMValue, endAddrMValue = roadAddress.get.endAddrMValue)
-          })
-          ProjectDAO.updateProjectLinksToDB(updatedPL.map(_.copy(status = linkStatus, calibrationPoints = (None, None))), userName)
-        }
-        case LinkStatus.Numbering => {
-          getProjectWithCheckReservationChecks(projectId, newRoadNumber, newRoadPart)
-          ProjectDAO.updateProjectLinkNumbering(projectId, updatedProjectLinks.head.roadNumber, updatedProjectLinks.head.roadPartNumber, linkStatus, newRoadNumber, newRoadPart, userName)
-        }
-        case LinkStatus.Transfer => {
-          if (isRoadPartTransfer(updatedProjectLinks, newRoadNumber, newRoadPart)) {
-            val updated = updatedProjectLinks.map(updl => {
-              updl.copy(roadPartNumber = newRoadPart, status = linkStatus, calibrationPoints = (None, None))
-            })
-            ProjectDAO.updateProjectLinksToDB(updated, userName)
-          } else {
-            ProjectDAO.updateProjectLinkStatus(updatedProjectLinks.map(_.id).toSet, linkStatus, userName)
-          }
->>>>>>> e124e18d
         }
         case _ => ProjectDAO.updateProjectLinkStatus(updatedProjectLinks.map(_.id).toSet, linkStatus, userName)
       }
