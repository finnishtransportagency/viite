package fi.liikennevirasto.viite

import fi.liikennevirasto.digiroad2.asset.LinkGeomSource.SuravageLinkInterface
import fi.liikennevirasto.digiroad2.asset.SideCode.{AgainstDigitizing, BothDirections, TowardsDigitizing}
import fi.liikennevirasto.digiroad2.asset.{BoundingRectangle, LinkGeomSource, SideCode}
import fi.liikennevirasto.digiroad2.linearasset.{RoadLink, RoadLinkLike}
import fi.liikennevirasto.digiroad2.masstransitstop.oracle.Sequences
import fi.liikennevirasto.digiroad2.oracle.OracleDatabase
import fi.liikennevirasto.digiroad2.util.{RoadAddressException, RoadPartReservedException, Track}
import fi.liikennevirasto.digiroad2.{DigiroadEventBus, GeometryUtils, RoadLinkService, VVHRoadlink}
import fi.liikennevirasto.viite.dao.ProjectState._
import fi.liikennevirasto.viite.dao.{ProjectDAO, RoadAddressDAO, _}
import fi.liikennevirasto.viite.model.{ProjectAddressLink, RoadAddressLink, RoadAddressLinkLike}
import fi.liikennevirasto.viite.process._
import org.joda.time.DateTime
import org.joda.time.format.DateTimeFormat
import org.slf4j.LoggerFactory

import scala.concurrent.ExecutionContext.Implicits.global
import scala.concurrent.duration.Duration
import scala.concurrent.{Await, Future}
import scala.util.control.NonFatal
case class PreFillInfo(RoadNumber:BigInt, RoadPart:BigInt)

case class LinkToRevert(linkId: Long, status: Long)

class ProjectService(roadAddressService: RoadAddressService, roadLinkService: RoadLinkService, eventbus: DigiroadEventBus, frozenTimeVVHAPIServiceEnabled: Boolean = false) {
  def withDynTransaction[T](f: => T): T = OracleDatabase.withDynTransaction(f)

  def withDynSession[T](f: => T): T = OracleDatabase.withDynSession(f)

  private val logger = LoggerFactory.getLogger(getClass)
  val allowedSideCodes = List(SideCode.TowardsDigitizing, SideCode.AgainstDigitizing)

  /**
    *
    * @param roadNumber    Road's number (long)
    * @param roadStartPart Starting part (long)
    * @param roadEndPart   Ending part (long)
    * @return Optional error message, None if no error
    */
  def checkRoadPartsExist(roadNumber: Long, roadStartPart: Long, roadEndPart: Long): Option[String] = {
    withDynTransaction {
      if (!RoadAddressDAO.roadPartExists(roadNumber, roadStartPart)) {
        if (!RoadAddressDAO.roadNumberExists(roadNumber)) {
          Some("Tienumeroa ei ole olemassa, tarkista tiedot")
        }
        else //roadnumber exists, but starting roadpart not
          Some("Tiellä ei ole olemassa valittua alkuosaa, tarkista tiedot")
      } else if (!RoadAddressDAO.roadPartExists(roadNumber, roadEndPart)) { // ending part check
        Some("Tiellä ei ole olemassa valittua loppuosaa, tarkista tiedot")
      } else
        None
    }
  }

  /**
    * Checks that new road address is not already reserved (currently only checks road address table)
    *
    * @param roadNumber road number
    * @param roadPart road part number
    * @param project  road address project needed for id and error message
    * @return
    */
  def checkNewRoadPartAvailableForProject(roadNumber: Long, roadPart: Long, project: RoadAddressProject): Option[String] = {
    val isReserved = RoadAddressDAO.isNotAvailableForProject(roadNumber, roadPart, project.id)
    if (!isReserved) {
      None
    } else {
      val fmt = DateTimeFormat.forPattern("dd.MM.yyyy")
      Some(s"TIE $roadNumber OSA $roadPart on jo olemassa projektin alkupäivänä ${project.startDate.toString(fmt)}, tarkista tiedot") //message to user if address is already in use
    }
  }

  private def createProject(roadAddressProject: RoadAddressProject): RoadAddressProject = {
    val id = Sequences.nextViitePrimaryKeySeqValue
    val project = roadAddressProject.copy(id = id)
    ProjectDAO.createRoadAddressProject(project)
    val error = addLinksToProject(project)
    if (error.nonEmpty)
      throw new RoadPartReservedException(error.get)
    ProjectDAO.getRoadAddressProjectById(id).get
  }

  private def projectFound(roadAddressProject: RoadAddressProject): Option[RoadAddressProject] = {
    val newRoadAddressProject=0
    if (roadAddressProject.id==newRoadAddressProject) return None
    withDynTransaction {
      return ProjectDAO.getRoadAddressProjectById(roadAddressProject.id)
    }
  }

  def fetchPreFillFromVVH(linkId: Long): Either[String,PreFillInfo] = {
    parsePreFillData(roadLinkService.fetchVVHRoadlinks(Set(linkId),frozenTimeVVHAPIServiceEnabled))
  }

  def parsePreFillData(vvhRoadLinks: Seq[VVHRoadlink]): Either[String, PreFillInfo] = {
    if (vvhRoadLinks.isEmpty) {
      Left("Link could not be found in VVH")    }
    else {
      val vvhLink = vvhRoadLinks.head
      (vvhLink.attributes.get("ROADNUMBER"), vvhLink.attributes.get("ROADPARTNUMBER")) match {
        case (Some(roadNumber:BigInt), Some(roadPartNumber:BigInt)) => {
          Right(PreFillInfo(roadNumber,roadPartNumber))
        }
        case _ => Left("Link does not contain valid prefill info")
      }
    }
  }

  def checkRoadPartsReservable(roadNumber: Long, startPart: Long, endPart: Long): Either[String, Seq[ReservedRoadPart]] = {
    withDynTransaction {
      (startPart to endPart).foreach(part =>
        ProjectDAO.roadPartReservedByProject(roadNumber, part) match {
          case Some(name) => return Left(s"TIE $roadNumber OSA $part on jo varattuna projektissa $name, tarkista tiedot")
          case _ =>
        })
      Right((startPart to endPart).flatMap( part => getAddressPartInfo(roadNumber, part))
      )
    }
  }

  def validateProjectDate(reservedParts: Seq[ReservedRoadPart], date: DateTime): Option[String] = {
    reservedParts.foreach( part => {
      if(part.startDate.nonEmpty && part.startDate.get.isAfter(date))
        return Option(s"Tieosalla TIE ${part.roadNumber} OSA ${part.roadPartNumber} alkupäivämäärä " +
          s"${part.startDate.get.toString("dd.MM.yyyy")} on myöhempi kuin tieosoiteprojektin alkupäivämäärä " +
          s"${date.toString("dd.MM.yyyy")}, tarkista tiedot.")
      if(part.endDate.nonEmpty && part.endDate.get.isAfter(date))
        return Option(s"Tieosalla TIE ${part.roadNumber} OSA ${part.roadPartNumber} loppupäivämäärä " +
          s"${part.endDate.get.toString("dd.MM.yyyy")} on myöhempi kuin tieosoiteprojektin alkupäivämäärä " +
          s"${date.toString("dd.MM.yyyy")}, tarkista tiedot.")
    })
    None
  }

  private def getAddressPartInfo(roadNumber: Long, roadPart: Long): Option[ReservedRoadPart] = {
    ProjectDAO.fetchReservedRoadPart(roadNumber, roadPart).orElse(generateAddressPartInfo(roadNumber, roadPart))
  }

  private def generateAddressPartInfo(roadNumber: Long, roadPart: Long): Option[ReservedRoadPart] = {
    RoadAddressDAO.getRoadPartInfo(roadNumber, roadPart) match {
      case Some((partId, linkId, addrLength, discontinuity, startDate, endDate)) =>
        val roadLink = roadLinkService.getViiteRoadLinksByLinkIdsFromVVH(Set(linkId), newTransaction = false, frozenTimeVVHAPIServiceEnabled)
        val ely: Option[Long] = roadLink.headOption.map(rl => MunicipalityDAO.getMunicipalityRoadMaintainers.getOrElse(rl.municipalityCode, -1))
        ely match {
          case Some(value) if value != -1 =>
            Some(ReservedRoadPart(0L, roadNumber, roadPart, addrLength, addrLength, Discontinuity.apply(discontinuity.toInt), value, startDate, endDate, Some(linkId)))
          case _ => None
        }
      case None =>
        None
    }
  }

  /**
    * Used when adding road address that does not have previous address
    */
  def addNewLinksToProject(projectAddressLinks: Seq[ProjectAddressLink], roadAddressProjectID: Long, newRoadNumber: Long,
                           newRoadPartNumber: Long, newTrackCode: Long, newDiscontinuity: Long, newRoadType: Long = RoadType.Unknown.value): Option[String] = {
    def newProjectLink(projectAddressLink: ProjectAddressLink, project: RoadAddressProject, sideCode: SideCode): ProjectLink = {
      toProjectLink(projectAddressLink, NewRoadAddress, Track.apply(newTrackCode.toInt), project, sideCode, true)
    }

    def existingProjectLink(projectAddressLink: ProjectAddressLink, project: RoadAddressProject, sideCode: SideCode): ProjectLink = {
      toProjectLink(projectAddressLink, projectAddressLink.id, Track.apply(projectAddressLink.trackCode.toInt), project, sideCode, false)
    }

    def toProjectLink(projectAddressLink: ProjectAddressLink, id: Long, track: Track, project: RoadAddressProject,
                      sideCode: SideCode, isNewProjectLink:Boolean = false): ProjectLink = {
      ProjectLink(id, newRoadNumber, newRoadPartNumber, track,
        Discontinuity.apply(newDiscontinuity.toInt), projectAddressLink.startAddressM,
        projectAddressLink.endAddressM, Some(project.startDate), None, Some(project.createdBy), -1,
        projectAddressLink.linkId, projectAddressLink.startMValue, projectAddressLink.endMValue, sideCode,
        (projectAddressLink.startCalibrationPoint, projectAddressLink.endCalibrationPoint), floating = false,
        projectAddressLink.geometry, roadAddressProjectID, if (isNewProjectLink) LinkStatus.New else projectAddressLink.status, RoadType.apply(newRoadType.toInt),
        projectAddressLink.roadLinkSource, projectAddressLink.length)
    }

    def matchSideCodes(newLink: ProjectAddressLink, existingLink: ProjectAddressLink): SideCode = {
      val (startP, endP) = existingLink.sideCode match {
        case AgainstDigitizing => GeometryUtils.geometryEndpoints(existingLink.geometry).swap
        case _ => GeometryUtils.geometryEndpoints(existingLink.geometry)
      }
      if (GeometryUtils.areAdjacent(newLink.geometry.head, endP) ||
        GeometryUtils.areAdjacent(newLink.geometry.last, startP))
        SideCode.TowardsDigitizing
      else
        SideCode.AgainstDigitizing
    }

    try {
      withDynTransaction {
        val linksInProject = getLinksByProjectLinkId(ProjectDAO.fetchByProjectNewRoadPart(newRoadNumber, newRoadPartNumber, roadAddressProjectID).map(l => l.linkId).toSet, roadAddressProjectID, false)
        //Deleting all existent roads for same road_number and road_part_number, in order to recalculate the full road if it is already in project
        if (linksInProject.nonEmpty) {
          ProjectDAO.removeProjectLinksByProjectAndRoadNumber(roadAddressProjectID, newRoadNumber, newRoadPartNumber)
        }
        val randomSideCode =
          linksInProject.map(l => l -> projectAddressLinks.find(n => GeometryUtils.areAdjacent(l.geometry, n.geometry))).toMap.find { case (l, n) => n.nonEmpty }.map {
            case (l, Some(n)) =>
              matchSideCodes(n, l)
            case _ => SideCode.TowardsDigitizing
          }.getOrElse(SideCode.TowardsDigitizing)
        val project = getProjectWithReservationChecks(roadAddressProjectID, newRoadNumber, newRoadPartNumber)
        if (!project.isReserved(newRoadNumber, newRoadPartNumber))
          ProjectDAO.reserveRoadPart(project.id, newRoadNumber, newRoadPartNumber, project.modifiedBy)
        val newProjectLinks = projectAddressLinks.map(projectLink => {
          projectLink.linkId ->
            newProjectLink(projectLink, project, randomSideCode)
        }).toMap
        if (GeometryUtils.isNonLinear(newProjectLinks.values.toSeq))
          throw new ProjectValidationException("Valittu tiegeometria sisältää haarautumia ja pitää käsitellä osina. Tallennusta ei voi tehdä.")
        val existingLinks = linksInProject.map(projectLink => {
          projectLink.linkId ->
            existingProjectLink(projectLink, project, if (projectLink.status == LinkStatus.NotHandled && projectLink.sideCode.value < 5 ) projectLink.sideCode else randomSideCode)
        }).toMap
        val combinedLinks = (newProjectLinks.keySet ++ existingLinks.keySet).toSeq.map(
          linkId => newProjectLinks.getOrElse(linkId, existingLinks(linkId))
        )
        //Determine geometries for the mValues and addressMValues
        val linksWithMValues = ProjectSectionCalculator.assignMValues(combinedLinks)
        ProjectDAO.removeProjectLinksByLinkId(roadAddressProjectID, combinedLinks.map(c => c.linkId).toSet)
        ProjectDAO.create(linksWithMValues)
        None
      }
    } catch {
      case ex: ProjectValidationException => Some(ex.getMessage)
    }
  }

  def getFirstProjectLink(project: RoadAddressProject): Option[ProjectLink] = {
    project.reservedParts.find(_.startingLinkId.nonEmpty) match {
      case Some(rrp) =>
        withDynSession {
          ProjectDAO.fetchFirstLink(project.id, rrp.roadNumber, rrp.roadPartNumber).flatMap(pl =>
            withGeometry(Seq(pl)).headOption)
        }
      case _ => None
    }
  }

  private def withGeometry(projectLinks: Seq[ProjectLink], resetAddress: Boolean = false): Seq[ProjectLink] = {
    val linkGeometries = roadLinkService.getViiteRoadLinksByLinkIdsFromVVH(projectLinks.map(_.linkId).toSet,
      false, frozenTimeVVHAPIServiceEnabled).map(pal => pal.linkId -> pal.geometry).toMap
    projectLinks.map{pl =>
      val geom = GeometryUtils.truncateGeometry2D(linkGeometries(pl.linkId), pl.startMValue, pl.endMValue)
      pl.copy(geometry = geom,
        geometryLength = GeometryUtils.geometryLength(geom),
        startAddrMValue = if (resetAddress) 0L else pl.startAddrMValue,
        endAddrMValue = if (resetAddress) 0L else pl.endAddrMValue,
        calibrationPoints = if (resetAddress) (None, None) else pl.calibrationPoints)
    }
  }

  def revertLinks(projectId: Long, roadNumber: Long, roadPartNumber: Long, links: List[LinkToRevert]): Option[String] = {
    try {
      withDynTransaction{
        links.foreach(link =>{
          if(link.status == LinkStatus.New.value){
            ProjectDAO.removeProjectLinksByLinkId(projectId, links.map(link=> link.linkId).toSet)
            val remainingLinks = ProjectDAO.fetchProjectLinkIds(projectId, roadNumber, roadPartNumber)
            if (remainingLinks.nonEmpty){
              val projectLinks = ProjectDAO.fetchByProjectNewRoadPart(roadNumber, roadPartNumber, projectId)
              val adjLinks = withGeometry(projectLinks, resetAddress = true)
              ProjectSectionCalculator.assignMValues(adjLinks).foreach(
                adjLink => ProjectDAO.updateAddrMValues(adjLink))
            }
          }
          else if (link.status == LinkStatus.Terminated.value || link.status == LinkStatus.Transfer.value ){
            val roadLink = RoadAddressDAO.fetchByLinkId(Set(link.linkId),  false, false)
            ProjectDAO.updateProjectLinkValues(projectId, roadLink.head)
          }
        })
        None
      }
    }
    catch{
      case NonFatal(e) =>
        logger.info("Error reverting the changes on roadlink", e)
        Some("Virhe tapahtui muutosten palauttamisen yhteydessä")
    }
  }

  def changeDirection(projectId : Long, roadNumber : Long, roadPartNumber : Long): Option[String] = {
    RoadAddressLinkBuilder.municipalityRoadMaintainerMapping // make sure it is populated outside of this TX
    try {
      withDynTransaction {
        val projectLinkIds = ProjectDAO.fetchProjectLinkIds(projectId, roadNumber, roadPartNumber)
        if (!projectLinkIds.contains(projectLinkIds.head)){
          return Some("Linkit kuuluvat useampaan projektiin")
        }
        if(ProjectDAO.projectLinksCountUnchanged(projectId, roadNumber, roadPartNumber) > 0)
          return Some("Tieosalle ei voi tehdä kasvusuunnan kääntöä, koska tieosalla on linkkejä, jotka on tässä projektissa määritelty säilymään ennallaan.")
        ProjectDAO.flipProjectLinksSideCodes(projectId, roadNumber, roadPartNumber)
        val projectLinks = ProjectDAO.getProjectLinks(projectId)
        val adjLinks = withGeometry(projectLinks, resetAddress = false)
        ProjectSectionCalculator.assignMValues(adjLinks).foreach(
          link => ProjectDAO.updateAddrMValues(link))
        None
      }
    } catch{
      case NonFatal(e) =>
        logger.info("Direction change failed", e)
        Some("Päivitys ei onnistunut")
    }
  }

  /**
    * Adds reserved road links (from road parts) to a road address project. Clears
    * project links that are no longer reserved for the project. Reservability is check before this.
    *
    * @param project
    * @return
    */
  private def addLinksToProject(project: RoadAddressProject): Option[String] = {
    def toProjectLink(roadTypeMap: Map[Long, RoadType])(roadAddress: RoadAddress): ProjectLink = {
      ProjectLink(id=NewRoadAddress, roadAddress.roadNumber, roadAddress.roadPartNumber, roadAddress.track,
        roadAddress.discontinuity, roadAddress.startAddrMValue, roadAddress.endAddrMValue, roadAddress.startDate,
        roadAddress.endDate, modifiedBy=Option(project.createdBy), 0L, roadAddress.linkId, roadAddress.startMValue, roadAddress.endMValue,
        roadAddress.sideCode, roadAddress.calibrationPoints, floating=false, roadAddress.geometry, project.id,
        LinkStatus.NotHandled, roadTypeMap.getOrElse(roadAddress.linkId, RoadType.Unknown),roadAddress.linkGeomSource, GeometryUtils.geometryLength(roadAddress.geometry))
    }
    //TODO: Check that there are no floating road addresses present when starting
    logger.info(s"Adding reserved road parts with links to project ${project.id}")
    val projectLinks = ProjectDAO.getProjectLinks(project.id)
    logger.debug(s"Links fetched")
    project.reservedParts.foreach(p => logger.debug(s"Project has part ${p.roadNumber}/${p.roadPartNumber} in ${p.ely} (${p.addressLength} m)"))
    validateReservations(project.reservedParts, project.ely, project.id, projectLinks).orElse {
      logger.debug(s"Validation passed")
      val addresses = project.reservedParts.flatMap { reservation =>
        logger.debug(s"Reserve $reservation")
        val addressesOnPart = RoadAddressDAO.fetchByRoadPart(reservation.roadNumber, reservation.roadPartNumber, false)
        val mapping = roadLinkService.getViiteRoadLinksByLinkIdsFromVVH(addressesOnPart.map(_.linkId).toSet, false,frozenTimeVVHAPIServiceEnabled)
          .map(rl => rl.linkId -> RoadAddressLinkBuilder.getRoadType(rl.administrativeClass, rl.linkType)).toMap
        val reserved = checkAndReserve(project, reservation)
        if (reserved.isEmpty)
          throw new RuntimeException(s"Can't reserve road part ${reservation.roadNumber}/${reservation.roadPartNumber}")
        val generatedInfo = generateAddressPartInfo(reservation.roadNumber, reservation.roadPartNumber) match {
          case Some(info) =>
            info.copy(id = reserved.get.id)
          case None => reservation.copy(id = reserved.get.id)
        }
        val projectLinks = addressesOnPart.map(toProjectLink(mapping))
        ProjectDAO.updateReservedRoadPart(generatedInfo)
        logger.debug(s"New parts updated $generatedInfo")
        projectLinks
      }
      logger.debug(s"Reserve done")
      val linksOnRemovedParts = projectLinks.filterNot(pl => project.reservedParts.exists(_.holds(pl)))
      val newProjectLinks = addresses.filterNot {
        ad => projectLinks.exists(pl => pl.roadNumber == ad.roadNumber && pl.roadPartNumber == ad.roadPartNumber)
      }
      logger.debug(s"Removed / new links ready")
      if (linksOnRemovedParts.nonEmpty) {
        ProjectDAO.removeProjectLinksById(linksOnRemovedParts.map(_.id).toSet)
      }
      logger.debug(s"Removed deleted ${linksOnRemovedParts.size}")
      ProjectDAO.create(newProjectLinks)
      logger.debug(s"New links created ${newProjectLinks.size}")
      if (project.ely.isEmpty) {
        val ely = ProjectDAO.fetchReservedRoadParts(project.id).find(_.ely != -1).map(_.ely)
        if (ely.nonEmpty)
          ProjectDAO.updateProjectEly(project.id, ely.get)
      }
      logger.info(s"Adding reserved road parts finished for project ${project.id}")
      None
    }
  }

  private def validateReservations(reservedRoadParts: Seq[ReservedRoadPart], projectEly: Option[Long], projectId: Long, projectLinks: List[ProjectLink]): Option[String] = {
    val errors = reservedRoadParts.flatMap{ra =>
      val roadPartExistsInAddresses = RoadAddressDAO.roadPartExists(ra.roadNumber, ra.roadPartNumber) ||
        ProjectDAO.fetchProjectLinkIds(projectId, ra.roadNumber, ra.roadPartNumber).nonEmpty
      val projectLink = projectLinks.find(p => {
        ra.roadNumber == p.roadNumber && ra.roadPartNumber == p.roadPartNumber &&
          ra.discontinuity == p.discontinuity && ra.startDate == p.startDate &&
          ra.endDate == p.endDate
      })
      if ((!roadPartExistsInAddresses) && !existsInSuravageOrNew(projectLink)) {
        Some(s"TIE ${ra.roadNumber} OSA: ${ra.roadPartNumber}")
      } else
        None
    }
    val elyErrors = reservedRoadParts.flatMap(roadAddress =>
      if (projectEly.filterNot(l => l == -1L).getOrElse(roadAddress.ely) != roadAddress.ely) {
        Some(s"TIE ${roadAddress.roadNumber} OSA: ${roadAddress.roadPartNumber} (ELY != ${projectEly.get})")
      } else None)
    if (errors.nonEmpty)
      Some(s"Seuraavia tieosia ei löytynyt tietokannasta: ${errors.mkString(", ")}")
    else {
      if (elyErrors.nonEmpty)
        Some(s"Seuraavat tieosat ovat eri ELY-numerolla kuin projektin muut osat: ${elyErrors.mkString(", ")}")
      else {
        val ely = reservedRoadParts.map(_.ely)
        if (ely.distinct.size > 1) {
          Some(s"Tieosat ovat eri ELYistä")
        } else {
          None
        }
      }
    }
  }

  private def existsInSuravageOrNew(projectLink: Option[ProjectLink]): Boolean = {
    if (projectLink.isEmpty) {
      false
    } else {
      val link = projectLink.get
      if (link.linkGeomSource != LinkGeomSource.SuravageLinkInterface) {
        link.status == LinkStatus.New
      } else{
        if(roadLinkService.fetchSuravageLinksByLinkIdsFromVVH(Set(link.linkId)).isEmpty) {
          false
        } else true
      }
    }
  }

  private def isRoadPartTransfer(projectLinks: Seq[ProjectLink], updatedProjectLinks: Seq[ProjectLink], newRoadNumber: Long , newRoadPart: Long): Boolean = {
    projectLinks.exists(l => l.roadNumber == newRoadNumber && l.roadPartNumber == newRoadPart) match {
      case true => !updatedProjectLinks.exists(_.roadPartNumber == newRoadPart) || !updatedProjectLinks.exists(_.roadNumber == newRoadNumber)
      case _ => false
    }
  }

  /**
    * Save road link project, reserve new road parts, free previously reserved road parts that were removed
    * @param roadAddressProject Updated road address project case class
    * @return Updated project reloaded from the database
    */
  def saveProject(roadAddressProject: RoadAddressProject): RoadAddressProject = {
    if (projectFound(roadAddressProject).isEmpty)
      throw new IllegalArgumentException("Project not found")
    withDynTransaction {
      val storedProject = ProjectDAO.getRoadAddressProjectById(roadAddressProject.id).get
      val removed = storedProject.reservedParts.filterNot(part =>
        roadAddressProject.reservedParts.exists(rp => rp.roadPartNumber == part.roadPartNumber &&
          rp.roadNumber == part.roadNumber))
      removed.foreach(p => ProjectDAO.removeReservedRoadPart(roadAddressProject.id, p))
      addLinksToProject(roadAddressProject)
      ProjectDAO.updateRoadAddressProject(roadAddressProject)
      ProjectDAO.getRoadAddressProjectById(roadAddressProject.id).get
    }
  }

  def createRoadLinkProject(roadAddressProject: RoadAddressProject): RoadAddressProject = {
    if (roadAddressProject.id != 0)
      throw new IllegalArgumentException(s"Road address project to create has an id ${roadAddressProject.id}")
    withDynTransaction {
      createProject(roadAddressProject)
    }
  }

  def getRoadAddressSingleProject(projectId: Long): Option[RoadAddressProject] = {
    withDynTransaction {
      ProjectDAO.getRoadAddressProjects(projectId).headOption
    }
  }

  def getRoadAddressAllProjects(): Seq[RoadAddressProject] = {
    withDynTransaction {
      ProjectDAO.getRoadAddressProjects()
    }
  }

  /**
    * Check that road part is available for reservation and return the id of reserved road part table row.
    * Reservation must contain road number and road part number, other data is not used or saved.
    * @param project Project for which to reserve (or for which it is already reserved)
    * @param reservedRoadPart Reservation information (req: road number, road part number)
    * @return
    */
  private def checkAndReserve(project: RoadAddressProject, reservedRoadPart: ReservedRoadPart): Option[ReservedRoadPart] = {
    logger.info(s"Check ${project.id} matching to " + ProjectDAO.roadPartReservedTo(reservedRoadPart.roadNumber, reservedRoadPart.roadPartNumber))
    ProjectDAO.roadPartReservedTo(reservedRoadPart.roadNumber, reservedRoadPart.roadPartNumber) match {
      case Some(id) if id != project.id => None
      case Some(id) if id == project.id =>
        ProjectDAO.fetchReservedRoadPart(reservedRoadPart.roadNumber, reservedRoadPart.roadPartNumber)
      case _ =>
        ProjectDAO.reserveRoadPart(project.id, reservedRoadPart.roadNumber, reservedRoadPart.roadPartNumber,
        project.modifiedBy)
        ProjectDAO.fetchReservedRoadPart(reservedRoadPart.roadNumber, reservedRoadPart.roadPartNumber)
    }
  }

  def getProjectLinksWithSuravage(roadAddressService: RoadAddressService,projectId:Long, boundingRectangle: BoundingRectangle, roadNumberLimits: Seq[(Int, Int)], municipalities: Set[Int], everything: Boolean = false, publicRoads: Boolean=false): Seq[ProjectAddressLink] ={
    val combinedFuture=  for{
      fProjectLink <-  Future(getProjectRoadLinks(projectId, boundingRectangle, roadNumberLimits, municipalities, everything, frozenTimeVVHAPIServiceEnabled))
      fSuravage <- Future(roadAddressService.getSuravageRoadLinkAddresses(boundingRectangle, Set()))
    } yield (fProjectLink, fSuravage)
    val (projectLinkList,suravageList) =Await.result(combinedFuture, Duration.Inf)
    val projectSuravageLinkIds = projectLinkList.filter(_.roadLinkSource == SuravageLinkInterface).map(_.linkId).toSet
    roadAddressLinkToProjectAddressLink(suravageList.filterNot(s => projectSuravageLinkIds.contains(s.linkId))) ++
      projectLinkList
  }

  def getChangeProject(projectId:Long): Option[ChangeProject] = {
    val changeProjectData = withDynTransaction {
      try {
        val delta = ProjectDeltaCalculator.delta(projectId)
        if (setProjectDeltaToDB(delta, projectId)) {
          val roadAddressChanges = RoadAddressChangesDAO.fetchRoadAddressChanges(Set(projectId))
          Some(ViiteTierekisteriClient.convertToChangeProject(roadAddressChanges))
        } else {
          None
        }
      } catch {
        case NonFatal(e) =>
          logger.info(s"Change info not available for project $projectId: " + e.getMessage)
          None
      }
    }
    changeProjectData
  }

  def enrichTerminations(terminations: Seq[RoadAddress], roadlinks: Seq[RoadLink]): Seq[RoadAddress] = {
    val withRoadType = terminations.par.map{
      t =>
        val relatedRoadLink = roadlinks.find(rl => rl.linkId == t.linkId)
        relatedRoadLink match {
          case None => t
          case Some(rl) =>
            val roadType = RoadAddressLinkBuilder.getRoadType(rl.administrativeClass, rl.linkType)
            t.copy(roadType = roadType)
        }
    }
    withRoadType.toList
  }

  def getRoadAddressChangesAndSendToTR(projectId: Set[Long]) = {
    val roadAddressChanges = RoadAddressChangesDAO.fetchRoadAddressChanges(projectId)
    ViiteTierekisteriClient.sendChanges(roadAddressChanges)
  }

  def getProjectRoadLinksByLinkIds(linkIdsToGet : Set[Long], newTransaction : Boolean = true): Seq[ProjectAddressLink] = {

    if(linkIdsToGet.isEmpty)
      return Seq()

    val fetchVVHStartTime = System.currentTimeMillis()
    val complementedRoadLinks = roadLinkService.getViiteRoadLinksByLinkIdsFromVVH(linkIdsToGet, newTransaction,frozenTimeVVHAPIServiceEnabled)
    val fetchVVHEndTime = System.currentTimeMillis()
    logger.info("End fetch vvh road links in %.3f sec".format((fetchVVHEndTime - fetchVVHStartTime) * 0.001))

    val projectRoadLinks = complementedRoadLinks
      .map { rl =>
        val ra = Seq()
        val missed =  Seq()
        rl.linkId -> roadAddressService.buildRoadAddressLink(rl, ra, missed)
      }.toMap

    val filledProjectLinks = RoadAddressFiller.fillTopology(complementedRoadLinks, projectRoadLinks)

    filledProjectLinks._1.map(toProjectAddressLink)

  }

  def getProjectSuravageRoadLinksByLinkIds(linkIdsToGet : Set[Long]): Seq[ProjectAddressLink] = {
    if(linkIdsToGet.isEmpty)
      Seq()
    else {
      val fetchVVHStartTime = System.currentTimeMillis()
      val suravageRoadLinks = roadAddressService.getSuravageRoadLinkAddressesByLinkIds(linkIdsToGet)
      val fetchVVHEndTime = System.currentTimeMillis()
      logger.info("End fetch vvh road links in %.3f sec".format((fetchVVHEndTime - fetchVVHStartTime) * 0.001))
      suravageRoadLinks.map(toProjectAddressLink)
    }
  }

  def getLinksByProjectLinkId(linkIdsToGet : Set[Long], projectId: Long, newTransaction : Boolean = true): Seq[ProjectAddressLink] = {

    if(linkIdsToGet.isEmpty)
      return Seq()

    val fetchVVHStartTime = System.currentTimeMillis()
    val complementedRoadLinks = roadLinkService.getViiteRoadLinksByLinkIdsFromVVH(linkIdsToGet, newTransaction, frozenTimeVVHAPIServiceEnabled)
    val fetchVVHEndTime = System.currentTimeMillis()
    logger.info("End fetch vvh road links in %.3f sec".format((fetchVVHEndTime - fetchVVHStartTime) * 0.001))
    val fetchProjectLinks = ProjectDAO.getProjectLinks(projectId).groupBy(_.linkId)

    val projectRoadLinks = complementedRoadLinks.map {
      rl =>
        val pl = fetchProjectLinks.getOrElse(rl.linkId, Seq())
        rl.linkId -> buildProjectRoadLink(rl, pl)
    }.toMap.mapValues(_.get)

    RoadAddressFiller.fillProjectTopology(complementedRoadLinks, projectRoadLinks)
  }

  def getProjectRoadLinks(projectId: Long, boundingRectangle: BoundingRectangle, roadNumberLimits: Seq[(Int, Int)], municipalities: Set[Int],
                          everything: Boolean = false, publicRoads: Boolean = false): Seq[ProjectAddressLink] = {
    def complementaryLinkFilter(roadNumberLimits: Seq[(Int, Int)], municipalities: Set[Int],
                                everything: Boolean = false, publicRoads: Boolean = false)(roadAddressLink: RoadAddressLink) = {
      everything || publicRoads || roadNumberLimits.exists {
        case (start, stop) => roadAddressLink.roadNumber >= start && roadAddressLink.roadNumber <= stop
      }
    }

    val fetchRoadAddressesByBoundingBoxF = Future(withDynTransaction {
      val (floating, addresses) = RoadAddressDAO.fetchRoadAddressesByBoundingBox(boundingRectangle, fetchOnlyFloating = false).partition(_.floating)
      (floating.groupBy(_.linkId), addresses.groupBy(_.linkId))
    })
    val fetchProjectLinksF = Future(withDynTransaction {
      ProjectDAO.getProjectLinks(projectId).groupBy(_.linkId)
    })
    val fetchVVHStartTime = System.currentTimeMillis()
    val (complementedRoadLinks, suravageLinks) = fetchRoadLinksWithComplementaryAndSuravage(boundingRectangle, roadNumberLimits, municipalities, everything, publicRoads)
    val complementaryLinkIds = complementedRoadLinks.filter(_.linkSource == LinkGeomSource.ComplimentaryLinkInterface).map(_.linkId)
    val linkIds = complementedRoadLinks.map(_.linkId).toSet ++ suravageLinks.map(_.linkId).toSet
    val fetchVVHEndTime = System.currentTimeMillis()
    logger.info("End fetch vvh road links in %.3f sec".format((fetchVVHEndTime - fetchVVHStartTime) * 0.001))

    val fetchMissingRoadAddressStartTime = System.currentTimeMillis()
    val ((floating, addresses), projectLinks) = Await.result(fetchRoadAddressesByBoundingBoxF.zip(fetchProjectLinksF), Duration.Inf)
    // TODO: When floating handling is enabled we need this - but ignoring the result otherwise here
    val missingLinkIds = linkIds -- floating.keySet -- addresses.keySet -- projectLinks.keySet

    val missedRL = withDynTransaction {
      RoadAddressDAO.getMissingRoadAddresses(missingLinkIds)
    }.groupBy(_.linkId)
    val fetchMissingRoadAddressEndTime = System.currentTimeMillis()
    logger.info("End fetch missing and floating road address in %.3f sec".format((fetchMissingRoadAddressEndTime - fetchMissingRoadAddressStartTime) * 0.001))

    val buildStartTime = System.currentTimeMillis()

    val projectRoadLinks = (complementedRoadLinks.map {
      rl =>
        val pl = projectLinks.getOrElse(rl.linkId, Seq())
        rl.linkId -> buildProjectRoadLink(rl, pl)
    } ++
      suravageLinks.map {
        sl =>
          val pl = projectLinks.getOrElse(sl.linkId, Seq())
          sl.linkId -> buildProjectRoadLink(sl, pl)
      }).filterNot { case (_, optPAL) => optPAL.isEmpty}.toMap.mapValues(_.get)

    val filledProjectLinks = RoadAddressFiller.fillProjectTopology(complementedRoadLinks ++ suravageLinks, projectRoadLinks)

    val nonProjectRoadLinks = complementedRoadLinks.filterNot(rl => projectRoadLinks.keySet.contains(rl.linkId))

    val viiteRoadLinks = nonProjectRoadLinks
      .map { rl =>
        val ra = addresses.getOrElse(rl.linkId, Seq())
        val missed = missedRL.getOrElse(rl.linkId, Seq())
        rl.linkId -> roadAddressService.buildRoadAddressLink(rl, ra, missed)
      }.toMap

    val buildEndTime = System.currentTimeMillis()
    logger.info("End building road address in %.3f sec".format((buildEndTime - buildStartTime) * 0.001))

    val (filledTopology, _) = RoadAddressFiller.fillTopology(nonProjectRoadLinks, viiteRoadLinks)

    val returningTopology = filledTopology.filter(link => !complementaryLinkIds.contains(link.linkId) ||
      complementaryLinkFilter(roadNumberLimits, municipalities, everything, publicRoads)(link))
    returningTopology.map(toProjectAddressLink) ++ filledProjectLinks

  }

  def roadAddressLinkToProjectAddressLink(roadAddresses: Seq[RoadAddressLink]): Seq[ProjectAddressLink]= {
    roadAddresses.map(toProjectAddressLink)
  }

  private def getProjectWithReservationChecks(projectId: Long, newRoadNumber: Long, newRoadPart: Long): RoadAddressProject = {
    RoadAddressValidator.checkProjectExists(projectId)
    val project = ProjectDAO.getRoadAddressProjectById(projectId).get
    RoadAddressValidator.checkAvailable(newRoadNumber, newRoadPart, project)
    RoadAddressValidator.checkNotReserved(newRoadNumber, newRoadPart, project)
    project
  }
  /**
    * Update project links to given status and recalculate delta and change table
    * @param projectId Project's id
    * @param linkIds Set of link ids that are set to this status
    * @param linkStatus New status for given link ids
    * @param userName Username of the user that does this change
    * @return true, if the delta calculation is successful and change table has been updated.
    */
  def updateProjectLinkStatus(projectId: Long, linkIds: Set[Long], linkStatus: LinkStatus, userName: String, newRoadNumber: Long = 0, newRoadPart: Long = 0)= {
    try {
<<<<<<< HEAD
    withDynTransaction {
      val projectLinks = withGeometry(ProjectDAO.getProjectLinks(projectId))
      val (updatedProjectLinks, unchangedProjectLinks) = projectLinks.filterNot(pl => pl.status == LinkStatus.Terminated).partition(pl => linkIds.contains(pl.linkId))
      linkStatus match {
        case LinkStatus.Terminated => {
          //Fetching road addresses in order to obtain the original addressMValues, since we may not have those values on project_link table, after previous recalculations
          val roadAddresses = RoadAddressDAO.fetchByLinkId(updatedProjectLinks.map(pl => pl.linkId).toSet)
          val updatedPL = updatedProjectLinks.map(pl => {
            val roadAddress = roadAddresses.find(_.linkId == pl.linkId)
            pl.copy(startAddrMValue = roadAddress.get.startAddrMValue, endAddrMValue = roadAddress.get.endAddrMValue)
          })
          ProjectDAO.updateProjectLinksToDB(updatedPL.map(_.copy(status = linkStatus, calibrationPoints = (None, None))), userName)
        }
        case LinkStatus.Numbering => {
          getProjectWithCheckReservationChecks(projectId, newRoadNumber, newRoadPart)
          ProjectDAO.updateProjectLinkNumbering(projectId, updatedProjectLinks.head.roadNumber, updatedProjectLinks.head.roadPartNumber, linkStatus, newRoadNumber, newRoadPart, userName)
        }
        case LinkStatus.Transfer => {
          if (isRoadPartTransfer(projectLinks, updatedProjectLinks, newRoadNumber, newRoadPart)) {
            val updated = updatedProjectLinks.map(updl => {
              updl.copy(roadNumber = newRoadNumber, roadPartNumber = newRoadPart, status = linkStatus, calibrationPoints = (None, None))
=======
      withDynTransaction{
        val projectLinks = withGeometry(ProjectDAO.getProjectLinks(projectId))
        val (updatedProjectLinks, unchangedProjectLinks) = projectLinks.partition(pl => linkIds.contains(pl.linkId))
        linkStatus match {
          case LinkStatus.Terminated => {
            //Fetching road addresses in order to obtain the original addressMValues, since we may not have those values on project_link table, after previous recalculations
            val roadAddresses = RoadAddressDAO.fetchByLinkId(updatedProjectLinks.map(pl => pl.linkId).toSet)
            val updatedPL = updatedProjectLinks.map(pl => {
              // TODO: Match by road_address_id (VIITE-697)
              val roadAddress = roadAddresses.filter(_.linkId == pl.linkId).minBy(a =>
                Math.abs(a.startMValue-pl.startMValue) + Math.abs(a.endMValue-pl.endMValue)) // Match by LRM position
              pl.copy(startAddrMValue = roadAddress.startAddrMValue, endAddrMValue = roadAddress.endAddrMValue)
>>>>>>> ac270eaf
            })
            ProjectDAO.updateProjectLinksToDB(updatedPL.map(_.copy(status = linkStatus, calibrationPoints = (None, None))), userName)
          }
          case LinkStatus.Numbering => {
            val project = getProjectWithReservationChecks(projectId, newRoadNumber, newRoadPart)
            if (!project.isReserved(newRoadNumber, newRoadPart))
              ProjectDAO.reserveRoadPart(project.id, newRoadNumber, newRoadPart, project.modifiedBy)
            ProjectDAO.updateProjectLinkNumbering(projectId, updatedProjectLinks.head.roadNumber, updatedProjectLinks.head.roadPartNumber, linkStatus, newRoadNumber, newRoadPart, userName)
          }
          case LinkStatus.Transfer => {
            if (isRoadPartTransfer(updatedProjectLinks, newRoadNumber, newRoadPart)) {
              val updated = updatedProjectLinks.map(updl => {
                updl.copy(roadPartNumber = newRoadPart, status = linkStatus, calibrationPoints = (None, None))
              })
              ProjectDAO.updateProjectLinksToDB(updated, userName)
            } else {
              ProjectDAO.updateProjectLinkStatus(updatedProjectLinks.map(_.id).toSet, linkStatus, userName)
            }
          }
          case _ => ProjectDAO.updateProjectLinkStatus(updatedProjectLinks.map(_.id).toSet, linkStatus, userName)
        }
        recalculateProjectLinks(projectId, userName)
      }
    } catch {
      case ex: RoadAddressException =>
        logger.info("Delta calculation not possible: " + ex.getMessage)
        Some(ex.getMessage)
      case ex: ProjectValidationException => Some(ex.getMessage)
    }
  }

  private def recalculateProjectLinks(projectId: Long, userName: String) = {
    val projectLinks = withGeometry(ProjectDAO.getProjectLinks(projectId))
    projectLinks.groupBy(
      pl => (pl.roadNumber, pl.roadPartNumber)).foreach {
      grp =>
        val recalculatedProjectLinks = ProjectSectionCalculator.assignMValues(grp._2)
        ProjectDAO.updateProjectLinksToDB(recalculatedProjectLinks, userName)
    }
    recalculateChangeTable(projectId)
  }

  private def recalculateChangeTable(projectId: Long) = {
    try {
      val delta = ProjectDeltaCalculator.delta(projectId)
      setProjectDeltaToDB(delta, projectId) match {
        case true   => None
        case false  => Some("Delta calculation not possible")
      }
    } catch {
      case ex: RoadAddressException =>
        logger.info("Delta calculation not possible: " + ex.getMessage)
        Some(ex.getMessage)
      case ex: ProjectValidationException => Some(ex.getMessage)
    }
  }

  def projectLinkPublishable(projectId: Long): Boolean = {
    // TODO: add other checks after transfers etc. are enabled
    withDynSession{
      ProjectDAO.getProjectLinks(projectId, Some(LinkStatus.NotHandled)).isEmpty &&
        ProjectDAO.getProjectLinks(projectId).nonEmpty
    }
  }

  /**
    * Publish project with id projectId
    *
    * @param projectId Project to publish
    * @return optional error message, empty if no error
    */
  def publishProject(projectId: Long): PublishResult = {
    // TODO: Check that project actually is finished: projectLinkPublishable(projectId)
    // TODO: Run post-change tests for the roads that have been edited and throw an exception to roll back if not acceptable
    withDynTransaction {
      try {
        val delta=ProjectDeltaCalculator.delta(projectId)
        if(!setProjectDeltaToDB(delta,projectId)) {return PublishResult(false, false, Some("Muutostaulun luonti epäonnistui. Tarkasta ely"))}
        val trProjectStateMessage = getRoadAddressChangesAndSendToTR(Set(projectId))
        trProjectStateMessage.status match {
          case it if 200 until 300 contains it => {
            setProjectStatusToSend2TR(projectId)
            PublishResult(true, true, Some(trProjectStateMessage.reason))
          }
          case _ => {
            //rollback
            PublishResult(true, false, Some(trProjectStateMessage.reason))
          }
        }
      } catch{
        case NonFatal(e) =>  PublishResult(false, false, None)
      }
    }
  }

  private def setProjectDeltaToDB(projectDelta:Delta, projectId:Long):Boolean = {
    RoadAddressChangesDAO.clearRoadChangeTable(projectId)
    RoadAddressChangesDAO.insertDeltaToRoadChangeTable(projectDelta, projectId)
  }

  private def toProjectAddressLink(ral: RoadAddressLinkLike): ProjectAddressLink = {
    ProjectAddressLink(ral.id, ral.linkId, ral.geometry, ral.length, ral.administrativeClass, ral.linkType, ral.roadLinkType,
      ral.constructionType, ral.roadLinkSource, ral.roadType, ral.roadName, ral.municipalityCode, ral.modifiedAt, ral.modifiedBy,
      ral.attributes, ral.roadNumber, ral.roadPartNumber, ral.trackCode, ral.elyCode, ral.discontinuity,
      ral.startAddressM, ral.endAddressM, ral.startMValue, ral.endMValue, ral.sideCode, ral.startCalibrationPoint, ral.endCalibrationPoint,
      ral.anomaly, ral.lrmPositionId, LinkStatus.Unknown)
  }

  private def buildProjectRoadLink(rl: RoadLinkLike, projectLinks: Seq[ProjectLink]): Option[ProjectAddressLink] = {
    val pl = projectLinks.size match {
      case 0 => return None
      case 1 => projectLinks.head
      case _ => fuseProjectLinks(projectLinks)
    }
    Some(ProjectAddressLinkBuilder.build(rl, pl))
  }

  private def fuseProjectLinks(links: Seq[ProjectLink]) = {
    val linkIds = links.map(_.linkId).distinct
    if (linkIds.size != 1)
      throw new IllegalArgumentException(s"Multiple road link ids given for building one link: ${linkIds.mkString(", ")}")
    val (startM, endM, startA, endA) = (links.map(_.startMValue).min, links.map(_.endMValue).max,
      links.map(_.startAddrMValue).min, links.map(_.endAddrMValue).max)
    links.head.copy(startMValue = startM, endMValue = endM, startAddrMValue = startA, endAddrMValue = endA)
  }

  private def fetchRoadLinksWithComplementaryAndSuravage(boundingRectangle: BoundingRectangle, roadNumberLimits: Seq[(Int, Int)], municipalities: Set[Int],
                                                         everything: Boolean = false, publicRoads: Boolean = false): (Seq[RoadLink], Seq[VVHRoadlink]) = {
    val combinedFuture=  for{
      fStandard <- Future(roadLinkService.getViiteRoadLinksFromVVH(boundingRectangle, roadNumberLimits, municipalities, everything, publicRoads,frozenTimeVVHAPIServiceEnabled))
      fComplementary <- Future(roadLinkService.getComplementaryRoadLinksFromVVH(boundingRectangle, municipalities))
      fSuravage <- Future(roadLinkService.getSuravageLinksFromVVH(boundingRectangle,municipalities))
    } yield (fStandard, fComplementary, fSuravage)

    val (roadLinks, complementaryLinks, suravageLinks) = Await.result(combinedFuture, Duration.Inf)
    (roadLinks ++ complementaryLinks, suravageLinks)
  }

  private def fetchRoadLinksWithComplementary(boundingRectangle: BoundingRectangle, roadNumberLimits: Seq[(Int, Int)], municipalities: Set[Int],
                                              everything: Boolean = false, publicRoads: Boolean = false): (Seq[RoadLink], Set[Long]) = {
    val roadLinksF = Future(roadLinkService.getViiteRoadLinksFromVVH(boundingRectangle, roadNumberLimits, municipalities, everything, publicRoads,frozenTimeVVHAPIServiceEnabled))
    val complementaryLinksF = Future(roadLinkService.getComplementaryRoadLinksFromVVH(boundingRectangle, municipalities))
    val (roadLinks, complementaryLinks) = Await.result(roadLinksF.zip(complementaryLinksF), Duration.Inf)
    (roadLinks ++ complementaryLinks, complementaryLinks.map(_.linkId).toSet)
  }

  def getProjectStatusFromTR(projectId: Long) = {
    ViiteTierekisteriClient.getProjectStatus(projectId)
  }

  private def getStatusFromTRObject(trProject:Option[TRProjectStatus]):Option[ProjectState] = {
    trProject match {
      case Some(trProjectobject) => mapTRStateToViiteState(trProjectobject.status.getOrElse(""))
      case None => None
      case _ => None
    }
  }

  private def getTRErrorMessage(trProject:Option[TRProjectStatus]):String = {
    trProject match {
      case Some(trProjectobject) => trProjectobject.errorMessage.getOrElse("")
      case None => ""
      case _ => ""
    }
  }

  def setProjectStatusToSend2TR(projectId:Long) =
  {
    ProjectDAO.updateProjectStatus(projectId, ProjectState.Sent2TR,"")
  }

  def updateProjectStatusIfNeeded(currentStatus:ProjectState, newStatus:ProjectState, errorMessage:String,projectId:Long) :(ProjectState)= {
    if (currentStatus.value!=newStatus.value && newStatus != ProjectState.Unknown)
    {
      ProjectDAO.updateProjectStatus(projectId,newStatus,errorMessage)
    }
    if (newStatus != ProjectState.Unknown){
      newStatus
    } else
    {
      currentStatus
    }
  }

  private def getProjectsPendingInTR() :Seq[Long]= {
    withDynSession {
      ProjectDAO.getProjectsWithWaitingTRStatus()
    }
  }
  def updateProjectsWaitingResponseFromTR(): Unit =
  {
    val listOfPendingProjects=getProjectsPendingInTR()
    for(project<-listOfPendingProjects)
    {
      try {
        withDynSession {
          logger.info(s"Checking status for $project")
          val newStatus = checkAndUpdateProjectStatus(project)
          logger.info(s"new status is $newStatus")
        }
      } catch {
        case t: Throwable => logger.warn(s"Couldn't update project $project", t)
      }
    }

  }

  private def checkAndUpdateProjectStatus(projectID: Long): ProjectState =
  {
    ProjectDAO.getProjectStatus(projectID).map { currentState =>
      logger.info(s"Current status is $currentState")
      val trProjectState = ViiteTierekisteriClient.getProjectStatusObject(projectID)
      val newState = getStatusFromTRObject(trProjectState).getOrElse(ProjectState.Unknown)
      val errorMessage = getTRErrorMessage(trProjectState)
      logger.info(s"TR returned project status for $projectID: $currentState -> $newState, errMsg: $errorMessage")
      val updatedStatus = updateProjectStatusIfNeeded(currentState, newState, errorMessage, projectID)
      if (updatedStatus == Saved2TR)
        updateRoadAddressWithProject(updatedStatus, projectID)
      updatedStatus
    }.getOrElse(ProjectState.Unknown)
  }

  private def mapTRStateToViiteState(trState:String): Option[ProjectState] ={

    trState match {
      case "S" => Some(ProjectState.apply(ProjectState.TRProcessing.value))
      case "K" => Some(ProjectState.apply(ProjectState.TRProcessing.value))
      case "T" => Some(ProjectState.apply(ProjectState.Saved2TR.value))
      case "V" => Some(ProjectState.apply(ProjectState.ErroredInTR.value))
      case "null" => Some(ProjectState.apply(ProjectState.ErroredInTR.value))
      case _=> None
    }
  }

  def updateRoadAddressWithProject(newState: ProjectState, projectID: Long): Seq[Long] = {
    if(newState == Saved2TR){
      val delta = ProjectDeltaCalculator.delta(projectID)
      val changes = RoadAddressChangesDAO.fetchRoadAddressChanges(Set(projectID))
      val newLinks = delta.terminations.map(terminated => terminated.copy(id = NewRoadAddress,
        endDate = Some(changes.head.projectStartDate)))
      //Expiring old addresses
      roadAddressService.expireRoadAddresses(delta.terminations.map(_.id).toSet)
      //Creating new addresses with the applicable changes
      val newRoads = RoadAddressDAO.create(newLinks, None)
      ProjectDAO.moveProjectLinksToHistory(projectID)
      newRoads
    } else {
      throw new RuntimeException(s"Project state not at Saved2TR: $newState")
    }
  }

  def setProjectEly(currentProjectId:Long, newEly: Long): Option[String] = {
    withDynTransaction {
      getProjectEly(currentProjectId).filterNot(_ == newEly).map { currentProjectEly =>
        logger.info(s"The project can not handle multiple ELY areas (the project ELY range is $currentProjectEly). Recording was discarded.")
        s"Projektissa ei voi käsitellä useita ELY-alueita (projektin ELY-alue on $currentProjectEly). Tallennus hylättiin."
      }.orElse{
        ProjectDAO.updateProjectEly(currentProjectId, newEly)
        None
      }
    }
  }

  def getProjectEly(projectId: Long): Option[Long] = {
    ProjectDAO.getProjectEly(projectId)
  }

  case class PublishResult(validationSuccess: Boolean, sendSuccess: Boolean, errorMessage: Option[String])
}

class ProjectValidationException(s: String) extends RuntimeException {
  override def getMessage: String = s
}<|MERGE_RESOLUTION|>--- conflicted
+++ resolved
@@ -678,29 +678,6 @@
     */
   def updateProjectLinkStatus(projectId: Long, linkIds: Set[Long], linkStatus: LinkStatus, userName: String, newRoadNumber: Long = 0, newRoadPart: Long = 0)= {
     try {
-<<<<<<< HEAD
-    withDynTransaction {
-      val projectLinks = withGeometry(ProjectDAO.getProjectLinks(projectId))
-      val (updatedProjectLinks, unchangedProjectLinks) = projectLinks.filterNot(pl => pl.status == LinkStatus.Terminated).partition(pl => linkIds.contains(pl.linkId))
-      linkStatus match {
-        case LinkStatus.Terminated => {
-          //Fetching road addresses in order to obtain the original addressMValues, since we may not have those values on project_link table, after previous recalculations
-          val roadAddresses = RoadAddressDAO.fetchByLinkId(updatedProjectLinks.map(pl => pl.linkId).toSet)
-          val updatedPL = updatedProjectLinks.map(pl => {
-            val roadAddress = roadAddresses.find(_.linkId == pl.linkId)
-            pl.copy(startAddrMValue = roadAddress.get.startAddrMValue, endAddrMValue = roadAddress.get.endAddrMValue)
-          })
-          ProjectDAO.updateProjectLinksToDB(updatedPL.map(_.copy(status = linkStatus, calibrationPoints = (None, None))), userName)
-        }
-        case LinkStatus.Numbering => {
-          getProjectWithCheckReservationChecks(projectId, newRoadNumber, newRoadPart)
-          ProjectDAO.updateProjectLinkNumbering(projectId, updatedProjectLinks.head.roadNumber, updatedProjectLinks.head.roadPartNumber, linkStatus, newRoadNumber, newRoadPart, userName)
-        }
-        case LinkStatus.Transfer => {
-          if (isRoadPartTransfer(projectLinks, updatedProjectLinks, newRoadNumber, newRoadPart)) {
-            val updated = updatedProjectLinks.map(updl => {
-              updl.copy(roadNumber = newRoadNumber, roadPartNumber = newRoadPart, status = linkStatus, calibrationPoints = (None, None))
-=======
       withDynTransaction{
         val projectLinks = withGeometry(ProjectDAO.getProjectLinks(projectId))
         val (updatedProjectLinks, unchangedProjectLinks) = projectLinks.partition(pl => linkIds.contains(pl.linkId))
@@ -713,7 +690,6 @@
               val roadAddress = roadAddresses.filter(_.linkId == pl.linkId).minBy(a =>
                 Math.abs(a.startMValue-pl.startMValue) + Math.abs(a.endMValue-pl.endMValue)) // Match by LRM position
               pl.copy(startAddrMValue = roadAddress.startAddrMValue, endAddrMValue = roadAddress.endAddrMValue)
->>>>>>> ac270eaf
             })
             ProjectDAO.updateProjectLinksToDB(updatedPL.map(_.copy(status = linkStatus, calibrationPoints = (None, None))), userName)
           }
@@ -724,9 +700,9 @@
             ProjectDAO.updateProjectLinkNumbering(projectId, updatedProjectLinks.head.roadNumber, updatedProjectLinks.head.roadPartNumber, linkStatus, newRoadNumber, newRoadPart, userName)
           }
           case LinkStatus.Transfer => {
-            if (isRoadPartTransfer(updatedProjectLinks, newRoadNumber, newRoadPart)) {
-              val updated = updatedProjectLinks.map(updl => {
-                updl.copy(roadPartNumber = newRoadPart, status = linkStatus, calibrationPoints = (None, None))
+           if (isRoadPartTransfer(projectLinks, updatedProjectLinks, newRoadNumber, newRoadPart)) {
+            val updated = updatedProjectLinks.map(updl => {
+              updl.copy(roadNumber = newRoadNumber, roadPartNumber = newRoadPart, status = linkStatus, calibrationPoints = (None, None))
               })
               ProjectDAO.updateProjectLinksToDB(updated, userName)
             } else {
