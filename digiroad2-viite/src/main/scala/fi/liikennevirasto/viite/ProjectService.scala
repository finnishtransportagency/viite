--- conflicted
+++ resolved
@@ -260,13 +260,9 @@
           if (roadLinks.keySet != linkIds.toSet)
             return Map("success" -> false,
               "errorMessage" -> (linkIds.toSet -- roadLinks.keySet).mkString(ErrorRoadLinkNotFound + " puuttuvat id:t ", ", ", ""))
-<<<<<<< HEAD
           val project = projectDAO.fetchById(projectId).getOrElse(throw new RuntimeException(s"Missing project $projectId"))
-=======
-          val project = projectDAO.getRoadAddressProjectById(projectId).getOrElse(throw new RuntimeException(s"Missing project $projectId"))
           val existingProjectLinks = projectLinkDAO.getProjectLinksByProjectRoadPart(roadNumber, roadPartNumber, projectId)
           val reversed = if (existingProjectLinks.nonEmpty) existingProjectLinks.forall(_.reversed) else false
->>>>>>> f97d9ef9
 
           val projectLinks: Seq[ProjectLink] = linkIds.map { id =>
             newProjectLink(roadLinks(id), project, roadNumber, roadPartNumber, track, discontinuity, roadType, roadEly, roadName, reversed)
