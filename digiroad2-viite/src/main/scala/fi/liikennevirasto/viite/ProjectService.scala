package fi.liikennevirasto.viite

import fi.liikennevirasto.digiroad2.asset.LinkGeomSource.SuravageLinkInterface
import fi.liikennevirasto.digiroad2.asset.SideCode.{AgainstDigitizing, BothDirections, TowardsDigitizing}
import fi.liikennevirasto.digiroad2.asset._
import fi.liikennevirasto.digiroad2.linearasset.{RoadLink, RoadLinkLike}
import fi.liikennevirasto.digiroad2.masstransitstop.oracle.Sequences
import fi.liikennevirasto.digiroad2.oracle.OracleDatabase
<<<<<<< HEAD
import fi.liikennevirasto.digiroad2.util.{RoadAddressException, Track}
import fi.liikennevirasto.digiroad2._
=======
import fi.liikennevirasto.digiroad2.util.{RoadAddressException, RoadPartReservedException, Track}
import fi.liikennevirasto.digiroad2.{DigiroadEventBus, GeometryUtils, RoadLinkService, VVHRoadlink}
>>>>>>> 402c4b4a
import fi.liikennevirasto.viite.dao.ProjectState._
import fi.liikennevirasto.viite.dao.{ProjectDAO, RoadAddressDAO, _}
import fi.liikennevirasto.viite.model.{ProjectAddressLink, RoadAddressLink, RoadAddressLinkLike}
import fi.liikennevirasto.viite.process._
import fi.liikennevirasto.viite.util.GuestimateGeometryForMissingLinks
import org.joda.time.DateTime
import org.joda.time.format.DateTimeFormat
import org.slf4j.LoggerFactory

import scala.collection.mutable.ListBuffer
import scala.concurrent.ExecutionContext.Implicits.global
import scala.concurrent.duration.Duration
import scala.concurrent.{Await, Future}
import scala.util.control.NonFatal
case class PreFillInfo(RoadNumber:BigInt, RoadPart:BigInt)

case class LinkToRevert(linkId: Long, status: Long)

class ProjectService(roadAddressService: RoadAddressService, roadLinkService: RoadLinkService, eventbus: DigiroadEventBus, frozenTimeVVHAPIServiceEnabled: Boolean = false) {
  def withDynTransaction[T](f: => T): T = OracleDatabase.withDynTransaction(f)

  def withDynSession[T](f: => T): T = OracleDatabase.withDynSession(f)
  private val guessGeom= new GuestimateGeometryForMissingLinks
  private val logger = LoggerFactory.getLogger(getClass)
  val allowedSideCodes = List(SideCode.TowardsDigitizing, SideCode.AgainstDigitizing)

  /**
    *
    * @param roadNumber    Road's number (long)
    * @param roadStartPart Starting part (long)
    * @param roadEndPart   Ending part (long)
    * @return Optional error message, None if no error
    */
  def checkRoadPartsExist(roadNumber: Long, roadStartPart: Long, roadEndPart: Long): Option[String] = {
    withDynTransaction {
      if (!RoadAddressDAO.roadPartExists(roadNumber, roadStartPart)) {
        if (!RoadAddressDAO.roadNumberExists(roadNumber)) {
          Some("Tienumeroa ei ole olemassa, tarkista tiedot")
        }
        else //roadnumber exists, but starting roadpart not
          Some("Tiellä ei ole olemassa valittua alkuosaa, tarkista tiedot")
      } else if (!RoadAddressDAO.roadPartExists(roadNumber, roadEndPart)) { // ending part check
        Some("Tiellä ei ole olemassa valittua loppuosaa, tarkista tiedot")
      } else
        None
    }
  }

  /**
    * Checks that new road address is not already reserved (currently only checks road address table)
    *
    * @param roadNumber road number
    * @param roadPart road part number
    * @param project  road address project needed for id and error message
    * @return
    */
  def checkNewRoadPartAvailableForProject(roadNumber: Long, roadPart: Long, project: RoadAddressProject): Option[String] = {
    val isReserved = RoadAddressDAO.isNotAvailableForProject(roadNumber, roadPart, project.id)
    if (!isReserved) {
      None
    } else {
      val fmt = DateTimeFormat.forPattern("dd.MM.yyyy")
      Some(s"TIE $roadNumber OSA $roadPart on jo olemassa projektin alkupäivänä ${project.startDate.toString(fmt)}, tarkista tiedot") //message to user if address is already in use
    }
  }

  private def createProject(roadAddressProject: RoadAddressProject): RoadAddressProject = {
    val id = Sequences.nextViitePrimaryKeySeqValue
    val project = roadAddressProject.copy(id = id)
    ProjectDAO.createRoadAddressProject(project)
    val error = addLinksToProject(project)
    if (error.nonEmpty)
      throw new RoadPartReservedException(error.get)
    ProjectDAO.getRoadAddressProjectById(id).get
  }

  private def projectFound(roadAddressProject: RoadAddressProject): Option[RoadAddressProject] = {
    val newRoadAddressProject=0
    if (roadAddressProject.id==newRoadAddressProject) return None
    withDynTransaction {
      return ProjectDAO.getRoadAddressProjectById(roadAddressProject.id)
    }
  }

  def fetchPreFillFromVVH(linkId: Long): Either[String,PreFillInfo] = {
    parsePreFillData(roadLinkService.fetchVVHRoadlinks(Set(linkId),frozenTimeVVHAPIServiceEnabled))
  }

  def parsePreFillData(vvhRoadLinks: Seq[VVHRoadlink]): Either[String, PreFillInfo] = {
    if (vvhRoadLinks.isEmpty) {
      Left("Link could not be found in VVH")    }
    else {
      val vvhLink = vvhRoadLinks.head
      (vvhLink.attributes.get("ROADNUMBER"), vvhLink.attributes.get("ROADPARTNUMBER")) match {
        case (Some(roadNumber:BigInt), Some(roadPartNumber:BigInt)) => {
          Right(PreFillInfo(roadNumber,roadPartNumber))
        }
        case _ => Left("Link does not contain valid prefill info")
      }
    }
  }

  def checkRoadPartsReservable(roadNumber: Long, startPart: Long, endPart: Long): Either[String, Seq[ReservedRoadPart]] = {
    withDynTransaction {
      (startPart to endPart).foreach(part =>
        ProjectDAO.roadPartReservedByProject(roadNumber, part) match {
          case Some(name) => return Left(s"TIE $roadNumber OSA $part on jo varattuna projektissa $name, tarkista tiedot")
          case _ =>
        })
      Right((startPart to endPart).flatMap( part => getAddressPartInfo(roadNumber, part))
      )
    }
  }

  def validateProjectDate(reservedParts: Seq[ReservedRoadPart], date: DateTime): Option[String] = {
    reservedParts.foreach( part => {
      if(part.startDate.nonEmpty && part.startDate.get.isAfter(date))
        return Option(s"Tieosalla TIE ${part.roadNumber} OSA ${part.roadPartNumber} alkupäivämäärä " +
          s"${part.startDate.get.toString("dd.MM.yyyy")} on myöhempi kuin tieosoiteprojektin alkupäivämäärä " +
          s"${date.toString("dd.MM.yyyy")}, tarkista tiedot.")
      if(part.endDate.nonEmpty && part.endDate.get.isAfter(date))
        return Option(s"Tieosalla TIE ${part.roadNumber} OSA ${part.roadPartNumber} loppupäivämäärä " +
          s"${part.endDate.get.toString("dd.MM.yyyy")} on myöhempi kuin tieosoiteprojektin alkupäivämäärä " +
          s"${date.toString("dd.MM.yyyy")}, tarkista tiedot.")
    })
    None
  }

  private def getAddressPartInfo(roadNumber: Long, roadPart: Long): Option[ReservedRoadPart] = {
    ProjectDAO.fetchReservedRoadPart(roadNumber, roadPart).orElse(generateAddressPartInfo(roadNumber, roadPart))
  }

  private def generateAddressPartInfo(roadNumber: Long, roadPart: Long): Option[ReservedRoadPart] = {
    RoadAddressDAO.getRoadPartInfo(roadNumber, roadPart) match {
      case Some((partId, linkId, addrLength, discontinuity, startDate, endDate)) =>
        val roadLink = roadLinkService.getViiteRoadLinksByLinkIdsFromVVH(Set(linkId), newTransaction = false, frozenTimeVVHAPIServiceEnabled)
        val ely: Option[Long] = roadLink.headOption.map(rl => MunicipalityDAO.getMunicipalityRoadMaintainers.getOrElse(rl.municipalityCode, -1))
        ely match {
          case Some(value) if value != -1 =>
            Some(ReservedRoadPart(0L, roadNumber, roadPart, addrLength, addrLength, Discontinuity.apply(discontinuity.toInt), value, startDate, endDate, Some(linkId)))
          case _ => None
        }
      case None =>
        None
    }
  }

  /**
    * Used when adding road address that does not have previous address
    */
  def addNewLinksToProject(projectAddressLinks: Seq[ProjectAddressLink], roadAddressProjectID: Long, newRoadNumber: Long,
                           newRoadPartNumber: Long, newTrackCode: Long, newDiscontinuity: Long, newRoadType: Long = RoadType.Unknown.value): Option[String] = {
    def newProjectLink(projectAddressLink: ProjectAddressLink, project: RoadAddressProject, sideCode: SideCode): ProjectLink = {
      toProjectLink(projectAddressLink, NewRoadAddress, Track.apply(newTrackCode.toInt), project, sideCode, true)
    }

    def existingProjectLink(projectAddressLink: ProjectAddressLink, project: RoadAddressProject, sideCode: SideCode): ProjectLink = {
      toProjectLink(projectAddressLink, projectAddressLink.id, Track.apply(projectAddressLink.trackCode.toInt), project, sideCode, false)
    }

    def toProjectLink(projectAddressLink: ProjectAddressLink, id: Long, track: Track, project: RoadAddressProject,
                      sideCode: SideCode, isNewProjectLink:Boolean = false): ProjectLink = {
      ProjectLink(id, newRoadNumber, newRoadPartNumber, track,
        Discontinuity.apply(newDiscontinuity.toInt), projectAddressLink.startAddressM,
        projectAddressLink.endAddressM, Some(project.startDate), None, Some(project.createdBy), -1,
        projectAddressLink.linkId, projectAddressLink.startMValue, projectAddressLink.endMValue, sideCode,
        (projectAddressLink.startCalibrationPoint, projectAddressLink.endCalibrationPoint), floating = false,
        projectAddressLink.geometry, roadAddressProjectID, if (isNewProjectLink) LinkStatus.New else projectAddressLink.status, RoadType.apply(newRoadType.toInt),
        projectAddressLink.roadLinkSource, projectAddressLink.length)
    }

    def matchSideCodes(newLink: ProjectAddressLink, existingLink: ProjectAddressLink): SideCode = {
      val (startP, endP) = existingLink.sideCode match {
        case AgainstDigitizing => GeometryUtils.geometryEndpoints(existingLink.geometry).swap
        case _ => GeometryUtils.geometryEndpoints(existingLink.geometry)
      }
      if (GeometryUtils.areAdjacent(newLink.geometry.head, endP) ||
        GeometryUtils.areAdjacent(newLink.geometry.last, startP))
        SideCode.TowardsDigitizing
      else
        SideCode.AgainstDigitizing
    }

    try {
      withDynTransaction {
        val linksInProject = getLinksByProjectLinkId(ProjectDAO.fetchByProjectNewRoadPart(newRoadNumber, newRoadPartNumber, roadAddressProjectID).map(l => l.linkId).toSet, roadAddressProjectID, false)
        //Deleting all existent roads for same road_number and road_part_number, in order to recalculate the full road if it is already in project
        if (linksInProject.nonEmpty) {
          ProjectDAO.removeProjectLinksByProjectAndRoadNumber(roadAddressProjectID, newRoadNumber, newRoadPartNumber)
        }
        val randomSideCode =
          linksInProject.map(l => l -> projectAddressLinks.find(n => GeometryUtils.areAdjacent(l.geometry, n.geometry))).toMap.find { case (l, n) => n.nonEmpty }.map {
            case (l, Some(n)) =>
              matchSideCodes(n, l)
            case _ => SideCode.TowardsDigitizing
          }.getOrElse(SideCode.TowardsDigitizing)
        val project = getProjectWithReservationChecks(roadAddressProjectID, newRoadNumber, newRoadPartNumber)
        if (!project.isReserved(newRoadNumber, newRoadPartNumber))
          ProjectDAO.reserveRoadPart(project.id, newRoadNumber, newRoadPartNumber, project.modifiedBy)
        val newProjectLinks = projectAddressLinks.map(projectLink => {
          projectLink.linkId ->
            newProjectLink(projectLink, project, randomSideCode)
        }).toMap
        if (GeometryUtils.isNonLinear(newProjectLinks.values.toSeq))
          throw new ProjectValidationException("Valittu tiegeometria sisältää haarautumia ja pitää käsitellä osina. Tallennusta ei voi tehdä.")
        val existingLinks = linksInProject.map(projectLink => {
          projectLink.linkId ->
            existingProjectLink(projectLink, project, if (projectLink.status == LinkStatus.NotHandled && projectLink.sideCode.value < 5 ) projectLink.sideCode else randomSideCode)
        }).toMap
        val combinedLinks = (newProjectLinks.keySet ++ existingLinks.keySet).toSeq.map(
          linkId => newProjectLinks.getOrElse(linkId, existingLinks(linkId))
        )
        //Determine geometries for the mValues and addressMValues
        val linksWithMValues = ProjectSectionCalculator.assignMValues(combinedLinks)
        ProjectDAO.removeProjectLinksByLinkId(roadAddressProjectID, combinedLinks.map(c => c.linkId).toSet)
        ProjectDAO.create(linksWithMValues)
        None
      }
    } catch {
      case ex: ProjectValidationException => Some(ex.getMessage)
    }
  }

  def getFirstProjectLink(project: RoadAddressProject): Option[ProjectLink] = {
    project.reservedParts.find(_.startingLinkId.nonEmpty) match {
      case Some(rrp) =>
        withDynSession {
          ProjectDAO.fetchFirstLink(project.id, rrp.roadNumber, rrp.roadPartNumber).flatMap(pl =>
            withGeometry(Seq(pl)).headOption)
        }
      case _ => None
    }
  }

  private def withGeometry(projectLinks: Seq[ProjectLink], resetAddress: Boolean = false): Seq[ProjectLink] = {
    val linkGeometries = roadLinkService.getViiteRoadLinksByLinkIdsFromVVH(projectLinks.map(_.linkId).toSet,
      false, frozenTimeVVHAPIServiceEnabled).map(pal => pal.linkId -> pal.geometry).toMap
    projectLinks.map{pl =>
      val geom = GeometryUtils.truncateGeometry2D(linkGeometries(pl.linkId), pl.startMValue, pl.endMValue)
      pl.copy(geometry = geom,
        geometryLength = GeometryUtils.geometryLength(geom),
        startAddrMValue = if (resetAddress) 0L else pl.startAddrMValue,
        endAddrMValue = if (resetAddress) 0L else pl.endAddrMValue,
        calibrationPoints = if (resetAddress) (None, None) else pl.calibrationPoints)
    }
  }

  def revertLinks(projectId: Long, roadNumber: Long, roadPartNumber: Long, links: List[LinkToRevert]): Option[String] = {
    try {
      withDynTransaction{
        links.foreach(link =>{
          if(link.status == LinkStatus.New.value){
            ProjectDAO.removeProjectLinksByLinkId(projectId, links.map(link=> link.linkId).toSet)
            val remainingLinks = ProjectDAO.fetchProjectLinkIds(projectId, roadNumber, roadPartNumber)
            if (remainingLinks.nonEmpty){
              val projectLinks = ProjectDAO.fetchByProjectNewRoadPart(roadNumber, roadPartNumber, projectId)
              val adjLinks = withGeometry(projectLinks, resetAddress = true)
              ProjectSectionCalculator.assignMValues(adjLinks).foreach(
                adjLink => ProjectDAO.updateAddrMValues(adjLink))
            }
          }
          else if (link.status == LinkStatus.Terminated.value || link.status == LinkStatus.Transfer.value ){
            val roadLink = RoadAddressDAO.fetchByLinkId(Set(link.linkId),  false, false)
            ProjectDAO.updateProjectLinkValues(projectId, roadLink.head)
          }
        })
        None
      }
    }
    catch{
      case NonFatal(e) =>
        logger.info("Error reverting the changes on roadlink", e)
        Some("Virhe tapahtui muutosten palauttamisen yhteydessä")
    }
  }

  def changeDirection(projectId : Long, roadNumber : Long, roadPartNumber : Long): Option[String] = {
    RoadAddressLinkBuilder.municipalityRoadMaintainerMapping // make sure it is populated outside of this TX
    try {
      withDynTransaction {
        val projectLinkIds = ProjectDAO.fetchProjectLinkIds(projectId, roadNumber, roadPartNumber)
        if (!projectLinkIds.contains(projectLinkIds.head)){
          return Some("Linkit kuuluvat useampaan projektiin")
        }
        if(ProjectDAO.projectLinksCountUnchanged(projectId, roadNumber, roadPartNumber) > 0)
          return Some("Tieosalle ei voi tehdä kasvusuunnan kääntöä, koska tieosalla on linkkejä, jotka on tässä projektissa määritelty säilymään ennallaan.")
        ProjectDAO.flipProjectLinksSideCodes(projectId, roadNumber, roadPartNumber)
        val projectLinks = ProjectDAO.getProjectLinks(projectId)
        val adjLinks = withGeometry(projectLinks, resetAddress = false)
        ProjectSectionCalculator.assignMValues(adjLinks).foreach(
          link => ProjectDAO.updateAddrMValues(link))
        None
      }
    } catch{
      case NonFatal(e) =>
        logger.info("Direction change failed", e)
        Some("Päivitys ei onnistunut")
    }
  }

  /**
    * Adds reserved road links (from road parts) to a road address project. Clears
    * project links that are no longer reserved for the project. Reservability is check before this.
    *
    * @param project
    * @return
    */
  private def addLinksToProject(project: RoadAddressProject): Option[String] = {
    def toProjectLink(roadTypeMap: Map[Long, RoadType])(roadAddress: RoadAddress): ProjectLink = {
      ProjectLink(id=NewRoadAddress, roadAddress.roadNumber, roadAddress.roadPartNumber, roadAddress.track,
        roadAddress.discontinuity, roadAddress.startAddrMValue, roadAddress.endAddrMValue, roadAddress.startDate,
        roadAddress.endDate, modifiedBy=Option(project.createdBy), 0L, roadAddress.linkId, roadAddress.startMValue, roadAddress.endMValue,
        roadAddress.sideCode, roadAddress.calibrationPoints, floating=false, roadAddress.geometry, project.id,
        LinkStatus.NotHandled, roadTypeMap.getOrElse(roadAddress.linkId, RoadType.Unknown),roadAddress.linkGeomSource, GeometryUtils.geometryLength(roadAddress.geometry))
    }
    //TODO: Check that there are no floating road addresses present when starting
    logger.info(s"Adding reserved road parts with links to project ${project.id}")
    val projectLinks = ProjectDAO.getProjectLinks(project.id)
    logger.debug(s"Links fetched")
    project.reservedParts.foreach(p => logger.debug(s"Project has part ${p.roadNumber}/${p.roadPartNumber} in ${p.ely} (${p.addressLength} m)"))
    validateReservations(project.reservedParts, project.ely, project.id, projectLinks).orElse {
      logger.debug(s"Validation passed")
      val addresses = project.reservedParts.flatMap { reservation =>
        logger.debug(s"Reserve $reservation")
        val addressesOnPart = RoadAddressDAO.fetchByRoadPart(reservation.roadNumber, reservation.roadPartNumber, false)
        val mapping = roadLinkService.getViiteRoadLinksByLinkIdsFromVVH(addressesOnPart.map(_.linkId).toSet, false,frozenTimeVVHAPIServiceEnabled)
          .map(rl => rl.linkId -> RoadAddressLinkBuilder.getRoadType(rl.administrativeClass, rl.linkType)).toMap
        val reserved = checkAndReserve(project, reservation)
        if (reserved.isEmpty)
          throw new RuntimeException(s"Can't reserve road part ${reservation.roadNumber}/${reservation.roadPartNumber}")
        val generatedInfo = generateAddressPartInfo(reservation.roadNumber, reservation.roadPartNumber) match {
          case Some(info) =>
            info.copy(id = reserved.get.id)
          case None => reservation.copy(id = reserved.get.id)
        }
        val projectLinks = addressesOnPart.map(toProjectLink(mapping))
        ProjectDAO.updateReservedRoadPart(generatedInfo)
        logger.debug(s"New parts updated $generatedInfo")
        projectLinks
      }
      logger.debug(s"Reserve done")
      val linksOnRemovedParts = projectLinks.filterNot(pl => project.reservedParts.exists(_.holds(pl)))
      val newProjectLinks = addresses.filterNot {
        ad => projectLinks.exists(pl => pl.roadNumber == ad.roadNumber && pl.roadPartNumber == ad.roadPartNumber)
      }
      logger.debug(s"Removed / new links ready")
      if (linksOnRemovedParts.nonEmpty) {
        ProjectDAO.removeProjectLinksById(linksOnRemovedParts.map(_.id).toSet)
      }
      logger.debug(s"Removed deleted ${linksOnRemovedParts.size}")
      ProjectDAO.create(newProjectLinks)
      logger.debug(s"New links created ${newProjectLinks.size}")
      if (project.ely.isEmpty) {
        val ely = ProjectDAO.fetchReservedRoadParts(project.id).find(_.ely != -1).map(_.ely)
        if (ely.nonEmpty)
          ProjectDAO.updateProjectEly(project.id, ely.get)
      }
      logger.info(s"Adding reserved road parts finished for project ${project.id}")
      None
    }
  }

  private def validateReservations(reservedRoadParts: Seq[ReservedRoadPart], projectEly: Option[Long], projectId: Long, projectLinks: List[ProjectLink]): Option[String] = {
    val errors = reservedRoadParts.flatMap{ra =>
      val roadPartExistsInAddresses = RoadAddressDAO.roadPartExists(ra.roadNumber, ra.roadPartNumber) ||
        ProjectDAO.fetchProjectLinkIds(projectId, ra.roadNumber, ra.roadPartNumber).nonEmpty
      val projectLink = projectLinks.find(p => {
        ra.roadNumber == p.roadNumber && ra.roadPartNumber == p.roadPartNumber &&
          ra.discontinuity == p.discontinuity && ra.startDate == p.startDate &&
          ra.endDate == p.endDate
      })
      if ((!roadPartExistsInAddresses) && !existsInSuravageOrNew(projectLink)) {
        Some(s"TIE ${ra.roadNumber} OSA: ${ra.roadPartNumber}")
      } else
        None
    }
    val elyErrors = reservedRoadParts.flatMap(roadAddress =>
      if (projectEly.filterNot(l => l == -1L).getOrElse(roadAddress.ely) != roadAddress.ely) {
        Some(s"TIE ${roadAddress.roadNumber} OSA: ${roadAddress.roadPartNumber} (ELY != ${projectEly.get})")
      } else None)
    if (errors.nonEmpty)
      Some(s"Seuraavia tieosia ei löytynyt tietokannasta: ${errors.mkString(", ")}")
    else {
      if (elyErrors.nonEmpty)
        Some(s"Seuraavat tieosat ovat eri ELY-numerolla kuin projektin muut osat: ${elyErrors.mkString(", ")}")
      else {
        val ely = reservedRoadParts.map(_.ely)
        if (ely.distinct.size > 1) {
          Some(s"Tieosat ovat eri ELYistä")
        } else {
          None
        }
      }
    }
  }

  private def existsInSuravageOrNew(projectLink: Option[ProjectLink]): Boolean = {
    if (projectLink.isEmpty) {
      false
    } else {
      val link = projectLink.get
      if (link.linkGeomSource != LinkGeomSource.SuravageLinkInterface) {
        link.status == LinkStatus.New
      } else{
        if(roadLinkService.fetchSuravageLinksByLinkIdsFromVVH(Set(link.linkId)).isEmpty) {
          false
        } else true
      }
    }
  }

  private def isRoadPartTransfer(projectLinks: Seq[ProjectLink], roadNumber: Long , newRoadPart: Long): Boolean = {
    !projectLinks.exists(_.roadPartNumber == newRoadPart) && projectLinks.exists(_.roadNumber == roadNumber)
  }

  /**
    * Save road link project, reserve new road parts, free previously reserved road parts that were removed
    * @param roadAddressProject Updated road address project case class
    * @return Updated project reloaded from the database
    */
  def saveProject(roadAddressProject: RoadAddressProject): RoadAddressProject = {
    if (projectFound(roadAddressProject).isEmpty)
      throw new IllegalArgumentException("Project not found")
    withDynTransaction {
      val storedProject = ProjectDAO.getRoadAddressProjectById(roadAddressProject.id).get
      val removed = storedProject.reservedParts.filterNot(part =>
        roadAddressProject.reservedParts.exists(rp => rp.roadPartNumber == part.roadPartNumber &&
          rp.roadNumber == part.roadNumber))
      removed.foreach(p => ProjectDAO.removeReservedRoadPart(roadAddressProject.id, p))
      addLinksToProject(roadAddressProject)
      ProjectDAO.updateRoadAddressProject(roadAddressProject)
      ProjectDAO.getRoadAddressProjectById(roadAddressProject.id).get
    }
  }

  def createRoadLinkProject(roadAddressProject: RoadAddressProject): RoadAddressProject = {
    if (roadAddressProject.id != 0)
      throw new IllegalArgumentException(s"Road address project to create has an id ${roadAddressProject.id}")
    withDynTransaction {
      createProject(roadAddressProject)
    }
  }

  def getRoadAddressSingleProject(projectId: Long): Option[RoadAddressProject] = {
    withDynTransaction {
      ProjectDAO.getRoadAddressProjects(projectId).headOption
    }
  }

  def getRoadAddressAllProjects(): Seq[RoadAddressProject] = {
    withDynTransaction {
      ProjectDAO.getRoadAddressProjects()
    }
  }

  /**
    * Check that road part is available for reservation and return the id of reserved road part table row.
    * Reservation must contain road number and road part number, other data is not used or saved.
    * @param project Project for which to reserve (or for which it is already reserved)
    * @param reservedRoadPart Reservation information (req: road number, road part number)
    * @return
    */
  private def checkAndReserve(project: RoadAddressProject, reservedRoadPart: ReservedRoadPart): Option[ReservedRoadPart] = {
    logger.info(s"Check ${project.id} matching to " + ProjectDAO.roadPartReservedTo(reservedRoadPart.roadNumber, reservedRoadPart.roadPartNumber))
    ProjectDAO.roadPartReservedTo(reservedRoadPart.roadNumber, reservedRoadPart.roadPartNumber) match {
      case Some(id) if id != project.id => None
      case Some(id) if id == project.id =>
        ProjectDAO.fetchReservedRoadPart(reservedRoadPart.roadNumber, reservedRoadPart.roadPartNumber)
      case _ =>
        ProjectDAO.reserveRoadPart(project.id, reservedRoadPart.roadNumber, reservedRoadPart.roadPartNumber,
        project.modifiedBy)
        ProjectDAO.fetchReservedRoadPart(reservedRoadPart.roadNumber, reservedRoadPart.roadPartNumber)
    }
  }

  def getProjectLinksWithSuravage(roadAddressService: RoadAddressService,projectId:Long, boundingRectangle: BoundingRectangle, roadNumberLimits: Seq[(Int, Int)], municipalities: Set[Int], everything: Boolean = false, publicRoads: Boolean=false): Seq[ProjectAddressLink] ={
    val combinedFuture=  for{
      fProjectLink <-  Future(getProjectRoadLinks(projectId, boundingRectangle, roadNumberLimits, municipalities, everything, frozenTimeVVHAPIServiceEnabled))
      fSuravage <- Future(roadAddressService.getSuravageRoadLinkAddresses(boundingRectangle, Set()))
    } yield (fProjectLink, fSuravage)
    val (projectLinkList,suravageList) =Await.result(combinedFuture, Duration.Inf)
    val projectSuravageLinkIds = projectLinkList.filter(_.roadLinkSource == SuravageLinkInterface).map(_.linkId).toSet
    roadAddressLinkToProjectAddressLink(suravageList.filterNot(s => projectSuravageLinkIds.contains(s.linkId))) ++
      projectLinkList
  }

  def getChangeProject(projectId:Long): Option[ChangeProject] = {
    val changeProjectData = withDynTransaction {
      try {
        val delta = ProjectDeltaCalculator.delta(projectId)
        if (setProjectDeltaToDB(delta, projectId)) {
          val roadAddressChanges = RoadAddressChangesDAO.fetchRoadAddressChanges(Set(projectId))
          Some(ViiteTierekisteriClient.convertToChangeProject(roadAddressChanges))
        } else {
          None
        }
      } catch {
        case NonFatal(e) =>
          logger.info(s"Change info not available for project $projectId: " + e.getMessage)
          None
      }
    }
    changeProjectData
  }

  def enrichTerminations(terminations: Seq[RoadAddress], roadlinks: Seq[RoadLink]): Seq[RoadAddress] = {
    val withRoadType = terminations.par.map{
      t =>
        val relatedRoadLink = roadlinks.find(rl => rl.linkId == t.linkId)
        relatedRoadLink match {
          case None => t
          case Some(rl) =>
            val roadType = RoadAddressLinkBuilder.getRoadType(rl.administrativeClass, rl.linkType)
            t.copy(roadType = roadType)
        }
    }
    withRoadType.toList
  }

  def getRoadAddressChangesAndSendToTR(projectId: Set[Long]) = {
    val roadAddressChanges = RoadAddressChangesDAO.fetchRoadAddressChanges(projectId)
    ViiteTierekisteriClient.sendChanges(roadAddressChanges)
  }

  def getProjectRoadLinksByLinkIds(linkIdsToGet : Set[Long], newTransaction : Boolean = true): Seq[ProjectAddressLink] = {

    if(linkIdsToGet.isEmpty)
      return Seq()

    val fetchVVHStartTime = System.currentTimeMillis()
    val complementedRoadLinks = roadLinkService.getViiteRoadLinksByLinkIdsFromVVH(linkIdsToGet, newTransaction,frozenTimeVVHAPIServiceEnabled)
    val fetchVVHEndTime = System.currentTimeMillis()
    logger.info("End fetch vvh road links in %.3f sec".format((fetchVVHEndTime - fetchVVHStartTime) * 0.001))

    val projectRoadLinks = complementedRoadLinks
      .map { rl =>
        val ra = Seq()
        val missed =  Seq()
        rl.linkId -> roadAddressService.buildRoadAddressLink(rl, ra, missed)
      }.toMap

    val filledProjectLinks = RoadAddressFiller.fillTopology(complementedRoadLinks, projectRoadLinks)

    filledProjectLinks._1.map(toProjectAddressLink)

  }

  def getProjectSuravageRoadLinksByLinkIds(linkIdsToGet : Set[Long]): Seq[ProjectAddressLink] = {
    if(linkIdsToGet.isEmpty)
      Seq()
    else {
      val fetchVVHStartTime = System.currentTimeMillis()
      val suravageRoadLinks = roadAddressService.getSuravageRoadLinkAddressesByLinkIds(linkIdsToGet)
      val fetchVVHEndTime = System.currentTimeMillis()
      logger.info("End fetch vvh road links in %.3f sec".format((fetchVVHEndTime - fetchVVHStartTime) * 0.001))
      suravageRoadLinks.map(toProjectAddressLink)
    }
  }

  def getLinksByProjectLinkId(linkIdsToGet : Set[Long], projectId: Long, newTransaction : Boolean = true): Seq[ProjectAddressLink] = {

    if(linkIdsToGet.isEmpty)
      return Seq()

    val fetchVVHStartTime = System.currentTimeMillis()
    val complementedRoadLinks = roadLinkService.getViiteRoadLinksByLinkIdsFromVVH(linkIdsToGet, newTransaction, frozenTimeVVHAPIServiceEnabled)
    val fetchVVHEndTime = System.currentTimeMillis()
    logger.info("End fetch vvh road links in %.3f sec".format((fetchVVHEndTime - fetchVVHStartTime) * 0.001))
    val fetchProjectLinks = ProjectDAO.getProjectLinks(projectId).groupBy(_.linkId)

    val projectRoadLinks = complementedRoadLinks.map {
      rl =>
        val pl = fetchProjectLinks.getOrElse(rl.linkId, Seq())
        rl.linkId -> buildProjectRoadLink(rl, pl)
    }.toMap.mapValues(_.get)

    RoadAddressFiller.fillProjectTopology(complementedRoadLinks, projectRoadLinks)
  }

  def getProjectRoadLinks(projectId: Long, boundingRectangle: BoundingRectangle, roadNumberLimits: Seq[(Int, Int)], municipalities: Set[Int],
                          everything: Boolean = false, publicRoads: Boolean = false): Seq[ProjectAddressLink] = {
    def complementaryLinkFilter(roadNumberLimits: Seq[(Int, Int)], municipalities: Set[Int],
                                everything: Boolean = false, publicRoads: Boolean = false)(roadAddressLink: RoadAddressLink) = {
      everything || publicRoads || roadNumberLimits.exists {
        case (start, stop) => roadAddressLink.roadNumber >= start && roadAddressLink.roadNumber <= stop
      }
    }

    val fetchRoadAddressesByBoundingBoxF = Future(withDynTransaction {
      val (floating, addresses) = RoadAddressDAO.fetchRoadAddressesByBoundingBox(boundingRectangle, fetchOnlyFloating = false).partition(_.floating)
      (floating.groupBy(_.linkId), addresses.groupBy(_.linkId))
    })
    val fetchProjectLinksF = Future(withDynTransaction {
      ProjectDAO.getProjectLinks(projectId).groupBy(_.linkId)
    })
    val fetchVVHStartTime = System.currentTimeMillis()
    val (complementedRoadLinks, suravageLinks) = fetchRoadLinksWithComplementaryAndSuravage(boundingRectangle, roadNumberLimits, municipalities, everything, publicRoads)
    val complementaryLinkIds = complementedRoadLinks.filter(_.linkSource == LinkGeomSource.ComplimentaryLinkInterface).map(_.linkId)
    val linkIds = complementedRoadLinks.map(_.linkId).toSet ++ suravageLinks.map(_.linkId).toSet
    val fetchVVHEndTime = System.currentTimeMillis()
    logger.info("End fetch vvh road links in %.3f sec".format((fetchVVHEndTime - fetchVVHStartTime) * 0.001))

    val fetchMissingRoadAddressStartTime = System.currentTimeMillis()
    val ((floating, addresses), projectLinks) = Await.result(fetchRoadAddressesByBoundingBoxF.zip(fetchProjectLinksF), Duration.Inf)
    // TODO: When floating handling is enabled we need this - but ignoring the result otherwise here
    val missingLinkIds = linkIds -- floating.keySet -- addresses.keySet -- projectLinks.keySet

    val missedRL = withDynTransaction {
      RoadAddressDAO.getMissingRoadAddresses(missingLinkIds)
    }.groupBy(_.linkId)
    val fetchMissingRoadAddressEndTime = System.currentTimeMillis()
    logger.info("End fetch missing and floating road address in %.3f sec".format((fetchMissingRoadAddressEndTime - fetchMissingRoadAddressStartTime) * 0.001))

    val buildStartTime = System.currentTimeMillis()

    val projectRoadLinks = (complementedRoadLinks.map {
      rl =>
        val pl = projectLinks.getOrElse(rl.linkId, Seq())
        rl.linkId -> buildProjectRoadLink(rl, pl)
    } ++
      suravageLinks.map {
        sl =>
          val pl = projectLinks.getOrElse(sl.linkId, Seq())
          sl.linkId -> buildProjectRoadLink(sl, pl)
      }).filterNot { case (_, optPAL) => optPAL.isEmpty}.toMap.mapValues(_.get)

    val filledProjectLinks = RoadAddressFiller.fillProjectTopology(complementedRoadLinks ++ suravageLinks, projectRoadLinks)

    val nonProjectRoadLinks = complementedRoadLinks.filterNot(rl => projectRoadLinks.keySet.contains(rl.linkId))

    val viiteRoadLinks = nonProjectRoadLinks
      .map { rl =>
        val ra = addresses.getOrElse(rl.linkId, Seq())
        val missed = missedRL.getOrElse(rl.linkId, Seq())
        rl.linkId -> roadAddressService.buildRoadAddressLink(rl, ra, missed)
      }.toMap

    val buildEndTime = System.currentTimeMillis()
    logger.info("End building road address in %.3f sec".format((buildEndTime - buildStartTime) * 0.001))

    val (filledTopology, _) = RoadAddressFiller.fillTopology(nonProjectRoadLinks, viiteRoadLinks)

    val returningTopology = filledTopology.filter(link => !complementaryLinkIds.contains(link.linkId) ||
      complementaryLinkFilter(roadNumberLimits, municipalities, everything, publicRoads)(link))
    returningTopology.map(toProjectAddressLink) ++ filledProjectLinks

  }

  def roadAddressLinkToProjectAddressLink(roadAddresses: Seq[RoadAddressLink]): Seq[ProjectAddressLink]= {
    roadAddresses.map(toProjectAddressLink)
  }

  private def getProjectWithReservationChecks(projectId: Long, newRoadNumber: Long, newRoadPart: Long): RoadAddressProject = {
    RoadAddressValidator.checkProjectExists(projectId)
    val project = ProjectDAO.getRoadAddressProjectById(projectId).get
    RoadAddressValidator.checkAvailable(newRoadNumber, newRoadPart, project)
    RoadAddressValidator.checkNotReserved(newRoadNumber, newRoadPart, project)
    project
  }
  /**
    * Update project links to given status and recalculate delta and change table
    * @param projectId Project's id
    * @param linkIds Set of link ids that are set to this status
    * @param linkStatus New status for given link ids
    * @param userName Username of the user that does this change
    * @return true, if the delta calculation is successful and change table has been updated.
    */
  def updateProjectLinkStatus(projectId: Long, linkIds: Set[Long], linkStatus: LinkStatus, userName: String, newRoadNumber: Long = 0, newRoadPart: Long = 0)= {
    try {
      withDynTransaction{
        val projectLinks = withGeometry(ProjectDAO.getProjectLinks(projectId))
        val (updatedProjectLinks, unchangedProjectLinks) = projectLinks.partition(pl => linkIds.contains(pl.linkId))
        linkStatus match {
          case LinkStatus.Terminated => {
            //Fetching road addresses in order to obtain the original addressMValues, since we may not have those values on project_link table, after previous recalculations
            val roadAddresses = RoadAddressDAO.fetchByLinkId(updatedProjectLinks.map(pl => pl.linkId).toSet)
            val updatedPL = updatedProjectLinks.map(pl => {
              // TODO: Match by road_address_id (VIITE-697)
              val roadAddress = roadAddresses.filter(_.linkId == pl.linkId).minBy(a =>
                Math.abs(a.startMValue-pl.startMValue) + Math.abs(a.endMValue-pl.endMValue)) // Match by LRM position
              pl.copy(startAddrMValue = roadAddress.startAddrMValue, endAddrMValue = roadAddress.endAddrMValue)
            })
            ProjectDAO.updateProjectLinksToDB(updatedPL.map(_.copy(status = linkStatus, calibrationPoints = (None, None))), userName)
          }
          case LinkStatus.Numbering => {
            val project = getProjectWithReservationChecks(projectId, newRoadNumber, newRoadPart)
            if (!project.isReserved(newRoadNumber, newRoadPart))
              ProjectDAO.reserveRoadPart(project.id, newRoadNumber, newRoadPart, project.modifiedBy)
            ProjectDAO.updateProjectLinkNumbering(projectId, updatedProjectLinks.head.roadNumber, updatedProjectLinks.head.roadPartNumber, linkStatus, newRoadNumber, newRoadPart, userName)
          }
          case LinkStatus.Transfer => {
            if (isRoadPartTransfer(updatedProjectLinks, newRoadNumber, newRoadPart)) {
              val updated = updatedProjectLinks.map(updl => {
                updl.copy(roadPartNumber = newRoadPart, status = linkStatus, calibrationPoints = (None, None))
              })
              ProjectDAO.updateProjectLinksToDB(updated, userName)
            } else {
              ProjectDAO.updateProjectLinkStatus(updatedProjectLinks.map(_.id).toSet, linkStatus, userName)
            }
          }
          case _ => ProjectDAO.updateProjectLinkStatus(updatedProjectLinks.map(_.id).toSet, linkStatus, userName)
        }
        recalculateProjectLinks(projectId, userName)
      }
    } catch {
      case ex: RoadAddressException =>
        logger.info("Delta calculation not possible: " + ex.getMessage)
        Some(ex.getMessage)
      case ex: ProjectValidationException => Some(ex.getMessage)
    }
  }

  private def recalculateProjectLinks(projectId: Long, userName: String) = {
    val projectLinks = withGeometry(ProjectDAO.getProjectLinks(projectId))
    projectLinks.groupBy(
      pl => (pl.roadNumber, pl.roadPartNumber)).foreach {
      grp =>
        val recalculatedProjectLinks = ProjectSectionCalculator.assignMValues(grp._2)
        ProjectDAO.updateProjectLinksToDB(recalculatedProjectLinks, userName)
    }
    recalculateChangeTable(projectId)
  }

  private def recalculateChangeTable(projectId: Long) = {
    try {
      val delta = ProjectDeltaCalculator.delta(projectId)
      setProjectDeltaToDB(delta, projectId) match {
        case true   => None
        case false  => Some("Delta calculation not possible")
      }
    } catch {
      case ex: RoadAddressException =>
        logger.info("Delta calculation not possible: " + ex.getMessage)
        Some(ex.getMessage)
      case ex: ProjectValidationException => Some(ex.getMessage)
    }
  }

  def projectLinkPublishable(projectId: Long): Boolean = {
    // TODO: add other checks after transfers etc. are enabled
    withDynSession{
      ProjectDAO.getProjectLinks(projectId, Some(LinkStatus.NotHandled)).isEmpty &&
        ProjectDAO.getProjectLinks(projectId).nonEmpty
    }
  }

  /**
    * Publish project with id projectId
    *
    * @param projectId Project to publish
    * @return optional error message, empty if no error
    */
  def publishProject(projectId: Long): PublishResult = {
    // TODO: Check that project actually is finished: projectLinkPublishable(projectId)
    // TODO: Run post-change tests for the roads that have been edited and throw an exception to roll back if not acceptable
    withDynTransaction {
      try {
        val delta=ProjectDeltaCalculator.delta(projectId)
        if(!setProjectDeltaToDB(delta,projectId)) {return PublishResult(false, false, Some("Muutostaulun luonti epäonnistui. Tarkasta ely"))}
        val trProjectStateMessage = getRoadAddressChangesAndSendToTR(Set(projectId))
        trProjectStateMessage.status match {
          case it if 200 until 300 contains it => {
            setProjectStatusToSend2TR(projectId)
            PublishResult(true, true, Some(trProjectStateMessage.reason))
          }
          case _ => {
            //rollback
            PublishResult(true, false, Some(trProjectStateMessage.reason))
          }
        }
      } catch{
        case NonFatal(e) =>  PublishResult(false, false, None)
      }
    }
  }

  private def setProjectDeltaToDB(projectDelta:Delta, projectId:Long):Boolean = {
    RoadAddressChangesDAO.clearRoadChangeTable(projectId)
    RoadAddressChangesDAO.insertDeltaToRoadChangeTable(projectDelta, projectId)
  }

  private def toProjectAddressLink(ral: RoadAddressLinkLike): ProjectAddressLink = {
    ProjectAddressLink(ral.id, ral.linkId, ral.geometry, ral.length, ral.administrativeClass, ral.linkType, ral.roadLinkType,
      ral.constructionType, ral.roadLinkSource, ral.roadType, ral.roadName, ral.municipalityCode, ral.modifiedAt, ral.modifiedBy,
      ral.attributes, ral.roadNumber, ral.roadPartNumber, ral.trackCode, ral.elyCode, ral.discontinuity,
      ral.startAddressM, ral.endAddressM, ral.startMValue, ral.endMValue, ral.sideCode, ral.startCalibrationPoint, ral.endCalibrationPoint,
      ral.anomaly, ral.lrmPositionId, LinkStatus.Unknown)
  }

  private def buildProjectRoadLink(rl: RoadLinkLike, projectLinks: Seq[ProjectLink]): Option[ProjectAddressLink] = {
    val pl = projectLinks.size match {
      case 0 => return None
      case 1 => projectLinks.head
      case _ => fuseProjectLinks(projectLinks)
    }
    Some(ProjectAddressLinkBuilder.build(rl, pl))
  }

  private def fuseProjectLinks(links: Seq[ProjectLink]) = {
    val linkIds = links.map(_.linkId).distinct
    if (linkIds.size != 1)
      throw new IllegalArgumentException(s"Multiple road link ids given for building one link: ${linkIds.mkString(", ")}")
    val (startM, endM, startA, endA) = (links.map(_.startMValue).min, links.map(_.endMValue).max,
      links.map(_.startAddrMValue).min, links.map(_.endAddrMValue).max)
    links.head.copy(startMValue = startM, endMValue = endM, startAddrMValue = startA, endAddrMValue = endA)
  }

  private def fetchRoadLinksWithComplementaryAndSuravage(boundingRectangle: BoundingRectangle, roadNumberLimits: Seq[(Int, Int)], municipalities: Set[Int],
                                                         everything: Boolean = false, publicRoads: Boolean = false): (Seq[RoadLink], Seq[VVHRoadlink]) = {
    val combinedFuture=  for{
      fStandard <- Future(roadLinkService.getViiteRoadLinksFromVVH(boundingRectangle, roadNumberLimits, municipalities, everything, publicRoads,frozenTimeVVHAPIServiceEnabled))
      fComplementary <- Future(roadLinkService.getComplementaryRoadLinksFromVVH(boundingRectangle, municipalities))
      fSuravage <- Future(roadLinkService.getSuravageLinksFromVVH(boundingRectangle,municipalities))
    } yield (fStandard, fComplementary, fSuravage)

    val (roadLinks, complementaryLinks, suravageLinks) = Await.result(combinedFuture, Duration.Inf)
    (roadLinks ++ complementaryLinks, suravageLinks)
  }

  private def fetchRoadLinksWithComplementary(boundingRectangle: BoundingRectangle, roadNumberLimits: Seq[(Int, Int)], municipalities: Set[Int],
                                              everything: Boolean = false, publicRoads: Boolean = false): (Seq[RoadLink], Set[Long]) = {
    val roadLinksF = Future(roadLinkService.getViiteRoadLinksFromVVH(boundingRectangle, roadNumberLimits, municipalities, everything, publicRoads,frozenTimeVVHAPIServiceEnabled))
    val complementaryLinksF = Future(roadLinkService.getComplementaryRoadLinksFromVVH(boundingRectangle, municipalities))
    val (roadLinks, complementaryLinks) = Await.result(roadLinksF.zip(complementaryLinksF), Duration.Inf)
    (roadLinks ++ complementaryLinks, complementaryLinks.map(_.linkId).toSet)
  }

  def getProjectStatusFromTR(projectId: Long) = {
    ViiteTierekisteriClient.getProjectStatus(projectId)
  }

  private def getStatusFromTRObject(trProject:Option[TRProjectStatus]):Option[ProjectState] = {
    trProject match {
      case Some(trProjectobject) => mapTRStateToViiteState(trProjectobject.status.getOrElse(""))
      case None => None
      case _ => None
    }
  }

  private def getTRErrorMessage(trProject:Option[TRProjectStatus]):String = {
    trProject match {
      case Some(trProjectobject) => trProjectobject.errorMessage.getOrElse("")
      case None => ""
      case _ => ""
    }
  }

  def setProjectStatusToSend2TR(projectId:Long) :Unit=
  {
    ProjectDAO.updateProjectStatus(projectId, ProjectState.Sent2TR,"")
  }

  def updateProjectStatusIfNeeded(currentStatus:ProjectState, newStatus:ProjectState, errorMessage:String,projectId:Long) :(ProjectState)= {
    if (currentStatus.value!=newStatus.value && newStatus != ProjectState.Unknown)
    {
      ProjectDAO.updateProjectStatus(projectId,newStatus,errorMessage)
    }
    if (newStatus != ProjectState.Unknown){
      newStatus
    } else
    {
      currentStatus
    }
  }

  private def getProjectsPendingInTR:Seq[Long]= {
    withDynSession {
      ProjectDAO.getProjectsWithWaitingTRStatus()
    }
  }
  def updateProjectsWaitingResponseFromTR(): Unit =
  {
    val listOfPendingProjects=getProjectsPendingInTR
    for(project<-listOfPendingProjects)
    {
      try {
        withDynSession {
          logger.info(s"Checking status for $project")
          val newStatus = checkAndUpdateProjectStatus(project)
          logger.info(s"new status is $newStatus")
        }
      } catch {
        case t: Throwable => logger.warn(s"Couldn't update project $project", t)
      }
    }

  }

  private def checkAndUpdateProjectStatus(projectID: Long): ProjectState =
  {
    ProjectDAO.getProjectStatus(projectID).map { currentState =>
      logger.info(s"Current status is $currentState")
      val trProjectState = ViiteTierekisteriClient.getProjectStatusObject(projectID)
      val newState = getStatusFromTRObject(trProjectState).getOrElse(ProjectState.Unknown)
      val errorMessage = getTRErrorMessage(trProjectState)
      logger.info(s"TR returned project status for $projectID: $currentState -> $newState, errMsg: $errorMessage")
      val updatedStatus = updateProjectStatusIfNeeded(currentState, newState, errorMessage, projectID)
      if (updatedStatus == Saved2TR)
        updateRoadAddressWithProject(updatedStatus, projectID)
      updatedStatus
    }.getOrElse(ProjectState.Unknown)
  }

  private def mapTRStateToViiteState(trState:String): Option[ProjectState] ={

    trState match {
      case "S" => Some(ProjectState.apply(ProjectState.TRProcessing.value))
      case "K" => Some(ProjectState.apply(ProjectState.TRProcessing.value))
      case "T" => Some(ProjectState.apply(ProjectState.Saved2TR.value))
      case "V" => Some(ProjectState.apply(ProjectState.ErroredInTR.value))
      case "null" => Some(ProjectState.apply(ProjectState.ErroredInTR.value))
      case _=> None
    }
  }

  def updateRoadAddressWithProject(newState: ProjectState, projectID: Long): Seq[Long] = {
    if(newState == Saved2TR){
<<<<<<< HEAD
      val project=ProjectDAO.getRoadAddressProjectById(projectID)
      val projectStartDate= Some(project.head.startDate)
      val projectLinks=ProjectDAO.getProjectLinks(projectID)
      val floatingFalse=false
      val historyFalse=false
      if (projectLinks.isEmpty)
        throw new RuntimeException(s"Tried to import empty project to road address table after TR response : $newState")

      val roadAddressIDsToExpire= RoadAddressDAO.fetchByLinkId(projectLinks.map( x => x.linkId ).toSet,floatingFalse,historyFalse)
      //Expiring all old addresses by their ID
      roadAddressService.expireRoadAddresses(roadAddressIDsToExpire.map( x => x.id ).toSet)
      //Create endDate rows for old data that is "valid" (row should be ignored after end_date)
      RoadAddressDAO.create(roadAddressIDsToExpire.map(x=> x.copy(endDate =projectStartDate,id =NewRoadAddress)),Some(project.head.createdBy))
      //removing terminations and adding start date
      val roadAddressesToBeImported=projectLinks.filterNot(x=>x.status==LinkStatus.Terminated).map(x=>x.copy(endDate = None, startDate =projectStartDate))
      //Create new rows to RoadAddress table defining when new address is used
      importProjectLinksToRoadAddressTable(roadAddressesToBeImported,roadAddressIDsToExpire,Some(project.head.createdBy))
      //Remove the ProjectLinks from PROJECT_LINK table?
=======
      val delta = ProjectDeltaCalculator.delta(projectID)
      val changes = RoadAddressChangesDAO.fetchRoadAddressChanges(Set(projectID))
      val newLinks = delta.terminations.map(terminated => terminated.copy(id = NewRoadAddress,
        endDate = Some(changes.head.projectStartDate)))
      //Expiring old addresses
      roadAddressService.expireRoadAddresses(delta.terminations.map(_.id).toSet)
      //Creating new addresses with the applicable changes
      val newRoads = RoadAddressDAO.create(newLinks, None)
      ProjectDAO.moveProjectLinksToHistory(projectID)
      newRoads
>>>>>>> 402c4b4a
    } else {
      throw new RuntimeException(s"Project state not at Saved2TR: $newState")
    }
  }

  private def importProjectLinksToRoadAddressTable(projectLinks:Seq[ProjectLink], existingRoadAddresses:Seq[RoadAddress],projectOwner:Option[String]) ={
    val existingRoadAddressLinkIds= existingRoadAddresses.map( x=> x.linkId)
    val existingProjectAddresses= projectLinks.filter( x=> existingRoadAddressLinkIds.contains(x.linkId))
    val newProjectLinks= projectLinks.filterNot( x=> existingRoadAddressLinkIds.contains(x.linkId))
    val suravageProjectLinks=newProjectLinks.filter(x=>x.linkGeomSource==LinkGeomSource.SuravageLinkInterface)
    val newNonSuravageLinks=newProjectLinks.filterNot(x=>x.linkGeomSource==LinkGeomSource.SuravageLinkInterface)
    //Fetch geometry for projectlinks from roadaddress table based on link-id
    val (roadLinksWithExistingGeometry,missingDBGeometry)= convertProjectLinksToRoadAddressesWithRoadAddressGeometry(existingProjectAddresses,existingRoadAddresses)
    //Fetches  geometry for newlinks from VVH (excluding suravagelinks) and combines it with projectlinkdata
    val (newRoads,missingNewRoadGeometry)=convertProjectLinkToRoadAddressWithVVHLinkGeometry(newNonSuravageLinks,roadLinkService.fetchVVHRoadlinks(newNonSuravageLinks.map( x=> x.linkId).toSet,frozenTimeVVHAPIServiceEnabled))
    //Fetches geometry for suravagelinks from VVH suravageInterface and combines it to projectLinkdata
    val (newSuravageRoads,missingSuravageGeometry)=convertProjectLinkToRoadAddressWithVVHLinkGeometry(suravageProjectLinks,roadLinkService.fetchSuravageLinksByLinkIdsFromVVH(suravageProjectLinks.map( x=> x.linkId).toSet))
    val projectLinksWithGeometry=roadLinksWithExistingGeometry++newRoads++newSuravageRoads
    val missingGeometry=missingDBGeometry++missingNewRoadGeometry++missingSuravageGeometry
    val guessGeometry=guessGeom.guestimateGeometry(missingGeometry.sortBy(x=>x.roadNumber).sortBy(x=>x.roadPartNumber).sortBy(x=>x.startAddrMValue),projectLinksWithGeometry)
    RoadAddressDAO.create(roadLinksWithExistingGeometry++newRoads++newSuravageRoads++guessGeometry,projectOwner)
  }


  private def convertProjectLinkToRoadAddressWithVVHLinkGeometry(projectLinks: Seq[ProjectLink], vvhRoadLinks:  Seq[VVHRoadlink]) :(Seq[RoadAddress],Seq[RoadAddress])= {
    if (vvhRoadLinks==null)
      return (Seq.empty[RoadAddress],setProjectLinksAsFloating(projectLinks))
    var projectLinksWithVVHGeometry=new ListBuffer[RoadAddress]()
    var missingGeometry=new ListBuffer[RoadAddress]()
    projectLinks.foreach( x=>{
      val vvhLink= vvhRoadLinks.filter(r=>r.linkId==x.linkId)
      if (vvhLink.nonEmpty)
        projectLinksWithVVHGeometry+= RoadAddress(NewRoadAddress,x.roadNumber,x.roadPartNumber,x.roadType,x.track,x.discontinuity,x.startAddrMValue,x.endAddrMValue,x.startDate, x.endDate,x.modifiedBy,x.lrmPositionId,x.linkId,x.startMValue,x.endMValue,x.sideCode,22L,x.calibrationPoints,x.floating,vvhLink.head.geometry,x.linkGeomSource)
      else //If link has vanished from DB we put link with no geometry to floating state
        missingGeometry++=projectLinksWithVVHGeometry++setProjectLinksAsFloating(Seq(x))
    })
    (projectLinksWithVVHGeometry,missingGeometry)
  }

  private def setProjectLinksAsFloating(projectLinks: Seq[ProjectLink]) :Seq[RoadAddress]={
    var projectLinksWithVVHGeometry=new ListBuffer[RoadAddress]()
    projectLinks.foreach( x=>{
      projectLinksWithVVHGeometry+= RoadAddress(NewRoadAddress,x.roadNumber,x.roadPartNumber,x.roadType,x.track,x.discontinuity,x.startAddrMValue,x.endAddrMValue,x.startDate, x.endDate,x.modifiedBy,x.lrmPositionId,x.linkId,x.startMValue,x.endMValue,x.sideCode,22L,x.calibrationPoints,floating=true,Seq.empty[Point],x.linkGeomSource)
    })
    projectLinksWithVVHGeometry
  }

  private def convertProjectLinksToRoadAddressesWithRoadAddressGeometry(projectLinks:Seq[ProjectLink],roadaddresses:Seq[RoadAddress]) :(Seq[RoadAddress],Seq[RoadAddress])={
    var roadLinksWithExistingGeometry  = new ListBuffer[RoadAddress]()
    var missingGeometry=new ListBuffer[RoadAddress]()
    projectLinks.foreach( x=>{
      val roadAddressLinkF= roadaddresses.filter(r=> r.linkId==x.linkId)
      if (roadAddressLinkF.nonEmpty){
        val  roadAddressLink=roadAddressLinkF.head
        roadLinksWithExistingGeometry+=RoadAddress(NewRoadAddress,x.roadNumber,x.roadPartNumber,x.roadType,x.track,x.discontinuity,x.startAddrMValue,x.endAddrMValue,x.startDate, x.endDate,x.modifiedBy,x.lrmPositionId,x.linkId,x.startMValue,x.endMValue,x.sideCode,22L,x.calibrationPoints,x.floating,roadAddressLink.geometry,x.linkGeomSource)
      }
      else
        missingGeometry++=setProjectLinksAsFloating(Seq(x))
    }
    )
    (roadLinksWithExistingGeometry,missingGeometry)
  }

  // TODO: remove when saving road type to project link table
  def withFetchedDataFromVVH(roadAdddresses: Seq[RoadAddress], roadLinks: Map[Long, RoadLink], Type: Object): Seq[RoadAddress] = {
    val fetchedAddresses = Type match {
      case RoadType =>
        val withRoadType: Seq[RoadAddress] = roadAdddresses.par.map {
          ra =>
            roadLinks.get(ra.linkId) match {
              case None => ra
              case Some(rl) =>
                val roadType = RoadAddressLinkBuilder.getRoadType(rl.administrativeClass, rl.linkType)
                ra.copy(roadType = roadType)
            }
        }.toList
        withRoadType
      case _ => roadAdddresses
    }
    fetchedAddresses
  }

  def setProjectEly(currentProjectId:Long, newEly: Long): Option[String] = {
    withDynTransaction {
      getProjectEly(currentProjectId).filterNot(_ == newEly).map { currentProjectEly =>
        logger.info(s"The project can not handle multiple ELY areas (the project ELY range is $currentProjectEly). Recording was discarded.")
        s"Projektissa ei voi käsitellä useita ELY-alueita (projektin ELY-alue on $currentProjectEly). Tallennus hylättiin."
      }.orElse{
        ProjectDAO.updateProjectEly(currentProjectId, newEly)
        None
<<<<<<< HEAD
      } else if (currentProjectEly == newEly) {
        logger.debug("ProjectId: " + currentProjectId + " Ely is \"" + currentProjectEly + "\" no need to update")
        None
      } else {
        logger.info(s"The project can not handle multiple ELY areas (the project ELY range is $currentProjectEly). Recording was discarded.")
        Some(s"Projektissa ei voi käsitellä useita ELY-alueita (projektin ELY-alue on $currentProjectEly). Tallennus hylättiin.")
=======
>>>>>>> 402c4b4a
      }
    }
  }

  def getProjectEly(projectId: Long): Option[Long] = {
    ProjectDAO.getProjectEly(projectId)
  }

  case class PublishResult(validationSuccess: Boolean, sendSuccess: Boolean, errorMessage: Option[String])
}

class ProjectValidationException(s: String) extends RuntimeException {
  override def getMessage: String = s
}<|MERGE_RESOLUTION|>--- conflicted
+++ resolved
@@ -6,13 +6,8 @@
 import fi.liikennevirasto.digiroad2.linearasset.{RoadLink, RoadLinkLike}
 import fi.liikennevirasto.digiroad2.masstransitstop.oracle.Sequences
 import fi.liikennevirasto.digiroad2.oracle.OracleDatabase
-<<<<<<< HEAD
-import fi.liikennevirasto.digiroad2.util.{RoadAddressException, Track}
+import fi.liikennevirasto.digiroad2.util.{RoadAddressException, RoadPartReservedException, Track}
 import fi.liikennevirasto.digiroad2._
-=======
-import fi.liikennevirasto.digiroad2.util.{RoadAddressException, RoadPartReservedException, Track}
-import fi.liikennevirasto.digiroad2.{DigiroadEventBus, GeometryUtils, RoadLinkService, VVHRoadlink}
->>>>>>> 402c4b4a
 import fi.liikennevirasto.viite.dao.ProjectState._
 import fi.liikennevirasto.viite.dao.{ProjectDAO, RoadAddressDAO, _}
 import fi.liikennevirasto.viite.model.{ProjectAddressLink, RoadAddressLink, RoadAddressLinkLike}
@@ -930,7 +925,6 @@
 
   def updateRoadAddressWithProject(newState: ProjectState, projectID: Long): Seq[Long] = {
     if(newState == Saved2TR){
-<<<<<<< HEAD
       val project=ProjectDAO.getRoadAddressProjectById(projectID)
       val projectStartDate= Some(project.head.startDate)
       val projectLinks=ProjectDAO.getProjectLinks(projectID)
@@ -947,20 +941,8 @@
       //removing terminations and adding start date
       val roadAddressesToBeImported=projectLinks.filterNot(x=>x.status==LinkStatus.Terminated).map(x=>x.copy(endDate = None, startDate =projectStartDate))
       //Create new rows to RoadAddress table defining when new address is used
+      ProjectDAO.moveProjectLinksToHistory(projectID)
       importProjectLinksToRoadAddressTable(roadAddressesToBeImported,roadAddressIDsToExpire,Some(project.head.createdBy))
-      //Remove the ProjectLinks from PROJECT_LINK table?
-=======
-      val delta = ProjectDeltaCalculator.delta(projectID)
-      val changes = RoadAddressChangesDAO.fetchRoadAddressChanges(Set(projectID))
-      val newLinks = delta.terminations.map(terminated => terminated.copy(id = NewRoadAddress,
-        endDate = Some(changes.head.projectStartDate)))
-      //Expiring old addresses
-      roadAddressService.expireRoadAddresses(delta.terminations.map(_.id).toSet)
-      //Creating new addresses with the applicable changes
-      val newRoads = RoadAddressDAO.create(newLinks, None)
-      ProjectDAO.moveProjectLinksToHistory(projectID)
-      newRoads
->>>>>>> 402c4b4a
     } else {
       throw new RuntimeException(s"Project state not at Saved2TR: $newState")
     }
@@ -1051,15 +1033,6 @@
       }.orElse{
         ProjectDAO.updateProjectEly(currentProjectId, newEly)
         None
-<<<<<<< HEAD
-      } else if (currentProjectEly == newEly) {
-        logger.debug("ProjectId: " + currentProjectId + " Ely is \"" + currentProjectEly + "\" no need to update")
-        None
-      } else {
-        logger.info(s"The project can not handle multiple ELY areas (the project ELY range is $currentProjectEly). Recording was discarded.")
-        Some(s"Projektissa ei voi käsitellä useita ELY-alueita (projektin ELY-alue on $currentProjectEly). Tallennus hylättiin.")
-=======
->>>>>>> 402c4b4a
       }
     }
   }
