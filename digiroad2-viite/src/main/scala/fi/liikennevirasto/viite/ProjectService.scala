--- conflicted
+++ resolved
@@ -720,15 +720,9 @@
             ProjectDAO.updateProjectLinkNumbering(projectId, updatedProjectLinks.head.roadNumber, updatedProjectLinks.head.roadPartNumber, linkStatus, roadNumber, roadPartNumber, userName)
           }
           case LinkStatus.Transfer => {
-<<<<<<< HEAD
-            if (isRoadPartTransfer(updatedProjectLinks, roadNumber, roadPartNumber)) {
+            if (isRoadPartTransfer(projectLinks, updatedProjectLinks, roadNumber, roadPartNumber)) {
               val updated = updatedProjectLinks.map(updl => {
-                updl.copy(roadPartNumber = roadPartNumber, status = linkStatus, calibrationPoints = (None, None))
-=======
-           if (isRoadPartTransfer(projectLinks, updatedProjectLinks, newRoadNumber, newRoadPart)) {
-            val updated = updatedProjectLinks.map(updl => {
-              updl.copy(roadNumber = newRoadNumber, roadPartNumber = newRoadPart, status = linkStatus, calibrationPoints = (None, None))
->>>>>>> 029b0596
+                updl.copy(roadNumber = roadNumber, roadPartNumber = roadPartNumber, status = linkStatus, calibrationPoints = (None, None))
               })
               ProjectDAO.updateProjectLinksToDB(updated, userName)
             } else {
