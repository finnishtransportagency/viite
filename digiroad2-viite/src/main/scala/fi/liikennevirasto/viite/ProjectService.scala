package fi.liikennevirasto.viite

import java.sql.SQLException
import java.util.Date

import fi.liikennevirasto.digiroad2._
import fi.liikennevirasto.digiroad2.asset.SideCode.AgainstDigitizing
import fi.liikennevirasto.digiroad2.asset.{BoundingRectangle, LinkGeomSource, TrafficDirection, _}
import fi.liikennevirasto.digiroad2.client.vvh.{VVHHistoryRoadLink, VVHRoadlink}
import fi.liikennevirasto.digiroad2.dao.Sequences
import fi.liikennevirasto.digiroad2.linearasset.{RoadLink, RoadLinkLike}
import fi.liikennevirasto.digiroad2.oracle.OracleDatabase
import fi.liikennevirasto.digiroad2.service.RoadLinkService
import fi.liikennevirasto.digiroad2.util.{RoadAddressException, RoadPartReservedException, Track}
import fi.liikennevirasto.viite.ProjectValidator.ValidationErrorDetails
import fi.liikennevirasto.viite.dao.CalibrationPointDAO.UserDefinedCalibrationPoint
import fi.liikennevirasto.viite.dao.Discontinuity.Continuous
import fi.liikennevirasto.viite.dao.LinkStatus._
import fi.liikennevirasto.viite.dao.ProjectState._
import fi.liikennevirasto.viite.dao.TerminationCode.{NoTermination, Subsequent, Termination}
import fi.liikennevirasto.viite.dao.{LinkStatus, ProjectDAO, RoadAddressDAO, _}
import fi.liikennevirasto.viite.model.{Anomaly, ProjectAddressLink, RoadAddressLink}
import fi.liikennevirasto.viite.process._
import fi.liikennevirasto.viite.util.{ProjectLinkSplitter, SplitOptions, SplitResult}
import org.joda.time.DateTime
import org.slf4j.LoggerFactory
import slick.driver.JdbcDriver.backend.Database.dynamicSession

import scala.concurrent.ExecutionContext.Implicits.global
import scala.concurrent.duration.Duration
import scala.concurrent.{Await, Future}
import scala.util.control.NonFatal

case class PreFillInfo(RoadNumber: BigInt, RoadPart: BigInt, roadName: String)

case class LinkToRevert(id: Long, linkId: Long, status: Long, geometry: Seq[Point])

class ProjectService(roadAddressService: RoadAddressService, roadLinkService: RoadLinkService, eventbus: DigiroadEventBus, useFrozenVVHLinks: Boolean = false) {

  def withDynTransaction[T](f: => T): T = OracleDatabase.withDynTransaction(f)

  def withDynSession[T](f: => T): T = OracleDatabase.withDynSession(f)

  private val logger = LoggerFactory.getLogger(getClass)
  val allowedSideCodes = List(SideCode.TowardsDigitizing, SideCode.AgainstDigitizing)

  private def withTiming[T](f: => T, s: String): T = {
    val startTime = System.currentTimeMillis()
    val t = f
    logger.info(s.format((System.currentTimeMillis() - startTime) * 0.001))
    t
  }

  /**
    *
    * @param roadNumber    Road's number (long)
    * @param roadStartPart Starting part (long)
    * @param roadEndPart   Ending part (long)
    * @return Optional error message, None if no error
    */
  def checkRoadPartsExist(roadNumber: Long, roadStartPart: Long, roadEndPart: Long): Option[String] = {
    withDynTransaction {
      if (!RoadAddressDAO.roadPartExists(roadNumber, roadStartPart)) {
        if (!RoadAddressDAO.roadNumberExists(roadNumber)) {
          Some(ErrorRoadNumberDoesNotExist)
        }
        else //roadnumber exists, but starting roadpart not
          Some(ErrorStartingRoadPartNotFound)
      } else if (!RoadAddressDAO.roadPartExists(roadNumber, roadEndPart)) { // ending part check
        Some(ErrorEndingRoadPartNotFound)
      } else
        None
    }
  }

  def calculateProjectCoordinates(projectId: Long, resolution: Int): ProjectCoordinates = {
    withDynTransaction {
      val links = ProjectDAO.getProjectLinks(projectId)
      if (links.nonEmpty) {
        val corners = GeometryUtils.boundingRectangleCorners(links.flatten(_.geometry))
        val centerX = (corners._1.x + corners._2.x) / 2
        val centerY = (corners._1.y + corners._2.y) / 2
        val (xLength, yLength) = (Math.abs(corners._2.x - corners._1.x), Math.abs(corners._2.y - corners._1.y))
        val zoom = Resolutions.map(r => {
          (xLength / r, yLength / r) match {
            case (x, y) if x < DefaultScreenWidth && y < DefaultScreenHeight => Resolutions.indexOf(r)
            case _ => 0
          }
        })
        ProjectCoordinates(centerX, centerY, zoom.max)
      } else {
        ProjectCoordinates(0, 0, 0)
      }
    }
  }

  def saveProjectCoordinates(projectId: Long, coordinates: ProjectCoordinates): Unit = {
    withDynSession {
      ProjectDAO.updateProjectCoordinates(projectId, coordinates)
    }
  }

  private def createProject(roadAddressProject: RoadAddressProject): RoadAddressProject = {
    val id = Sequences.nextViitePrimaryKeySeqValue
    val project = roadAddressProject.copy(id = id)
    ProjectDAO.createRoadAddressProject(project)
    val error = addLinksToProject(project)
    if (error.nonEmpty)
      throw new RoadPartReservedException(error.get)
    ProjectDAO.getRoadAddressProjectById(id).get
  }

  private def projectFound(roadAddressProject: RoadAddressProject): Option[RoadAddressProject] = {
    val newRoadAddressProject = 0
    if (roadAddressProject.id == newRoadAddressProject) return None
    withDynTransaction {
      return ProjectDAO.getRoadAddressProjectById(roadAddressProject.id)
    }
  }

  def fetchPreFillFromVVH(linkId: Long): Either[String, PreFillInfo] = {
    parsePreFillData(roadLinkService.getVVHRoadlinks(Set(linkId), useFrozenVVHLinks))
  }

  def parsePreFillData(vvhRoadLinks: Seq[VVHRoadlink]): Either[String, PreFillInfo] = {
    withDynSession{
      if (vvhRoadLinks.isEmpty) {
        Left("Link could not be found in VVH")
      }
      else {
        val vvhLink = vvhRoadLinks.head
        (vvhLink.attributes.get("ROADNUMBER"), vvhLink.attributes.get("ROADPARTNUMBER")) match {
          case (Some(roadNumber: BigInt), Some(roadPartNumber: BigInt)) =>
            val roadName = RoadNameDAO.getLatestRoadName(roadNumber.toLong)
            Right(PreFillInfo(roadNumber, roadPartNumber, if( roadName.isEmpty) "" else roadName.get.roadName))
          case _ => Left("Link does not contain valid prefill info")
        }
      }
    }
  }

  def checkRoadPartsReservable(roadNumber: Long, startPart: Long, endPart: Long): Either[String, Seq[ReservedRoadPart]] = {
    withDynTransaction {
      (startPart to endPart).foreach(part =>
        ProjectDAO.roadPartReservedByProject(roadNumber, part) match {
          case Some(name) => return Left(s"Tie $roadNumber osa $part ei ole vapaana projektin alkupäivämääränä. Tieosoite on jo varattuna projektissa: $name.")
          case _ =>
        })
      Right((startPart to endPart).flatMap(part => getAddressPartInfo(roadNumber, part))
      )
    }
  }

  /**
    *
    * @param projectId project's id
    * @return if state of the project is incomplete
    */

  def isWritableState(projectId: Long): Boolean = {
    withDynTransaction {
      projectWritableCheck(projectId) match {
        case Some(_) => false
        case None => true
      }
    }
  }

  private def projectWritableCheck(projectId: Long): Option[String] = {
    ProjectDAO.getProjectStatus(projectId) match {
      case Some(projectState) =>
        if (projectState == ProjectState.Incomplete)
          return None
        Some("Projektin tila ei ole keskeneräinen") //project state is not incomplete
      case None => Some("Projektia ei löytynyt") //project could not be found
    }
  }

  def validateProjectDate(reservedParts: Seq[ReservedRoadPart], date: DateTime): Option[String] = {
    withDynSession {
      reservedParts.map(rp => (rp.roadNumber, rp.roadPartNumber) -> RoadAddressDAO.getRoadPartInfo(rp.roadNumber, rp.roadPartNumber)).toMap.
        filterNot(_._2.isEmpty).foreach {
        case ((roadNumber, roadPartNumber), value) =>
          val (startDate, endDate) = value.map(v => (v._6, v._7)).get
          if (startDate.nonEmpty && startDate.get.isEqual(date) && endDate.isEmpty)
            return Option(s"TIE $roadNumber OSA $roadPartNumber ei ole vapaana projektin alkupäivämääränä. " +
              s"Tieosoitteen alkupäivämäärä on sama kuin projektin alkupäivämäärä.")
          if (startDate.nonEmpty && startDate.get.isAfter(date))
            return Option(s"Tieosalla TIE $roadNumber OSA $roadPartNumber alkupäivämäärä " +
              s"${startDate.get.toString("dd.MM.yyyy")} on myöhempi kuin tieosoiteprojektin alkupäivämäärä " +
              s"${date.toString("dd.MM.yyyy")}, tarkista tiedot.")
          if (endDate.nonEmpty && endDate.get.isAfter(date))
            return Option(s"Tieosalla TIE $roadNumber OSA $roadPartNumber loppupäivämäärä " +
              s"${endDate.get.toString("dd.MM.yyyy")} on myöhempi kuin tieosoiteprojektin alkupäivämäärä " +
              s"${date.toString("dd.MM.yyyy")}, tarkista tiedot.")
      }
      None
    }
  }

  private def getAddressPartInfo(roadNumber: Long, roadPart: Long): Option[ReservedRoadPart] = {
    ProjectDAO.fetchReservedRoadPart(roadNumber, roadPart).orElse(generateAddressPartInfo(roadNumber, roadPart))
  }

  private def generateAddressPartInfo(roadNumber: Long, roadPart: Long): Option[ReservedRoadPart] = {
    RoadAddressDAO.getRoadPartInfo(roadNumber, roadPart).map {
      case (_, linkId, addrLength, discontinuity, ely, _, _) =>
        ReservedRoadPart(0L, roadNumber, roadPart, Some(addrLength), Some(Discontinuity.apply(discontinuity.toInt)), Some(ely),
          newLength = None, newDiscontinuity = None, newEly = None, Some(linkId))
    }
  }

  private def sortRamps(seq: Seq[ProjectLink], linkIds: Seq[Long]): Seq[ProjectLink] = {
    if (seq.headOption.exists(isRamp))
      seq.find(l => linkIds.headOption.contains(l.linkId)).toSeq ++ seq.filter(_.linkId != linkIds.headOption.getOrElse(0L))
    else
      seq
  }

  private def setProjectRoadName(projectId: Long, roadNumber: Long, roadName: String) = {
    ProjectLinkNameDAO.get(roadNumber, projectId) match {
      case Some(projectLinkName) => ProjectLinkNameDAO.update(projectLinkName.id, roadName)
      case _ =>
        val existingRoadName = RoadNameDAO.getLatestRoadName(roadNumber).headOption
        ProjectLinkNameDAO.create(projectId, roadNumber, existingRoadName.map(_.roadName).getOrElse(roadName))
    }
  }


  def createProjectLinks(linkIds: Seq[Long], projectId: Long, roadNumber: Long, roadPartNumber: Long, track: Track,
                         discontinuity: Discontinuity, roadType: RoadType, roadLinkSource: LinkGeomSource,
                         roadEly: Long, user: String, roadName: String): Map[String, Any] = {

    validateLinkTrack(track.value) match {
      case true =>
        val linkId = linkIds.head
        val roadLinks = (if (roadLinkSource != LinkGeomSource.SuravageLinkInterface) {
          roadLinkService.getRoadLinksByLinkIdsFromVVH(linkIds.toSet, frozenTimeVVHAPIServiceEnabled = useFrozenVVHLinks)
        } else {
          roadLinkService.getSuravageRoadLinksFromVVH(linkIds.toSet)
        }).map(l => l.linkId -> l).toMap
        if (roadLinks.keySet != linkIds.toSet)
          return Map("success" -> false,
            "errorMessage" -> (linkIds.toSet - roadLinks.keySet).mkString(ErrorRoadLinkNotFound + " puuttuvat id:t ", ", ", ""))
        val project = withDynSession {
          ProjectDAO.getRoadAddressProjectById(projectId).getOrElse(throw new RuntimeException(s"Missing project $projectId"))
        }
        val projectLinks: Seq[ProjectLink] = linkIds.map { id =>
          newProjectLink(roadLinks(id), project, roadNumber, roadPartNumber, track, discontinuity, roadType, roadEly, roadName)
        }
        setProjectEly(projectId, roadEly) match {
          case Some(errorMessage) => Map("success" -> false, "errorMessage" -> errorMessage)
          case None => {
            addNewLinksToProject(sortRamps(projectLinks, linkIds), projectId, user, linkId) match {
              case Some(errorMessage) => Map("success" -> false, "errorMessage" -> errorMessage)
              case None => Map("success" -> true, "projectErrors" -> validateProjectById(projectId))
            }
          }
        }
      case _ =>
        Map("success" -> false, "errorMessage" -> "Invalid track code")
    }
  }

  def addNewLinksToProject(newLinks: Seq[ProjectLink], projectId: Long, user: String, firstLinkId: Long, newTransaction: Boolean = true): Option[String] = {
    if (newTransaction)
      withDynTransaction {
        addNewLinksToProjectInTX(newLinks, projectId, user, firstLinkId)
      }
    else
      addNewLinksToProjectInTX(newLinks, projectId, user, firstLinkId)

  }

  /**
    * Used when adding road address that do not have a previous address
    */
  private def addNewLinksToProjectInTX(newLinks: Seq[ProjectLink], projectId: Long, user: String, firstLinkId: Long): Option[String] = {
    val newRoadNumber = newLinks.head.roadNumber
    val newRoadPartNumber = newLinks.head.roadPartNumber
    val linkStatus = newLinks.head.status
    try {
      val project = getProjectWithReservationChecks(projectId, newRoadNumber, newRoadPartNumber, linkStatus, newLinks)

      if (!project.isReserved(newRoadNumber, newRoadPartNumber))
        ProjectDAO.reserveRoadPart(project.id, newRoadNumber, newRoadPartNumber, project.modifiedBy)
      if (GeometryUtils.isNonLinear(newLinks))
        throw new ProjectValidationException(ErrorGeometryContainsBranches)
      // Determine address value scheme (ramp, roundabout, all others)
      val createLinks =
        if (newLinks.headOption.exists(isRamp)) {
          logger.info("Added links recognized to be in ramp category")
          if (TrackSectionOrder.isRoundabout(newLinks)) {
            logger.info("Added links recognized to be a roundabout - using roundabout addressing scheme")
            val ordered = newLinks.partition(_.linkId == firstLinkId)
            val created = TrackSectionOrder.mValueRoundabout(ordered._1 ++ ordered._2)
            val endingM = created.map(_.endAddrMValue).max
            created.map(pl =>
              if (pl.endAddrMValue == endingM && endingM > 0)
                pl.copy(discontinuity = Discontinuity.EndOfRoad)
              else
                pl.copy(discontinuity = Discontinuity.Continuous))
          } else {
            val existingLinks = ProjectDAO.fetchByProjectRoadPart(newRoadNumber, newRoadPartNumber, projectId)
            fillRampGrowthDirection(newLinks.map(_.linkId).toSet, newRoadNumber, newRoadPartNumber, newLinks,
              firstLinkId, existingLinks)
          }
        } else
          newLinks
      ProjectDAO.create(createLinks.map(_.copy(createdBy = Some(user))))
      recalculateProjectLinks(projectId, user, Set((newRoadNumber, newRoadPartNumber)))
      newLinks.flatMap(_.roadName).headOption.foreach { roadName =>
        setProjectRoadName(projectId, newRoadNumber, roadName)
      }
      None
    } catch {
      case ex: ProjectValidationException => Some(ex.getMessage)
    }
  }

  /**
    * Will attempt to find relevant sideCode information to the projectLinks given a number of factors
    * for example if they are of suravage or complementary origin
    *
    * @param linkIds        the linkIds to process
    * @param roadNumber     the roadNumber to apply/was applied to said linkIds
    * @param roadPartNumber the roadPartNumber to apply/was applied to said linkIds
    * @param newLinks       new project links for this ramp
    * @return the projectLinks with a assigned SideCode
    */
  private def fillRampGrowthDirection(linkIds: Set[Long], roadNumber: Long, roadPartNumber: Long,
                                      newLinks: Seq[ProjectLink], firstLinkId: Long, existingLinks: Seq[ProjectLink]): Seq[ProjectLink] = {
    if (newLinks.exists(nl => existingLinks.exists(pl => pl.status != LinkStatus.Terminated &&
      GeometryUtils.areAdjacent(pl.geometry, nl.geometry)))) {
      // Connected to existing geometry -> let the track section calculation take it's natural course
      newLinks.map(_.copy(sideCode = SideCode.Unknown))
    } else {
      val roadLinks = roadLinkService.fetchVVHRoadLinksAndComplementaryFromVVH(linkIds) ++ roadLinkService.getSuravageRoadLinksFromVVH(linkIds)
      //Set the sideCode as defined by the trafficDirection
      val sideCode = roadLinks.map(rl => rl.linkId -> (rl.trafficDirection match {
        case TrafficDirection.AgainstDigitizing => SideCode.AgainstDigitizing
        case TrafficDirection.TowardsDigitizing => SideCode.TowardsDigitizing
        case _ => SideCode.Unknown
      })).toMap
      newLinks.map(nl => nl.copy(sideCode = sideCode.getOrElse(nl.linkId, SideCode.Unknown)))
    }
  }

  def getFirstProjectLink(project: RoadAddressProject): Option[ProjectLink] = {
    project.reservedParts.find(_.startingLinkId.nonEmpty) match {
      case Some(rrp) =>
        withDynSession {
          ProjectDAO.fetchFirstLink(project.id, rrp.roadNumber, rrp.roadPartNumber)
        }
      case _ => None
    }
  }

  def changeDirection(projectId: Long, roadNumber: Long, roadPartNumber: Long, links: Seq[LinkToRevert], username: String): Option[String] = {
    RoadAddressLinkBuilder.municipalityRoadMaintainerMapping // make sure it is populated outside of this TX
    try {
      withDynTransaction {
        if (ProjectDAO.countLinksUnchangedUnhandled(projectId, roadNumber, roadPartNumber) > 0)
          return Some(ErrorReversingUnchangedLinks)
        val continuity = ProjectDAO.getContinuityCodes(projectId, roadNumber, roadPartNumber)
        val newContinuity: Map[Long, Discontinuity] = if (continuity.nonEmpty) {
          val discontinuityAtEnd = continuity.maxBy(_._1)
          continuity.filterKeys(_ < discontinuityAtEnd._1).map { case (addr, d) => (discontinuityAtEnd._1 - addr) -> d } ++
            Map(discontinuityAtEnd._1 -> discontinuityAtEnd._2)
        } else
          Map()
        ProjectDAO.reverseRoadPartDirection(projectId, roadNumber, roadPartNumber)
        val projectLinks = ProjectDAO.getProjectLinks(projectId).filter(pl => {
          pl.status != LinkStatus.Terminated && pl.roadNumber == roadNumber && pl.roadPartNumber == roadPartNumber
        })
        val originalSideCodes = RoadAddressDAO.fetchByIdMassQuery(projectLinks.map(_.roadAddressId).toSet, includeFloating = true)
          .map(ra => ra.id -> ra.sideCode).toMap

        ProjectDAO.updateProjectLinksToDB(projectLinks.map(x =>
          x.copy(reversed = isReversed(originalSideCodes)(x),
            discontinuity = newContinuity.getOrElse(x.endAddrMValue, Discontinuity.Continuous))), username)
        CalibrationPointDAO.removeAllCalibrationPoints(projectLinks.map(_.id).toSet)
        recalculateProjectLinks(projectId, username, Set((roadNumber, roadPartNumber)))
        None
      }
    } catch {
      case NonFatal(e) =>
        logger.info("Direction change failed", e)
        Some(ErrorSavingFailed)
    }
  }

  private def isReversed(originalSideCodes: Map[Long, SideCode])(projectLink: ProjectLink): Boolean = {
    originalSideCodes.get(projectLink.roadAddressId) match {
      case Some(sideCode) if sideCode != projectLink.sideCode => true
      case _ => false
    }
  }

  /**
    * Adds reserved road links (from road parts) to a road address project. Clears
    * project links that are no longer reserved for the project. Reservability is check before this.
    */
  private def addLinksToProject(project: RoadAddressProject): Option[String] = {
    //TODO: Check that there are no floating road addresses present when starting
    logger.info(s"Adding reserved road parts with links to project ${project.id}")
    val projectLinks = ProjectDAO.getProjectLinks(project.id)
    logger.debug(s"Links fetched")
    project.reservedParts.foreach(p => logger.debug(s"Project has part ${p.roadNumber}/${p.roadPartNumber} in ${p.ely} (${p.addressLength} m)"))
    val projectLinkOriginalParts = RoadAddressDAO.queryById(projectLinks.map(_.roadAddressId).toSet).map(ra => (ra.roadNumber, ra.roadPartNumber)).toSet
    validateReservations(project.reservedParts, project.ely, project.id, projectLinks) match {
      case Some(error) => throw new RoadPartReservedException(error)
      case None => logger.debug(s"Validation passed")
        val addresses = project.reservedParts.filterNot(res =>
          projectLinkOriginalParts.contains((res.roadNumber, res.roadPartNumber))).flatMap { reservation =>
          logger.debug(s"Reserve $reservation")
          val addressesOnPart = RoadAddressDAO.fetchByRoadPart(reservation.roadNumber, reservation.roadPartNumber)
          val (suravageSource, regular) = addressesOnPart.partition(_.linkGeomSource == LinkGeomSource.SuravageLinkInterface)
          val suravageMapping = if (suravageSource.nonEmpty) {
            roadLinkService.getSuravageRoadLinksByLinkIdsFromVVH(suravageSource.map(_.linkId).toSet, false)
              .map(rl => rl.linkId -> rl).toMap
          } else {
            Map.empty[Long, RoadLink]
          }
          val mapping = if (regular.nonEmpty) {
            roadLinkService.getRoadLinksByLinkIdsFromVVH(regular.map(_.linkId).toSet, newTransaction = false, frozenTimeVVHAPIServiceEnabled = useFrozenVVHLinks)
              .map(rl => rl.linkId -> rl).toMap
          } else {
            Map.empty[Long, RoadLink]
          }
          val fullMapping = mapping ++ suravageMapping
          val reserved = checkAndReserve(project, reservation)
          if (reserved._1.isEmpty)
            throw new RuntimeException(s"Tie ${reservation.roadNumber} osa ${reservation.roadPartNumber} ei ole vapaana projektin alkupäivämääränä. Tieosoite on jo varattuna projektissa: ${reserved._2.get}.")
          addressesOnPart.map(ra => newProjectTemplate(fullMapping(ra.linkId), ra, project))
        }
        logger.debug(s"Reserve done")
        val linksOnRemovedParts = projectLinks.filterNot(pl => project.reservedParts.exists(_.holds(pl)))
        val newProjectLinks = addresses.filterNot {
          ad => projectLinks.exists(pl => pl.roadNumber == ad.roadNumber && pl.roadPartNumber == ad.roadPartNumber)
        }
        logger.debug(s"Removed / new links ready")
        if (linksOnRemovedParts.nonEmpty) {
          ProjectDAO.removeProjectLinksById(linksOnRemovedParts.map(_.id).toSet)
        }
        logger.debug(s"Removed deleted ${linksOnRemovedParts.size}")
        ProjectDAO.create(newProjectLinks)
        logger.debug(s"New links created ${newProjectLinks.size}")
        if (project.ely.isEmpty) {
          ProjectDAO.fetchReservedRoadParts(project.id).find(_.ely.nonEmpty).flatMap(_.ely).foreach(ely =>
            ProjectDAO.updateProjectEly(project.id, ely))
        }
        logger.info(s"Adding reserved road parts finished for project ${project.id}")
        None
    }
  }

  private def validateReservations(reservedRoadParts: Seq[ReservedRoadPart], projectEly: Option[Long], projectId: Long,
                                   projectLinks: Seq[ProjectLink]): Option[String] = {
    val errors = reservedRoadParts.flatMap { part =>
      val roadPartExistsInAddresses = RoadAddressDAO.roadPartExists(part.roadNumber, part.roadPartNumber) ||
        ProjectDAO.fetchProjectLinkIds(projectId, part.roadNumber, part.roadPartNumber, None, Some(1)).nonEmpty
      if (!roadPartExistsInAddresses) {
        Some(s"TIE ${part.roadNumber} OSA: ${part.roadPartNumber}")
      } else
        None
    }
    val elyErrors = reservedRoadParts.flatMap(roadAddress =>
      if (projectEly.filterNot(l => l == -1L).getOrElse(roadAddress.ely.get) != roadAddress.ely.get) {
        Some(s"TIE ${roadAddress.roadNumber} OSA ${roadAddress.roadPartNumber}")
      } else None)
    if (errors.nonEmpty)
      Some(s"$ErrorFollowingRoadPartsNotFoundInDB ${errors.mkString(", ")}")
    else {
      if (elyErrors.nonEmpty)
        Some(s"$ErrorFollowingPartsHaveDifferingEly ${elyErrors.mkString(", ")}. Tarkista tiedot.")
      else {
        val ely = reservedRoadParts.map(_.ely)
        if (ely.distinct.lengthCompare(1) > 0) {
          Some(ErrorRoadPartsHaveDifferingEly)
        } else {
          None
        }
      }
    }
  }

  def revertSplit(projectId: Long, linkId: Long, userName: String): Option[String] = {
    withDynTransaction {
      val previousSplit = ProjectDAO.fetchSplitLinks(projectId, linkId)
      if (previousSplit.nonEmpty) {
        revertSplitInTX(projectId, previousSplit, userName)
        None
      } else
        Some(s"No split for link id $linkId found!")
    }
  }

  private def revertSplitInTX(projectId: Long, previousSplit: Seq[ProjectLink], userName: String): Unit = {

    def getGeometryWithTimestamp(linkId: Long, timeStamp: Long, roadLinks: Seq[RoadLink],
                                 vvhHistoryLinks: Seq[VVHHistoryRoadLink]): Seq[Point] = {
      val matchingLinksGeometry = (roadLinks ++ vvhHistoryLinks).find(rl => rl.linkId == linkId && rl.vvhTimeStamp == timeStamp).map(_.geometry)
      if (matchingLinksGeometry.nonEmpty) {
        matchingLinksGeometry.get
      } else {
        (roadLinks ++ vvhHistoryLinks).find(rl => rl.linkId == linkId).map(_.geometry)
          .getOrElse(throw new InvalidAddressDataException(s"Geometry with linkId $linkId and timestamp $timeStamp not found!"))
      }
    }

    val (roadLinks, vvhHistoryLinks) = roadLinkService.getCurrentAndHistoryRoadLinksFromVVH(previousSplit.map(_.linkId).toSet, useFrozenVVHLinks)
    val (suravage, original) = previousSplit.partition(_.linkGeomSource == LinkGeomSource.SuravageLinkInterface)
    revertLinks(projectId, previousSplit.head.roadNumber, previousSplit.head.roadPartNumber,
      suravage.map(link => LinkToRevert(link.id, link.linkId, link.status.value, link.geometry)),
      original.map(link => LinkToRevert(link.id, link.linkId, link.status.value, getGeometryWithTimestamp(link.linkId,
        link.linkGeometryTimeStamp, roadLinks, vvhHistoryLinks))),
      userName, recalculate = false)
  }

  def preSplitSuravageLink(linkId: Long, userName: String, splitOptions: SplitOptions): (Option[Seq[ProjectLink]], Seq[ProjectLink], Option[String], Option[(Point, Vector3d)]) = {
    def previousSplitToSplitOptions(plSeq: Seq[ProjectLink], splitOptions: SplitOptions): SplitOptions = {
      val splitsAB = plSeq.filter(_.linkId == linkId)
      val (template, splitA, splitB) = (plSeq.find(_.status == LinkStatus.Terminated),
        splitsAB.find(_.status != LinkStatus.New), splitsAB.find(_.status == LinkStatus.New))
      val linkData = splitA.orElse(splitB).orElse(template).map(l => (l.roadNumber, l.roadPartNumber,
        l.track, l.ely)).getOrElse((splitOptions.roadNumber, splitOptions.roadPartNumber, splitOptions.trackCode, splitOptions.ely))
      val discontinuity = splitsAB.filterNot(_.discontinuity == Continuous).map(_.discontinuity).headOption
      splitOptions.copy(statusA = splitA.map(_.status).getOrElse(splitOptions.statusA),
        roadNumber = linkData._1, roadPartNumber = linkData._2, trackCode = linkData._3, ely = linkData._4,
        discontinuity = discontinuity.getOrElse(Continuous))
    }

    withDynTransaction {
      val previousSplit = ProjectDAO.fetchSplitLinks(splitOptions.projectId, linkId)
      val updatedSplitOptions =
        if (previousSplit.nonEmpty) {
          previousSplitToSplitOptions(previousSplit, splitOptions)
        } else
          splitOptions
      val r = preSplitSuravageLinkInTX(linkId, userName, updatedSplitOptions)
      dynamicSession.rollback()
      (r._1.map(rs => rs.toSeqWithMergeTerminated), r._1.get.allTerminatedProjectLinks, r._2, r._3)
    }
  }

  def splitSuravageLink(linkId: Long, username: String,
                        splitOptions: SplitOptions): Option[String] = {
    withDynTransaction {
      splitSuravageLinkInTX(linkId, username, splitOptions)
    }
  }

  def preSplitSuravageLinkInTX(linkId: Long, username: String,
                               splitOptions: SplitOptions): (Option[SplitResult], Option[String], Option[(Point, Vector3d)]) = {
    val projectId = splitOptions.projectId
    val sOption = roadLinkService.getSuravageRoadLinksByLinkIdsFromVVH(Set(Math.abs(linkId)), newTransaction = false).headOption
    val previousSplit = ProjectDAO.fetchSplitLinks(projectId, linkId)
    val project = ProjectDAO.getRoadAddressProjectById(projectId).get
    if (sOption.isEmpty) {
      (None, Some(ErrorSuravageLinkNotFound), None)
    } else {
      if (previousSplit.nonEmpty)
        revertSplitInTX(projectId, previousSplit, username)
      val suravageLink = sOption.get
      val endPoints = GeometryUtils.geometryEndpoints(suravageLink.geometry)
      val x = if (endPoints._1.x > endPoints._2.x) (endPoints._2.x, endPoints._1.x) else (endPoints._1.x, endPoints._2.x)
      val rightTop = Point(x._2, endPoints._2.y)
      val leftBottom = Point(x._1, endPoints._1.y)
      val projectLinks = getProjectLinksInBoundingBox(BoundingRectangle(leftBottom, rightTop), projectId)
      if (projectLinks.isEmpty)
        return (None, Some(ErrorNoMatchingProjectLinkForSplit), None)
      val roadLink = roadLinkService.getRoadLinkByLinkIdFromVVH(projectLinks.head.linkId, newTransaction = false)
      if (roadLink.isEmpty) {
        (None, Some(ErrorSuravageLinkNotFound), None)
      }

      val projectLinksConnected = projectLinks.filter(l => GeometryUtils.areAdjacent(l.geometry, suravageLink.geometry))

      //we rank template links near suravage link by how much they overlap with suravage geometry
      val commonSections = projectLinksConnected.map(x =>
        x -> ProjectLinkSplitter.findMatchingGeometrySegment(suravageLink, x).map(GeometryUtils.geometryLength)
          .getOrElse(0.0)).filter(_._2 > MinAllowedRoadAddressLength)
      if (commonSections.isEmpty)
        (None, Some(ErrorNoMatchingProjectLinkForSplit), None)
      else {
        val bestFit = commonSections.maxBy(_._2)._1
        val splitResult = ProjectLinkSplitter.split(roadLink.get, newProjectLink(suravageLink, project, splitOptions), bestFit, projectLinks, splitOptions)
        (Some(splitResult), None, GeometryUtils.calculatePointAndHeadingOnGeometry(suravageLink.geometry, splitOptions.splitPoint))
      }
    }
  }

  def splitSuravageLinkInTX(linkId: Long, username: String, splitOptions: SplitOptions): Option[String] = {
    val (splitResultOption, errorMessage, _) = preSplitSuravageLinkInTX(linkId, username, splitOptions)
    if (errorMessage.nonEmpty) {
      errorMessage
    } else {
      splitResultOption.map {
        splitResult =>
          val splitLinks = splitResult.toSeqWithAllTerminated
          ProjectDAO.removeProjectLinksByLinkId(splitOptions.projectId, splitLinks.map(_.linkId).toSet)
          ProjectDAO.create(splitLinks.map(x => x.copy(createdBy = Some(username))))
          ProjectDAO.updateProjectCoordinates(splitOptions.projectId, splitOptions.coordinates)
          recalculateProjectLinks(splitOptions.projectId, username, Set((splitOptions.roadNumber, splitOptions.roadPartNumber)))
      }
      None
    }
  }

  def getProjectLinksInBoundingBox(bbox: BoundingRectangle, projectId: Long): (Seq[ProjectLink]) = {
    val roadLinks = roadLinkService.getRoadLinksAndComplementaryFromVVH(bbox, Set(), newTransaction = false).map(rl => rl.linkId -> rl).toMap
    ProjectDAO.getProjectLinksByProjectAndLinkId(Set(), roadLinks.keys.toSeq, projectId).filter(_.status == LinkStatus.NotHandled)
  }

  /**
    * Save road link project, reserve new road parts, free previously reserved road parts that were removed
    *
    * @param roadAddressProject Updated road address project case class
    * @return Updated project reloaded from the database
    */
  def saveProject(roadAddressProject: RoadAddressProject): RoadAddressProject = {
    if (projectFound(roadAddressProject).isEmpty)
      throw new IllegalArgumentException("Project not found")
    withDynTransaction {
      if (ProjectDAO.uniqueName(roadAddressProject.id, roadAddressProject.name)) {
        val storedProject = ProjectDAO.getRoadAddressProjectById(roadAddressProject.id).get
        val removed = storedProject.reservedParts.filterNot(part =>
          roadAddressProject.reservedParts.exists(rp => rp.roadPartNumber == part.roadPartNumber &&
            rp.roadNumber == part.roadNumber))
        removed.foreach(p => ProjectDAO.removeReservedRoadPart(roadAddressProject.id, p))
        removed.groupBy(_.roadNumber).keys.foreach(ProjectLinkNameDAO.revert(_, roadAddressProject.id))
        addLinksToProject(roadAddressProject)
        val updatedProject = ProjectDAO.getRoadAddressProjectById(roadAddressProject.id).get
        if (updatedProject.reservedParts.nonEmpty) {
          ProjectDAO.updateRoadAddressProject(roadAddressProject.copy(ely = ProjectDAO.getElyFromProjectLinks(roadAddressProject.id)))
        } else { //in empty case we release ely
          ProjectDAO.updateRoadAddressProject(roadAddressProject.copy(ely = None))
        }
        ProjectDAO.getRoadAddressProjectById(roadAddressProject.id).get
      } else {
        throw new NameExistsException(s"Nimellä ${roadAddressProject.name} on jo olemassa projekti. Muuta nimeä.")
      }
    }
  }

  /**
    * Delete road link project, if it exists and the state is Incomplete
    *
    * @param projectId Id of the project to delete
    * @return boolean that confirms if the project is deleted
    */
  def deleteProject(projectId: Long): Boolean = {
    withDynTransaction {
      val project = ProjectDAO.getRoadAddressProjectById(projectId)
      val canBeDeleted = projectId != 0 && project.isDefined && project.get.status == ProjectState.Incomplete
      if (canBeDeleted) {
        val links = ProjectDAO.getProjectLinks(projectId)
        ProjectDAO.removeProjectLinksByProject(projectId)
        ProjectDAO.removeReservedRoadPartsByProject(projectId)
        links.groupBy(_.roadNumber).keys.foreach(ProjectLinkNameDAO.revert(_, projectId))
        ProjectDAO.updateProjectStatus(projectId, ProjectState.Deleted)
        ProjectDAO.updateProjectStateInfo(ProjectState.Deleted.description, projectId)
      }
      canBeDeleted
    }
  }

  def createRoadLinkProject(roadAddressProject: RoadAddressProject): RoadAddressProject = {
    if (roadAddressProject.id != 0)
      throw new IllegalArgumentException(s"Road address project to create has an id ${roadAddressProject.id}")
    withDynTransaction {
      if (ProjectDAO.uniqueName(roadAddressProject.id, roadAddressProject.name)) {
        createProject(roadAddressProject)
      } else {
        throw new NameExistsException(s"Nimellä ${roadAddressProject.name} on jo olemassa projekti. Muuta nimeä.")
      }
    }
  }

  def getRoadAddressSingleProject(projectId: Long): Option[RoadAddressProject] = {
    withDynTransaction {
      ProjectDAO.getRoadAddressProjects(projectId).headOption
    }
  }

  def getRoadAddressAllProjects: Seq[RoadAddressProject] = {
    withDynTransaction {
      ProjectDAO.getRoadAddressProjects()
    }
  }

  def updateProjectLinkGeometry(projectId: Long, username: String, onlyNotHandled: Boolean = false): Unit = {
    withDynTransaction {
      val projectLinks = ProjectDAO.getProjectLinks(projectId, if (onlyNotHandled) Some(LinkStatus.NotHandled) else None)
      val roadLinks = roadLinkService.getCurrentAndComplementaryVVHRoadLinks(projectLinks.filter(x => x.linkGeomSource == LinkGeomSource.NormalLinkInterface
        || x.linkGeomSource == LinkGeomSource.FrozenLinkInterface || x.linkGeomSource == LinkGeomSource.ComplimentaryLinkInterface).map(x => x.linkId).toSet)
      val suravageLinks = roadLinkService.getSuravageRoadLinksFromVVH(projectLinks.filter(x => x.linkGeomSource == LinkGeomSource.SuravageLinkInterface).map(x => x.linkId).toSet)
      val vvhLinks = roadLinks ++ suravageLinks
      val geometryMap = vvhLinks.map(l => l.linkId -> (l.geometry, l.vvhTimeStamp)).toMap
      val timeStamp = new Date().getTime
      val updatedProjectLinks = projectLinks.map { pl =>
        val (geometry, time) = geometryMap.getOrElse(pl.linkId, (Seq(), timeStamp))
        pl.copy(geometry = GeometryUtils.truncateGeometry2D(geometry, pl.startMValue, pl.endMValue),
          linkGeometryTimeStamp = time)
      }
      ProjectDAO.updateProjectLinksGeometry(updatedProjectLinks, username)
    }
  }

  /**
    * Check that road part is available for reservation and return the id of reserved road part table row.
    * Reservation must contain road number and road part number, other data is not used or saved.
    *
    * @param project          Project for which to reserve (or for which it is already reserved)
    * @param reservedRoadPart Reservation information (req: road number, road part number)
    * @return
    */
  private def checkAndReserve(project: RoadAddressProject, reservedRoadPart: ReservedRoadPart): (Option[ReservedRoadPart], Option[String]) = {
    logger.info(s"Check ${project.id} matching to " + ProjectDAO.roadPartReservedTo(reservedRoadPart.roadNumber, reservedRoadPart.roadPartNumber))
    ProjectDAO.roadPartReservedTo(reservedRoadPart.roadNumber, reservedRoadPart.roadPartNumber) match {
      case Some(proj) if proj._1 != project.id => (None, Some(proj._2))
      case Some(proj) if proj._1 == project.id =>
        (ProjectDAO.fetchReservedRoadPart(reservedRoadPart.roadNumber, reservedRoadPart.roadPartNumber), None)
      case _ =>
        ProjectDAO.reserveRoadPart(project.id, reservedRoadPart.roadNumber, reservedRoadPart.roadPartNumber, project.modifiedBy)
        (ProjectDAO.fetchReservedRoadPart(reservedRoadPart.roadNumber, reservedRoadPart.roadPartNumber), None)
    }
  }

  def getProjectLinksWithSuravage(roadAddressService: RoadAddressService, projectId: Long, boundingRectangle: BoundingRectangle,
                                  roadNumberLimits: Seq[(Int, Int)], municipalities: Set[Int], everything: Boolean = false,
                                  publicRoads: Boolean = false): Seq[ProjectAddressLink] = {
    val fetch = fetchBoundingBoxF(boundingRectangle, projectId, roadNumberLimits, municipalities, everything, publicRoads)
    val suravageList = (withDynSession {
      Await.result(fetch.suravageF, Duration.Inf)
    }.map(x => (x, None))).map(RoadAddressLinkBuilder.buildSuravageRoadAddressLink)
    val projectLinks = fetchProjectRoadLinks(projectId, boundingRectangle, roadNumberLimits, municipalities, everything, useFrozenVVHLinks, fetch)
    val keptSuravageLinks = suravageList.filter(sl => !projectLinks.exists(pl => sl.linkId == pl.linkId))
    keptSuravageLinks.map(ProjectAddressLinkBuilder.build) ++
      projectLinks
  }

  def getProjectLinksLinear(roadAddressService: RoadAddressService, projectId: Long, boundingRectangle: BoundingRectangle,
                            roadNumberLimits: Seq[(Int, Int)], municipalities: Set[Int], everything: Boolean = false,
                            publicRoads: Boolean = false): Seq[ProjectAddressLink] = {
    val projectLinks = fetchProjectRoadLinksLinearGeometry(projectId, boundingRectangle, roadNumberLimits, municipalities, everything, useFrozenVVHLinks)
    projectLinks
  }

  def getChangeProject(projectId: Long): Option[ChangeProject] = {
    val changeProjectData = withDynTransaction {
      try {
        if (recalculateChangeTable(projectId)) {
          val roadAddressChanges = RoadAddressChangesDAO.fetchRoadAddressChanges(Set(projectId))
          Some(ViiteTierekisteriClient.convertToChangeProject(roadAddressChanges))
        } else {
          None
        }
      } catch {
        case NonFatal(e) =>
          logger.info(s"Change info not available for project $projectId: " + e.getMessage)
          None
      }
    }
    changeProjectData
  }

  def prettyPrintLog(roadAddressChanges: List[ProjectRoadAddressChange]) = {
    roadAddressChanges.groupBy(a => (a.projectId, a.projectName, a.projectStartDate, a.ely)).foreach(g => {
      val (projectId, projectName, projectStartDate, projectEly) = g._1
      val changes = g._2
      logger.info(s"Changes for project [ID: $projectId; Name: ${projectName.getOrElse("")}; StartDate: $projectStartDate; Ely: $projectEly ]")
      changes.foreach(c => {
        logger.info(s"Change: ${c.toString}")
      })
    })
  }

  def getRoadAddressChangesAndSendToTR(projectId: Set[Long]): ProjectChangeStatus = {
    logger.info(s"Fetching all road address changes for projects: ${projectId.toString()}")
    val roadAddressChanges = RoadAddressChangesDAO.fetchRoadAddressChanges(projectId)
    prettyPrintLog(roadAddressChanges)
    logger.info(s"Sending changes to TR")
    val sentObj = ViiteTierekisteriClient.sendChanges(roadAddressChanges)
    logger.info(s"Changes Sent to TR")
    sentObj
  }

  def getProjectRoadLinksByLinkIds(linkIdsToGet: Set[Long], newTransaction: Boolean = true): Seq[ProjectAddressLink] = {

    if (linkIdsToGet.isEmpty)
      return Seq()

    val fetchVVHStartTime = System.currentTimeMillis()
    val complementedRoadLinks = roadLinkService.getRoadLinksByLinkIdsFromVVH(linkIdsToGet, newTransaction, useFrozenVVHLinks)
    val fetchVVHEndTime = System.currentTimeMillis()
    logger.info("End fetch vvh road links in %.3f sec".format((fetchVVHEndTime - fetchVVHStartTime) * 0.001))

    val projectRoadLinks = complementedRoadLinks
      .map { rl =>
        val ra = Seq()
        val missed = Seq()
        rl.linkId -> roadAddressService.buildRoadAddressLink(rl, ra, missed)
      }.toMap

    val filledProjectLinks = RoadAddressFiller.fillTopology(complementedRoadLinks, projectRoadLinks)

    filledProjectLinks._1.map(ProjectAddressLinkBuilder.build)
  }

  def getProjectSuravageRoadLinksByLinkIds(linkIdsToGet: Set[Long]): Seq[ProjectAddressLink] = {
    if (linkIdsToGet.isEmpty)
      Seq()
    else {
      val fetchVVHStartTime = System.currentTimeMillis()
      val suravageRoadLinks = roadAddressService.getSuravageRoadLinkAddressesByLinkIds(linkIdsToGet)
      val fetchVVHEndTime = System.currentTimeMillis()
      logger.info("End fetch vvh road links in %.3f sec".format((fetchVVHEndTime - fetchVVHStartTime) * 0.001))
      suravageRoadLinks.map(ProjectAddressLinkBuilder.build)
    }
  }

  def fetchProjectRoadLinks(projectId: Long, boundingRectangle: BoundingRectangle, roadNumberLimits: Seq[(Int, Int)], municipalities: Set[Int],
                            everything: Boolean = false, publicRoads: Boolean = false, fetch: ProjectBoundingBoxResult): Seq[ProjectAddressLink] = {
    def complementaryLinkFilter(roadNumberLimits: Seq[(Int, Int)], municipalities: Set[Int],
                                everything: Boolean = false, publicRoads: Boolean = false)(roadAddressLink: RoadAddressLink) = {
      everything || publicRoads || roadNumberLimits.exists {
        case (start, stop) => roadAddressLink.roadNumber >= start && roadAddressLink.roadNumber <= stop
      }
    }

    val fetchRoadAddressesByBoundingBoxF = Future(withDynTransaction {
      val (floating, addresses) = RoadAddressDAO.fetchRoadAddressesByBoundingBox(boundingRectangle, fetchOnlyFloating = false,
        roadNumberLimits = roadNumberLimits).partition(_.floating)
      (floating.groupBy(_.linkId), addresses.groupBy(_.linkId))
    })
    val fetchProjectLinksF = fetch.projectLinkResultF
    val fetchVVHStartTime = System.currentTimeMillis()

    val (regularLinks, complementaryLinks, suravageLinks) = awaitRoadLinks(fetch.roadLinkF, fetch.complementaryF, fetch.suravageF)
    val linkIds = regularLinks.map(_.linkId).toSet ++ complementaryLinks.map(_.linkId).toSet ++ suravageLinks.map(_.linkId).toSet
    val fetchVVHEndTime = System.currentTimeMillis()
    logger.info("End fetch vvh road links in %.3f sec".format((fetchVVHEndTime - fetchVVHStartTime) * 0.001))

    val fetchMissingRoadAddressStartTime = System.currentTimeMillis()
    val ((floating, addresses), projectLinks) = Await.result(fetchRoadAddressesByBoundingBoxF.zip(fetchProjectLinksF), Duration.Inf)

    val normalLinks = regularLinks.filterNot(l => projectLinks.exists(_.linkId == l.linkId))

    val missedRL = if (useFrozenVVHLinks) {
      Map[Long, Seq[MissingRoadAddress]]()
    } else {
      withDynTransaction {
        val missingLinkIds = linkIds -- floating.keySet -- addresses.keySet -- projectLinks.map(_.linkId).toSet
        RoadAddressDAO.getMissingRoadAddresses(missingLinkIds)
      }
    }.groupBy(_.linkId)
    val fetchMissingRoadAddressEndTime = System.currentTimeMillis()
    logger.info("End fetch missing and floating road address in %.3f sec".format((fetchMissingRoadAddressEndTime - fetchMissingRoadAddressStartTime) * 0.001))

    val buildStartTime = System.currentTimeMillis()

    val projectRoadLinks = withDynSession {
      projectLinks.groupBy(l => (l.linkId, l.roadType)).flatMap {
        pl => buildProjectRoadLink(pl._2)
      }
    }


    val nonProjectRoadLinks = (normalLinks ++ complementaryLinks).filterNot(rl => projectRoadLinks.exists(_.linkId == rl.linkId))

    val nonProjectTopology = nonProjectRoadLinks
      .map { rl =>
        val ra = addresses.getOrElse(rl.linkId, Seq())
        val missed = missedRL.getOrElse(rl.linkId, Seq())
        rl.linkId -> roadAddressService.buildRoadAddressLink(rl, ra, missed)
      }.toMap

    val buildEndTime = System.currentTimeMillis()
    logger.info("End building road address in %.3f sec".format((buildEndTime - buildStartTime) * 0.001))

    val (filledTopology, _) = RoadAddressFiller.fillTopology(nonProjectRoadLinks, nonProjectTopology)

    val complementaryLinkIds = complementaryLinks.map(_.linkId).toSet
    val returningTopology = filledTopology.filter(link => !complementaryLinkIds.contains(link.linkId) ||
      complementaryLinkFilter(roadNumberLimits, municipalities, everything, publicRoads)(link))
    if (useFrozenVVHLinks) {
      returningTopology.filter(link => link.anomaly != Anomaly.NoAddressGiven).map(ProjectAddressLinkBuilder.build) ++ projectRoadLinks
    } else {
      returningTopology.map(ProjectAddressLinkBuilder.build) ++ projectRoadLinks
    }
  }

  def fetchProjectRoadLinksLinearGeometry(projectId: Long, boundingRectangle: BoundingRectangle, roadNumberLimits: Seq[(Int, Int)], municipalities: Set[Int],
                                          everything: Boolean = false, publicRoads: Boolean = false): Seq[ProjectAddressLink] = {

    val fetchRoadAddressesByBoundingBoxF = Future(withDynTransaction {
      val (floating, addresses) = RoadAddressDAO.fetchRoadAddressesByBoundingBox(boundingRectangle, fetchOnlyFloating = false,
        roadNumberLimits = roadNumberLimits).partition(_.floating)
      (floating.groupBy(_.linkId), addresses.groupBy(_.linkId))
    })

    val fetchProjectLinksF = Future(withDynSession(ProjectDAO.getProjectLinks(projectId).groupBy(_.linkId)))
    val fetchStartTime = System.currentTimeMillis()
    val ((_, addresses), projectLinks) = Await.result(fetchRoadAddressesByBoundingBoxF.zip(fetchProjectLinksF), Duration.Inf)

    val fetchEndTime = System.currentTimeMillis()
    logger.info("fetch time: %.3f sec ".format((fetchEndTime - fetchStartTime) * 0.001))

    val buildStartTime = System.currentTimeMillis()
    val projectRoadLinks = withDynSession {
      projectLinks.map {
        pl => pl._1 -> buildProjectRoadLink(pl._2)
      }
    }

    val nonProjecAddresses = addresses.filterNot(a => projectLinks.contains(a._1))

    val nonProjectLinks = nonProjecAddresses.values.flatten.toSeq.map { address =>
      address.linkId -> RoadAddressLinkBuilder.buildSimpleLink(address)
    }.toMap

    val buildEndTime = System.currentTimeMillis()
    logger.info("End building road address in %.3f sec".format((buildEndTime - buildStartTime) * 0.001))


    if (useFrozenVVHLinks) {
      nonProjectLinks.values.toSeq.filter(link => link.anomaly != Anomaly.NoAddressGiven).map(ProjectAddressLinkBuilder.build) ++ projectRoadLinks.values.flatten
    } else {
      nonProjectLinks.values.toSeq.map(ProjectAddressLinkBuilder.build) ++ projectRoadLinks.values.flatten
    }
  }


  def fetchBoundingBoxF(boundingRectangle: BoundingRectangle, projectId: Long, roadNumberLimits: Seq[(Int, Int)], municipalities: Set[Int],
                        everything: Boolean = false, publicRoads: Boolean = false): ProjectBoundingBoxResult = {
    ProjectBoundingBoxResult(
      Future(withDynSession(ProjectDAO.getProjectLinks(projectId))),
      Future(roadLinkService.getRoadLinksFromVVH(boundingRectangle, roadNumberLimits, municipalities, everything,
        publicRoads, useFrozenVVHLinks)),
      Future(
        if (everything) roadLinkService.getComplementaryRoadLinksFromVVH(boundingRectangle, municipalities)
        else Seq()),
      roadLinkService.getSuravageLinksFromVVHF(boundingRectangle, municipalities)
    )
  }

  def getProjectRoadLinks(projectId: Long, boundingRectangle: BoundingRectangle, roadNumberLimits: Seq[(Int, Int)], municipalities: Set[Int],
                          everything: Boolean = false, publicRoads: Boolean = false): Seq[ProjectAddressLink] = {
    val fetch = fetchBoundingBoxF(boundingRectangle, projectId, roadNumberLimits, municipalities, everything, publicRoads)
    fetchProjectRoadLinks(projectId, boundingRectangle, roadNumberLimits, municipalities, everything, publicRoads, fetch)
  }

  private def getProjectWithReservationChecks(projectId: Long, newRoadNumber: Long, newRoadPart: Long, linkStatus: LinkStatus, projectLinks: Seq[ProjectLink]): RoadAddressProject = {
    RoadAddressValidator.checkProjectExists(projectId)
    val project = ProjectDAO.getRoadAddressProjectById(projectId).get
    RoadAddressValidator.checkReservedExistence(project, newRoadNumber, newRoadPart, linkStatus, projectLinks)
    RoadAddressValidator.checkAvailable(newRoadNumber, newRoadPart, project)
    RoadAddressValidator.checkNotReserved(newRoadNumber, newRoadPart, project)
    project
  }

  def revertLinks(links: Iterable[ProjectLink], userName: String): Option[String] = {
    if (links.groupBy(l => (l.projectId, l.roadNumber, l.roadPartNumber)).keySet.size != 1)
      throw new IllegalArgumentException("Reverting links from multiple road parts at once is not allowed")
    val l = links.head
    revertLinks(l.projectId, l.roadNumber, l.roadPartNumber, links.map(
      link => LinkToRevert(link.id, link.linkId, link.status.value, link.geometry)), userName)
  }

  def revertRoadName(projectId: Long, roadNumber: Long): Unit = {
    if (ProjectDAO.getProjectLinks(projectId).exists(pl => pl.roadNumber == roadNumber) && RoadNameDAO.getLatestRoadName(roadNumber).nonEmpty) {
      ProjectLinkNameDAO.revert(roadNumber, projectId)
      val roadAddressName = RoadNameDAO.getLatestRoadName(roadNumber)
      val projectRoadName = ProjectLinkNameDAO.get(roadNumber, projectId)
      if (roadAddressName.nonEmpty && projectRoadName.isEmpty) {
        ProjectLinkNameDAO.create(projectId, roadNumber, roadAddressName.get.roadName)
      }
    }
    if (!ProjectDAO.getProjectLinks(projectId).exists(pl => pl.roadNumber == roadNumber)) {
      ProjectLinkNameDAO.revert(roadNumber, projectId)
    }
  }

  private def revertLinks(projectId: Long, roadNumber: Long, roadPartNumber: Long, toRemove: Iterable[LinkToRevert],
                          modified: Iterable[LinkToRevert], userName: String, recalculate: Boolean = true): Unit = {
    ProjectDAO.removeProjectLinksByLinkId(projectId, toRemove.map(_.linkId).toSet)
    val vvhRoadLinks = roadLinkService.getCurrentAndComplementaryAndSuravageRoadLinksFromVVH(modified.map(_.linkId).toSet, newTransaction = false)
    val roadAddresses = RoadAddressDAO.fetchByLinkId(modified.map(_.linkId).toSet)
    roadAddresses.foreach(ra =>
      modified.find(mod => mod.linkId == ra.linkId) match {
        case Some(mod) if mod.geometry.nonEmpty => {
          checkAndReserve(ProjectDAO.getRoadAddressProjectById(projectId).get, toReservedRoadPart(ra.roadNumber, ra.roadPartNumber, ra.ely))
          val vvhGeometry = vvhRoadLinks.find(roadLink => roadLink.linkId == mod.linkId && roadLink.linkSource == ra.linkGeomSource)
          val geom = GeometryUtils.truncateGeometry3D(vvhGeometry.get.geometry, ra.startMValue, ra.endMValue)
          ProjectDAO.updateProjectLinkValues(projectId, ra.copy(geometry = geom))
        }
        case _ => {
          checkAndReserve(ProjectDAO.getRoadAddressProjectById(projectId).get, toReservedRoadPart(ra.roadNumber, ra.roadPartNumber, ra.ely))
          ProjectDAO.updateProjectLinkValues(projectId, ra, updateGeom = false)
        }
      })

    revertRoadName(projectId, roadNumber)

    if (recalculate)
      try {
        recalculateProjectLinks(projectId, userName, Set((roadNumber, roadPartNumber)))
      } catch {
        case _: Exception => logger.info("Couldn't recalculate after reverting a link (this may happen)")
      }
    val afterUpdateLinks = ProjectDAO.fetchByProjectRoadPart(roadNumber, roadPartNumber, projectId)
    if (afterUpdateLinks.isEmpty) {
      releaseRoadPart(projectId, roadNumber, roadPartNumber, userName)
    }
  }

  def isProjectWithGivenLinkIdWritable(linkId: Long): Boolean = {
    val projects =
      withDynSession(ProjectDAO.getProjectsWithGivenLinkId(linkId))
    if (projects.isEmpty)
      return false
    true
  }

  def toReservedRoadPart(roadNumber: Long, roadPartNumber: Long, ely: Long): ReservedRoadPart = {
    ReservedRoadPart(0L, roadNumber, roadPartNumber,
      None, None, Some(ely),
      None, None, None, None, false)
  }


  def revertLinks(projectId: Long, roadNumber: Long, roadPartNumber: Long, links: Iterable[LinkToRevert], userName: String): Option[String] = {
    try {
      withDynTransaction {
        val (added, modified) = links.partition(_.status == LinkStatus.New.value)
        if (modified.exists(_.status == LinkStatus.Numbering.value)) {
          logger.info(s"Reverting whole road part in $projectId ($roadNumber/$roadPartNumber)")
          // Numbering change affects the whole road part
          revertLinks(projectId, roadNumber, roadPartNumber, added,
            ProjectDAO.fetchByProjectRoadPart(roadNumber, roadPartNumber, projectId).map(
              link => LinkToRevert(link.id, link.linkId, link.status.value, link.geometry)),
            userName)
        } else {
          revertLinks(projectId, roadNumber, roadPartNumber, added, modified, userName)
        }
        None
      }
    }
    catch {
      case NonFatal(e) =>
        logger.info("Error reverting the changes on roadlink", e)
        Some("Virhe tapahtui muutosten palauttamisen yhteydessä")
    }
  }

  private def releaseRoadPart(projectId: Long, roadNumber: Long, roadPartNumber: Long, userName: String) = {
    if (ProjectDAO.fetchFirstLink(projectId, roadNumber, roadPartNumber).isEmpty) {
      val part = ProjectDAO.fetchReservedRoadPart(roadNumber, roadPartNumber)
      if (part.isEmpty) {
        ProjectDAO.removeReservedRoadPart(projectId, roadNumber, roadPartNumber)
      } else {
        ProjectDAO.removeReservedRoadPart(projectId, part.get)
      }
    } else {
      val links = ProjectDAO.fetchByProjectRoadPart(roadNumber, roadPartNumber, projectId)
      revertLinks(links, userName)
    }
  }

  /**
    * Update project links to given status and recalculate delta and change table
    *
    * @param projectId  Project's id
    * @param linkIds    Set of link ids that are set to this status
    * @param linkStatus New status for given link ids
    * @param userName   Username of the user that does this change
    * @return true, if the delta calculation is successful and change table has been updated.
    */
  def updateProjectLinks(projectId: Long, ids: Set[Long], linkIds: Seq[Long], linkStatus: LinkStatus, userName: String,
                         newRoadNumber: Long, newRoadPartNumber: Long, newTrackCode: Int,
                         userDefinedEndAddressM: Option[Int], roadType: Long = RoadType.PublicRoad.value,
                         discontinuity: Int = Discontinuity.Continuous.value, ely: Option[Long] = None,
                         reversed: Boolean = false, roadName: Option[String] = None): Option[String] = {

    def isCompletelyNewPart(toUpdateLinks: Seq[ProjectLink]): (Boolean, Long, Long) = {
      val reservedPart = ProjectDAO.fetchReservedRoadPart(toUpdateLinks.head.roadNumber, toUpdateLinks.head.roadPartNumber).get
      val newSavedLinks = ProjectDAO.getProjectLinksByProjectRoadPart(reservedPart.roadNumber, reservedPart.roadPartNumber, projectId)
      /*
      replaceable -> New link part should replace New existing part if:
        1. Action is LinkStatus.New
        2. New road or part is different from existing one
        3. All New links in existing part are in selected links for New part
       */
      val replaceable = (linkStatus == New || linkStatus == Transfer) && (reservedPart.roadNumber != newRoadNumber || reservedPart.roadPartNumber != newRoadPartNumber) && newSavedLinks.map(_.id).toSet.subsetOf(ids)
      (replaceable, reservedPart.roadNumber, reservedPart.roadPartNumber)
    }

    def updateRoadTypeDiscontinuity(links: Seq[ProjectLink]): Unit = {
      if (links.nonEmpty) {
        val lastSegment = links.maxBy(_.endAddrMValue)
        if (links.lengthCompare(1) > 0) {
          val linksToUpdate = links.filterNot(_.id == lastSegment.id)
          ProjectDAO.updateProjectLinksToDB(linksToUpdate, userName)
        }
        ProjectDAO.updateProjectLinksToDB(Seq(lastSegment.copy(discontinuity = Discontinuity.apply(discontinuity.toInt))), userName)
      }
    }

    def checkAndMakeReservation(projectId: Long, newRoadNumber: Long, newRoadPart: Long, linkStatus: LinkStatus, projectLinks: Seq[ProjectLink]): (Boolean, Option[Long], Option[Long]) = {
      val project = getProjectWithReservationChecks(projectId, newRoadNumber, newRoadPartNumber, linkStatus, projectLinks)
      try {
        val (toReplace, road, part) = isCompletelyNewPart(projectLinks)
        if (toReplace && linkStatus == New) {
          val reservedPart = ProjectDAO.fetchReservedRoadPart(road, part).get
          ProjectDAO.removeReservedRoadPart(projectId, reservedPart)
          val newProjectLinks: Seq[ProjectLink] = projectLinks.map(pl => pl.copy(id = NewRoadAddress,
            roadNumber = newRoadNumber, roadPartNumber = newRoadPartNumber, track = Track.apply(newTrackCode),
            roadType = RoadType.apply(roadType.toInt), discontinuity = Discontinuity.apply(discontinuity.toInt),
            endAddrMValue = userDefinedEndAddressM.getOrElse(pl.endAddrMValue.toInt).toLong))
          if (linkIds.nonEmpty) {
            addNewLinksToProject(sortRamps(newProjectLinks, linkIds), projectId, userName, linkIds.head, false)
          } else {
            val newSavedLinkIds = projectLinks.map(_.linkId)
            addNewLinksToProject(sortRamps(newProjectLinks, newSavedLinkIds), projectId, userName, newSavedLinkIds.head, false)
          }
        } else if (!project.isReserved(newRoadNumber, newRoadPartNumber)) {
          ProjectDAO.reserveRoadPart(project.id, newRoadNumber, newRoadPartNumber, project.modifiedBy)
        }
        (toReplace, Some(road), Some(part))
      } catch {
        case e: Exception => println("Unexpected exception occurred: " + e)
          (false, None, None)
      }
    }

    def resetLinkValues(toReset: Seq[ProjectLink]): Unit = {
      RoadAddressDAO.queryById(toReset.map(_.roadAddressId).toSet).foreach(ra =>
        ProjectDAO.updateProjectLinkValues(projectId, ra, updateGeom = false))
    }

    try {
      withDynTransaction {
        val toUpdateLinks = ProjectDAO.getProjectLinksByProjectAndLinkId(ids, linkIds, projectId)
        if (toUpdateLinks.exists(_.isSplit))
          throw new ProjectValidationException(ErrorSplitSuravageNotUpdatable)
        userDefinedEndAddressM.map(addressM => {
          val endSegment = toUpdateLinks.maxBy(_.endAddrMValue)
          val calibrationPoint = UserDefinedCalibrationPoint(newCalibrationPointId, endSegment.id, projectId, addressM.toDouble - endSegment.startMValue, addressM)
          val foundCalibrationPoint = CalibrationPointDAO.findEndCalibrationPoint(endSegment.id, projectId)
          if (foundCalibrationPoint.isEmpty)
            CalibrationPointDAO.createCalibrationPoint(calibrationPoint)
          else
            CalibrationPointDAO.updateSpecificCalibrationPointMeasures(foundCalibrationPoint.head.id, addressM.toDouble - endSegment.startMValue, addressM)
          Seq(CalibrationPoint)
        })
        linkStatus match {
          case LinkStatus.Terminated =>
            // Fetching road addresses in order to obtain the original addressMValues, since we may not have those values
            // on project_link table, after previous recalculations
            resetLinkValues(toUpdateLinks)
            ProjectDAO.updateProjectLinksToTerminated(toUpdateLinks.map(_.id).toSet, userName)

          case LinkStatus.Numbering =>
            if (toUpdateLinks.nonEmpty) {
              val roadAddresses = RoadAddressDAO.fetchByIdMassQuery(toUpdateLinks.map(_.roadAddressId).toSet, includeFloating = true)
              if (roadAddresses.exists(x =>
                x.roadNumber == newRoadNumber && x.roadPartNumber == newRoadPartNumber)) // check the original numbering wasn't exactly the same
                throw new ProjectValidationException(ErrorRenumberingToOriginalNumber) // you cannot use current roadnumber and roadpart number in numbering operation
              if (toUpdateLinks.map(pl => (pl.roadNumber, pl.roadPartNumber)).distinct.lengthCompare(1) != 0 ||
                roadAddresses.map(ra => (ra.roadNumber, ra.roadPartNumber)).distinct.lengthCompare(1) != 0) {
                throw new ProjectValidationException(ErrorMultipleRoadNumbersOrParts)
              }
              //TODO: Check that the numbering target road number + road part does not exist or is reserved to this project
              checkAndMakeReservation(projectId, newRoadNumber, newRoadPartNumber, LinkStatus.Numbering, toUpdateLinks)
              ProjectDAO.updateProjectLinkNumbering(projectId, toUpdateLinks.head.roadNumber, toUpdateLinks.head.roadPartNumber,
                linkStatus, newRoadNumber, newRoadPartNumber, userName, discontinuity)
              roadName.foreach(setProjectRoadName(projectId, newRoadNumber, _))
            } else {
              throw new ProjectValidationException(ErrorRoadLinkNotFoundInProject)
            }

          case LinkStatus.Transfer =>
            val (replaceable, road, part) = checkAndMakeReservation(projectId, newRoadNumber, newRoadPartNumber, LinkStatus.Transfer, toUpdateLinks)
            val updated = toUpdateLinks.map(l => {
              l.copy(roadNumber = newRoadNumber, roadPartNumber = newRoadPartNumber, track = Track.apply(newTrackCode),
                status = linkStatus, calibrationPoints = (None, None), roadType = RoadType.apply(roadType.toInt))
            })
            ProjectDAO.updateProjectLinksToDB(updated, userName)
            ProjectDAO.updateProjectLinkRoadTypeDiscontinuity(Set(updated.maxBy(_.endAddrMValue).id), linkStatus, userName, roadType, Some(discontinuity))
            //transfer cases should remove the part after the project link table update operation
            if (replaceable) {
              ProjectDAO.removeReservedRoadPart(projectId, road.get, part.get)
            }
            roadName.foreach(setProjectRoadName(projectId, newRoadNumber, _))
          case LinkStatus.UnChanged =>
            checkAndMakeReservation(projectId, newRoadNumber, newRoadPartNumber, LinkStatus.UnChanged, toUpdateLinks)
            // Reset back to original values
            resetLinkValues(toUpdateLinks)
            updateRoadTypeDiscontinuity(toUpdateLinks.map(_.copy(roadType = RoadType.apply(roadType.toInt), status = linkStatus)))

          case LinkStatus.New =>
            // Current logic allows only re adding new road addresses whithin same road/part group
            if (toUpdateLinks.groupBy(l => (l.roadNumber, l.roadPartNumber)).size <= 1) {
              checkAndMakeReservation(projectId, newRoadNumber, newRoadPartNumber, LinkStatus.New, toUpdateLinks)
              updateRoadTypeDiscontinuity(toUpdateLinks.map(_.copy(roadType = RoadType.apply(roadType.toInt), roadNumber = newRoadNumber, roadPartNumber = newRoadPartNumber, track = Track.apply(newTrackCode))))
              roadName.foreach(setProjectRoadName(projectId, newRoadNumber, _))
            } else {
              throw new RoadAddressException(s"Useamman kuin yhden tien/tieosan tallennus kerralla ei ole tuettu.")
            }
          case _ =>
            throw new ProjectValidationException(s"Virheellinen operaatio $linkStatus")
        }
        recalculateProjectLinks(projectId, userName, Set((newRoadNumber, newRoadPartNumber)) ++
          toUpdateLinks.map(pl => (pl.roadNumber, pl.roadPartNumber)).toSet)
        None
      }
    } catch {
      case ex: RoadAddressException =>
        logger.info("Road address Exception: " + ex.getMessage)
        Some(s"Tieosoitevirhe: (${ex.getMessage}")
      case ex: ProjectValidationException => Some(ex.getMessage)
      case ex: Exception => Some(ex.getMessage)
    }
  }

  private def recalculateProjectLinks(projectId: Long, userName: String, roadParts: Set[(Long, Long)] = Set()): Unit = {

    def setReversedFlag(adjustedLink: ProjectLink, before: Option[ProjectLink]): ProjectLink = {
      before.map(_.sideCode) match {
        case Some(value) if value != adjustedLink.sideCode && value != SideCode.Unknown =>
          adjustedLink.copy(reversed = !adjustedLink.reversed)
        case _ => adjustedLink
      }
    }

    val projectLinks =
      if (roadParts.isEmpty)
        ProjectDAO.getProjectLinks(projectId)
      else
        ProjectDAO.fetchByProjectRoadParts(roadParts, projectId)
    logger.info(s"Recalculating project $projectId, parts ${roadParts.map(p => s"${p._1}/${p._2}").mkString(", ")}")

    withTiming(projectLinks.groupBy(
      pl => (pl.roadNumber, pl.roadPartNumber)).foreach {
      grp =>
        val calibrationPoints = CalibrationPointDAO.fetchByRoadPart(projectId, grp._1._1, grp._1._2)
        val recalculatedProjectLinks = ProjectSectionCalculator.assignMValues(grp._2, calibrationPoints).map(rpl =>
          setReversedFlag(rpl, grp._2.find(pl => pl.id == rpl.id && rpl.roadAddressId != 0L))
        )
        ProjectDAO.updateProjectLinksToDB(recalculatedProjectLinks, userName)
    }, "recalculated links in %.3f sec")
  }

  private def recalculateChangeTable(projectId: Long): Boolean = {
    val projectOpt = ProjectDAO.getRoadAddressProjectById(projectId)
    if (projectOpt.isEmpty)
      throw new IllegalArgumentException("Project not found")
    val project = projectOpt.get
    project.status match {
      case ProjectState.Saved2TR => true
      case _ =>
        val delta = ProjectDeltaCalculator.delta(project)
        setProjectDeltaToDB(delta, projectId)

    }
  }

  /**
    * method to check if project is publishable. add filters for cases we do not want to prevent sending
    *
    * @param projectId project-id
    * @return if project contains any notifications preventing sending
    */
  def isProjectPublishable(projectId: Long): Boolean = {
    validateProjectById(projectId).isEmpty
  }

  def allLinksHandled(projectId: Long): Boolean = { //some tests want to know if all projectLinks have been handled. to remove this test need to be updated to check if termination is correctly applied etc best done after all validations have been implemented
    withDynSession {
      ProjectDAO.getProjectLinks(projectId, Some(LinkStatus.NotHandled)).isEmpty &&
        ProjectDAO.getProjectLinks(projectId).nonEmpty
    }
  }

  /** Nullifies projects tr_id attribute, changes status to unfinnished and saves tr_info value to status_info. Tries to append old status info if it is possible
    * otherwise it only takes first 300 chars
    *
    * @param projectId project-id
    * @return returns option error string
    */
  def removeRotatingTRId(projectId: Long): Option[String] = {
    withDynSession {
      val projects = ProjectDAO.getRoadAddressProjects(projectId)
      val rotatingTR_Id = ProjectDAO.getRotatingTRProjectId(projectId)
      ProjectDAO.updateProjectStatus(projectId, ProjectState.Incomplete)
      val addedStatus = if (rotatingTR_Id.isEmpty) "" else "[OLD TR_ID was " + rotatingTR_Id.head + "]"
      if (projects.isEmpty)
        return Some("Projectia ei löytynyt")
      val project = projects.head
      appendStatusInfo(project, addedStatus)
    }
    None
  }

  /**
    * Tries to append old status info if it is possible
    * otherwise it only takes first 300 chars of the old status
    *
    * @param project
    * @param appendMessage
    */
  private def appendStatusInfo(project: RoadAddressProject, appendMessage: String): Unit = {
    val maxStringLength = 1000
    project.statusInfo match { // before removing tr-id we want to save it in statusInfo if we need it later. Currently it is overwritten when we resend and get new error
      case Some(statusInfo) =>
        if ((statusInfo + appendMessage).length < maxStringLength)
          ProjectDAO.updateProjectStateInfo(appendMessage + statusInfo, project.id)
        else if (statusInfo.length + appendMessage.length < 600)
          ProjectDAO.updateProjectStateInfo(appendMessage + statusInfo.substring(0, 300), project.id)
      case None =>
        if (appendMessage.nonEmpty)
          ProjectDAO.updateProjectStateInfo(appendMessage, project.id)
    }
    ProjectDAO.removeRotatingTRProjectId(project.id)
  }

  /**
    * Publish project with id projectId
    *
    * @param projectId Project to publish
    * @return optional error message, empty if no error
    */
  def publishProject(projectId: Long): PublishResult = {
    // TODO: Check that project actually is finished: projectLinkPublishable(projectId)
    // TODO: Run post-change tests for the roads that have been edited and throw an exception to roll back if not acceptable
    logger.info(s"Preparing to send Project ID: $projectId to TR")
    withDynTransaction {
      try {
        if (!recalculateChangeTable(projectId)) {
          return PublishResult(validationSuccess = false, sendSuccess = false, Some("Muutostaulun luonti epäonnistui. Tarkasta ely"))
        }
        ProjectDAO.addRotatingTRProjectId(projectId) //Generate new TR_ID
        val trProjectStateMessage = getRoadAddressChangesAndSendToTR(Set(projectId))
        if (trProjectStateMessage.status == ProjectState.Failed2GenerateTRIdInViite.value) {
          return PublishResult(validationSuccess = false, sendSuccess = false, Some(trProjectStateMessage.reason))
        }
        trProjectStateMessage.status match {
          case it if 200 until 300 contains it =>
            setProjectStatusToSend2TR(projectId)
            logger.info(s"Sending to TR successful: ${trProjectStateMessage.reason}")
            PublishResult(validationSuccess = true, sendSuccess = true, Some(trProjectStateMessage.reason))

          case _ =>
            //rollback
            logger.info(s"Sending to TR failed: ${trProjectStateMessage.reason}")
            PublishResult(validationSuccess = true, sendSuccess = false, Some(trProjectStateMessage.reason))
        }
      } catch {
        case NonFatal(_) => PublishResult(validationSuccess = false, sendSuccess = false, None)
      }
    }
  }

  private def setProjectDeltaToDB(projectDelta: Delta, projectId: Long): Boolean = {
    RoadAddressChangesDAO.clearRoadChangeTable(projectId)
    RoadAddressChangesDAO.insertDeltaToRoadChangeTable(projectDelta, projectId)
  }

  private def newProjectTemplate(rl: RoadLinkLike, ra: RoadAddress, project: RoadAddressProject): ProjectLink = {
    val geometry = GeometryUtils.truncateGeometry3D(rl.geometry, ra.startMValue, ra.endMValue)
    ProjectLink(NewRoadAddress, ra.roadNumber, ra.roadPartNumber, ra.track, ra.discontinuity, ra.startAddrMValue,
      ra.endAddrMValue, ra.startDate, ra.endDate, Some(project.modifiedBy), 0L, ra.linkId, ra.startMValue, ra.endMValue,
      ra.sideCode, ra.calibrationPoints, ra.floating, geometry,
      project.id, LinkStatus.NotHandled, ra.roadType, ra.linkGeomSource, GeometryUtils.geometryLength(geometry),
      ra.id, ra.ely, reversed = false, None, ra.adjustedTimestamp)
  }

  private def newProjectLink(rl: RoadLinkLike, project: RoadAddressProject, roadNumber: Long,
                             roadPartNumber: Long, trackCode: Track, discontinuity: Discontinuity, roadType: RoadType,
                             ely: Long, roadName: String = ""): ProjectLink = {
    ProjectLink(NewRoadAddress, roadNumber, roadPartNumber, trackCode, discontinuity,
      0L, 0L, Some(project.startDate), None, Some(project.modifiedBy), 0L, rl.linkId, 0.0, rl.length,
      SideCode.Unknown, (None, None), floating = false, rl.geometry,
      project.id, LinkStatus.New, roadType, rl.linkSource, rl.length,
      0L, ely, reversed = false, None, rl.vvhTimeStamp, roadName = Some(roadName))
  }

  private def newProjectLink(rl: RoadLinkLike, project: RoadAddressProject, splitOptions: SplitOptions): ProjectLink = {
    newProjectLink(rl, project, splitOptions.roadNumber, splitOptions.roadPartNumber, splitOptions.trackCode,
      splitOptions.discontinuity, splitOptions.roadType, splitOptions.ely)
  }

  private def buildProjectRoadLink(projectLinks: Seq[ProjectLink]): Seq[ProjectAddressLink] = {
    val pl: Seq[ProjectLink] = projectLinks.size match {
      case 0 => return Seq()
      case 1 => projectLinks
      case _ => fuseProjectLinks(projectLinks)
    }
    pl.map(l => ProjectAddressLinkBuilder.build(l))
  }

  private def fuseProjectLinks(links: Seq[ProjectLink]): Seq[ProjectLink] = {
    val linkIds = links.map(_.linkId).distinct
    val existingRoadAddresses = RoadAddressDAO.queryById(links.map(_.roadAddressId).toSet)
    val groupedRoadAddresses = existingRoadAddresses.groupBy(record =>
      (record.commonHistoryId, record.roadNumber, record.roadPartNumber, record.track.value, record.startDate, record.endDate, record.linkId, record.roadType, record.ely, record.terminated))

    if (groupedRoadAddresses.size > 1) {
      return links
    }
    else {
      if (linkIds.lengthCompare(1) != 0)
        throw new IllegalArgumentException(s"Multiple road link ids given for building one link: ${linkIds.mkString(", ")}")
      if (links.exists(_.isSplit))
        links
      else {
        val geom = links.head.sideCode match {
          case SideCode.TowardsDigitizing => links.map(_.geometry).foldLeft(Seq[Point]())((geometries, ge) => geometries ++ ge)
          case _ => links.map(_.geometry).reverse.foldLeft(Seq[Point]())((geometries, ge) => geometries ++ ge)
        }
        val (startM, endM, startA, endA) = (links.map(_.startMValue).min, links.map(_.endMValue).max,
          links.map(_.startAddrMValue).min, links.map(_.endAddrMValue).max)
        Seq(links.head.copy(startMValue = startM, endMValue = endM, startAddrMValue = startA, endAddrMValue = endA, geometry = geom, discontinuity = links.maxBy(_.startAddrMValue).discontinuity))
      }
    }

  }

  private def awaitRoadLinks(fetch: (Future[Seq[RoadLink]], Future[Seq[RoadLink]], Future[Seq[VVHRoadlink]])) = {
    val combinedFuture = for {
      fStandard <- fetch._1
      fComplementary <- fetch._2
      fSuravage <- fetch._3
    } yield (fStandard, fComplementary, fSuravage)

    val (roadLinks, complementaryLinks, suravageLinks) = Await.result(combinedFuture, Duration.Inf)
    (roadLinks, complementaryLinks, suravageLinks)
  }

  def getProjectStatusFromTR(projectId: Long): Map[String, Any] = {
    ViiteTierekisteriClient.getProjectStatus(projectId)
  }

  private def getStatusFromTRObject(trProject: Option[TRProjectStatus]): Option[ProjectState] = {
    trProject match {
      case Some(trProjectObject) => mapTRStateToViiteState(trProjectObject.status.getOrElse(""))
      case None => None
      case _ => None
    }
  }

  private def getTRErrorMessage(trProject: Option[TRProjectStatus]): String = {
    trProject match {
      case Some(trProjectobject) => trProjectobject.errorMessage.getOrElse("")
      case None => ""
      case _ => ""
    }
  }

  def setProjectStatusToSend2TR(projectId: Long): Unit = {
    ProjectDAO.updateProjectStatus(projectId, ProjectState.Sent2TR)
  }

  def updateProjectStatusIfNeeded(currentStatus: ProjectState, newStatus: ProjectState, errorMessage: String, projectId: Long): (ProjectState) = {
    if (currentStatus.value != newStatus.value && newStatus != ProjectState.Unknown) {
      logger.info(s"Status update is needed as Project Current status (${currentStatus}) differs from TR Status(${newStatus})")
      val projects = ProjectDAO.getRoadAddressProjects(projectId)
      if (projects.nonEmpty && newStatus == ProjectState.ErroredInTR) {
        // We write error message and clear old TR_ID which was stored there, so user wont see it in hower
        logger.info(s"Writing error message and clearing old TR_ID: ($errorMessage)")
        ProjectDAO.updateProjectStateInfo(errorMessage, projectId)
      }
      ProjectDAO.updateProjectStatus(projectId, newStatus)
    }
    if (newStatus != ProjectState.Unknown) {
      newStatus
    } else {
      currentStatus
    }
  }

  private def getProjectsPendingInTR: Seq[Long] = {
    withDynSession {
      ProjectDAO.getProjectsWithWaitingTRStatus()
    }
  }

  def updateProjectsWaitingResponseFromTR(): Unit = {
    logger.info(s"Starting getting status from TR, fetching list of projects pending for TR response.")
    val listOfPendingProjects = getProjectsPendingInTR
    logger.info(s"List fetched, projects: ${listOfPendingProjects.toString()}")
    for (project <- listOfPendingProjects) {
      try {
        if (withDynTransaction {
          logger.info(s"Checking status for $project")
          checkAndUpdateProjectStatus(project)
        }) {
          eventbus.publish("roadAddress:RoadNetworkChecker", RoadCheckOptions(Seq()))
        } else {
          logger.info(s"Not going to check road network (status != Saved2TR)")
        }
      } catch {
        case t: SQLException => logger.error(s"SQL error while importing project: $project! Check if any roads have multiple valid names with out end dates ", t.getStackTrace)
        case t: Exception => logger.warn(s"Couldn't update project $project", t.getMessage)
      }
    }

  }

  private def checkAndUpdateProjectStatus(projectID: Long): Boolean = {
    ProjectDAO.getRotatingTRProjectId(projectID).headOption match {
      case Some(trId) =>
        ProjectDAO.getProjectStatus(projectID).map { currentState =>
          logger.info(s"Current status is $currentState, fetching TR state")
          val trProjectState = ViiteTierekisteriClient.getProjectStatusObject(trId)
          logger.info(s"Retrived TR status: ${trProjectState.getOrElse(None)}")
          val newState = getStatusFromTRObject(trProjectState).getOrElse(ProjectState.Unknown)
          val errorMessage = getTRErrorMessage(trProjectState)
          logger.info(s"TR returned project status for $projectID: $currentState -> $newState, errMsg: $errorMessage")
          val updatedStatus = updateProjectStatusIfNeeded(currentState, newState, errorMessage, projectID)
          if (updatedStatus == Saved2TR) {
            logger.info(s"Starting project $projectID roadaddresses importing to roadaddresstable")
            updateRoadAddressWithProjectLinks(updatedStatus, projectID)
          }
        }
        RoadAddressDAO.fetchAllFloatingRoadAddresses().isEmpty
      case None =>
        logger.info(s"During status checking VIITE wasnt able to find TR_ID to project $projectID")
        appendStatusInfo(ProjectDAO.getRoadAddressProjectById(projectID).head, " Failed to find TR-ID ")
        false
    }
  }

  private def mapTRStateToViiteState(trState: String): Option[ProjectState] = {

    trState match {
      case "S" => Some(ProjectState.apply(ProjectState.TRProcessing.value))
      case "K" => Some(ProjectState.apply(ProjectState.TRProcessing.value))
      case "T" => Some(ProjectState.apply(ProjectState.Saved2TR.value))
      case "V" => Some(ProjectState.apply(ProjectState.ErroredInTR.value))
      case "null" => Some(ProjectState.apply(ProjectState.ErroredInTR.value))
      case _ => None
    }
  }

  def createSplitRoadAddress(roadAddress: RoadAddress, split: Seq[ProjectLink], project: RoadAddressProject): Seq[RoadAddress] = {
    def transferValues(terminated: Option[ProjectLink]): (Long, Long, Double, Double) = {
      terminated.map(termLink =>
        termLink.sideCode match {
          case AgainstDigitizing =>
            if (termLink.startAddrMValue == roadAddress.startAddrMValue)
              (termLink.endAddrMValue, roadAddress.endAddrMValue,
                roadAddress.startMValue, termLink.startMValue)
            else (roadAddress.startAddrMValue, termLink.startAddrMValue,
              termLink.endMValue, roadAddress.endMValue)
          case _ =>
            if (termLink.startAddrMValue == roadAddress.startAddrMValue)
              (termLink.endAddrMValue, roadAddress.endAddrMValue,
                termLink.endMValue, roadAddress.endMValue)
            else (roadAddress.startAddrMValue, termLink.startAddrMValue,
              roadAddress.startMValue, termLink.startMValue)
        }
      ).getOrElse(roadAddress.startAddrMValue, roadAddress.endAddrMValue, roadAddress.startMValue, roadAddress.endMValue)
    }

    split.flatMap(pl =>
      pl.status match {
        case UnChanged =>
          Seq(roadAddress.copy(id = NewRoadAddress, startAddrMValue = pl.startAddrMValue, endAddrMValue = pl.endAddrMValue,
            createdBy = Some(project.createdBy), linkId = pl.linkId, startMValue = pl.startMValue, endMValue = pl.endMValue,
            adjustedTimestamp = pl.linkGeometryTimeStamp, geometry = pl.geometry))
        case New =>
          Seq(RoadAddress(NewRoadAddress, pl.roadNumber, pl.roadPartNumber, pl.roadType, pl.track, pl.discontinuity,
            pl.startAddrMValue, pl.endAddrMValue, Some(project.startDate), None, Some(project.createdBy), 0L, pl.linkId,
            pl.startMValue, pl.endMValue, pl.sideCode, pl.linkGeometryTimeStamp, pl.calibrationPoints, floating = false,
            pl.geometry, pl.linkGeomSource, pl.ely, terminated = NoTermination, NewCommonHistoryId))
        case Transfer => // TODO if the whole common history -segment is transferred, keep the original common_history_id, otherwise generate new ids for the different segments
          val (startAddr, endAddr, startM, endM) = transferValues(split.find(_.status == Terminated))
          Seq(
            //TODO we should check situations where we need to create one new commonHistory for new and transfer/unchanged
            // Transferred part, original values
            roadAddress.copy(id = NewRoadAddress, startAddrMValue = startAddr, endAddrMValue = endAddr,
              endDate = Some(project.startDate), createdBy = Some(project.createdBy), startMValue = startM, endMValue = endM),
            // Transferred part, new values
            roadAddress.copy(id = NewRoadAddress, startAddrMValue = pl.startAddrMValue, endAddrMValue = pl.endAddrMValue,
              startDate = Some(project.startDate), createdBy = Some(project.createdBy), linkId = pl.linkId,
              startMValue = pl.startMValue, endMValue = pl.endMValue, adjustedTimestamp = pl.linkGeometryTimeStamp,
              geometry = pl.geometry)
          )
        case Terminated => // TODO Check common_history_id
          Seq(roadAddress.copy(id = NewRoadAddress, startAddrMValue = pl.startAddrMValue, endAddrMValue = pl.endAddrMValue,
            endDate = Some(project.startDate), createdBy = Some(project.createdBy), linkId = pl.linkId, startMValue = pl.startMValue,
            endMValue = pl.endMValue, adjustedTimestamp = pl.linkGeometryTimeStamp, geometry = pl.geometry, terminated = Termination))
        case _ =>
          logger.error(s"Invalid status for split project link: ${pl.status} in project ${pl.projectId}")
          throw new InvalidAddressDataException(s"Invalid status for split project link: ${pl.status}")
      }
    )
  }

  def updateTerminationForHistory(terminatedLinkIds: Set[Long], splitReplacements: Seq[ProjectLink]): Unit = {
    RoadAddressDAO.setSubsequentTermination(terminatedLinkIds)
    val mapping = RoadAddressSplitMapper.createAddressMap(splitReplacements)
    val splitTerminationLinkIds = mapping.map(_.sourceLinkId).toSet
    val splitCurrentRoadAddressIds = splitReplacements.map(_.roadAddressId).toSet
    val linkGeomSources = splitReplacements.map(pl => pl.linkId -> pl.linkGeomSource).toMap
    val addresses = RoadAddressDAO.fetchByLinkId(splitTerminationLinkIds, includeFloating = true, includeHistory = true,
      includeTerminated = false, splitCurrentRoadAddressIds) // Do not include current ones as they're created separately with other project links
    val splitAddresses = addresses.flatMap(RoadAddressSplitMapper.mapRoadAddresses(mapping)).map(ra =>
      ra.copy(terminated = if (splitTerminationLinkIds.contains(ra.linkId)) Subsequent else NoTermination,
        linkGeomSource = linkGeomSources(ra.linkId)))
    roadAddressService.expireRoadAddresses(addresses.map(_.id).toSet)
    RoadAddressDAO.create(splitAddresses)
  }

  def updateRoadAddressWithProjectLinks(newState: ProjectState, projectID: Long): Option[String] = {
    if (newState != Saved2TR) {
      logger.error(s" Project state not at Saved2TR")
      throw new RuntimeException(s"Project state not at Saved2TR: $newState")
    }
<<<<<<< HEAD
    val project=ProjectDAO.getRoadAddressProjectById(projectID).get
    val projectLinks=ProjectDAO.getProjectLinks(projectID)
    if (projectLinks.isEmpty){
      logger.error(s" There are no road addresses to update, rollbacking update ${project.id}")
      throw new InvalidAddressDataException(s"There are no road addresses to update, rollbacking update ${project.id}")
    }
=======
    val project = ProjectDAO.getRoadAddressProjectById(projectID).get
    val projectLinks = ProjectDAO.getProjectLinks(projectID)
    if (projectLinks.isEmpty) {
      logger.error(s" There are no roadaddresses to update  with names, rollbacking update ${project.id}")
      throw new InvalidAddressDataException(s"There are no roadaddresses to update with names, rollbacking update ${project.id}")
    }
    logger.info(s"Found ${projectLinks.length} project links from projectId: $projectID")
    val existingNames = ProjectLinkNameDAO.get(projectLinks.map(_.roadNumber).toSet, project.id)
      .filter(en => projectLinks.exists(pl => pl.roadNumber == en.roadNumber && pl.roadName.getOrElse("").toUpperCase() != en.roadName.toUpperCase()))
    val newNames = projectLinks.filterNot(l => existingNames.exists(_.roadNumber == l.roadNumber) || l.roadName.isEmpty || l.roadName.get == null)

>>>>>>> 350ce47c
    val (replacements, additions) = projectLinks.partition(_.roadAddressId > 0)
    val expiringRoadAddresses = RoadAddressDAO.queryById(replacements.map(_.roadAddressId).toSet).map(ra => ra.id -> ra).toMap
    if (expiringRoadAddresses.size != replacements.map(_.roadAddressId).toSet.size) {
      logger.error(s" The number of road_addresses to expire does not match the project_links to insert")
      throw new InvalidAddressDataException(s"The number of road_addresses to expire does not match the project_links to insert")
    }
    logger.info(s"Found ${expiringRoadAddresses.size} to expire; expected ${replacements.map(_.roadAddressId).toSet.size}")
<<<<<<< HEAD
=======
    logger.info(s"Moving project links to project link history.")
>>>>>>> 350ce47c
    ProjectDAO.moveProjectLinksToHistory(projectID)
    handleNewRoadNames(projectLinks, project)
    try {
      val (splitReplacements, pureReplacements) = replacements.partition(_.connectedLinkId.nonEmpty)
      val newRoadAddresses = convertToRoadAddress(splitReplacements, pureReplacements, additions,
        expiringRoadAddresses, project)

      val newRoadAddressesWithHistory = CommonHistoryFiller.fillCommonHistory(projectLinks, newRoadAddresses, expiringRoadAddresses.values.toSeq)
      //Expiring all old addresses by their ID
      logger.info(s"Expiring all old addresses by their ID included in ${project.id}")
      roadAddressService.expireRoadAddresses(expiringRoadAddresses.keys.toSet)
      val terminatedLinkIds = pureReplacements.filter(pl => pl.status == Terminated).map(_.linkId).toSet
      logger.info(s"Updating the following terminated linkids to history ${terminatedLinkIds} ")
      updateTerminationForHistory(terminatedLinkIds, splitReplacements)
      //Create endDate rows for old data that is "valid" (row should be ignored after end_date)
      val created = RoadAddressDAO.create(newRoadAddressesWithHistory.map(_.copy(id = NewRoadAddress)))
      Some(s"${created.size} road addresses created")
    } catch {
      case e: ProjectValidationException =>
        logger.error("Failed to validate project message:" + e.getMessage)
        Some(e.getMessage)
    }
  }

  def handleNewRoadNames(projectLinks: Seq[ProjectLink], project: RoadAddressProject) = {
    val projectLinkNames = ProjectLinkNameDAO.get(projectLinks.map(_.roadNumber).toSet, project.id)
    val existingInRoadNames = projectLinkNames.flatMap(n => RoadNameDAO.getCurrentRoadNamesByRoadNumber(n.roadNumber)).map(_.roadNumber).toSet
    val newLinkNames = projectLinkNames.filterNot(pln => existingInRoadNames.contains(pln.roadNumber))
    val newNames = newLinkNames.map {
      ln => ln.roadNumber -> RoadName(NewRoadNameId, ln.roadNumber, ln.roadName, Some(DateTime.now()), validFrom = Some(project.startDate), createdBy = project.createdBy)
    }
    newNames.map(n => RoadNameDAO.create(n._2))
    projectLinkNames.foreach(en => ProjectLinkNameDAO.removeProjectLinkName(en.roadNumber, project.id))
    if (newNames.nonEmpty) {
      logger.info(s"Found ${newNames.size} names in project that differ from road address name")
      val nameString = s"${newNames.map(_._2.roadNumber).mkString(",")}"
      appendStatusInfo(project, roadNameWasNotSavedInProject + nameString)
    }
  }

  def convertToRoadAddress(splitReplacements: Seq[ProjectLink], pureReplacements: Seq[ProjectLink], additions: Seq[ProjectLink],
                           roadAddresses: Map[Long, RoadAddress], project: RoadAddressProject): Seq[RoadAddress] = {
    splitReplacements.groupBy(_.roadAddressId).flatMap { case (id, seq) =>
      createSplitRoadAddress(roadAddresses(id), seq, project)
    }.toSeq ++
      pureReplacements.map(pl => convertProjectLinkToRoadAddress(pl, project, roadAddresses.get(pl.roadAddressId))) ++
      additions.map(pl => convertProjectLinkToRoadAddress(pl, project, roadAddresses.get(pl.roadAddressId))) ++
      pureReplacements.flatMap(pl =>
        setEndDate(roadAddresses(pl.roadAddressId), pl, None))
  }

  private def convertProjectLinkToRoadAddress(pl: ProjectLink, project: RoadAddressProject,
                                              source: Option[RoadAddress]): RoadAddress = {
    val geom = if (pl.geometry.nonEmpty) {
      val linkGeom = GeometryUtils.geometryEndpoints(GeometryUtils.truncateGeometry2D(pl.geometry, 0, pl.endMValue - pl.startMValue))
      if (pl.sideCode == SideCode.TowardsDigitizing)
        Seq(linkGeom._1, linkGeom._2)
      else
        Seq(linkGeom._2, linkGeom._1)
    } else {
      Seq()
    }
    val roadAddress = RoadAddress(source.map(_.id).getOrElse(NewRoadAddress), pl.roadNumber, pl.roadPartNumber, pl.roadType, pl.track, pl.discontinuity,
      pl.startAddrMValue, pl.endAddrMValue, None, None, pl.createdBy, 0L, pl.linkId, pl.startMValue, pl.endMValue, pl.sideCode,
      pl.linkGeometryTimeStamp, pl.calibrationPoints, floating = false, geom, pl.linkGeomSource, pl.ely, terminated = NoTermination, source.map(_.commonHistoryId).getOrElse(0))
    pl.status match {
      case UnChanged =>
        roadAddress.copy(startDate = source.get.startDate, endDate = source.get.endDate)
      case Transfer | Numbering =>
        roadAddress.copy(startDate = Some(project.startDate))
      case New =>
        roadAddress.copy(startDate = Some(project.startDate))
      case Terminated =>
        roadAddress.copy(startDate = source.get.startDate, endDate = Some(project.startDate), terminated = Termination)
      case _ =>
        logger.error(s"Invalid status for imported project link: ${pl.status} in project ${pl.projectId}")
        throw new InvalidAddressDataException(s"Invalid status for split project link: ${pl.status}")
    }
  }

  /**
    * Called for road addresses that are replaced by a new version at end date
    *
    * @param roadAddress
    * @param pl
    * @param vvhLink
    * @return
    */
  private def setEndDate(roadAddress: RoadAddress, pl: ProjectLink, vvhLink: Option[VVHRoadlink]): Option[RoadAddress] = {
    pl.status match {
      // Unchanged does not get an end date, terminated is created from the project link in convertProjectLinkToRoadAddress
      case UnChanged | Terminated =>
        None
      case Transfer | Numbering =>
        Some(roadAddress.copy(endDate = pl.startDate))
      case _ =>
        logger.error(s"Invalid status for imported project link: ${pl.status} in project ${pl.projectId}")
        throw new InvalidAddressDataException(s"Invalid status for split project link: ${pl.status}")
    }
  }

  def setProjectEly(currentProjectId: Long, newEly: Long): Option[String] = {
    withDynTransaction {
      getProjectEly(currentProjectId).filterNot(_ == newEly).map { currentProjectEly =>
        logger.info(s"The project can not handle multiple ELY areas (the project ELY range is $currentProjectEly). Recording was discarded.")
        s"Projektissa ei voi käsitellä useita ELY-alueita (projektin ELY-alue on $currentProjectEly). Tallennus hylättiin."
      }.orElse {
        ProjectDAO.updateProjectEly(currentProjectId, newEly)
        None
      }
    }
  }

  def correctNullProjectEly(): Unit = {
    withDynSession {
      //Get all the projects with non-existent ely code
      val nullElyProjects = ProjectDAO.getRoadAddressProjects(withNullElyFilter = true)
      nullElyProjects.foreach(project => {
        //Get all the reserved road parts of said projects
        val reservedRoadParts = ProjectDAO.fetchReservedRoadParts(project.id).filterNot(_.ely == 0)
        //Find the lowest m-Address Value of the reserved road parts
        val reservedRoadAddresses = RoadAddressDAO.fetchByRoadPart(reservedRoadParts.head.roadNumber, reservedRoadParts.head.roadPartNumber).minBy(_.endAddrMValue)
        //Use this part ELY code and set it on the project
        ProjectDAO.updateProjectEly(project.id, reservedRoadAddresses.ely)
      })
    }
  }

  def getProjectEly(projectId: Long): Option[Long] = {
    ProjectDAO.getProjectEly(projectId)
  }

  def validateProjectById(projectId: Long): Seq[ValidationErrorDetails] = {
    withDynSession {
      ProjectValidator.validateProject(ProjectDAO.getRoadAddressProjectById(projectId).get, ProjectDAO.getProjectLinks(projectId))
    }
  }

  def validateLinkTrack(track: Int): Boolean = {
    Track.values.filterNot(_.value == Track.Unknown.value).exists(_.value == track)
  }

  case class PublishResult(validationSuccess: Boolean, sendSuccess: Boolean, errorMessage: Option[String])

}

class SplittingException(s: String) extends RuntimeException {
  override def getMessage: String = s
}

case class ProjectBoundingBoxResult(projectLinkResultF: Future[Seq[ProjectLink]], roadLinkF: Future[Seq[RoadLink]],
                                    complementaryF: Future[Seq[RoadLink]], suravageF: Future[Seq[VVHRoadlink]])
<|MERGE_RESOLUTION|>--- conflicted
+++ resolved
@@ -1620,38 +1620,22 @@
       logger.error(s" Project state not at Saved2TR")
       throw new RuntimeException(s"Project state not at Saved2TR: $newState")
     }
-<<<<<<< HEAD
     val project=ProjectDAO.getRoadAddressProjectById(projectID).get
     val projectLinks=ProjectDAO.getProjectLinks(projectID)
     if (projectLinks.isEmpty){
-      logger.error(s" There are no road addresses to update, rollbacking update ${project.id}")
-      throw new InvalidAddressDataException(s"There are no road addresses to update, rollbacking update ${project.id}")
-    }
-=======
-    val project = ProjectDAO.getRoadAddressProjectById(projectID).get
-    val projectLinks = ProjectDAO.getProjectLinks(projectID)
-    if (projectLinks.isEmpty) {
-      logger.error(s" There are no roadaddresses to update  with names, rollbacking update ${project.id}")
-      throw new InvalidAddressDataException(s"There are no roadaddresses to update with names, rollbacking update ${project.id}")
-    }
+      logger.error(s" There are no road addresses to update  , rollbacking update ${project.id}")
+      throw new InvalidAddressDataException(s"There are no road addresses to update , rollbacking update ${project.id}")
+    }
+    val (replacements, additions) = projectLinks.partition(_.roadAddressId > 0)
     logger.info(s"Found ${projectLinks.length} project links from projectId: $projectID")
-    val existingNames = ProjectLinkNameDAO.get(projectLinks.map(_.roadNumber).toSet, project.id)
-      .filter(en => projectLinks.exists(pl => pl.roadNumber == en.roadNumber && pl.roadName.getOrElse("").toUpperCase() != en.roadName.toUpperCase()))
-    val newNames = projectLinks.filterNot(l => existingNames.exists(_.roadNumber == l.roadNumber) || l.roadName.isEmpty || l.roadName.get == null)
-
->>>>>>> 350ce47c
-    val (replacements, additions) = projectLinks.partition(_.roadAddressId > 0)
     val expiringRoadAddresses = RoadAddressDAO.queryById(replacements.map(_.roadAddressId).toSet).map(ra => ra.id -> ra).toMap
     if (expiringRoadAddresses.size != replacements.map(_.roadAddressId).toSet.size) {
       logger.error(s" The number of road_addresses to expire does not match the project_links to insert")
       throw new InvalidAddressDataException(s"The number of road_addresses to expire does not match the project_links to insert")
     }
     logger.info(s"Found ${expiringRoadAddresses.size} to expire; expected ${replacements.map(_.roadAddressId).toSet.size}")
-<<<<<<< HEAD
-=======
+    ProjectDAO.moveProjectLinksToHistory(projectID)
     logger.info(s"Moving project links to project link history.")
->>>>>>> 350ce47c
-    ProjectDAO.moveProjectLinksToHistory(projectID)
     handleNewRoadNames(projectLinks, project)
     try {
       val (splitReplacements, pureReplacements) = replacements.partition(_.connectedLinkId.nonEmpty)
