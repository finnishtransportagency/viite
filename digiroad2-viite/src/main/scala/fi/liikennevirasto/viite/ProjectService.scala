--- conflicted
+++ resolved
@@ -968,17 +968,11 @@
     * @param userName   Username of the user that does this change
     * @return true, if the delta calculation is successful and change table has been updated.
     */
-<<<<<<< HEAD
   def updateProjectLinks(projectId: Long, linkIds: Set[Long], linkStatus: LinkStatus, userName: String,
-                         coordinates: ProjectCoordinates, roadNumber: Long, roadPartNumber: Long, trackCode: Int,
+                         coordinates: ProjectCoordinates, newRoadNumber: Long, newRoadPartNumber: Long, newTrackCode: Int,
                          userDefinedEndAddressM: Option[Int], roadType: Long = RoadType.PublicRoad.value,
                          discontinuity: Int = Discontinuity.Continuous.value, ely: Option[Long] = None,
                          reversed: Boolean = false): Option[String] = {
-=======
-  def updateProjectLinks(projectId: Long, linkIds: Set[Long], linkStatus: LinkStatus, userName: String, coordinates: ProjectCoordinates,
-                         newRoadNumber: Long = 0, newRoadPartNumber: Long = 0, userDefinedEndAddressM: Option[Int],
-                         roadType: Long = 0, discontinuity: Long = 0, ely: Long = 0, reversed: Boolean = false, newTrackCode: Int = 0): Option[String] = {
->>>>>>> 3741f2a5
 
     def updateRoadTypeDiscontinuity(links: Seq[ProjectLink]) = {
       if (links.nonEmpty) {
@@ -992,9 +986,9 @@
     }
 
     def checkAndMakeReservation(linkEly: Long) = {
-      val project = getProjectWithReservationChecks(projectId, roadNumber, roadPartNumber)
-      if (!project.isReserved(roadNumber, roadPartNumber))
-        ProjectDAO.reserveRoadPart(project.id, roadNumber, roadPartNumber, project.modifiedBy,
+      val project = getProjectWithReservationChecks(projectId, newRoadNumber, newRoadPartNumber)
+      if (!project.isReserved(newRoadNumber, newRoadPartNumber))
+        ProjectDAO.reserveRoadPart(project.id, newRoadNumber, newRoadPartNumber, project.modifiedBy,
           ely.getOrElse(project.ely.getOrElse(linkEly)))
     }
 
@@ -1006,11 +1000,11 @@
     try {
       withDynTransaction {
         val projectLinks = withGeometry(ProjectDAO.getProjectLinks(projectId))
-        val updatedProjectLinks = projectLinks.filter(pl => linkIds.contains(pl.linkId))
-        if (updatedProjectLinks.exists(_.isSplit))
+        val toUpdateLinks = projectLinks.filter(pl => linkIds.contains(pl.linkId))
+        if (toUpdateLinks.exists(_.isSplit))
           throw new ProjectValidationException("Valitut linkit sisältävät jaetun Suravage-linkin eikä sitä voi päivittää")
         userDefinedEndAddressM.map(addressM => {
-          val endSegment = updatedProjectLinks.maxBy(_.endAddrMValue)
+          val endSegment = toUpdateLinks.maxBy(_.endAddrMValue)
           val calibrationPoint = UserDefinedCalibrationPoint(newCalibrationPointId, endSegment.id, projectId, endSegment.endMValue, addressM)
           // TODO: remove calibration points that exist elsewhere except at the link end or start
           val foundCalibrationPoint = CalibrationPointDAO.findCalibrationPointByRemainingValues(endSegment.id, projectId, endSegment.endMValue)
@@ -1024,81 +1018,46 @@
           case LinkStatus.Terminated => {
             // Fetching road addresses in order to obtain the original addressMValues, since we may not have those values
             // on project_link table, after previous recalculations
-            resetLinkValues(updatedProjectLinks)
-            ProjectDAO.updateProjectLinksToTerminated(updatedProjectLinks.map(_.id).toSet, userName)
+            resetLinkValues(toUpdateLinks)
+            ProjectDAO.updateProjectLinksToTerminated(toUpdateLinks.map(_.id).toSet, userName)
           }
           case LinkStatus.Numbering => {
-<<<<<<< HEAD
-=======
-            val project = getProjectWithReservationChecks(projectId, newRoadNumber, newRoadPartNumber)
->>>>>>> 3741f2a5
-            ProjectDAO.getProjectLinksByLinkId(updatedProjectLinks.head.linkId).headOption match {
+            ProjectDAO.getProjectLinksByLinkId(toUpdateLinks.head.linkId).headOption match {
               case Some(roadPartLink) =>
                 if (roadPartLink.roadNumber == newRoadNumber && roadPartLink.roadPartNumber == newRoadPartNumber)
                   throw new ProjectValidationException(s"Numeroinnissa ei voi käyttää alkuperäistä tienumeroa ja -osanumeroa") // you cannot use current roadnumber and roadpart number in numbering operation
-<<<<<<< HEAD
-                checkAndMakeReservation(updatedProjectLinks.head.ely)
-                ProjectDAO.updateProjectLinkNumbering(projectId, updatedProjectLinks.head.roadNumber, updatedProjectLinks.head.roadPartNumber, linkStatus, roadNumber, roadPartNumber, userName)
-=======
-                if (!project.isReserved(newRoadNumber, newRoadPartNumber))
-                  ProjectDAO.reserveRoadPart(project.id, newRoadNumber, newRoadPartNumber, project.modifiedBy, ely)
-                ProjectDAO.updateProjectLinkNumbering(projectId, updatedProjectLinks.head.roadNumber, updatedProjectLinks.head.roadPartNumber, linkStatus, newRoadNumber, newRoadPartNumber, userName)
->>>>>>> 3741f2a5
+                checkAndMakeReservation(toUpdateLinks.head.ely)
+                ProjectDAO.updateProjectLinkNumbering(projectId, toUpdateLinks.head.roadNumber, toUpdateLinks.head.roadPartNumber, linkStatus, newRoadNumber, newRoadPartNumber, userName)
               case _ => throw new ProjectValidationException(s"Linkkiä ei löytynyt projektista")
             }
           }
           case LinkStatus.Transfer => {
-<<<<<<< HEAD
-            val track = Track.apply(trackCode)
-            checkAndMakeReservation(updatedProjectLinks.head.ely)
-            val updated = updatedProjectLinks.map(l => {
-              l.copy(roadNumber = roadNumber, roadPartNumber = roadPartNumber, track = track,
+            val track = Track.apply(newTrackCode)
+            checkAndMakeReservation(toUpdateLinks.head.ely)
+            val updated = toUpdateLinks.map(l => {
+              l.copy(roadNumber = newRoadNumber, roadPartNumber = newRoadPartNumber, track = track,
                 status = linkStatus, calibrationPoints = (None, None), roadType = RoadType.apply(roadType.toInt))
             })
             ProjectDAO.updateProjectLinksToDB(updated, userName)
             ProjectDAO.updateProjectLinkRoadTypeDiscontinuity(Set(updated.maxBy(_.endAddrMValue).id), linkStatus, userName, roadType, Some(discontinuity))
           }
           case LinkStatus.UnChanged => {
-            checkAndMakeReservation(updatedProjectLinks.head.ely)
+            checkAndMakeReservation(toUpdateLinks.head.ely)
             // Reset back to original values
-            RoadAddressDAO.queryById(updatedProjectLinks.map(_.roadAddressId).toSet).foreach(ra =>
+            RoadAddressDAO.queryById(toUpdateLinks.map(_.roadAddressId).toSet).foreach(ra =>
               ProjectDAO.updateProjectLinkValues(projectId, ra))
-            updateRoadTypeDiscontinuity(updatedProjectLinks.map(_.copy(roadType = RoadType.apply(roadType.toInt), status = linkStatus)))
+            updateRoadTypeDiscontinuity(toUpdateLinks.map(_.copy(roadType = RoadType.apply(roadType.toInt), status = linkStatus)))
           }
           case LinkStatus.New => {
-            checkAndMakeReservation(updatedProjectLinks.head.ely)
-            updateRoadTypeDiscontinuity(updatedProjectLinks.map(_.copy(roadType = RoadType.apply(roadType.toInt))))
-=======
-            if (isRoadPartTransfer(projectLinks, updatedProjectLinks, newRoadNumber, newRoadPartNumber)) {
-              val updated = updatedProjectLinks.map(updl => {
-                updl.copy(roadNumber = newRoadNumber, roadPartNumber = newRoadPartNumber, status = linkStatus, calibrationPoints = (None, None), roadType = RoadType.apply(roadType.toInt))
-              })
-              ProjectDAO.updateProjectLinksToDB(updated, userName)
-              ProjectDAO.updateProjectLinkRoadTypeDiscontinuity(Set(updated.maxBy(_.endAddrMValue).id), linkStatus, userName, roadType, Some(discontinuity))
-            } else {
-              updateRoadTypeDiscontinuity(updatedProjectLinks.map(_.copy(roadType = RoadType.apply(roadType.toInt), status = linkStatus)))
-            }
-          }
-          case LinkStatus.UnChanged => {
-            val project = getProjectWithReservationChecks(projectId, newRoadNumber, newRoadPartNumber)
-            if (!project.isReserved(newRoadNumber, newRoadPartNumber))
-              ProjectDAO.reserveRoadPart(project.id, newRoadNumber, newRoadPartNumber, project.modifiedBy, ely)
-            val targetLinks = updatedProjectLinks.filterNot(link => link.status == LinkStatus.Terminated)
-            updateRoadTypeDiscontinuity(targetLinks.map(_.copy(roadType = RoadType.apply(roadType.toInt), status = linkStatus)))
-          }
-          case LinkStatus.New => {
-            val project = getProjectWithReservationChecks(projectId, newRoadNumber, newRoadPartNumber)
-            if (!project.isReserved(newRoadNumber, newRoadPartNumber))
-              ProjectDAO.reserveRoadPart(project.id, newRoadNumber, newRoadPartNumber, project.modifiedBy,ely)
-            updateRoadTypeDiscontinuity(updatedProjectLinks.map(_.copy(roadType = RoadType.apply(roadType.toInt), roadNumber = newRoadNumber, roadPartNumber = newRoadPartNumber, track = Track.apply(newTrackCode))))
->>>>>>> 3741f2a5
+            checkAndMakeReservation(toUpdateLinks.head.ely)
+            updateRoadTypeDiscontinuity(toUpdateLinks.map(_.copy(roadType = RoadType.apply(roadType.toInt), roadNumber = newRoadNumber, roadPartNumber = newRoadPartNumber, track = Track.apply(newTrackCode))))
           }
           case _ =>
             throw new ProjectValidationException(s"Virheellinen operaatio $linkStatus")
         }
         ProjectDAO.updateProjectCoordinates(projectId, coordinates)
         recalculateProjectLinks(projectId, userName, Set((newRoadNumber, newRoadPartNumber)) ++
-          updatedProjectLinks.map(pl => (pl.roadNumber, pl.roadPartNumber)).toSet)
+          toUpdateLinks.map(pl => (pl.roadNumber, pl.roadPartNumber)).toSet)
         None
       }
     } catch {
