--- conflicted
+++ resolved
@@ -1740,7 +1740,6 @@
     * @param projectLinks          ProjectLinks
     * @param expiringRoadAddresses A map of (RoadwayId -> RoadAddress)
     */
-<<<<<<< HEAD
   def expireHistoryRows(roadwayId: Long): Int = {
     roadwayDAO.expireHistory(Set(roadwayId))
   }
@@ -1762,54 +1761,32 @@
           val projectLinksInChange = projectLinks.filter(pl => linksRelatedToChange.contains(pl.id))
             (change, projectLinksInChange)
         }
-=======
-  def expireHistoryRows(roadwayId: Long, roadway: Roadway, projectDate: DateTime): Int = {
-    roadwayDAO.expireHistory(Set(roadwayId), projectDate, roadway.terminated)
-  }
-
-  def updateRoadwaysAndLinearLocationsWithProjectLinks(newState: ProjectState, projectID: Long): Option[String] = {
-    if (newState != Saved2TR) {
-      logger.error(s" Project state not at Saved2TR")
-      throw new RuntimeException(s"Project state not at Saved2TR: $newState")
-    }
-    val project = projectDAO.fetchById(projectID).get
-    val projectLinks = projectLinkDAO.fetchProjectLinks(projectID)
-    val currentRoadways = roadwayDAO.fetchAllByRoadwayId(projectLinks.map(pl => pl.roadwayId)).map(roadway => (roadway.id, roadway)).toMap
-    val historyRoadways = roadwayDAO.fetchAllByRoadwayNumbers(currentRoadways.map(_._2.roadwayNumber).toSet, withHistory = true).map(roadway => (roadway.id, roadway)).toMap
-    val roadwayChanges = roadwayChangesDAO.fetchRoadwayChanges(Set(projectID))
-    val roadwayProjectLinkIds = roadwayChangesDAO.fetchRoadwayChangesLinks(projectID)
-    val mappedRoadwaysWithLinks = roadwayChanges.map {
-      change =>
-        val linksRelatedToChange = roadwayProjectLinkIds.filter(link => link._1 == change.changeInfo.orderInChangeTable).map(_._2)
-        val projectLinksInChange = projectLinks.filter(pl => linksRelatedToChange.contains(pl.id))
-        (change, projectLinksInChange)
-    }
 
     if (projectLinks.isEmpty) {
       logger.error(s" There are no addresses to update, rollbacking update ${project.id}")
       throw new InvalidAddressDataException(s"There are no addresses to update , rollbacking update ${project.id}")
     }
 
-    projectLinkDAO.moveProjectLinksToHistory(projectID)
-    logger.info(s"Moving project links to project link history.")
-    try {
-      val generatedRoadways = RoadwayFiller.fillRoadways(currentRoadways, historyRoadways, mappedRoadwaysWithLinks)
-      val historyRoadwaysToKeep = generatedRoadways.flatMap(_._1).filter(_.id != NewRoadway).map(_.id)
-      logger.info(s"Creating history rows based on operation")
-      linearLocationDAO.expireByRoadwayNumbers((currentRoadways ++ historyRoadways).map(_._2.roadwayNumber).toSet)
-      (currentRoadways ++ historyRoadways.filterNot(hRoadway => historyRoadwaysToKeep.contains(hRoadway._1))).map(roadway => expireHistoryRows(roadway._1, roadway._2, project.startDate))
-      roadwayDAO.create(generatedRoadways.flatMap(_._1).filter(_.id == NewRoadway).groupBy(roadway => (roadway.roadNumber, roadway.roadPartNumber, roadway.startAddrMValue, roadway.endAddrMValue, roadway.track, roadway.discontinuity, roadway.startDate, roadway.endDate,
-        roadway.validFrom, roadway.validTo, roadway.ely, roadway.roadType, roadway.terminated)).map(_._2.head))
-      linearLocationDAO.create(generatedRoadways.flatMap(_._2))
-      handleNewRoadNames(roadwayChanges, project)
-      handleTransferAndRenumeration(roadwayChanges)
-      handleTerminatedRoadwayChanges(roadwayChanges)
-      Some(s"road addresses created")
-    } catch {
-      case e: ProjectValidationException =>
-        logger.error("Failed to validate project message:" + e.getMessage)
-        Some(e.getMessage)
-    }
+        projectLinkDAO.moveProjectLinksToHistory(projectID)
+        logger.info(s"Moving project links to project link history.")
+        try {
+          val generatedRoadways = RoadwayFiller.fillRoadways(currentRoadways, historyRoadways, mappedRoadwaysWithLinks)
+          val historyRoadwaysToKeep = generatedRoadways.flatMap(_._1).filter(_.id != NewRoadway).map(_.id)
+          logger.info(s"Creating history rows based on operation")
+          linearLocationDAO.expireByRoadwayNumbers((currentRoadways ++ historyRoadways).map(_._2.roadwayNumber).toSet)
+          (currentRoadways ++ historyRoadways.filterNot(hRoadway => historyRoadwaysToKeep.contains(hRoadway._1))).map(roadway => expireHistoryRows(roadway._1))
+          roadwayDAO.create(generatedRoadways.flatMap(_._1).filter(_.id == NewRoadway).groupBy(roadway => (roadway.roadNumber, roadway.roadPartNumber, roadway.startAddrMValue, roadway.endAddrMValue, roadway.track, roadway.discontinuity, roadway.startDate.toYearMonthDay, roadway.endDate.map(_.toYearMonthDay),
+          roadway.validFrom.toYearMonthDay, roadway.validTo.map(_.toYearMonthDay), roadway.ely, roadway.roadType, roadway.terminated)).map(_._2.head))
+          linearLocationDAO.create(generatedRoadways.flatMap(_._2).groupBy( l => (l.roadwayNumber, l.orderNumber, l.linkId, l.startMValue, l.endMValue, l.validTo.map(_.toYearMonthDay), l.startCalibrationPoint, l.endCalibrationPoint, l.floating, l.sideCode, l.linkGeomSource)).map(_._2.head), createdBy = project.createdBy)
+          handleNewRoadNames(roadwayChanges, project)
+          handleTransferAndRenumeration(roadwayChanges)
+          handleTerminatedRoadwayChanges(roadwayChanges)
+          projectLinks.map(_.roadNumber).toSet
+        } catch {
+          case e: ProjectValidationException =>
+            logger.error("Failed to validate project message:" + e.getMessage)
+            Set.empty[Long]
+        }
   }
 
   def handleTransferAndRenumeration(roadwayChanges: Seq[ProjectRoadwayChange]): Unit = {
@@ -1822,7 +1799,6 @@
         if (targetRoadNumberOptional.isDefined && srcRoadNumberOptional.isDefined) {
           val targetRoadNumber = targetRoadNumberOptional.get
           val srcRoadNumber = srcRoadNumberOptional.get
->>>>>>> af084595
 
           val targetExistingRoadways = roadwayDAO.fetchAllByRoad(targetRoadNumber)
           val srcExistingRoadways = roadwayDAO.fetchAllByRoad(srcRoadNumber)
@@ -1857,25 +1833,6 @@
     RoadNameDAO.create(roadNames)
   }
 
-<<<<<<< HEAD
-        projectLinkDAO.moveProjectLinksToHistory(projectID)
-        logger.info(s"Moving project links to project link history.")
-        handleNewRoadNames(projectLinks, project)
-        try {
-          val generatedRoadways = RoadwayFiller.fillRoadways(currentRoadways, historyRoadways, mappedRoadwaysWithLinks)
-          val historyRoadwaysToKeep = generatedRoadways.flatMap(_._1).filter(_.id != NewRoadway).map(_.id)
-          logger.info(s"Creating history rows based on operation")
-          linearLocationDAO.expireByRoadwayNumbers((currentRoadways ++ historyRoadways).map(_._2.roadwayNumber).toSet)
-          (currentRoadways ++ historyRoadways.filterNot(hRoadway => historyRoadwaysToKeep.contains(hRoadway._1))).map(roadway => expireHistoryRows(roadway._1))
-          roadwayDAO.create(generatedRoadways.flatMap(_._1).filter(_.id == NewRoadway).groupBy(roadway => (roadway.roadNumber, roadway.roadPartNumber, roadway.startAddrMValue, roadway.endAddrMValue, roadway.track, roadway.discontinuity, roadway.startDate.toYearMonthDay, roadway.endDate.map(_.toYearMonthDay),
-          roadway.validFrom.toYearMonthDay, roadway.validTo.map(_.toYearMonthDay), roadway.ely, roadway.roadType, roadway.terminated)).map(_._2.head))
-          linearLocationDAO.create(generatedRoadways.flatMap(_._2).groupBy( l => (l.roadwayNumber, l.orderNumber, l.linkId, l.startMValue, l.endMValue, l.validTo.map(_.toYearMonthDay), l.startCalibrationPoint, l.endCalibrationPoint, l.floating, l.sideCode, l.linkGeomSource)).map(_._2.head), createdBy = project.createdBy)
-          projectLinks.map(_.roadNumber).toSet
-        } catch {
-          case e: ProjectValidationException =>
-            logger.error("Failed to validate project message:" + e.getMessage)
-            Set.empty[Long]
-=======
   def handleTerminatedRoadwayChanges(roadwayChanges: Seq[ProjectRoadwayChange]) = {
     roadwayChanges.foreach(rwc => {
       if (rwc.changeInfo.changeType.equals(AddressChangeType.Termination)) {
@@ -1889,7 +1846,6 @@
               RoadNameDAO.update(roadNameOpt.get.id, Map("endDate" -> rwc.projectStartDate.toLocalDate.toString("dd-MM-yyyy")))
             }
           }
->>>>>>> af084595
         }
       }
     })
