package fi.liikennevirasto.viite

import fi.liikennevirasto.digiroad2.asset.{BoundingRectangle, SideCode}
import fi.liikennevirasto.digiroad2.linearasset.RoadLink
import fi.liikennevirasto.digiroad2.masstransitstop.oracle.Sequences
import fi.liikennevirasto.digiroad2.oracle.OracleDatabase
import fi.liikennevirasto.digiroad2.util.{RoadAddressException, Track}
import fi.liikennevirasto.digiroad2.{DigiroadEventBus, GeometryUtils, RoadLinkService}
import fi.liikennevirasto.viite.dao.ProjectState._
import fi.liikennevirasto.viite.dao.{ProjectDAO, RoadAddressDAO, _}
import fi.liikennevirasto.viite.model.{ProjectAddressLink, ProjectAddressLinkLike, RoadAddressLink, RoadAddressLinkLike}
import fi.liikennevirasto.viite.process._
import org.joda.time.DateTime
import org.slf4j.LoggerFactory
import org.joda.time.format.DateTimeFormat

import scala.collection.mutable.ListBuffer
import scala.concurrent.ExecutionContext.Implicits.global
import scala.concurrent.duration.Duration
import scala.concurrent.{Await, Future}
import scala.util.Random
import scala.util.control.NonFatal

class ProjectService(roadAddressService: RoadAddressService, roadLinkService: RoadLinkService, eventbus: DigiroadEventBus) {
  def withDynTransaction[T](f: => T): T = OracleDatabase.withDynTransaction(f)

  def withDynSession[T](f: => T): T = OracleDatabase.withDynSession(f)

  val logger = LoggerFactory.getLogger(getClass)

  val allowedSideCodes = List(SideCode.TowardsDigitizing, SideCode.AgainstDigitizing)

  /**
    *
    * @param roadNumber    Road's number (long)
    * @param roadStartPart Starting part (long)
    * @param roadEndPart   Ending part (long)
    * @return Optional error message, None if no error
    */
  def checkRoadAddressNumberAndSEParts(roadNumber: Long, roadStartPart: Long, roadEndPart: Long): Option[String] = {
    withDynTransaction {
      if (!RoadAddressDAO.roadPartExists(roadNumber, roadStartPart)) {
        if (!RoadAddressDAO.roadNumberExists(roadNumber)) {
          Some("Tienumeroa ei ole olemassa, tarkista tiedot")
        }
        else //roadnumber exists, but starting roadpart not
          Some("Tiellä ei ole olemassa valittua alkuosaa, tarkista tiedot")
      } else if (!RoadAddressDAO.roadPartExists(roadNumber, roadEndPart)) { // ending part check
        Some("Tiellä ei ole olemassa valittua loppuosaa, tarkista tiedot")
      } else
        None
    }
  }

  /**
    * Checks that new road address is not already reserved (currently only checks roadaddresstable)
    *
    * @param roadNumber road number
    * @param roadPart road part number
    * @param project  roadaddress project needed for id and error message
    * @return
    */
  def checkNewRoadAddressNumberAndPart(roadNumber: Long, roadPart: Long, project :RoadAddressProject): Option[String] = {
      val projectLinks = RoadAddressDAO.isNewRoadPartUsed(roadNumber, roadPart, project.id)
      if (projectLinks.isEmpty) {
        None
      } else {
        val fmt = DateTimeFormat.forPattern("dd.MM.yyyy")
        Some(s"TIE $roadNumber OSA $roadPart on jo olemassa projektin alkupäivänä ${project.startDate.toString(fmt)}, tarkista tiedot") //message to user if address is already in use
      }
  }

  private def createNewProjectToDB(roadAddressProject: RoadAddressProject): RoadAddressProject = {
    val id = Sequences.nextViitePrimaryKeySeqValue
    val project = roadAddressProject.copy(id = id)
    ProjectDAO.createRoadAddressProject(project)
    project
  }

  private def projectFound(roadAddressProject: RoadAddressProject): Option[RoadAddressProject] = {
    val newRoadAddressProject=0
    if (roadAddressProject.id==newRoadAddressProject) return None
    withDynTransaction {
      return ProjectDAO.getRoadAddressProjectById(roadAddressProject.id)
    }
  }

  def checkReservability(roadNumber: Long, startPart: Long, endPart: Long): Either[String, Seq[ReservedRoadPart]] = {
    withDynTransaction {
      var listOfAddressParts: ListBuffer[ReservedRoadPart] = ListBuffer.empty
      for (part <- startPart to endPart) {
        val reserved = ProjectDAO.roadPartReservedByProject(roadNumber, part)
        reserved match {
          case Some(projectname) => return Left(s"TIE $roadNumber OSA $part on jo varattuna projektissa $projectname, tarkista tiedot")
          case None =>
            val (roadpartID, linkID, length, discontinuity, ely, startDate, endDate, foundAddress) = getAddressPartinfo(roadNumber, part)
            if (foundAddress) // db search failed or we couldnt get info from VVH
              listOfAddressParts += ReservedRoadPart(roadpartID, roadNumber, part, length, Discontinuity.apply(discontinuity), ely, startDate, endDate)
        }
      }
      Right(listOfAddressParts)
    }
  }

  def projDateValidation(reservedParts:Seq[ReservedRoadPart], projDate:DateTime): Option[String] = {
    reservedParts.foreach( part => {
      if(part.startDate.nonEmpty && part.startDate.get.isAfter(projDate)) return Option(s"Tieosalla TIE ${part.roadNumber} OSA ${part.roadPartNumber} alkupäivämäärä ${part.startDate.get.toString("dd.MM.yyyy")} on uudempi kuin tieosoiteprojektin alkupäivämäärä ${projDate.toString("dd.MM.yyyy")}, tarkista tiedot.")
      if(part.endDate.nonEmpty && part.endDate.get.isAfter(projDate)) return Option(s"Tieosalla TIE ${part.roadNumber} OSA ${part.roadPartNumber} loppupäivämäärä ${part.endDate.get.toString("dd.MM.yyyy")} on uudempi kuin tieosoiteprojektin alkupäivämäärä ${projDate.toString("dd.MM.yyyy")}, tarkista tiedot.")
    })
    None
  }

  private def getAddressPartinfo(roadnumber: Long, roadpart: Long): (Long, Long, Double, String, Long, Option[DateTime], Option[DateTime], Boolean) = {
    RoadAddressDAO.getRoadPartInfo(roadnumber, roadpart) match {
      case Some((roadpartid, linkid, lenght, discontinuity, startDate, endDate)) => {
        val enrichment = false
        val roadLink = roadLinkService.getRoadLinksByLinkIdsFromVVH(Set(linkid), enrichment)
        val ely: Option[Long] = roadLink.headOption.map(rl => MunicipalityDAO.getMunicipalityRoadMaintainers.getOrElse(rl.municipalityCode, 0))
        ely match {
          case Some(value) if ely.nonEmpty && ely.get != 0 => (roadpartid, linkid, lenght, Discontinuity.apply(discontinuity.toInt).description, value, Option(startDate), Option(endDate), true)
          case _ => (0, 0, 0, "", 0, None, None, false)
        }
      }
      case None =>
        (0, 0, 0, "", 0, None, None, false)
    }
  }

  /**
    * Used when adding road address that does not have previous address
    */
  def addNewLinksToProject(projectAddressLinks: Seq[ProjectAddressLink], roadAddressProjectID :Long, newRoadNumber : Long, newRoadPartNumber: Long, newTrackCode: Long, newDiscontinuity: Long):String = {

      val randomSideCode = allowedSideCodes(new Random(System.currentTimeMillis()).nextInt(allowedSideCodes.length))
      ProjectDAO.getRoadAddressProjectById(roadAddressProjectID) match {
        case Some(project) => {
          checkNewRoadAddressNumberAndPart(newRoadNumber, newRoadPartNumber, project) match {
            case Some(errorMessage) => errorMessage
            case None => {
              val reserved = ProjectDAO.roadPartReservedByProject(newRoadNumber, newRoadPartNumber, project.id, true)
              reserved match {
                case Some(projectname) =>
                  val fmt = DateTimeFormat.forPattern("dd.MM.yyyy")
                  (s"TIE $newRoadNumber OSA $newRoadPartNumber on jo varattuna projektissa $projectname, tarkista tiedot")
                case None =>
                  val newProjectLinks = projectAddressLinks.map(projectLink => {
                    ProjectLink(NewRoadAddress, newRoadNumber, newRoadPartNumber, Track.apply(newTrackCode.toInt), Discontinuity.apply(newDiscontinuity.toInt), projectLink.startAddressM,
                      projectLink.endAddressM, Some(project.startDate), None, Some(project.createdBy), -1, projectLink.linkId, projectLink.startMValue, projectLink.endMValue, randomSideCode,
                      (projectLink.startCalibrationPoint, projectLink.endCalibrationPoint), false, projectLink.geometry, roadAddressProjectID, LinkStatus.New, projectLink.roadType, projectLink.roadLinkSource, projectLink.length)
                  })
                  //Determine geometries for the mValues and addressMValues
                  val geometries = determineGeometries(newProjectLinks)
                  val linksWithMValues = ProjectDeltaCalculator.determineMValues(newProjectLinks,geometries)

                  val newsLinksWithCalibration = addCalibrationMarkers(linksWithMValues)
                  ProjectDAO.create(newsLinksWithCalibration)
                  ""
              }
            }
          }
        }
        case None => "Projektikoodilla ei löytynyt projektia"
      }
  }

  private def determineGeometries(newProjectLinks: Seq[ProjectLink]):Map[RoadPartBasis, Seq[RoadPartLengths]] = {
    newProjectLinks.groupBy(record => (record.roadNumber, record.roadPartNumber)).map(v => {
      val projectLinkSequence = v._2
      val roadPartLengths = projectLinkSequence.map(link => {
        new RoadPartLengths(link.linkId, link.geometryLength)
      })
      new RoadPartBasis(v._1._1, v._1._2) -> roadPartLengths
    })
  }

  def addCalibrationMarkers(linksWithMValues: Seq[ProjectLink]): Seq[ProjectLink] = {
    linksWithMValues.groupBy(record => (record.roadNumber, record.roadPartNumber)).flatMap(group => {
      val groupedLinks = group._2
      val first = groupedLinks.sortBy(_.endAddrMValue).head
      val last = groupedLinks.sortBy(_.endAddrMValue).last
      groupedLinks.map(gl => {
        if (groupedLinks.size == 1) { //first and last are the same then
          first.copy(calibrationPoints = (Option(new CalibrationPoint(first.linkId, first.startMValue, first.startAddrMValue)), Option(new CalibrationPoint(last.linkId, last.endMValue, last.endAddrMValue))))
        } else {
          if (gl.linkId == first.linkId && gl.roadNumber == first.roadNumber && gl.roadPartNumber == first.roadPartNumber) {
            first.copy(calibrationPoints = (Option(new CalibrationPoint(first.linkId, first.startMValue, first.startAddrMValue)), Option.empty[CalibrationPoint]))
          } else if (gl.linkId == last.linkId && gl.roadNumber == last.roadNumber && gl.roadPartNumber == last.roadPartNumber) {
            last.copy(calibrationPoints = (Option.empty[CalibrationPoint], Option(new CalibrationPoint(last.linkId, last.endMValue, last.endAddrMValue))))
          } else gl
        }
      })
    }).asInstanceOf[Seq[ProjectLink]]
  }


  def changeDirection(projectLink:Seq[Long]): String = {
    try {
      withDynTransaction {
        val projectId= ProjectDAO.projectLinksExist(projectLink)
        if (projectId.size!=projectLink.size)
          return "Kaikkia linkkejä ei löytynyt"
        if (projectId.forall(_ !=projectId.head)){
         return "Linkit kuuluvat useampaan projektiin"
        }
        ProjectDAO.flipProjectLinksSideCodes(projectLink)
        recalculateMValues(ProjectDAO.getProjectLinksById(projectLink).reverse).map(link => ProjectDAO.updateMValues(link))
        ""
      }
    } catch{
     case NonFatal(e) =>
    "Päivitys ei onnistunut"
    }

    }

  //TODO VIITE-568
  /**
    * This will run through all the project links that are to be created and simply add calibration points to the links
    * whose track code change from one another.
    * @param processed ProjectLinks that were run through
    * @param unprocessed ProjectLinks that still were not through
    * @return all the processed ProjectLinks with calibration points
    */
  private def addCalibrationPoints(processed: Seq[ProjectLink], unprocessed: Seq[ProjectLink]): Seq[ProjectLink] = {

    processed
  }

  /**
    * Adds reserved road links (from road parts) to a road address project. Reservability is check before this.
    *
    * @param project
    * @return
    */
  private def addLinksToProject(project: RoadAddressProject): Option[String] = {
    def toProjectLink(roadTypeMap: Map[Long, RoadType])(roadAddress: RoadAddress): ProjectLink = {
      ProjectLink(id=NewRoadAddress, roadAddress.roadNumber, roadAddress.roadPartNumber, roadAddress.track,
        roadAddress.discontinuity, roadAddress.startAddrMValue, roadAddress.endAddrMValue, roadAddress.startDate,
        roadAddress.endDate, modifiedBy=Option(project.createdBy), 0L, roadAddress.linkId, roadAddress.startMValue, roadAddress.endMValue,
        roadAddress.sideCode, roadAddress.calibrationPoints, floating=false, roadAddress.geom, project.id,
        LinkStatus.NotHandled, roadTypeMap.getOrElse(roadAddress.linkId, RoadType.Unknown),roadAddress.linkGeomSource, GeometryUtils.geometryLength(roadAddress.geom))
    }
    //TODO: Check that there are no floating road addresses present when starting
    val errors = project.reservedParts.map(roadAddress =>
      if (!RoadAddressDAO.roadPartExists(roadAddress.roadNumber, roadAddress.roadPartNumber)) {
        s"TIE ${roadAddress.roadNumber} OSA: ${roadAddress.roadPartNumber}"
      } else "").filterNot(_ == "")
    if (errors.nonEmpty)
      Some(s"Seuraavia tieosia ei löytynyt tietokannasta: ${errors.mkString(", ")}")
    else {
      val elyErrors = project.reservedParts.map(roadAddress =>
        if (project.ely.nonEmpty && roadAddress.ely != project.ely.get) {
          s"TIE ${roadAddress.roadNumber} OSA: ${roadAddress.roadPartNumber} (ELY != ${project.ely.get})"
        } else "").filterNot(_ == "")
      if (elyErrors.nonEmpty)
        return Some(s"Seuraavat tieosat ovat eri ELY-numerolla kuin projektin muut osat: ${errors.mkString(", ")}")
      val addresses = project.reservedParts.flatMap { roadaddress =>
        val addressesOnPart = RoadAddressDAO.fetchByRoadPart(roadaddress.roadNumber, roadaddress.roadPartNumber, false)
        val mapping = roadLinkService.getRoadLinksByLinkIdsFromVVH(addressesOnPart.map(_.linkId).toSet, false)
          .map(rl => rl.linkId -> RoadAddressLinkBuilder.getRoadType(rl.administrativeClass, rl.linkType)).toMap
        addressesOnPart.map(toProjectLink(mapping))
      }
      val ely = project.reservedParts.map(_.ely)
      if (ely.distinct.size > 1) {
        Some(s"Tieosat ovat eri ELYistä")
      } else {
        ProjectDAO.create(addresses)
        if (project.ely.isEmpty)
          ProjectDAO.updateProjectELY(project, ely.head)
        None
      }
    }
  }

  private def createFormOfReservedLinksToSavedRoadParts(project: RoadAddressProject): (Seq[ProjectFormLine], Option[ProjectLink]) = {
    val createdAddresses = ProjectDAO.getProjectLinks(project.id)
    val groupedAddresses = createdAddresses.groupBy { address =>
      (address.roadNumber, address.roadPartNumber)
    }.toSeq.sortBy(_._1._2)(Ordering[Long])
    val adddressestoform = groupedAddresses.map(addressGroup => {
      val lastAddressM = addressGroup._2.last.endAddrMValue
      val roadLink = roadLinkService.getRoadLinksByLinkIdsFromVVH(Set(addressGroup._2.last.linkId), false)
      val addressFormLine = ProjectFormLine(addressGroup._2.last.linkId, project.id, addressGroup._1._1,
        addressGroup._1._2, lastAddressM, MunicipalityDAO.getMunicipalityRoadMaintainers.getOrElse(roadLink.head.municipalityCode, -1),
        addressGroup._2.last.discontinuity.description)
      //TODO:case class RoadAddressProjectFormLine(projectId: Long, roadNumber: Long, roadPartNumber: Long, RoadLength: Long, ely : Long, discontinuity: String)
      addressFormLine
    })
    val addresses = createdAddresses.headOption
    (adddressestoform, addresses)
  }

  private def createNewRoadLinkProject(roadAddressProject: RoadAddressProject) = {
    withDynTransaction {
      val project = createNewProjectToDB(roadAddressProject)
      if (project.reservedParts.isEmpty) //check if new project has links
      {
        val (forminfo, createdlink) = createFormOfReservedLinksToSavedRoadParts(project)
        (project, None, forminfo, "ok")
      } else {
        //project with links success field contains errors if any, else "ok"
        val errorMessage = addLinksToProject(project)

        val (forminfo, createdlink) = createFormOfReservedLinksToSavedRoadParts(project)

        (project, createdlink, forminfo, errorMessage.getOrElse("ok"))
      }
    }
  }

  def saveRoadLinkProject(roadAddressProject: RoadAddressProject): (RoadAddressProject, Option[ProjectLink], Seq[ProjectFormLine], String) = {
    if (projectFound(roadAddressProject).isEmpty)
      throw new IllegalArgumentException("Project not found")
    withDynTransaction {
      if (roadAddressProject.reservedParts.isEmpty) { //roadaddresses to update is empty
        ProjectDAO.updateRoadAddressProject(roadAddressProject)
        val (forminfo, createdlink) = createFormOfReservedLinksToSavedRoadParts(roadAddressProject)
        (roadAddressProject, createdlink, forminfo, "ok")
      } else {
        //list contains road addresses that we need to add
        val errorMessage = addLinksToProject(roadAddressProject)
        if (errorMessage.isEmpty) {
          //adding links succeeeded
          ProjectDAO.updateRoadAddressProject(roadAddressProject)
          val (forminfo, createdlink) = createFormOfReservedLinksToSavedRoadParts(roadAddressProject)
          (roadAddressProject, createdlink, forminfo, "ok")
        } else {
          //adding links failed
          val (forminfo, createdlink) = createFormOfReservedLinksToSavedRoadParts(roadAddressProject)
          (roadAddressProject, createdlink, forminfo, errorMessage.get)
        }
      }
    }
  }

  def createRoadLinkProject(roadAddressProject: RoadAddressProject): (RoadAddressProject, Option[ProjectLink], Seq[ProjectFormLine], String) = {
    if (roadAddressProject.id != 0)
      throw new IllegalArgumentException(s"Road address project to create has an id ${roadAddressProject.id}")
    createNewRoadLinkProject(roadAddressProject)
  }

  def getRoadAddressSingleProject(projectId: Long): Seq[RoadAddressProject] = {
    withDynTransaction {
      ProjectDAO.getRoadAddressProjects(projectId)
    }
  }

  def getRoadAddressAllProjects(): Seq[RoadAddressProject] = {
    withDynTransaction {
      ProjectDAO.getRoadAddressProjects()
    }
  }

  def getProjectsWithReservedRoadParts(projectId: Long): (RoadAddressProject, Seq[ProjectFormLine]) = {
    withDynTransaction {
      val project:RoadAddressProject = ProjectDAO.getRoadAddressProjects(projectId).head
      val createdAddresses = ProjectDAO.getProjectLinks(project.id)
      val groupedAddresses = createdAddresses.groupBy { address =>
        (address.roadNumber, address.roadPartNumber)
      }.toSeq.sortBy(_._1._2)(Ordering[Long])
      val formInfo: Seq[ProjectFormLine] = groupedAddresses.map(addressGroup => {
        val endAddressM = addressGroup._2.last.endAddrMValue
        val roadLink = roadLinkService.getRoadLinksByLinkIdsFromVVH(Set(addressGroup._2.head.linkId), false)
        val addressFormLine = ProjectFormLine(addressGroup._2.head.linkId, project.id,
          addressGroup._2.head.roadNumber, addressGroup._2.head.roadPartNumber, endAddressM,
          MunicipalityDAO.getMunicipalityRoadMaintainers.getOrElse(roadLink.head.municipalityCode, -1),
          addressGroup._2.last.discontinuity.description)
        addressFormLine
      })

      (project, formInfo)
    }
  }

  def getChangeProject(projectId:Long): Option[ChangeProject] = {
    withDynTransaction {
      try {
        val delta = ProjectDeltaCalculator.delta(projectId)
        //TODO would be better to give roadType to ProjectLinks table instead of calling vvh here
        val vvhRoadLinks = roadLinkService.getRoadLinksByLinkIdsFromVVH(delta.terminations.map(_.linkId).toSet, false)
        val filledTerminations = withFetchedDataFromVVH(delta.terminations, vvhRoadLinks, RoadType)

        if (setProjectDeltaToDB(delta.copy(terminations = filledTerminations), projectId)) {
          val roadAddressChanges = RoadAddressChangesDAO.fetchRoadAddressChanges(Set(projectId))
          return Some(ViiteTierekisteriClient.convertToChangeProject(roadAddressChanges.sortBy(r => (r.changeInfo.source.trackCode, r.changeInfo.source.startAddressM, r.changeInfo.source.startRoadPartNumber, r.changeInfo.source.roadNumber))))
        }
      } catch {
        case NonFatal(e) => logger.info(s"Change info not available for project $projectId: " + e.getMessage)
      }
    }
    None
  }

  def enrichTerminations(terminations: Seq[RoadAddress], roadlinks: Seq[RoadLink]): Seq[RoadAddress] = {
    val withRoadType = terminations.par.map{
      t =>
        val relatedRoadLink = roadlinks.filter(rl => rl.linkId == t.linkId).headOption
        relatedRoadLink match {
          case None => t
          case Some(rl) =>
            val roadType = RoadAddressLinkBuilder.getRoadType(rl.administrativeClass, rl.linkType)
            t.copy(roadType = roadType)
        }
    }
    withRoadType.toList
  }

  def getRoadAddressChangesAndSendToTR(projectId: Set[Long]) = {
    val roadAddressChanges = RoadAddressChangesDAO.fetchRoadAddressChanges(projectId)
    ViiteTierekisteriClient.sendChanges(roadAddressChanges)
  }

  def getProjectRoadLinksByLinkIds(projectId: Long, linkIdsToGet : Set[Long]): Seq[ProjectAddressLink] = {
    def complementaryLinkFilter(roadNumberLimits: Seq[(Int, Int)], municipalities: Set[Int],
                                everything: Boolean = false, publicRoads: Boolean = false)(roadAddressLink: RoadAddressLink) = {
      everything || publicRoads || roadNumberLimits.exists {
        case (start, stop) => roadAddressLink.roadNumber >= start && roadAddressLink.roadNumber <= stop
      }
    }

    val fetchVVHStartTime = System.currentTimeMillis()
    val complementedRoadLinks = roadLinkService.getRoadLinksByLinkIdsFromVVH(linkIdsToGet)
    val linkIds = complementedRoadLinks.map(_.linkId).toSet
    val fetchVVHEndTime = System.currentTimeMillis()
    logger.info("End fetch vvh road links in %.3f sec".format((fetchVVHEndTime - fetchVVHStartTime) * 0.001))

    val buildStartTime = System.currentTimeMillis()

    val projectRoadLinks = complementedRoadLinks
      .map { rl =>
        val ra = Seq()
        val missed =  Seq()
        rl.linkId -> roadAddressService.buildRoadAddressLink(rl, ra, missed)
      }.toMap

    val filledProjectLinks = RoadAddressFiller.fillTopology(complementedRoadLinks, projectRoadLinks)

    filledProjectLinks._1.map(toProjectAddressLink)

  }

  def getProjectRoadLinks(projectId: Long, boundingRectangle: BoundingRectangle, roadNumberLimits: Seq[(Int, Int)], municipalities: Set[Int],
                          everything: Boolean = false, publicRoads: Boolean = false): Seq[ProjectAddressLink] = {
    def complementaryLinkFilter(roadNumberLimits: Seq[(Int, Int)], municipalities: Set[Int],
                                everything: Boolean = false, publicRoads: Boolean = false)(roadAddressLink: RoadAddressLink) = {
      everything || publicRoads || roadNumberLimits.exists {
        case (start, stop) => roadAddressLink.roadNumber >= start && roadAddressLink.roadNumber <= stop
      }
    }

    val fetchRoadAddressesByBoundingBoxF = Future(withDynTransaction {
      val (floating, addresses) = RoadAddressDAO.fetchRoadAddressesByBoundingBox(boundingRectangle, fetchOnlyFloating = false).partition(_.floating)
      (floating.groupBy(_.linkId), addresses.groupBy(_.linkId))
    })
    val fetchProjectLinksF = Future(withDynTransaction {
      ProjectDAO.getProjectLinks(projectId).groupBy(_.linkId)
    })
    val fetchVVHStartTime = System.currentTimeMillis()
    val (complementedRoadLinks, complementaryLinkIds) = fetchRoadLinksWithComplementary(boundingRectangle, roadNumberLimits, municipalities, everything, publicRoads)
    val linkIds = complementedRoadLinks.map(_.linkId).toSet
    val fetchVVHEndTime = System.currentTimeMillis()
    logger.info("End fetch vvh road links in %.3f sec".format((fetchVVHEndTime - fetchVVHStartTime) * 0.001))

    val fetchMissingRoadAddressStartTime = System.currentTimeMillis()
    val ((floating, addresses), projectLinks) = Await.result(fetchRoadAddressesByBoundingBoxF.zip(fetchProjectLinksF), Duration.Inf)
    // TODO: When floating handling is enabled we need this - but ignoring the result otherwise here
    val missingLinkIds = linkIds -- floating.keySet -- addresses.keySet -- projectLinks.keySet

    val missedRL = withDynTransaction {
      RoadAddressDAO.getMissingRoadAddresses(missingLinkIds)
    }.groupBy(_.linkId)
    val fetchMissingRoadAddressEndTime = System.currentTimeMillis()
    logger.info("End fetch missing and floating road address in %.3f sec".format((fetchMissingRoadAddressEndTime - fetchMissingRoadAddressStartTime) * 0.001))

    val buildStartTime = System.currentTimeMillis()

    val projectRoadLinks = complementedRoadLinks.map {
      rl =>
        val pl = projectLinks.getOrElse(rl.linkId, Seq())
        rl.linkId -> buildProjectRoadLink(rl, pl)
    }.filterNot { case (_, optPAL) => optPAL.isEmpty}.toMap.mapValues(_.get)

    val filledProjectLinks = RoadAddressFiller.fillProjectTopology(complementedRoadLinks, projectRoadLinks)

    val nonProjectRoadLinks = complementedRoadLinks.filterNot(rl => projectRoadLinks.keySet.contains(rl.linkId))

    val viiteRoadLinks = nonProjectRoadLinks
      .map { rl =>
        val ra = addresses.getOrElse(rl.linkId, Seq())
        val missed = missedRL.getOrElse(rl.linkId, Seq())
        rl.linkId -> roadAddressService.buildRoadAddressLink(rl, ra, missed)
      }.toMap

    val buildEndTime = System.currentTimeMillis()
    logger.info("End building road address in %.3f sec".format((buildEndTime - buildStartTime) * 0.001))

    val (filledTopology, _) = RoadAddressFiller.fillTopology(nonProjectRoadLinks, viiteRoadLinks)

    val returningTopology = filledTopology.filter(link => !complementaryLinkIds.contains(link.linkId) ||
      complementaryLinkFilter(roadNumberLimits, municipalities, everything, publicRoads)(link))

    returningTopology.map(toProjectAddressLink) ++ filledProjectLinks

  }

  def updateProjectLinkStatus(projectId: Long, linkIds: Set[Long], linkStatus: LinkStatus, userName: String): Boolean = {
    withDynTransaction{
      val projectLinks = ProjectDAO.getProjectLinks(projectId)
      val changed = projectLinks.filter(pl => linkIds.contains(pl.linkId)).map(_.id).toSet
      ProjectDAO.updateProjectLinkStatus(changed, linkStatus, userName)
      try {
        val delta = ProjectDeltaCalculator.delta(projectId)
        setProjectDeltaToDB(delta,projectId)
        true
      } catch {
        case ex: RoadAddressException =>
          logger.info("Delta calculation not possible: " + ex.getMessage)
          false
      }
    }
  }

  def projectLinkPublishable(projectId: Long): Boolean = {
    // TODO: add other checks after transfers etc. are enabled
    withDynSession{
      ProjectDAO.getProjectLinks(projectId, Some(LinkStatus.NotHandled)).isEmpty
    }
  }

  /**
    * Publish project with id projectId
    *
    * @param projectId Project to publish
    * @return optional error message, empty if no error
    */
  def publishProject(projectId: Long): PublishResult = {
    // TODO: Check that project actually is finished: projectLinkPublishable(projectId)
    // TODO: Run post-change tests for the roads that have been edited and throw an exception to roll back if not acceptable
    withDynTransaction {
      try {
        val delta=ProjectDeltaCalculator.delta(projectId)
        if(!setProjectDeltaToDB(delta,projectId)) {return PublishResult(false, false, Some("Muutostaulun luonti epäonnistui. Tarkasta ely"))}
        val trProjectStateMessage = getRoadAddressChangesAndSendToTR(Set(projectId))
        trProjectStateMessage.status match {
          case it if 200 until 300 contains it => {
            setProjectStatusToSend2TR(projectId)
            PublishResult(true, true, Some(trProjectStateMessage.reason))
          }
          case _ => {
            //rollback
            PublishResult(true, false, Some(trProjectStateMessage.reason))
          }
        }
      } catch{
        case NonFatal(e) =>  PublishResult(false, false, None)
      }
    }
  }

  private def setProjectDeltaToDB(projectDelta:Delta, projectId:Long):Boolean= {
    RoadAddressChangesDAO.clearRoadChangeTable(projectId)
    RoadAddressChangesDAO.insertDeltaToRoadChangeTable(projectDelta, projectId)
  }

  private def toProjectAddressLink(ral: RoadAddressLinkLike): ProjectAddressLink = {
    ProjectAddressLink(ral.id, ral.linkId, ral.geometry, ral.length, ral.administrativeClass, ral.linkType, ral.roadLinkType,
      ral.constructionType, ral.roadLinkSource, ral.roadType, ral.roadName, ral.municipalityCode, ral.modifiedAt, ral.modifiedBy,
      ral.attributes, ral.roadNumber, ral.roadPartNumber, ral.trackCode, ral.elyCode, ral.discontinuity,
      ral.startAddressM, ral.endAddressM, ral.startMValue, ral.endMValue, ral.sideCode, ral.startCalibrationPoint, ral.endCalibrationPoint,
      ral.anomaly, ral.lrmPositionId, LinkStatus.Unknown)
  }

  private def buildProjectRoadLink(rl: RoadLink, projectLinks: Seq[ProjectLink]): Option[ProjectAddressLink] = {
    val pl = projectLinks.size match {
      case 0 => return None
      case 1 => projectLinks.head
      case _ => fuseProjectLinks(projectLinks)
    }

    Some(RoadAddressLinkBuilder.projectBuild(rl, pl))
  }

  private def fuseProjectLinks(links: Seq[ProjectLink]) = {
    val linkIds = links.map(_.linkId).distinct
    if (linkIds.size != 1)
      throw new IllegalArgumentException(s"Multiple road link ids given for building one link: ${linkIds.mkString(", ")}")
    val (startM, endM, startA, endA) = (links.map(_.startMValue).min, links.map(_.endMValue).max,
      links.map(_.startAddrMValue).min, links.map(_.endAddrMValue).max)
    links.head.copy(startMValue = startM, endMValue = endM, startAddrMValue = startA, endAddrMValue = endA)
  }

  private def fetchRoadLinksWithComplementary(boundingRectangle: BoundingRectangle, roadNumberLimits: Seq[(Int, Int)], municipalities: Set[Int],
                                              everything: Boolean = false, publicRoads: Boolean = false): (Seq[RoadLink], Set[Long]) = {
    val roadLinksF = Future(roadLinkService.getViiteRoadLinksFromVVH(boundingRectangle, roadNumberLimits, municipalities, everything, publicRoads))
    val complementaryLinksF = Future(roadLinkService.getComplementaryRoadLinksFromVVH(boundingRectangle, municipalities))
    val (roadLinks, complementaryLinks) = Await.result(roadLinksF.zip(complementaryLinksF), Duration.Inf)
    (roadLinks ++ complementaryLinks, complementaryLinks.map(_.linkId).toSet)
  }

  def getProjectStatusFromTR(projectId: Long) = {
    ViiteTierekisteriClient.getProjectStatus(projectId)
  }

  private def getStatusFromTRObject(trProject:Option[TRProjectStatus]):Option[ProjectState] = {
    trProject match {
      case Some(trPojectobject) => mapTRstateToViiteState(trPojectobject.status.getOrElse(""))
      case None => None
      case _ => None
    }
  }

  private def getTRErrorMessage(trProject:Option[TRProjectStatus]):String = {
    trProject match {
      case Some(trProjectobject) => trProjectobject.errorMessage.getOrElse("")
      case None => ""
      case _ => ""
    }
  }

  def setProjectStatusToSend2TR(projectId:Long) =
  {
    ProjectDAO.updateProjectStatus(projectId, ProjectState.Sent2TR,"")
  }

  def updateProjectStatusIfNeeded(currentStatus:ProjectState, newStatus:ProjectState, errorMessage:String,projectId:Long) :(ProjectState)= {
    if (currentStatus.value!=newStatus.value && newStatus != ProjectState.Unknown)
    {
      ProjectDAO.updateProjectStatus(projectId,newStatus,errorMessage)
    }
    if (newStatus != ProjectState.Unknown){
      newStatus
    } else
    {
      currentStatus
    }
  }

  private def getProjectsPendingInTR() :Seq[Long]= {
    withDynSession {
      ProjectDAO.getProjectsWithWaitingTRStatus()
    }
  }
  def updateProjectsWaitingResponseFromTR(): Unit =
  {
    val listOfPendingProjects=getProjectsPendingInTR()
    for(project<-listOfPendingProjects)
    {
      withDynSession {
        val status = checkProjectStatus(project)
        ProjectDAO.incrementCheckCounter(project, 1)
        status
      }
    }

  }

  private def checkProjectStatus(projectID: Long) =
  {
    val projectStatus=ProjectDAO.getProjectStatus(projectID)
    if (projectStatus.isDefined)
    {
      val currentState = projectStatus.getOrElse(ProjectState.Unknown)
      val trProjectState = ViiteTierekisteriClient.getProjectStatusObject(projectID)
      val newState = getStatusFromTRObject(trProjectState).getOrElse(ProjectState.Unknown)
      val errorMessage = getTRErrorMessage(trProjectState)
      val updatedStatus = updateProjectStatusIfNeeded(currentState,newState,errorMessage,projectID)
      updateRoadAddressWithProject(newState, projectID)
      updatedStatus
    }
  }

  private def mapTRstateToViiteState(trState:String): Option[ProjectState] ={

    trState match {
      case "S" => Some(ProjectState.apply(ProjectState.TRProcessing.value))
      case "K" => Some(ProjectState.apply(ProjectState.TRProcessing.value))
      case "T" => Some(ProjectState.apply(ProjectState.Saved2TR.value))
      case "V" => Some(ProjectState.apply(ProjectState.ErroredInTR.value))
      case "null" => Some(ProjectState.apply(ProjectState.ErroredInTR.value))
      case _=> None
    }
  }

  def updateRoadAddressWithProject(newState: ProjectState, projectID: Long): Seq[Long] = {
    if(newState == Saved2TR){
      val delta = ProjectDeltaCalculator.delta(projectID)
      val changes = RoadAddressChangesDAO.fetchRoadAddressChanges(Set(projectID))
      val newLinks = delta.terminations.map(terminated => terminated.copy(id = NewRoadAddress,
        endDate = Some(changes.head.projectStartDate)))
      //Expiring old addresses
      roadAddressService.expireRoadAddresses(delta.terminations.map(_.id).toSet)
      //Creating new addresses with the applicable changes
      val newRoads = RoadAddressDAO.create(newLinks, None)
      //Remove the ProjectLinks from PROJECT_LINK table?
      //      val projectLinks = ProjectDAO.getProjectLinks(projectID, Some(LinkStatus.Terminated))
      //      ProjectDAO.removeProjectLinksById(projectLinks.map(_.projectId).toSet)
      newRoads
    } else {
      throw new RuntimeException(s"Project state not at Saved2TR: $newState")
    }
  }

  def withFetchedDataFromVVH(roadAdddresses: Seq[RoadAddress], roadLinks: Seq[RoadLink], Type: Object): Seq[RoadAddress] = {
    val fetchedAddresses = Type match {
      case RoadType =>
        val withRoadType: Seq[RoadAddress] = roadAdddresses.par.map {
          ra =>
            val relatedRoadLink = roadLinks.filter(rl => rl.linkId == ra.linkId).headOption
            relatedRoadLink match {
              case None => ra
              case Some(rl) =>
                val roadType = RoadAddressLinkBuilder.getRoadType(rl.administrativeClass, rl.linkType)
                ra.copy(roadType = roadType)
            }
        }.toList
        withRoadType
    }
    fetchedAddresses
  }

<<<<<<< HEAD

  def recalculateMValues(projectLinks: Seq[ProjectLink]) ={
     var lastEndM = 0.0
    projectLinks.map(l => {
      val endValue = lastEndM + l.geometryLength
      val updatedProjectLink = l.copy(startMValue = 0.0, endMValue = l.geometryLength, startAddrMValue = Math.round(lastEndM), endAddrMValue = Math.round(endValue))
      lastEndM = endValue
      updatedProjectLink
    })

  }

=======
>>>>>>> c937c2ed
  case class PublishResult(validationSuccess: Boolean, sendSuccess: Boolean, errorMessage: Option[String])
}<|MERGE_RESOLUTION|>--- conflicted
+++ resolved
@@ -718,8 +718,6 @@
     fetchedAddresses
   }
 
-<<<<<<< HEAD
-
   def recalculateMValues(projectLinks: Seq[ProjectLink]) ={
      var lastEndM = 0.0
     projectLinks.map(l => {
@@ -731,7 +729,5 @@
 
   }
 
-=======
->>>>>>> c937c2ed
   case class PublishResult(validationSuccess: Boolean, sendSuccess: Boolean, errorMessage: Option[String])
 }