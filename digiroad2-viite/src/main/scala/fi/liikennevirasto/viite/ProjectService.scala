--- conflicted
+++ resolved
@@ -1,16 +1,12 @@
 package fi.liikennevirasto.viite
-import fi.liikennevirasto.digiroad2.asset.LinkGeomSource.{Unknown => _, apply => _, _}
+import fi.liikennevirasto.digiroad2._
+import fi.liikennevirasto.digiroad2.asset.LinkGeomSource.{Unknown => _, apply => _}
 import fi.liikennevirasto.digiroad2.asset.SideCode.{AgainstDigitizing, TowardsDigitizing}
-<<<<<<< HEAD
-import fi.liikennevirasto.digiroad2.asset.{BoundingRectangle, _}
-=======
 import fi.liikennevirasto.digiroad2.asset.{BoundingRectangle, LinkGeomSource, _}
->>>>>>> 542ed0b6
 import fi.liikennevirasto.digiroad2.linearasset.{RoadLink, RoadLinkLike}
 import fi.liikennevirasto.digiroad2.masstransitstop.oracle.Sequences
 import fi.liikennevirasto.digiroad2.oracle.OracleDatabase
 import fi.liikennevirasto.digiroad2.util.{RoadAddressException, RoadPartReservedException, Track}
-import fi.liikennevirasto.digiroad2._
 import fi.liikennevirasto.viite.dao.CalibrationPointDAO.UserDefinedCalibrationPoint
 import fi.liikennevirasto.viite.dao.ProjectState._
 import fi.liikennevirasto.viite.dao.{ProjectDAO, RoadAddressDAO, _}
@@ -590,17 +586,6 @@
     }
   }
 
-<<<<<<< HEAD
-  def getProjectLinksWithSuravage(roadAddressService: RoadAddressService,projectId:Long, boundingRectangle: BoundingRectangle, roadNumberLimits: Seq[(Int, Int)], municipalities: Set[Int], everything: Boolean = false, publicRoads: Boolean=false): Seq[ProjectAddressLink] ={
-    val combinedFuture = for{
-      fProjectLink <-  Future(getProjectRoadLinks(projectId, boundingRectangle, roadNumberLimits, municipalities, everything, frozenTimeVVHAPIServiceEnabled))
-      fSuravage <- Future(roadAddressService.getSuravageRoadLinkAddresses(boundingRectangle, Set()))
-    } yield (fProjectLink, fSuravage)
-    val (projectLinkList,suravageList) =Await.result(combinedFuture, Duration.Inf)
-    val projectSuravageLinkIds = projectLinkList.filter(_.roadLinkSource == SuravageLinkInterface).map(_.linkId).toSet
-    roadAddressLinkToProjectAddressLink(suravageList.filterNot(s => projectSuravageLinkIds.contains(s.linkId))) ++
-      projectLinkList
-=======
   def getProjectLinksWithSuravage(roadAddressService: RoadAddressService,projectId:Long, boundingRectangle: BoundingRectangle,
                                   roadNumberLimits: Seq[(Int, Int)], municipalities: Set[Int], everything: Boolean = false,
                                   publicRoads: Boolean=false): Seq[ProjectAddressLink] ={
@@ -610,7 +595,6 @@
     val keptSuravageLinks = suravageList.filter(sl => !projectLinks.exists(pl => sl.linkId == pl.linkId))
     roadAddressLinkToProjectAddressLink(keptSuravageLinks) ++
       projectLinks
->>>>>>> 542ed0b6
   }
 
   def getChangeProject(projectId:Long): Option[ChangeProject] = {
@@ -733,11 +717,14 @@
 
     val fetchMissingRoadAddressStartTime = System.currentTimeMillis()
     val ((floating, addresses), projectLinks) = Await.result(fetchRoadAddressesByBoundingBoxF.zip(fetchProjectLinksF), Duration.Inf)
-    // TODO: When floating handling is enabled we need this - but ignoring the result otherwise here
-    val missingLinkIds = linkIds -- floating.keySet -- addresses.keySet -- projectLinks.keySet
 
     val missedRL = withDynTransaction {
-      RoadAddressDAO.getMissingRoadAddresses(missingLinkIds)
+      if(frozenTimeVVHAPIServiceEnabled){
+        Seq[MissingRoadAddress]()
+      } else {
+        val missingLinkIds = linkIds -- floating.keySet -- addresses.keySet -- projectLinks.keySet
+        RoadAddressDAO.getMissingRoadAddresses(missingLinkIds)
+      }
     }.groupBy(_.linkId)
     val fetchMissingRoadAddressEndTime = System.currentTimeMillis()
     logger.info("End fetch missing and floating road address in %.3f sec".format((fetchMissingRoadAddressEndTime - fetchMissingRoadAddressStartTime) * 0.001))
@@ -774,23 +761,17 @@
     val complementaryLinkIds = complementaryLinks.map(_.linkId).toSet
     val returningTopology = filledTopology.filter(link => !complementaryLinkIds.contains(link.linkId) ||
       complementaryLinkFilter(roadNumberLimits, municipalities, everything, publicRoads)(link))
-<<<<<<< HEAD
-
-    if(frozenTimeVVHAPIServiceEnabled){
+    if(frozenTimeVVHAPIServiceEnabled) {
       returningTopology.filter(link => link.anomaly != Anomaly.NoAddressGiven).map(toProjectAddressLink) ++ filledProjectLinks
-    }
-    else{
+    } else {
       returningTopology.map(toProjectAddressLink) ++ filledProjectLinks
     }
-=======
-    returningTopology.map(toProjectAddressLink) ++ filledProjectLinks
   }
 
   def getProjectRoadLinks(projectId: Long, boundingRectangle: BoundingRectangle, roadNumberLimits: Seq[(Int, Int)], municipalities: Set[Int],
                           everything: Boolean = false, publicRoads: Boolean = false): Seq[ProjectAddressLink] = {
     val fetch = fetchRoadLinksWithComplementarySuravageF(boundingRectangle, roadNumberLimits, municipalities, everything, publicRoads)
     fetchProjectRoadLinks(projectId, boundingRectangle, roadNumberLimits, municipalities, everything, publicRoads, fetch)
->>>>>>> 542ed0b6
   }
 
   def roadAddressLinkToProjectAddressLink(roadAddresses: Seq[RoadAddressLink]): Seq[ProjectAddressLink]= {
