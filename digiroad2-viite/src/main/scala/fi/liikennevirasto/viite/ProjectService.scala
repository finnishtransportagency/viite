--- conflicted
+++ resolved
@@ -411,51 +411,8 @@
           val project = fetchProjectById(projectId).getOrElse(throw new RuntimeException(s"Missing project $projectId"))
           val existingProjectLinks = projectLinkDAO.fetchByProjectRoadPart(roadNumber, roadPartNumber, projectId)
 
-<<<<<<< HEAD
-          var projectLinks: Seq[ProjectLink] = linkIds.toSet.map { id: Long =>
-            /* Set calibration point and start and end addresses for UI. */
-            val connectedProjectlink = existingProjectLinks.filterNot(_.status == LinkStatus.Terminated).find(pl => roadLinks(id).geometry.exists(rl_point => pl.connected(rl_point)))
-            val connectedStartProjectlink = existingProjectLinks.filterNot(pl => Seq(LinkStatus.Terminated, LinkStatus.New).contains(pl.status)).find(pl => roadLinks(id).geometry.exists(rl_point => GeometryUtils.areAdjacent(rl_point, if (pl.sideCode == AgainstDigitizing) pl.geometry.head else pl.geometry.last, fi.liikennevirasto.viite.MaxDistanceForConnectedLinks)))
-            val connectedEndProjectlink = existingProjectLinks.filterNot(pl => Seq(LinkStatus.Terminated, LinkStatus.New).contains(pl.status)).find(pl => roadLinks(id).geometry.exists(rl_point => GeometryUtils.areAdjacent(rl_point, if (pl.sideCode == AgainstDigitizing) pl.geometry.last else pl.geometry.head, fi.liikennevirasto.viite.MaxDistanceForConnectedLinks)))
-            var newPl = newProjectLink(roadLinks(id), project, roadNumber, roadPartNumber, track, Continuous, administrativeClass, roadEly, roadName)
-            val connectedEnd = if (connectedStartProjectlink.isDefined) connectedStartProjectlink else if (connectedEndProjectlink.isDefined) connectedEndProjectlink else None
-
-            val sc = if (connectedEnd.isDefined && connectedEnd.get.endPoint.connected(newPl.geometry.head) || (connectedEnd.isDefined && connectedEnd.get.startingPoint.connected(newPl.geometry.last))) {
-              if (connectedEnd.get.sideCode == SideCode.TowardsDigitizing) Some(connectedEnd.get.sideCode) else Some(switch(connectedEnd.get.sideCode))
-            }
-            else
-              if (connectedEnd.isDefined)
-                if (connectedEnd.get.sideCode == SideCode.TowardsDigitizing)
-                  Some(switch(connectedEnd.get.sideCode))
-                else Some(connectedEnd.get.sideCode)
-              else
-                None
-
-            newPl = if (connectedStartProjectlink.isDefined)
-              newPl.copy(startAddrMValue = connectedStartProjectlink.get.endAddrMValue, endAddrMValue = connectedStartProjectlink.get.endAddrMValue + newPl.geometryLength.toInt, sideCode = sc.get)
-            else
-              newPl
-
-            newPl = if (connectedEndProjectlink.isDefined && !connectedStartProjectlink.isDefined)
-                      newPl.copy(startAddrMValue = connectedEndProjectlink.get.startAddrMValue - newPl.geometryLength.toInt, endAddrMValue = connectedEndProjectlink.get.startAddrMValue, sideCode = sc.get)
-                  else if (connectedEndProjectlink.isDefined)
-                      newPl.copy(endAddrMValue = connectedEndProjectlink.get.startAddrMValue, sideCode = sc.get)
-                    else
-                      newPl
-
-            if (connectedProjectlink.isDefined && connectedProjectlink.get.hasCalibrationPointAtEnd) {
-              newPl.copy(calibrationPointTypes = (connectedProjectlink.get.endCalibrationPoint.get.typeCode, CalibrationPointDAO.CalibrationPointType.NoCP))
-            } else if (connectedEndProjectlink.isDefined && connectedEndProjectlink.get.hasCalibrationPointAtStart) {
-              newPl.copy(calibrationPointTypes = (CalibrationPointDAO.CalibrationPointType.NoCP,connectedEndProjectlink.get.startCalibrationPoint.get.typeCode))
-            } else {
-//            newPl
-
-            if (newPl.calibrationPointTypes._2 == NoCP) newPl.copy(calibrationPointTypes = (newPl.calibrationPointTypes._1, CalibrationPointDAO.CalibrationPointType.UserDefinedCP)) else newPl
-            }
-=======
           val projectLinks: Seq[ProjectLink] = linkIds.toSet.map { id: Long =>
             newProjectLink(roadLinks(id), project, roadNumber, roadPartNumber, track, Continuous, administrativeClass, roadEly, roadName, reversed)
->>>>>>> 51279d9e
           }.toSeq
 
           if (isConnectedtoOtherProjects(projectId, projectLinks)) {
