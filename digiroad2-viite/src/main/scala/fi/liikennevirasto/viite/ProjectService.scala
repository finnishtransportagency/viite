--- conflicted
+++ resolved
@@ -1444,12 +1444,7 @@
                 throw new ProjectValidationException(ErrorMultipleRoadNumbersOrParts)
               }
               checkAndMakeReservation(projectId, newRoadNumber, newRoadPartNumber, LinkStatus.Numbering, toUpdateLinks)
-<<<<<<< HEAD
-              projectLinkDAO.updateProjectLinkNumbering(projectId, toUpdateLinks.head.roadNumber, toUpdateLinks.head.roadPartNumber, linkStatus, newRoadNumber, newRoadPartNumber, userName, discontinuity, ely = ely.getOrElse(toUpdateLinks.head.ely))
-=======
-
-              projectLinkDAO.updateProjectLinkNumbering(projectId, toUpdateLinks.head.roadNumber, toUpdateLinks.head.roadPartNumber, linkStatus, newRoadNumber, newRoadPartNumber, userName, discontinuity, toUpdateLinks.head.track)
->>>>>>> c4d72a67
+              projectLinkDAO.updateProjectLinkNumbering(projectId, toUpdateLinks.head.roadNumber, toUpdateLinks.head.roadPartNumber, linkStatus, newRoadNumber, newRoadPartNumber, userName, discontinuity, toUpdateLinks.head.track, ely = ely.getOrElse(toUpdateLinks.head.ely))
               roadName.foreach(setProjectRoadName(projectId, newRoadNumber, _))
             } else {
               throw new ProjectValidationException(ErrorRoadLinkNotFoundInProject)
