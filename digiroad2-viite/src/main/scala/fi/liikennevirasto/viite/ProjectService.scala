--- conflicted
+++ resolved
@@ -1523,12 +1523,9 @@
   override def getMessage: String = s
 }
 
-<<<<<<< HEAD
 case class ProjectBoundingBoxResult(projectLinkResultF: Future[Map[Long, Seq[ProjectLink]]], roadLinkF: Future[Seq[RoadLink]],
                                     complementaryF: Future[Seq[RoadLink]], suravageF: Future[Seq[VVHRoadlink]])
 
-=======
->>>>>>> fe4f2d3f
 
 object ProjectValidator {
 
@@ -1539,65 +1536,46 @@
 
   //TODO: Not really a todo but a quick note, beware that the ValidationErrors introduced by task 453 are mostly outdated, these will be tagged with the 453 number,
   object ValidationError {
-<<<<<<< HEAD
     val values = Set(MinorDiscontinuityFound, MajorDiscontinuityFound, InsufficientTrackCoverage, DiscontinuousAddressScheme,
-      SharedLinkIdsExist, NoContinuityCodesAtEnd, UnsuccessfulRecalculation)
-    //There must be a minor discontinuity if the jump is longer than 0.1 m (10 cm) between road links
-    case object MinorDiscontinuityFound extends ValidationError {def value = 0; def message = "<TO_BE_DETERMINED>"}
-    //There must be a major discontinuity if the jump is longer than 50 meters
-    case object MajorDiscontinuityFound extends ValidationError {def value = 1;def message = "<TO_BE_DETERMINED>"}
-    //For every track 1 there must exist track 2 that covers the same address span and vice versa
-    case object InsufficientTrackCoverage extends ValidationError {def value = 2;def message = "<TO_BE_DETERMINED>"}
-    //There must be a continuous road addressing scheme so that all values from 0 to the highest number are covered
-    case object DiscontinuousAddressScheme extends ValidationError {def value = 3;def message = "<TO_BE_DETERMINED>"}
-    //There are no link ids shared between the project and the current road address + lrm_position tables at the project date (start_date, end_date)
-    case object SharedLinkIdsExist extends ValidationError {def value = 4;def message = "<TO_BE_DETERMINED>"}
-    //Continuity codes are given for end of road
-    case object NoContinuityCodesAtEnd extends ValidationError {def value = 5;def message = "<TO_BE_DETERMINED>"}
-    //Recalculation of M values and delta calculation are both successful for every road part in project
-    case object UnsuccessfulRecalculation extends ValidationError {def value = 6;def message = "<TO_BE_DETERMINED>"}
-=======
-    val values = Set(minorDiscontinuityFound, majorDiscontinuityFound, insufficientTrackCoverage, discontinuousAddressScheme,
-      sharedLinkIdsExist, noContinuityCodesAtEnd, unsuccessfulRecalculation,missingEndOfRoad)
+      SharedLinkIdsExist, NoContinuityCodesAtEnd, UnsuccessfulRecalculation, MissingEndOfRoad)
     //Viite-942
-    case object missingEndOfRoad extends ValidationError {def value = 0;
+    case object MissingEndOfRoad extends ValidationError {def value = 0;
       def message = "Tieosalle ei ole määritelty jatkuvuuskoodia, 1 - Tien loppu, tieosan viimeiselle linkille."}
     //Viite-453
     //There must be a minor discontinuity if the jump is longer than 0.1 m (10 cm) between road links
-    case object minorDiscontinuityFound extends ValidationError {def value = 1;
+    case object MinorDiscontinuityFound extends ValidationError {def value = 1;
       def message = "Tieosalla on lievä epäjatkuvuus. Määrittele jatkuvuuskoodi oikein kyseiselle linkille."}
     //Viite-453
     //There must be a major discontinuity if the jump is longer than 50 meters
-    case object majorDiscontinuityFound extends ValidationError {def value = 2;
+    case object MajorDiscontinuityFound extends ValidationError {def value = 2;
       def message = "Tieosalla on epäjatkuvuus. Määrittele jatkuvuuskoodi oikein kyseiselle linkille."}
     //Viite-453
     //For every track 1 there must exist track 2 that covers the same address span and vice versa
-    case object insufficientTrackCoverage extends ValidationError {def value = 3;
+    case object InsufficientTrackCoverage extends ValidationError {def value = 3;
       def message = "Tieosalta puuttuu toinen ajorata. Numeroi molemmat ajoradat."}
     //Viite-453
     //There must be a continuous road addressing scheme so that all values from 0 to the highest number are covered
-    case object discontinuousAddressScheme extends ValidationError {def value = 4;
+    case object DiscontinuousAddressScheme extends ValidationError {def value = 4;
       def message = "Tieosoitteessa ei voi olla puuttuvia etäisyyksiä alku- ja loppuetäisyyden välillä."}
     //Viite-453
     //There are no link ids shared between the project and the current road address + lrm_position tables at the project date (start_date, end_date)
-    case object sharedLinkIdsExist extends ValidationError {def value = 5;
+    case object SharedLinkIdsExist extends ValidationError {def value = 5;
       def message = "Linkillä on voimassa oleva tieosoite tämän projektin alkupäivämäärällä."}
     //Viite-453
     //Continuity codes are given for end of road
-    case object noContinuityCodesAtEnd extends ValidationError {def value = 6;
+    case object NoContinuityCodesAtEnd extends ValidationError {def value = 6;
       def message = "Tieosan lopusta puuttuu jatkuvuuskoodi."}
     //Viite-453
     //Recalculation of M values and delta calculation are both successful for every road part in project
-    case object unsuccessfulRecalculation extends ValidationError {def value = 7;
+    case object UnsuccessfulRecalculation extends ValidationError {def value = 7;
       def message = "Etäisyysarvojen laskenta epäonnistui."}
->>>>>>> fe4f2d3f
     def apply(intValue: Int): ValidationError = {
       values.find(_.value == intValue).get
     }
   }
 
   case class ValidationErrorDetails(projectId: Long, validationError: ValidationError,
-                                    affectedLinkIds: Seq[Long], coordinates: Option[ProjectCoordinates],
+                                    affectedLinkIds: Seq[Long], coordinates: Seq[ProjectCoordinates],
                                     optionalInformation: Option[String])
 
   def validateProject(project: RoadAddressProject, projectLinks: Seq[ProjectLink]): Seq[ValidationErrorDetails] = {
@@ -1608,9 +1586,9 @@
   //TODO VIITE-574 once defined, remove this mocked UI response
   private def mockUs574Errors(): Seq[ValidationErrorDetails] = {
     Seq(
-      ValidationErrorDetails(411342, ValidationError.MinorDiscontinuityFound, Seq(531510, 1820563), Some(ProjectCoordinates(6992008,531509, 8)), Some("parte da estrada parte um")),
-      ValidationErrorDetails(411342, ValidationError.InsufficientTrackCoverage, Seq(531510, 6992008), Some(ProjectCoordinates(531510,6992008, 7)), Some("parte da estrada parte um")),
-      ValidationErrorDetails(411342, ValidationError.InsufficientTrackCoverage, Seq(6117732), None, Some("parte da estrada duzentos e cinco"))
+      ValidationErrorDetails(411342, ValidationError.MinorDiscontinuityFound, Seq(531510, 1820563), Seq(ProjectCoordinates(6992008,531509, 8)), Some("parte da estrada parte um")),
+      ValidationErrorDetails(411342, ValidationError.InsufficientTrackCoverage, Seq(531510, 6992008), Seq(ProjectCoordinates(531510,6992008, 7), ProjectCoordinates(6994667,532923, 7)), Some("parte da estrada parte um")),
+      ValidationErrorDetails(411342, ValidationError.InsufficientTrackCoverage, Seq(6117732), Seq(), Some("parte da estrada duzentos e cinco"))
     )
   }
 
@@ -1624,9 +1602,9 @@
       val anomalous = projectEndRoads.filter(_.discontinuity.value != 1)
       val mappedCoords = anomalous.map(link => {
         val middle = GeometryUtils.midPointGeometry(link.geometry)
-        link.linkId -> ProjectCoordinates(middle.x, middle.y, 8)
-      }).toMap
-      Seq(ValidationErrorDetails(anomalous.head.projectId, ValidationError.missingEndOfRoad, anomalous.map(_.linkId), mappedCoords, None))
+        ProjectCoordinates(middle.x, middle.y, 8)
+      })
+      Seq(ValidationErrorDetails(anomalous.head.projectId, ValidationError.MissingEndOfRoad, anomalous.map(_.linkId), mappedCoords, None))
     }
     def calcEndRoadsAndAddrMValue (groupedProjectLinks: Seq[ProjectLink]): (Long, Seq[ProjectLink]) = {
       val maxEndAddrMValue = groupedProjectLinks.maxBy(_.endAddrMValue).endAddrMValue
