package fi.liikennevirasto.viite

import java.io.IOException
import java.sql.SQLException
import java.util.Date

import fi.liikennevirasto.GeometryUtils
import fi.liikennevirasto.digiroad2._
import fi.liikennevirasto.digiroad2.asset.SideCode.AgainstDigitizing
import fi.liikennevirasto.digiroad2.asset.{BoundingRectangle, LinkGeomSource, TrafficDirection, _}
import fi.liikennevirasto.digiroad2.client.vvh.VVHRoadlink
import fi.liikennevirasto.digiroad2.dao.Sequences
import fi.liikennevirasto.digiroad2.linearasset.{RoadLink, RoadLinkLike}
import fi.liikennevirasto.digiroad2.oracle.OracleDatabase
import fi.liikennevirasto.digiroad2.service.RoadLinkService
import fi.liikennevirasto.digiroad2.util.LogUtils.time
import fi.liikennevirasto.digiroad2.util.{RoadAddressException, RoadPartReservedException, Track}
import fi.liikennevirasto.viite.dao.Discontinuity.Continuous
import fi.liikennevirasto.viite.dao.LinkStatus._
import fi.liikennevirasto.viite.dao.ProjectCalibrationPointDAO.UserDefinedCalibrationPoint
import fi.liikennevirasto.viite.dao.ProjectState._
import fi.liikennevirasto.viite.dao.TerminationCode.{NoTermination, Termination}
import fi.liikennevirasto.viite.dao.{LinkStatus, ProjectDAO, RoadwayDAO, _}
import fi.liikennevirasto.viite.model.{ProjectAddressLink, RoadAddressLink}
import fi.liikennevirasto.viite.process._
import fi.liikennevirasto.viite.util.{ProjectLinkSplitter, SplitOptions, SplitResult}
import org.apache.http.client.ClientProtocolException
import org.joda.time.DateTime
import org.slf4j.LoggerFactory
import slick.driver.JdbcDriver.backend.Database.dynamicSession

import scala.collection.immutable
import scala.concurrent.ExecutionContext.Implicits.global
import scala.concurrent.duration.Duration
import scala.concurrent.{Await, Future}
import scala.util.control.NonFatal

sealed trait RoadNameSource {
  def value: Long

  def sourceName: String
}

object RoadNameSource {
  val values = Set(UnknownSource, ProjectLinkSource, RoadAddressSource)

  def apply(value: Long): RoadNameSource = {
    values.find(_.value == value).getOrElse(UnknownSource)
  }

  case object UnknownSource extends RoadNameSource {
    def value = 99

    def sourceName = "Unknown Source"
  }

  case object ProjectLinkSource extends RoadNameSource {
    def value = 0

    def sourceName = "Project Link Source"
  }

  case object RoadAddressSource extends RoadNameSource {
    def value = 1

    def sourceName = "Road Name Source"
  }

}

case class PreFillInfo(RoadNumber: BigInt, RoadPart: BigInt, roadName: String, roadNameSource: RoadNameSource)

case class LinkToRevert(id: Long, linkId: Long, status: Long, geometry: Seq[Point])

class ProjectService(roadAddressService: RoadAddressService, roadLinkService: RoadLinkService, nodesAndJunctionsService: NodesAndJunctionsService, roadwayDAO: RoadwayDAO,
                     roadwayPointDAO : RoadwayPointDAO, linearLocationDAO : LinearLocationDAO, projectDAO : ProjectDAO, projectLinkDAO: ProjectLinkDAO,
                     nodeDAO: NodeDAO, nodePointDAO: NodePointDAO, junctionPointDAO: JunctionPointDAO, projectReservedPartDAO: ProjectReservedPartDAO, roadwayChangesDAO: RoadwayChangesDAO,
                     roadwayAddressMapper: RoadwayAddressMapper,
                     eventbus: DigiroadEventBus, frozenTimeVVHAPIServiceEnabled: Boolean = false) {

  def withDynTransaction[T](f: => T): T = OracleDatabase.withDynTransaction(f)

  def withDynSession[T](f: => T): T = OracleDatabase.withDynSession(f)
  private val logger = LoggerFactory.getLogger(getClass)
  val projectValidator = new ProjectValidator
  val allowedSideCodes = List(SideCode.TowardsDigitizing, SideCode.AgainstDigitizing)
  val roadAddressLinkBuilder = new RoadAddressLinkBuilder(roadwayDAO, linearLocationDAO, projectLinkDAO)

  /**
    *
    * @param roadNumber    Road's number (long)
    * @param roadStartPart Starting part (long)
    * @param roadEndPart   Ending part (long)
    * @return Optional error message, None if no error
    */
  def checkRoadPartsExist(roadNumber: Long, roadStartPart: Long, roadEndPart: Long): Option[String] = {
    if (roadwayDAO.fetchAllByRoadAndPart(roadNumber, roadStartPart).isEmpty) {
      Some(ErrorStartingRoadPartNotFound)
    } else if (roadwayDAO.fetchAllByRoadAndPart(roadNumber, roadEndPart).isEmpty) {
      Some(ErrorEndingRoadPartNotFound)
    } else
      None
  }

  def calculateProjectCoordinates(projectId: Long): ProjectCoordinates = {
    val links = projectLinkDAO.fetchProjectLinks(projectId)
    if (links.nonEmpty) {
      val corners = GeometryUtils.boundingRectangleCorners(links.flatten(_.geometry))
      val centerX = (corners._1.x + corners._2.x) / 2
      val centerY = (corners._1.y + corners._2.y) / 2
      val (xLength, yLength) = (Math.abs(corners._2.x - corners._1.x), Math.abs(corners._2.y - corners._1.y))
      val zoom = Resolutions.map(r => {
        (xLength / r, yLength / r) match {
          case (x, y) if x < DefaultScreenWidth && y < DefaultScreenHeight => Resolutions.indexOf(r)
          case _ => 0
        }
      })
      ProjectCoordinates(centerX, centerY, zoom.max)
    } else {
      ProjectCoordinates(0, 0, 0)
    }
  }

  def saveProjectCoordinates(projectId: Long, coordinates: ProjectCoordinates): Unit = {
    projectDAO.updateProjectCoordinates(projectId, coordinates)
  }

  /**
    * Creates the new project
    * Adds the road addresses from the reserved parts to the project link table
    *
    */
  def fetchProjectById(projectId: Long, withNullElyFilter: Boolean = false): Option[Project] = {
    projectDAO.fetchById(projectId, withNullElyFilter).map { project =>

    val projectReservedRoadParts = projectReservedPartDAO.fetchProjectReservedRoadPartsByProjectId(projectId)
    val projectLinks = projectLinkDAO.fetchProjectLinks(projectId).filterNot(pl => List(LinkStatus.NotHandled, LinkStatus.Terminated).contains(pl.status)).groupBy(pl=> (pl.roadNumber, pl.roadPartNumber))

      val reservedAndFormedParts: Seq[ProjectReservedPart] = projectReservedRoadParts.flatMap{ rp =>
        val sortedAddresses: Seq[RoadAddress] = roadAddressService.getRoadAddressWithRoadAndPart(rp.roadNumber, rp.roadPartNumber, newTransaction = false).sortBy(_.startAddrMValue)
        val roadPartLinks = projectLinks.filter(pl => pl._1 == (rp.roadNumber, rp.roadPartNumber))

        //reservedParts
        val reserved: Seq[ProjectReservedPart] = if (sortedAddresses.nonEmpty) {
          val maxEly = sortedAddresses.map(_.ely).max
          val firstLink = sortedAddresses.head.linkId
          val maxDiscontinuity = sortedAddresses.last.discontinuity
          val maxEndAddr = sortedAddresses.last.endAddrMValue
          Seq(rp.copy(addressLength = Some(maxEndAddr), discontinuity = Some(maxDiscontinuity), ely = Some(maxEly), startingLinkId = Some(firstLink)))
        } else Seq()

        //formedParts
        val formed: Seq[ProjectReservedPart] = if(roadPartLinks.nonEmpty) {
          val sortedProjectLinks = roadPartLinks.head._2.sortBy(_.startAddrMValue)
          val maxEly = sortedProjectLinks.map(_.ely).max
          val firstLink = sortedProjectLinks.head.linkId
          val maxDiscontinuity = sortedProjectLinks.last.discontinuity
          val maxEndAddr = sortedProjectLinks.last.endAddrMValue
          Seq(rp.copy(newLength = Some(maxEndAddr), newDiscontinuity = Some(maxDiscontinuity), newEly = Some(maxEly), startingLinkId = Some(firstLink)))
        } else Seq()

        reserved++formed
      }
      val (foundReservedParts, foundFormedParts) = reservedAndFormedParts.partition(_.addressLength.nonEmpty)
      project.copy(reservedParts = foundReservedParts, formedParts = foundFormedParts)
    }
  }

  /**
    * Creates the new project
    * Adds the road addresses from the reserved parts to the project link table
    *
    * @param roadAddressProject
    * @return the created project
    */
  private def createProject(roadAddressProject: Project): Project = {
    val id = Sequences.nextViitePrimaryKeySeqValue
    val project = roadAddressProject.copy(id = id)
    projectDAO.create(project)
    val error = addLinksToProject(project)
    if (error.nonEmpty)
      throw new RoadPartReservedException(error.get)
    fetchProjectById(id).get
  }

  private def projectFound(roadAddressProject: Project): Option[Project] = {
    val newRoadAddressProject = 0
    if (roadAddressProject.id == newRoadAddressProject) return None
    withDynTransaction {
      return fetchProjectById(roadAddressProject.id)
    }
  }

  def fetchPreFill(linkId: Long, projectId: Long): Either[String, PreFillInfo] = {
    parsePreFillData(roadLinkService.getRoadLinksByLinkId(linkId), projectId)
  }

  def parsePreFillData(roadLinks: Seq[RoadLink], projectId: Long = -1000): Either[String, PreFillInfo] = {
    withDynSession {
      if (roadLinks.isEmpty) {
        Left("Link could not be found")
      }
      else {
        val vvhLink = roadLinks.head
        (vvhLink.attributes.get("ROADNUMBER"), vvhLink.attributes.get("ROADPARTNUMBER")) match {
          case (Some(roadNumber: BigInt), Some(roadPartNumber: BigInt)) =>
            val preFilledRoadName =
              RoadNameDAO.getLatestRoadName(roadNumber.toLong) match {
                case Some(roadName) => PreFillInfo(roadNumber, roadPartNumber, roadName.roadName, RoadNameSource.RoadAddressSource)
                case _ => ProjectLinkNameDAO.get(roadNumber.toLong, projectId) match {
                  case Some(projectLinkName) => PreFillInfo(roadNumber, roadPartNumber, projectLinkName.roadName, RoadNameSource.ProjectLinkSource)
                  case _ => PreFillInfo(roadNumber, roadPartNumber, "", RoadNameSource.UnknownSource)
                }
              }
            Right(preFilledRoadName)
          case _ => Left("Link does not contain valid prefill info")
        }
      }
    }
  }

  def checkRoadPartsReservable(roadNumber: Long, startPart: Long, endPart: Long): Either[String, (Seq[ProjectReservedPart], Seq[ProjectReservedPart])] = {
    (startPart to endPart).foreach(part =>
      projectReservedPartDAO.fetchProjectReservedPart(roadNumber, part) match {
        case Some(name) => return Left(s"Tie $roadNumber osa $part ei ole vapaana projektin alkupäivämääränä. Tieosoite on jo varattuna projektissa: $name.")
        case _ =>
      })
    val reserved: Seq[ProjectReservedPart] = (startPart to endPart).flatMap(part => getReservedAddressPartInfo(roadNumber, part))
    val formed: Seq[ProjectReservedPart] = (startPart to endPart).flatMap(part => getFormedAddressPartInfo(roadNumber, part))
    Right(
      (reserved, formed)
    )
  }

  /**
    * Validator method, this is in charge of evaluating if a combination of road number and road part number already exists in our roadway records.
    * If it does not then we check if this project is able to reserve the combination.
    * If the combination is already reserved in this project we simply return their parts, if not we validate the project date with the dates of the road parts.
    * If the validation of the date passes then we return these road parts.
    * IN ANY OTHER INSTANCE we return a error message detailing what the problem was
    *
    * @param roadNumber  : Long
    * @param startPart   : Long - road part number of the start of the reservation
    * @param endPart     : Long - road part number that ends the reservation
    * @param projectDate : DateTime
    * @return Either the error message or the reserved road parts.
    */
  def checkRoadPartExistsAndReservable(roadNumber: Long, startPart: Long, endPart: Long, projectDate: DateTime): Either[String, (Seq[ProjectReservedPart], Seq[ProjectReservedPart])] = {
    withDynTransaction {
      checkRoadPartsExist(roadNumber, startPart, endPart) match {
        case None => checkRoadPartsReservable(roadNumber, startPart, endPart) match {
          case Left(err) => Left(err)
          case Right((reserved, formed)) =>
            if (reserved.isEmpty && formed.isEmpty) {
              Right(reserved, formed)
            } else {
              (validateProjectDate(reserved, projectDate), validateProjectDate(formed, projectDate)) match {
                case (Some(errMsg), _) => Left(errMsg)
                case (_, Some(errMsg)) => Left(errMsg)
                case (None, None) => Right(reserved, formed)
              }
            }
        }
        case Some(error) => Left(error)
      }
    }
  }

  /**
    *
    * @param projectId project's id
    * @return if state of the project is incomplete
    */

  def isWritableState(projectId: Long): Boolean = {
    projectWritableCheckInSession(projectId) match {
      case Some(_) => false
      case None => true
    }
  }

  def projectWritableCheckInSession(projectId: Long): Option[String] = {
    projectDAO.fetchProjectStatus(projectId) match {
      case Some(projectState) =>
        if (projectState == ProjectState.Incomplete || projectState == ProjectState.ErrorInViite || projectState == ProjectState.ErrorInTR)
          return None
        Some("Projektin tila ei ole keskeneräinen") //project state is not incomplete
      case None => Some("Projektia ei löytynyt") //project could not be found
    }
  }

  def projectWritableCheck(projectId: Long): Option[String] = {
    withDynSession {
      projectWritableCheckInSession(projectId)
    }
  }

  /**
    * Validation of the start and end dates of the project when compared with those in the roads.
    * The start date of the roadways need to exist and be before the project date, same as the end date.
    *
    * @param reservedParts -Sequence of ProjectReservedParts
    * @param date          : DateTime -  Project Date
    * @return Either an error message or nothing
    */
  def validateProjectDate(reservedParts: Seq[ProjectReservedPart], date: DateTime): Option[String] = {
    // TODO If RoadwayDAO.getRoadPartInfo would return Option[RoadPartInfo], we could use the named attributes instead of these numbers
    reservedParts.map(rp => (rp.roadNumber, rp.roadPartNumber) -> roadwayDAO.getRoadPartInfo(rp.roadNumber, rp.roadPartNumber)).toMap.
      filterNot(_._2.isEmpty).foreach {
      case ((roadNumber, roadPartNumber), value) =>
        val (startDate, endDate) = value.map(v => (v._6, v._7)).get
        if (startDate.nonEmpty && startDate.get.isAfter(date))
          return Option(s"Tieosalla TIE $roadNumber OSA $roadPartNumber alkupäivämäärä " +
            s"${startDate.get.toString("dd.MM.yyyy")} on myöhempi kuin tieosoiteprojektin alkupäivämäärä " +
            s"${date.toString("dd.MM.yyyy")}, tarkista tiedot.")
        if (endDate.nonEmpty && endDate.get.isAfter(date))
          return Option(s"Tieosalla TIE $roadNumber OSA $roadPartNumber loppupäivämäärä " +
            s"${endDate.get.toString("dd.MM.yyyy")} on myöhempi kuin tieosoiteprojektin alkupäivämäärä " +
            s"${date.toString("dd.MM.yyyy")}, tarkista tiedot.")
    }
    None
  }

  private def getReservedAddressPartInfo(roadNumber: Long, roadPart: Long): Option[ProjectReservedPart] = {
    projectReservedPartDAO.fetchReservedRoadPart(roadNumber, roadPart).orElse(generateAddressPartInfo(roadNumber, roadPart))
  }

  private def getFormedAddressPartInfo(roadNumber: Long, roadPart: Long): Option[ProjectReservedPart] = {
    projectReservedPartDAO.fetchFormedRoadPart(roadNumber, roadPart).orElse(None)
  }


  private def generateAddressPartInfo(roadNumber: Long, roadPart: Long): Option[ProjectReservedPart] = {
    roadwayDAO.getRoadPartInfo(roadNumber, roadPart).map {
      case (_, linkId, addrLength, discontinuity, ely, _, _) =>
        ProjectReservedPart(0L, roadNumber, roadPart, Some(addrLength), Some(Discontinuity.apply(discontinuity.toInt)), Some(ely),
          newLength = Some(addrLength), newDiscontinuity = Some(Discontinuity.apply(discontinuity.toInt)), newEly = Some(ely), Some(linkId))
    }
  }

  private def sortRamps(seq: Seq[ProjectLink], linkIds: Seq[Long]): Seq[ProjectLink] = {
    if (seq.headOption.exists(isRamp))
      seq.find(l => linkIds.headOption.contains(l.linkId)).toSeq ++ seq.filter(_.linkId != linkIds.headOption.getOrElse(0L))
    else
      seq
  }

  def setProjectRoadName(projectId: Long, roadNumber: Long, roadName: String): Option[String] = {
    (ProjectLinkNameDAO.get(roadNumber, projectId), RoadNameDAO.getLatestRoadName(roadNumber), roadName != null && roadName.trim.nonEmpty, roadNumber <= MaxRoadNumberDemandingRoadName) match {
      case (Some(projectLinkName), None, true, _) => ProjectLinkNameDAO.update(projectLinkName.id, roadName)
        None
      case (None, None, true, _) => ProjectLinkNameDAO.create(projectId, roadNumber, roadName)
        None
      case (None, Some(existingRoadName), _, _) => ProjectLinkNameDAO.create(projectId, roadNumber, existingRoadName.roadName)
        None
      case (_, _, false, true) =>
        Some(ErrorMaxRoadNumberDemandingRoadNameMessage)
      case (Some(_), None, false, false) => ProjectLinkNameDAO.revert(roadNumber, projectId)
        None
      case _ => None
    }
  }

  def writableWithValidTrack(projectId: Long, track: Int): Option[String] = {
    if (!isWritableState(projectId)) Some(ProjectNotWritable)
    else if (!validateLinkTrack(track)) Some("Ajoratakoodi puuttuu")
    else None
  }

  def createProjectLinks(linkIds: Seq[Long], projectId: Long, roadNumber: Long, roadPartNumber: Long, track: Track,
                         discontinuity: Discontinuity, roadType: RoadType, roadLinkSource: LinkGeomSource,
                         roadEly: Long, user: String, roadName: String, coordinates: Option[ProjectCoordinates] = None): Map[String, Any] = {
    withDynSession {
      writableWithValidTrack(projectId, track.value) match {
        case None =>
          val linkId = linkIds.head
<<<<<<< HEAD
          val roadLinks = (
            roadLinkService.getRoadLinksAndComplementaryByLinkIds(linkIds)
            ).map(l => l.linkId -> l).toMap
=======
          val roadLinks = roadLinkService.getRoadLinksByLinkIdsFromVVH(linkIds.toSet, frozenTimeVVHAPIServiceEnabled).map(l => l.linkId -> l).toMap
>>>>>>> 0b25dac8
          if (roadLinks.keySet != linkIds.toSet)
            return Map("success" -> false,
              "errorMessage" -> (linkIds.toSet -- roadLinks.keySet).mkString(ErrorRoadLinkNotFound + " puuttuvat id:t ", ", ", ""))
          val project = fetchProjectById(projectId).getOrElse(throw new RuntimeException(s"Missing project $projectId"))
          val existingProjectLinks = projectLinkDAO.fetchByProjectRoadPart(roadNumber, roadPartNumber, projectId)
          val reversed = if (existingProjectLinks.nonEmpty) existingProjectLinks.forall(_.reversed) else false

          val projectLinks: Seq[ProjectLink] = linkIds.toSet.map { id: Long =>
            newProjectLink(roadLinks(id), project, roadNumber, roadPartNumber, track, Continuous, roadType, roadEly, roadName, reversed)
          }.toSeq
          if (coordinates.isDefined) {
            saveProjectCoordinates(project.id, coordinates.get)
          }
          else {
            saveProjectCoordinates(project.id, calculateProjectCoordinates(project.id))
          }
          addNewLinksToProject(sortRamps(projectLinks, linkIds), projectId, user, linkId, newTransaction = false, discontinuity) match {
            case Some(errorMessage) => Map("success" -> false, "errorMessage" -> errorMessage)
            case None => Map("success" -> true, "projectErrors" -> validateProjectById(projectId, newSession = false))
          }
        case Some(error) => Map("success" -> false, "errorMessage" -> error)
      }
    }
  }

  def addNewLinksToProject(newLinks: Seq[ProjectLink], projectId: Long, user: String, firstLinkId: Long, newTransaction: Boolean = true, discontinuity: Discontinuity): Option[String] = {
    if (newTransaction)
      withDynTransaction {
        addNewLinksToProjectInTX(newLinks, projectId, user, firstLinkId, discontinuity)
      }
    else
      addNewLinksToProjectInTX(newLinks, projectId, user, firstLinkId, discontinuity)
  }

  /**
    * Used when adding road address that do not have a previous address
    */
  private def addNewLinksToProjectInTX(newLinks: Seq[ProjectLink], projectId: Long, user: String, firstLinkId: Long, discontinuity: Discontinuity): Option[String] = {
    val newRoadNumber = newLinks.head.roadNumber
    val newRoadPartNumber = newLinks.head.roadPartNumber
    val newTrack = newLinks.head.track
    val linkStatus = newLinks.head.status
    try {
      val project = getProjectWithReservationChecks(projectId, newRoadNumber, newRoadPartNumber, linkStatus, newLinks)

      if (GeometryUtils.isNonLinear(newLinks))
        throw new ProjectValidationException(ErrorGeometryContainsBranches)

      if (!project.isReserved(newRoadNumber, newRoadPartNumber) && !project.isFormed(newRoadNumber, newRoadPartNumber))
        projectReservedPartDAO.reserveRoadPart(project.id, newRoadNumber, newRoadPartNumber, project.modifiedBy)
      // Determine address value scheme (ramp, roundabout, all others)
      val createLinks =
        if (newLinks.headOption.exists(isRamp)) {
          logger.info("Added links recognized to be in ramp category")
          if (TrackSectionOrder.isRoundabout(newLinks)) {
            logger.info("Added links recognized to be a roundabout - using roundabout addressing scheme")
            val ordered = newLinks.partition(_.linkId == firstLinkId)
            val created = TrackSectionOrder.mValueRoundabout(ordered._1 ++ ordered._2)
            val endingM = created.map(_.endAddrMValue).max
            created.map(pl =>
              if (pl.endAddrMValue == endingM && endingM > 0)
                pl.copy(discontinuity = Discontinuity.EndOfRoad)
              else
                pl.copy(discontinuity = Discontinuity.Continuous))
          } else {
            val existingLinks = projectLinkDAO.fetchByProjectRoadPart(newRoadNumber, newRoadPartNumber, projectId)
            fillRampGrowthDirection(newLinks.map(_.linkId).toSet, newRoadNumber, newRoadPartNumber, newLinks,
              firstLinkId, existingLinks)
          }
        } else
          newLinks
      projectLinkDAO.create(createLinks.map(_.copy(createdBy = Some(user))))
      recalculateProjectLinks(projectId, user, Set((newRoadNumber, newRoadPartNumber)), Some(newTrack), Some(discontinuity))
      newLinks.flatMap(_.roadName).headOption.flatMap(setProjectRoadName(projectId, newRoadNumber, _)).toList.headOption
    } catch {
      case ex: ProjectValidationException => Some(ex.getMessage)
    }
  }

  /**
    * Will attempt to find relevant sideCode information to the projectLinks given a number of factors
    * for example if they are of suravage or complementary origin
    *
    * @param linkIds        the linkIds to process
    * @param roadNumber     the roadNumber to apply/was applied to said linkIds
    * @param roadPartNumber the roadPartNumber to apply/was applied to said linkIds
    * @param newLinks       new project links for this ramp
    * @return the projectLinks with a assigned SideCode
    */
  private def fillRampGrowthDirection(linkIds: Set[Long], roadNumber: Long, roadPartNumber: Long,
                                      newLinks: Seq[ProjectLink], firstLinkId: Long, existingLinks: Seq[ProjectLink]): Seq[ProjectLink] = {
    if (newLinks.exists(nl => existingLinks.exists(pl => pl.status != LinkStatus.Terminated &&
      GeometryUtils.areAdjacent(pl.geometry, nl.geometry)))) {
      // Connected to existing geometry -> let the track section calculation take it's natural course
      newLinks.map(_.copy(sideCode = SideCode.Unknown))
    } else {
<<<<<<< HEAD
      val roadLinks = roadLinkService.getRoadLinksAndComplementaryByLinkIds(linkIds)
      // Set the sideCode as defined by the trafficDirection
=======
      val roadLinks = roadLinkService.fetchVVHRoadLinksAndComplementaryFromVVH(linkIds)
      //Set the sideCode as defined by the trafficDirection
>>>>>>> 0b25dac8
      val sideCode = roadLinks.map(rl => rl.linkId -> (rl.trafficDirection match {
        case TrafficDirection.AgainstDigitizing => SideCode.AgainstDigitizing
        case TrafficDirection.TowardsDigitizing => SideCode.TowardsDigitizing
        case _ => SideCode.Unknown
      })).toMap
      newLinks.map(nl => nl.copy(sideCode = sideCode.getOrElse(nl.linkId, SideCode.Unknown)))
    }
  }

  def getFirstProjectLink(project: Project): Option[ProjectLink] = {
    project.reservedParts.find(_.startingLinkId.nonEmpty) match {
      case Some(rrp) =>
        withDynSession {
          projectLinkDAO.fetchFirstLink(project.id, rrp.roadNumber, rrp.roadPartNumber)
        }
      case _ => None
    }
  }

  /**
    * Main method of reversing the direction of a already created project link.
    * 1st check if the project is writable in the current session, if it is then we check if there still are project links that are unchanged of unhandled, if there are none then the process continues by getting all the discontinuities of all project links.
    * After that we run the query to reverse the directions, after it's execution we re-fetch the project links (minus the terminated ones) and the original information of the roads.
    * Using said information we run an all project links of that project to update the "reversed" tag when relative to the side codes of the original roadways.
    * To finalize we remove all the calibration points, we run the recalculate (which will regenerate calibration points when needed) and update the project coordinates for the UI to jump to when opened.
    *
    * @param projectId      : Long - project id
    * @param roadNumber     : Long - roadway number
    * @param roadPartNumber : Long - roadway part number
    * @param links          : Sequence of project links - Project links targeted to reverse
    * @param coordinates    : ProjectCoordinates - Coordinates for the project to jump to.
    * @param username       : Sting - User
    * @return
    */
  def changeDirection(projectId: Long, roadNumber: Long, roadPartNumber: Long, links: Seq[LinkToRevert], coordinates: ProjectCoordinates, username: String): Option[String] = {
    roadAddressLinkBuilder.municipalityRoadMaintainerMapping // make sure it is populated outside of this TX
    try {
      withDynTransaction {
        projectWritableCheckInSession(projectId) match {
          case None =>
            if (projectLinkDAO.countLinksByStatus(projectId, roadNumber, roadPartNumber, Set(UnChanged.value, NotHandled.value)) > 0)
              return Some(ErrorReversingUnchangedLinks)
            val continuity = projectLinkDAO.getProjectLinksContinuityCodes(projectId, roadNumber, roadPartNumber)
            val newContinuity: Map[Long, Discontinuity] = if (continuity.nonEmpty) {
              val discontinuityAtEnd = continuity.maxBy(_._1)
              continuity.filterKeys(_ < discontinuityAtEnd._1).map { case (addr, d) => (discontinuityAtEnd._1 - addr) -> d } ++
                Map(discontinuityAtEnd._1 -> discontinuityAtEnd._2)
            } else
              Map()
            projectLinkDAO.reverseRoadPartDirection(projectId, roadNumber, roadPartNumber)
            val projectLinks = projectLinkDAO.fetchProjectLinks(projectId).filter(pl => {
              pl.status != LinkStatus.Terminated && pl.roadNumber == roadNumber && pl.roadPartNumber == roadPartNumber
            })
            val originalSideCodes = linearLocationDAO.fetchByRoadways(projectLinks.map(_.roadwayNumber).toSet)
              .map(l => l.id -> l.sideCode).toMap

            val originalAddresses = roadAddressService.getRoadAddressesByRoadwayIds(projectLinks.map(_.roadwayId))

            projectLinkDAO.updateProjectLinks(projectLinks.map(x =>
              x.copy(reversed = isReversed(originalSideCodes)(x),
                discontinuity = newContinuity.getOrElse(x.endAddrMValue, Discontinuity.Continuous))), username, originalAddresses)
            ProjectCalibrationPointDAO.removeAllCalibrationPoints(projectLinks.map(_.id).toSet)
            recalculateProjectLinks(projectId, username, Set((roadNumber, roadPartNumber)))
            saveProjectCoordinates(projectId, coordinates)
            None
          case Some(error) => Some(error)
        }
      }
    } catch {
      case NonFatal(e) =>
        logger.info("Direction change failed", e)
        Some(ErrorSavingFailed)
    }
  }

  private def isReversed(originalSideCodes: Map[Long, SideCode])(projectLink: ProjectLink): Boolean = {
    originalSideCodes.get(projectLink.linearLocationId) match {
      case Some(sideCode) => sideCode != projectLink.sideCode
      case _ => projectLink.reversed
    }
  }

  /**
    * Checks if the road part that user wants to reserve exists
    *
    * @param reservedRoadParts
    * @param projectLinks
    * @param roadways
    * @return None in case of success, error code in case of failed validation
    */

  def validateReservations(reservedRoadParts: ProjectReservedPart, projectLinks: Seq[ProjectLink], roadways: Seq[Roadway]): Option[String] = {
    if (roadways.isEmpty && projectLinks.forall(_.status == LinkStatus.New) && !projectLinks.exists(pl => pl.roadNumber == reservedRoadParts.roadNumber && pl.roadPartNumber == reservedRoadParts.roadPartNumber))
      Some(s"$ErrorFollowingRoadPartsNotFoundInDB TIE ${reservedRoadParts.roadNumber} OSA: ${reservedRoadParts.roadPartNumber}")
    else
      None
  }

  /**
    * Adds reserved road links (from road parts) to a road address project. Clears
    * project links that are no longer reserved for the project. Reservability is check before this.
    * for each reserved part get all roadways
    * validate if the road exists on the roadway table and if there isn't different ely codes reserved
    * in case there is, throw roadPartReserved exception
    * get the road links from the suravage and from the regular interface
    * map the road links into road address objects
    * check, make the reservation and update the ely code of the project
    * map the addresses into project links
    * insert the new project links and remove the ones that were unreserved
    */
  private def addLinksToProject(project: Project): Option[String] = {
    logger.info(s"Adding reserved road parts with links to project ${project.id}")
    val projectLinks = projectLinkDAO.fetchProjectLinks(project.id)
    logger.debug(s"${projectLinks.size} links fetched")
    val projectLinkOriginalParts = if (projectLinks.nonEmpty) roadwayDAO.fetchAllByRoadwayId(projectLinks.map(_.roadwayId)).map(ra => (ra.roadNumber, ra.roadPartNumber)) else Seq()
    val newProjectLinks = project.reservedParts.filterNot(res =>
      projectLinkOriginalParts.contains((res.roadNumber, res.roadPartNumber))).flatMap {
      reserved => {
        val roadways = roadwayDAO.fetchAllBySection(reserved.roadNumber, reserved.roadPartNumber)
        validateReservations(reserved, projectLinks, roadways) match {
          case Some(error) => throw new RoadPartReservedException(error)
          case _ =>
            val roadwaysByLinkSource = linearLocationDAO.fetchByRoadways(roadways.map(_.roadwayNumber).toSet).groupBy(_.linkGeomSource)
            val regular = if (roadwaysByLinkSource.contains(LinkGeomSource.NormalLinkInterface)) roadwaysByLinkSource(LinkGeomSource.NormalLinkInterface) else Seq()
            val complementary = if (roadwaysByLinkSource.contains(LinkGeomSource.ComplementaryLinkInterface)) roadwaysByLinkSource(LinkGeomSource.ComplementaryLinkInterface) else Seq()
            if (complementary.nonEmpty) {
              logger.debug(s"Adding ${complementary.size} complementary links in project.")
            }
<<<<<<< HEAD
            val regularMapping = roadLinkService.getRoadLinksAndComplementaryByLinkIds(regular.map(_.linkId).toSet).map(rm => rm.linkId -> rm).toMap
            val complementaryMapping = roadLinkService.getRoadLinksAndComplementaryByLinkIds(complementary.map(_.linkId).toSet).map(rm => rm.linkId -> rm).toMap
=======
            val regularMapping = roadLinkService.getRoadLinksByLinkIdsFromVVH(regular.map(_.linkId).toSet, frozenTimeVVHAPIServiceEnabled).map(rm => rm.linkId -> rm).toMap
            val complementaryMapping = roadLinkService.getRoadLinksByLinkIdsFromVVH(complementary.map(_.linkId).toSet).map(rm => rm.linkId -> rm).toMap
>>>>>>> 0b25dac8
            val fullMapping = regularMapping ++ complementaryMapping
            val addresses = roadways.flatMap(r => roadwayAddressMapper.mapRoadAddresses(r, (regular ++ complementary).groupBy(_.roadwayNumber)(r.roadwayNumber)))
            checkAndReserve(project, reserved)
            logger.debug(s"Reserve done")
            addresses.map(ra => newProjectTemplate(fullMapping(ra.linkId), ra, project))
        }
      }
    }

    projectLinkDAO.create(newProjectLinks.filterNot(ad => projectLinks.exists(pl => pl.roadAddressRoadNumber.getOrElse(pl.roadNumber) == ad.roadNumber && pl.roadAddressRoadPart.getOrElse(pl.roadPartNumber) == ad.roadPartNumber)))
    logger.debug(s"New links created ${newProjectLinks.size}")
    val linksOnRemovedParts = projectLinks.filterNot(pl => (project.reservedParts ++ project.formedParts).exists(_.holds(pl)))
    roadwayChangesDAO.clearRoadChangeTable(project.id)
    projectLinkDAO.removeProjectLinksById(linksOnRemovedParts.map(_.id).toSet)
    val road = newProjectLinks.headOption
    if (road.nonEmpty)
      recalculateProjectLinks(project.id, project.createdBy, Set((road.get.roadNumber, road.get.roadPartNumber)))
    None
  }

<<<<<<< HEAD
  def revertSplit(projectId: Long, linkId: Long, userName: String): Option[String] = {
    withDynTransaction {
      val previousSplit = projectLinkDAO.fetchSplitLinks(projectId, linkId)
      if (previousSplit.nonEmpty) {
        revertSplitInTX(projectId, previousSplit, userName)
        None
      } else
        Some(s"No split for link id $linkId found!")
    }
  }

  private def revertSplitInTX(projectId: Long, previousSplit: Seq[ProjectLink], userName: String): Unit = {

    def getGeometryWithTimestamp(linkId: Long, timeStamp: Long, roadLinks: Seq[RoadLink]): Seq[Point] = {
      val matchingLinksGeometry = roadLinks.find(rl => rl.linkId == linkId && rl.timeStamp == timeStamp).map(_.geometry)
      if (matchingLinksGeometry.nonEmpty) {
        matchingLinksGeometry.get
      } else {
        roadLinks.find(rl => rl.linkId == linkId).map(_.geometry)
          .getOrElse(throw new InvalidAddressDataException(s"Geometry with linkId $linkId and timestamp $timeStamp not found!"))
      }
    }

    val roadLinks = roadLinkService.getRoadLinksAndComplementaryByLinkIds(previousSplit.map(_.linkId))
    val (suravage, original) = previousSplit.partition(_.linkGeomSource == LinkGeomSource.SuravageLinkInterface)
    revertSortedLinks(projectId, previousSplit.head.roadNumber, previousSplit.head.roadPartNumber,
      suravage.map(link => LinkToRevert(link.id, link.linkId, link.status.value, link.geometry)),
      original.map(link => LinkToRevert(link.id, link.linkId, link.status.value, getGeometryWithTimestamp(link.linkId,
        link.linkGeometryTimeStamp, roadLinks))),
      userName, recalculate = false)
  }

=======
>>>>>>> 0b25dac8
  /**
    * Fetches the projectLink name, first from the project link, if that's not available then search for the road address.
    *
    * @param projectLink
    * @return
    */
  def fillRoadNames(projectLink: ProjectLink): ProjectLink = {
    val projectLinkName = ProjectLinkNameDAO.get(projectLink.roadNumber, projectLink.projectId).map(_.roadName)
      .getOrElse(RoadNameDAO.getLatestRoadName(projectLink.roadNumber).map(_.roadName).getOrElse(projectLink.roadName.get))
    projectLink.copy(roadName = Option(projectLinkName))
  }

<<<<<<< HEAD
  /**
    * Performs the operations necessary to the preparation of the Suravage split.
    * This includes checking if the links in the context of this project are writable and fetching all previous split information and updating it to the current information.
    * After this, it will trigger the split without saving, and return the result to the UI, to give the user a chance to view the result and save it, if he desires.
    *
    * @param linkId
    * @param userName
    * @param splitOptions
    * @return
    */
  def preSplitSuravageLink(linkId: Long, userName: String, splitOptions: SplitOptions): (Option[Seq[ProjectLink]], Seq[ProjectLink], Option[String], Option[(Point, Vector3d)]) = {

    def previousSplitToSplitOptions(plSeq: Seq[ProjectLink], splitOptions: SplitOptions): SplitOptions = {
      val splitsAB = plSeq.filter(_.linkId == linkId)
      val (template, splitA, splitB) = (plSeq.find(_.status == LinkStatus.Terminated),
        splitsAB.find(_.status != LinkStatus.New), splitsAB.find(_.status == LinkStatus.New))
      val linkData = splitA.orElse(splitB).orElse(template).map(l => (l.roadNumber, l.roadPartNumber,
        l.track, l.ely)).getOrElse((splitOptions.roadNumber, splitOptions.roadPartNumber, splitOptions.trackCode, splitOptions.ely))
      val discontinuity = splitsAB.filterNot(_.discontinuity == Continuous).map(_.discontinuity).headOption
      splitOptions.copy(statusA = splitA.map(_.status).getOrElse(splitOptions.statusA),
        roadNumber = linkData._1, roadPartNumber = linkData._2, trackCode = linkData._3, ely = linkData._4,
        discontinuity = discontinuity.getOrElse(Continuous))
    }

    withDynTransaction {
      if (isWritableState(splitOptions.projectId)) {
        val previousSplit = projectLinkDAO.fetchSplitLinks(splitOptions.projectId, linkId)
        val updatedSplitOptions =
          if (previousSplit.nonEmpty) {
            previousSplitToSplitOptions(previousSplit, splitOptions)
          } else
            splitOptions
        val (splitResultOption, errorMessage, splitVector) = preSplitSuravageLinkInTX(linkId, userName, updatedSplitOptions)
        dynamicSession.rollback()
        val allTerminatedProjectLinks = if (splitResultOption.isEmpty) {
          Seq.empty[ProjectLink]
        } else {
          splitResultOption.get.allTerminatedProjectLinks.map(fillRoadNames)
        }
        val splitWithMergeTerminated = splitResultOption.map(rs => rs.toSeqWithMergeTerminated.map(fillRoadNames))
        (splitWithMergeTerminated, allTerminatedProjectLinks, errorMessage, splitVector)
      }
      else (None, Seq(), None, None)
    }
  }

  /**
    * Performs the operations necessary to the split of the Suravage Link.
    * This starts by checking if the links in the context of this project are writable and checking that the tracks are valid.
    * After this, it will execute the split saving and save it.
    *
    * @param track        : Int - Track code
    * @param projectId    : Long - ProjectId
    * @param coordinates  : ProjectCoordinates - Coordinates of the center of the work area
    * @param linkId       : Long - link id
    * @param username     : String - user name
    * @param splitOptions : SplitOptions - Necessary support information to the split
    * @return
    */
  def splitSuravageLink(track: Int, projectId: Long, coordinates: ProjectCoordinates, linkId: Long, username: String,
                        splitOptions: SplitOptions): Option[String] = {
    withDynTransaction {
      writableWithValidTrack(projectId, track) match {
        case None =>
          saveProjectCoordinates(projectId, coordinates)
          splitSuravageLinkInTX(linkId, username, splitOptions)
        case Some(error) => Some(error)
      }
    }
  }

  /**
    * Main workhorse of the pre-split. This works by fetching the project and suravage links, with the suravage links we create a bounding box.
    * Using said bounding box we search for all project links that are inside of it, after we get the project links we get the vvh roadlinks related to them.
    * Afterwards we filter the project links, the filtering criteria is that they must be adjacent to the suravage links then we rank template links near suravage link by how much they overlap with suravage geometry.
    * With the ranking in place we chose the best fit and using that we have our split but we do not save it in the DB.
    *
    * @param linkId   : Long - linkId
    * @param username : String - User name
    * @param splitOptions
    * @return
    */
  def preSplitSuravageLinkInTX(linkId: Long, username: String,
                               splitOptions: SplitOptions): (Option[SplitResult], Option[String], Option[(Point, Vector3d)]) = {
    val projectId = splitOptions.projectId
    val sOption = roadLinkService.getSuravageRoadLinksByLinkIdsFromVVH(Set(Math.abs(linkId))).headOption
    val previousSplit = projectLinkDAO.fetchSplitLinks(projectId, linkId)
    val project = projectDAO.fetchById(projectId).get
    if (sOption.isEmpty) {
      (None, Some(ErrorSuravageLinkNotFound), None)
    } else {
      if (previousSplit.nonEmpty)
        revertSplitInTX(projectId, previousSplit, username)
      val suravageLink = sOption.get
      val endPoints = GeometryUtils.geometryEndpoints(suravageLink.geometry)
      val x = if (endPoints._1.x > endPoints._2.x) (endPoints._2.x, endPoints._1.x) else (endPoints._1.x, endPoints._2.x)
      val rightTop = Point(x._2, endPoints._2.y)
      val leftBottom = Point(x._1, endPoints._1.y)
      val projectLinks = getProjectLinksInBoundingBox(BoundingRectangle(leftBottom, rightTop), projectId)
      if (projectLinks.isEmpty)
        return (None, Some(ErrorNoMatchingProjectLinkForSplit), None)
      val roadLink = roadLinkService.getRoadLinkByLinkId(projectLinks.head.linkId)
      if (roadLink.isEmpty) {
        (None, Some(ErrorSuravageLinkNotFound), None)
      }

      val projectLinksConnected = projectLinks.filter(l => GeometryUtils.areAdjacent(l.geometry, suravageLink.geometry))

      //we rank template links near suravage link by how much they overlap with suravage geometry
      val commonSections = projectLinksConnected.map(x =>
        x -> ProjectLinkSplitter.findMatchingGeometrySegment(suravageLink, x).map(GeometryUtils.geometryLength)
          .getOrElse(0.0)).filter(_._2 > MinAllowedRoadAddressLength)
      if (commonSections.isEmpty)
        (None, Some(ErrorNoMatchingProjectLinkForSplit), None)
      else {
        val bestFit = commonSections.maxBy(_._2)._1
        val splitResult = try {
          ProjectLinkSplitter.split(roadLink.get, newProjectLink(suravageLink, project, splitOptions), bestFit, projectLinks, splitOptions)
        } catch {
          case e: Exception =>
            logger.error(e.getMessage)
            throw e
        }
        (Some(splitResult), None, GeometryUtils.calculatePointAndHeadingOnGeometry(suravageLink.geometry, splitOptions.splitPoint))
      }
    }
  }


  /**
    * Main workhorse of the actual split. This works by evoking the preSplitSuravageLinkInTX since it's the one that does most of the work.
    * After the evocation we just remove all the project links sharing a link id with those in the result, create the ones in the result, update the project coordinates and then call the recalculation.
    *
    * @param linkId   : Long - linkId
    * @param username : String - User name
    * @param splitOptions
    * @return
    */
  def splitSuravageLinkInTX(linkId: Long, username: String, splitOptions: SplitOptions): Option[String] = {
    val (splitResultOption, errorMessage, _) = preSplitSuravageLinkInTX(linkId, username, splitOptions)
    if (errorMessage.nonEmpty) {
      errorMessage
    } else {
      splitResultOption.foreach {
        splitResult =>
          val splitLinks = splitResult.toSeqWithAllTerminated
          projectLinkDAO.removeProjectLinksByLinkId(splitOptions.projectId, splitLinks.map(_.linkId).toSet)
          projectLinkDAO.create(splitLinks.map(x => x.copy(createdBy = Some(username))))
          projectDAO.updateProjectCoordinates(splitOptions.projectId, splitOptions.coordinates)
          recalculateProjectLinks(splitOptions.projectId, username, Set((splitOptions.roadNumber, splitOptions.roadPartNumber)))
      }
      None
    }
  }

=======
>>>>>>> 0b25dac8
  def getProjectLinksInBoundingBox(bbox: BoundingRectangle, projectId: Long): Seq[ProjectLink] = {
    val roadLinks = roadLinkService.getRoadLinksAndComplementaryByBounds(bbox, Set()).map(rl => rl.linkId -> rl).toMap
    projectLinkDAO.fetchProjectLinksByProjectAndLinkId(Set(), roadLinks.keys.toSet, projectId).filter(_.status == LinkStatus.NotHandled)
  }

  /**
    * Save road link project, reserve new road parts, free previously reserved road parts that were removed
    *
    * @param roadAddressProject Updated road address project case class
    * @return Updated project reloaded from the database
    */
  def saveProject(roadAddressProject: Project): Project = {
    if (projectFound(roadAddressProject).isEmpty)
      throw new IllegalArgumentException("Project not found")
    withDynTransaction {
      if (isWritableState(roadAddressProject.id)) {
        validateProjectDate(roadAddressProject.reservedParts, roadAddressProject.startDate) match {
          case Some(errMsg) => throw new IllegalStateException(errMsg)
          case None =>
            if (projectDAO.isUniqueName(roadAddressProject.id, roadAddressProject.name)) {
              projectDAO.update(roadAddressProject)
              val storedProject = fetchProjectById(roadAddressProject.id).get

              val removedReservation = storedProject.reservedParts.filterNot(part =>
                roadAddressProject.reservedParts.exists(rp => rp.roadPartNumber == part.roadPartNumber &&
                  rp.roadNumber == part.roadNumber))

              val removedFormed = storedProject.formedParts.filterNot(part =>
                roadAddressProject.formedParts.exists(rp => rp.roadPartNumber == part.roadPartNumber &&
                  rp.roadNumber == part.roadNumber))

              (removedReservation ++ removedFormed).foreach(p => projectReservedPartDAO.removeReservedRoadPartAndChanges(roadAddressProject.id, p.roadNumber, p.roadPartNumber))
              (removedReservation ++ removedFormed).groupBy(_.roadNumber).keys.foreach(ProjectLinkNameDAO.revert(_, roadAddressProject.id))
              addLinksToProject(roadAddressProject)
              val savedProject = fetchProjectById(roadAddressProject.id).get
              saveProjectCoordinates(savedProject.id, calculateProjectCoordinates(savedProject.id))
              savedProject
            } else {
              throw new NameExistsException(s"Nimellä ${roadAddressProject.name} on jo olemassa projekti. Muuta nimeä.")
            }
        }
      } else {
        throw new IllegalStateException(ProjectNotWritable)
      }
    }
  }

  /**
    * Delete road link project, if it exists and the state is Incomplete
    *
    * @param projectId Id of the project to delete
    * @return boolean that confirms if the project is deleted
    */
  def deleteProject(projectId: Long): Boolean = {
    withDynTransaction {
      val project = fetchProjectById(projectId)
      val canBeDeleted = projectId != 0 && project.isDefined && project.get.status == ProjectState.Incomplete
      if (canBeDeleted) {
        val links = projectLinkDAO.fetchProjectLinks(projectId)
        projectLinkDAO.removeProjectLinksByProject(projectId)
        projectReservedPartDAO.removeReservedRoadPartsByProject(projectId)
        links.groupBy(_.roadNumber).keys.foreach(ProjectLinkNameDAO.revert(_, projectId))
        projectDAO.updateProjectStatus(projectId, ProjectState.Deleted)
        projectDAO.updateProjectStateInfo(ProjectState.Deleted.description, projectId)
      }
      canBeDeleted
    }
  }

  def createRoadLinkProject(roadAddressProject: Project): Project = {
    if (roadAddressProject.id != 0)
      throw new IllegalArgumentException(s"Road address project to create has an id ${roadAddressProject.id}")
    withDynTransaction {
      if (projectDAO.isUniqueName(roadAddressProject.id, roadAddressProject.name)) {
        val savedProject = createProject(roadAddressProject)
        saveProjectCoordinates(savedProject.id, calculateProjectCoordinates(savedProject.id))
        savedProject
      } else {
        throw new NameExistsException(s"Nimellä ${roadAddressProject.name} on jo olemassa projekti. Muuta nimeä.")
      }
    }
  }

  def getSingleProjectById(projectId: Long): Option[Project] = {
    withDynSession {
      fetchProjectById(projectId)
    }
  }

  def getAllProjects: Seq[Project] = {
    withDynSession {
      projectDAO.fetchAll()
    }
  }

  def updateProjectLinkGeometry(projectId: Long, username: String, onlyNotHandled: Boolean = false): Unit = {
    withDynTransaction {
      val projectLinks = projectLinkDAO.fetchProjectLinks(projectId, if (onlyNotHandled) Some(LinkStatus.NotHandled) else None)
      val roadLinks = roadLinkService.getCurrentAndComplementaryRoadLinks(projectLinks.filter(x => x.linkGeomSource == LinkGeomSource.NormalLinkInterface
        || x.linkGeomSource == LinkGeomSource.FrozenLinkInterface || x.linkGeomSource == LinkGeomSource.ComplementaryLinkInterface).map(x => x.linkId).toSet)
<<<<<<< HEAD
      val geometryMap = roadLinks.map(l => l.linkId -> (l.geometry, l.timeStamp)).toMap
=======
      val vvhLinks = roadLinks
      val geometryMap = vvhLinks.map(l => l.linkId -> (l.geometry, l.vvhTimeStamp)).toMap
>>>>>>> 0b25dac8
      val timeStamp = new Date().getTime
      val updatedProjectLinks = projectLinks.map { pl =>
        val (geometry, time) = geometryMap.getOrElse(pl.linkId, (Seq(), timeStamp))
        pl.copy(geometry = GeometryUtils.truncateGeometry2D(geometry, pl.startMValue, pl.endMValue),
          linkGeometryTimeStamp = time)
      }
      projectLinkDAO.updateProjectLinksGeometry(updatedProjectLinks, username)
    }
  }

  /**
    * Check that road part is available for reservation and return the id of reserved road part table row.
    * Reservation must contain road number and road part number, other data is not used or saved.
    *
    * @param project          Project for which to reserve (or for which it is already reserved)
    * @param reservedRoadPart Reservation information (req: road number, road part number)
    * @return
    */
  private def checkAndReserve(project: Project, reservedRoadPart: ProjectReservedPart): Unit = {
    //if part not completely reserved and not pseudo reserved in current project, then it can be reserved
    val currentReservedPart = (projectReservedPartDAO.fetchProjectReservedPart(reservedRoadPart.roadNumber, reservedRoadPart.roadPartNumber), projectReservedPartDAO.roadPartReservedTo(reservedRoadPart.roadNumber, reservedRoadPart.roadPartNumber, projectId = project.id, withProjectId = true))
    logger.info(s"Check ${project.id} matching to " + currentReservedPart)
    currentReservedPart match {
      case (None, None) => projectReservedPartDAO.reserveRoadPart(project.id, reservedRoadPart.roadNumber, reservedRoadPart.roadPartNumber, project.modifiedBy)
      case _ =>
    }
  }

  def getProjectLinks(projectId: Long): Seq[ProjectLink] = {
    withDynTransaction {
      projectLinkDAO.fetchProjectLinks(projectId)
    }
  }

  /**
    * This method will not be used now because we don't want to show suravage in project mode. It will be used in future.
    * It will execute a search by bounding box to find both the suravage links and project links contained in them, following that it will filter out all suravages that do not have a match with the project links.
    * With the previous results we just run them through the builder and output the result.
    *
    * @param roadAddressService : RoadAddressService - The road address service
    * @param projectId          : Long - The active project id
    * @param boundingRectangle  : BoundingRectangle - Search rectangle defined by 2 point.
    * @param roadNumberLimits   : Seq(Int, Int) - Defines the upper and lower limits of the road number that can be retrived.
    * @param municipalities     : Seq(Int) - Defines from what municipalities we fetch infomration.
    * @param everything         : Boolean - Used in the filter
    * @param publicRoads        : Boolean - Used in the filter
    * @return
    */
  def getProjectLinks(roadAddressService: RoadAddressService, projectId: Long, boundingRectangle: BoundingRectangle,
                                  roadNumberLimits: Seq[(Int, Int)], municipalities: Set[Int], everything: Boolean = false,
                                  publicRoads: Boolean = false): Seq[ProjectAddressLink] = {
    val fetch = fetchBoundingBoxF(boundingRectangle, projectId, roadNumberLimits, municipalities, everything, publicRoads)
    fetchProjectRoadLinks(projectId, boundingRectangle, roadNumberLimits, municipalities, everything, publicRoads, fetch)
  }

  //Temporary method that will be replaced for getProjectLinksWithSuravage method
  def getProjectLinksWithoutSuravage(roadAddressService: RoadAddressService, projectId: Long, boundingRectangle: BoundingRectangle,
                                     roadNumberLimits: Seq[(Int, Int)], municipalities: Set[Int], everything: Boolean = false,
                                     publicRoads: Boolean = false): Seq[ProjectAddressLink] = {
    val fetch = fetchBoundingBoxF(boundingRectangle, projectId, roadNumberLimits, municipalities, everything, publicRoads)
    fetchProjectRoadLinks(projectId, boundingRectangle, roadNumberLimits, municipalities, everything, publicRoads, fetch)
  }

  def getProjectLinksLinear(roadAddressService: RoadAddressService, projectId: Long, boundingRectangle: BoundingRectangle,
                            roadNumberLimits: Seq[(Int, Int)], municipalities: Set[Int], everything: Boolean = false,
                            publicRoads: Boolean = false): Seq[ProjectAddressLink] = {
    val projectLinks = fetchProjectRoadLinksLinearGeometry(projectId, boundingRectangle, roadNumberLimits, municipalities, everything)
    projectLinks
  }

  def getChangeProject(projectId: Long): (Option[ChangeProject], Option[String]) = {
    withDynTransaction {
      getChangeProjectInTX(projectId)
    }
  }

  def getChangeProjectInTX(projectId: Long): (Option[ChangeProject], Option[String]) = {
    try {
      val (recalculate, warningMessage) = recalculateChangeTable(projectId)
      if (recalculate) {
        val roadwayChanges = roadwayChangesDAO.fetchRoadwayChangesResume(Set(projectId))
        (Some(ViiteTierekisteriClient.convertToChangeProject(roadwayChanges)), warningMessage)
      } else {
        (None, None)
      }
    } catch {
      case NonFatal(e) =>
        logger.info(s"Change info not available for project $projectId: " + e.getMessage)
        (None, None)
    }
  }

  def prettyPrintLog(roadwayChanges: List[ProjectRoadwayChange]): Unit = {
    roadwayChanges.groupBy(a => (a.projectId, a.projectName, a.projectStartDate, a.ely)).foreach(g => {
      val (projectId, projectName, projectStartDate, projectEly) = g._1
      val changes = g._2
      logger.info(s"Changes for project [ID: $projectId; Name: ${projectName.getOrElse("")}; StartDate: $projectStartDate; Ely: $projectEly]:")
      changes.foreach(c => {
        logger.info(s"Change: ${c.toStringWithFields}")
      })
    })
  }

  def getRoadwayChangesAndSendToTR(projectId: Set[Long]): ProjectChangeStatus = {
    logger.info(s"Fetching all road address changes for projects: ${projectId.toString()}")
    val roadwayChanges = roadwayChangesDAO.fetchRoadwayChanges(projectId)
    prettyPrintLog(roadwayChanges)
    logger.info(s"Sending changes to TR")
    val sentObj = ViiteTierekisteriClient.sendChanges(roadwayChanges)
    logger.info(s"Changes Sent to TR")
    sentObj
  }

  def getProjectAddressLinksByLinkIds(linkIdsToGet: Set[Long]): Seq[ProjectAddressLink] = {
    if (linkIdsToGet.isEmpty)
      Seq()
    withDynSession {
      new ProjectLinkDAO().fetchProjectLinksByLinkId(linkIdsToGet.toSeq).map(pl => ProjectAddressLinkBuilder.build(pl))
    }
  }

  /**
    * Main function responsible for fetching and building Project Road Links.
    * First we fetch all kinds of road addresses, project links and vvh road links inside a bounding box.
    * After that we fetch the unaddressed links via bounding box as well.
    * With all the information we have now we start to call the various builders to get the information from multiple sources combined.
    * Once our road information is combined we pass it to the fillTopology in order for it to do some adjustments when needed and to finalize it we filter via the complementaryLinkFilter and evoke the final builder to get the result we need.
    *
    * @param projectId         : Long - Project id
    * @param boundingRectangle : BoundingRectangle - designates where we search
    * @param roadNumberLimits  : Seq[(Int, Int)] - used in the filtering of results
    * @param municipalities    : Set[Int] - used to limit the results to these municipalities
    * @param everything        : Boolean - used in the filtering of results
    * @param publicRoads       : Boolean - used in the filtering of results
    * @param fetch             : ProjectBoundingBoxResult - collection of all our combined fetches from different sources
    * @return
    */
  def fetchProjectRoadLinks(projectId: Long, boundingRectangle: BoundingRectangle, roadNumberLimits: Seq[(Int, Int)], municipalities: Set[Int],
                            everything: Boolean = false, publicRoads: Boolean = false, fetch: ProjectBoundingBoxResult): Seq[ProjectAddressLink] = {

    def complementaryLinkFilter(roadNumberLimits: Seq[(Int, Int)], municipalities: Set[Int],
                                everything: Boolean = false, publicRoads: Boolean = false)(roadAddressLink: RoadAddressLink) = {
      everything || publicRoads || roadNumberLimits.exists {
        case (start, stop) => roadAddressLink.roadNumber >= start && roadAddressLink.roadNumber <= stop
      }
    }

    val projectState = getProjectState(projectId)
    val fetchRoadAddressesByBoundingBoxF = Future(withDynTransaction {
      val addresses = roadAddressService.getRoadAddressesByBoundingBox(boundingRectangle,
        roadNumberLimits = roadNumberLimits)
      addresses.groupBy(_.linkId)
    })
    val fetchProjectLinksF = fetch.projectLinkResultF
    val fetchVVHStartTime = System.currentTimeMillis()

    val (regularLinks, complementaryLinks) = awaitRoadLinks(fetch.roadLinkF, fetch.complementaryF)
<<<<<<< HEAD
    // Removing complementary links for now
    val linkIds = regularLinks.map(_.linkId).toSet /* ++ complementaryLinks.map(_.linkId).toSet ++*/
=======

>>>>>>> 0b25dac8
    val fetchVVHEndTime = System.currentTimeMillis()
    logger.info("Fetch VVH road links completed in %d ms".format(fetchVVHEndTime - fetchVVHStartTime))

    val fetchUnaddressedRoadLinkStartTime = System.currentTimeMillis()
    val (addresses, currentProjectLinks) = Await.result(fetchRoadAddressesByBoundingBoxF.zip(fetchProjectLinksF), Duration.Inf)
    val projectLinks = if (projectState.isDefined && projectState.get == Saved2TR) {
      fetchProjectHistoryLinks(projectId)
    }
    else currentProjectLinks

    val normalLinks = regularLinks.filterNot(l => projectLinks.exists(_.linkId == l.linkId))

    val fetchUnaddressedRoadLinkEndTime = System.currentTimeMillis()
    logger.info("Fetch unaddressed road links and floating linear locations completed in %d ms".format(fetchUnaddressedRoadLinkEndTime - fetchUnaddressedRoadLinkStartTime))

    val buildStartTime = System.currentTimeMillis()

    val projectRoadLinks = withDynSession {
      projectLinks.groupBy(l => (l.linkId, l.roadType)).flatMap {
        pl => buildProjectRoadLink(pl._2)
      }
    }

    val nonProjectRoadLinks = (normalLinks ++ complementaryLinks).filterNot(rl => projectRoadLinks.exists(_.linkId == rl.linkId))
    val buildEndTime = System.currentTimeMillis()
    logger.info("Build road addresses completed in %d ms".format(buildEndTime - buildStartTime))

    val filledTopology = RoadAddressFiller.fillTopology(nonProjectRoadLinks, addresses.values.flatten.toSeq)

    val complementaryLinkIds = complementaryLinks.map(_.linkId).toSet
    val returningTopology = filledTopology.filter(link => !complementaryLinkIds.contains(link.linkId) ||
      complementaryLinkFilter(roadNumberLimits, municipalities, everything, publicRoads)(link))
    returningTopology.map(ProjectAddressLinkBuilder.build) ++ projectRoadLinks
  }


  def fetchProjectHistoryLinks(projectId: Long): Seq[ProjectLink] = {
    withDynTransaction {
      projectLinkDAO.fetchProjectLinksHistory(projectId)
    }
  }

  /**
    * Main function responsible for fetching and building ProjectAddressLink.
    * First we fetch all kinds of road addresses inside a bounding box, afterwards we fetch all of the project links for a specific project
    * With all the information we have now we start to call the builders to mix road address and project link information, the road addresses that have no match to project links w
    * Once our road information is built and evoke the final builder to get the result we need.
    *
    * @param projectId         : Long - Project id
    * @param boundingRectangle : BoundingRectangle - designates where we search
    * @param roadNumberLimits  : Seq[(Int, Int)] - used in the filtering of results
    * @param municipalities    : Set[Int] - used to limit the results to these municipalities
    * @param everything        : Boolean - used in the filtering of results
    * @param publicRoads       : Boolean - used in the filtering of results
    * @return
    */
  def fetchProjectRoadLinksLinearGeometry(projectId: Long, boundingRectangle: BoundingRectangle, roadNumberLimits: Seq[(Int, Int)], municipalities: Set[Int],
                                          everything: Boolean = false, publicRoads: Boolean = false): Seq[ProjectAddressLink] = {
    val fetchRoadAddressesByBoundingBoxF = Future(withDynTransaction {
      val addresses = roadAddressService.getRoadAddressesByBoundingBox(boundingRectangle,
        roadNumberLimits = roadNumberLimits)
      addresses.groupBy(_.linkId)
    })

    val fetchProjectLinksF = Future(withDynSession {
      val projectState = projectDAO.fetchProjectStatus(projectId)
      if (projectState.isDefined && projectState.get == Saved2TR)
        projectLinkDAO.fetchProjectLinksHistory(projectId).groupBy(_.linkId)
      else
        projectLinkDAO.fetchProjectLinks(projectId).groupBy(_.linkId)
    })
    val (addresses, projectLinks) = time(logger, "Fetch road addresses by bounding box") {
      Await.result(fetchRoadAddressesByBoundingBoxF.zip(fetchProjectLinksF), Duration.Inf)
    }

    val buildStartTime = System.currentTimeMillis()
    val projectRoadLinks = withDynSession {
      projectLinks.map {
        pl => pl._1 -> buildProjectRoadLink(pl._2)
      }
    }

    val nonProjectAddresses = addresses.filterNot(a => projectLinks.contains(a._1))

    val nonProjectLinks = nonProjectAddresses.values.flatten.toSeq.map { address =>
      address.linkId -> roadAddressLinkBuilder.build(address)
    }.toMap

    logger.info("Build road addresses completed in %d ms".format(System.currentTimeMillis() - buildStartTime))


    nonProjectLinks.values.toSeq.map(ProjectAddressLinkBuilder.build) ++ projectRoadLinks.values.flatten
  }


  def fetchBoundingBoxF(boundingRectangle: BoundingRectangle, projectId: Long, roadNumberLimits: Seq[(Int, Int)], municipalities: Set[Int],
                        everything: Boolean = false, publicRoads: Boolean = false): ProjectBoundingBoxResult = {
    ProjectBoundingBoxResult(
      Future(withDynSession(projectLinkDAO.fetchProjectLinks(projectId))),
      Future(roadLinkService.getRoadLinksFromVVH(boundingRectangle, roadNumberLimits, municipalities, everything, publicRoads)),
      Future(
        if (everything) roadLinkService.getComplementaryRoadLinksFromVVH(boundingRectangle, municipalities)
        else Seq())
    )
  }

  def getProjectRoadLinks(projectId: Long, boundingRectangle: BoundingRectangle, roadNumberLimits: Seq[(Int, Int)], municipalities: Set[Int],
                          everything: Boolean = false, publicRoads: Boolean = false): Seq[ProjectAddressLink] = {
    val fetch = fetchBoundingBoxF(boundingRectangle, projectId, roadNumberLimits, municipalities, everything, publicRoads)
    fetchProjectRoadLinks(projectId, boundingRectangle, roadNumberLimits, municipalities, everything, publicRoads, fetch)
  }

  /**
    * Fetches the project while testing for the following:
    * Project existence
    * Road Number and Road Part Number combination is reserved by the project
    * If the road part combination is available for use in this project date
    * If the road part combination is not reserved by another project.
    *
    * @param projectId     : Long - Project Id
    * @param newRoadNumber : Long - Road number
    * @param newRoadPart   : Long - Road part number
    * @param linkStatus    : LinkStatus - What kind of operation is subjected
    * @param projectLinks  : Seq[ProjectLink] - Project links
    * @return
    */
  private def getProjectWithReservationChecks(projectId: Long, newRoadNumber: Long, newRoadPart: Long, linkStatus: LinkStatus, projectLinks: Seq[ProjectLink]): Project = {
    val project = fetchProjectById(projectId).getOrElse(throw new ProjectValidationException(ProjectNotFoundMessage))
    projectValidator.checkReservedExistence(project, newRoadNumber, newRoadPart, linkStatus, projectLinks)
    projectValidator.checkAvailable(newRoadNumber, newRoadPart, project)
    projectValidator.checkReservedPartInProject(newRoadNumber, newRoadPart, project, linkStatus)
    projectValidator.checkReservedPartInOtherProject(newRoadNumber, newRoadPart, project)
    projectValidator.checkFormationInOtherProject(project, newRoadNumber, newRoadPart, linkStatus)
    project
  }

  /**
    * Reverts project links to their previous state, if used on new links it will delete them, if used on the rest they will become unhandled.
    * Also resets values to their starting values.
    *
    * @param links    : Iterable[ProjectLink] - Links to revert
    * @param userName : String - User name
    * @return
    */
  def revertFetchedLinks(links: Iterable[ProjectLink], userName: String): Option[String] = {
    if (links.groupBy(l => (l.projectId, l.roadNumber, l.roadPartNumber)).keySet.size != 1)
      throw new IllegalArgumentException("Reverting links from multiple road parts at once is not allowed")
    val l = links.head
    revertLinksByRoadPart(l.projectId, l.roadNumber, l.roadPartNumber, links.map(
      link => LinkToRevert(link.id, link.linkId, link.status.value, link.geometry)), userName)
  }

  def revertRoadName(projectId: Long, roadNumber: Long): Unit = {
    if (projectLinkDAO.fetchProjectLinks(projectId).exists(pl => pl.roadNumber == roadNumber) && RoadNameDAO.getLatestRoadName(roadNumber).nonEmpty) {
      ProjectLinkNameDAO.revert(roadNumber, projectId)
      val roadAddressName = RoadNameDAO.getLatestRoadName(roadNumber)
      val projectRoadName = ProjectLinkNameDAO.get(roadNumber, projectId)
      if (roadAddressName.nonEmpty && projectRoadName.isEmpty) {
        ProjectLinkNameDAO.create(projectId, roadNumber, roadAddressName.get.roadName)
      }
    }
    if (!projectLinkDAO.fetchProjectLinks(projectId).exists(pl => pl.roadNumber == roadNumber)) {
      ProjectLinkNameDAO.revert(roadNumber, projectId)
    }
  }

  /**
    * Last function on the chain, this is the one that will do all the work.
    * Firstly we isolate the unique link id's that were modified and we remove all the project links that have them them from the project.
    * We use the same link ids we found and fetch the road addresses by combining VVH roadlink information and our roadway+linear location information on the builder.
    * With the road address information we now check that a reservation is possible and reserve them in the project.
    * Afterwards we update the newly reserved project links with the original geometry we obtained previously
    * If we do still have road address information that do not match the original modified links then we check that a reservation is possible and reserve them in the project and we update those reserved links with the information on the road address.
    * With that done we revert any changes on the road names, when applicable.
    * If it is mandated we run the recalculateProjectLinks on this project.
    * After all this we come to the conclusion that we have no more road number and road parts for this project then we go ahead and release them.
    *
    * @param projectId      : Long - Project ID
    * @param roadNumber     : Long - Roadway Road Number
    * @param roadPartNumber : Long - Roadway Road Part Number
    * @param toRemove       : Iterable[LinksToRemove] - Project links that were created in this project
    * @param modified       : Iterable[LinksToRemove] - Project links that existed as road addresses
    * @param userName       : String - User name
    * @param recalculate    : Boolean - Will tell if we recalculate the whole project links or not
    */
  private def revertSortedLinks(projectId: Long, roadNumber: Long, roadPartNumber: Long, toRemove: Iterable[LinkToRevert],
                                modified: Iterable[LinkToRevert], userName: String, recalculate: Boolean = true): Unit = {
    val modifiedLinkIds = modified.map(_.linkId).toSet
    projectLinkDAO.removeProjectLinksByLinkId(projectId, toRemove.map(_.linkId).toSet)
<<<<<<< HEAD
    val vvhRoadLinks = roadLinkService.getCurrentAndComplementaryRoadLinks(modifiedLinkIds)
=======
    val vvhRoadLinks = roadLinkService.getCurrentAndComplementaryRoadLinksFromVVH(modifiedLinkIds)
>>>>>>> 0b25dac8
    val roadAddresses = roadwayAddressMapper.getRoadAddressesByLinearLocation(linearLocationDAO.fetchRoadwayByLinkId(modifiedLinkIds))
    roadAddresses.foreach(ra =>
      modified.find(mod => mod.linkId == ra.linkId) match {
        case Some(mod) =>
          checkAndReserve(fetchProjectById(projectId).get, toReservedRoadPart(ra.roadNumber, ra.roadPartNumber, ra.ely))
          if (mod.geometry.nonEmpty) {
            val vvhGeometry = vvhRoadLinks.find(roadLink => roadLink.linkId == mod.linkId && roadLink.linkSource == ra.linkGeomSource)
            if (vvhGeometry.nonEmpty) {
              val geom = GeometryUtils.truncateGeometry3D(vvhGeometry.get.geometry, ra.startMValue, ra.endMValue)
              projectLinkDAO.updateProjectLinkValues(projectId, ra.copy(geometry = geom))
            } else {
              projectLinkDAO.updateProjectLinkValues(projectId, ra, updateGeom = false)
            }
          } else {
            projectLinkDAO.updateProjectLinkValues(projectId, ra, updateGeom = false)
          }
        case _ =>
      })
    revertRoadName(projectId, roadNumber)
    if (recalculate)
      try {
        recalculateProjectLinks(projectId, userName, Set((roadNumber, roadPartNumber)))
      } catch {
        case _: Exception => logger.info("Couldn't recalculate after reverting a link (this may happen)")
      }
    val afterUpdateLinks = projectLinkDAO.fetchByProjectRoadPart(roadNumber, roadPartNumber, projectId)
    if (afterUpdateLinks.isEmpty) {
      releaseRoadPart(projectId, roadNumber, roadPartNumber, userName)
    }
  }

  def isProjectWithGivenLinkIdWritable(linkId: Long): Boolean = {
    val projects =
      withDynSession(projectDAO.fetchAllIdsByLinkId(linkId))
    if (projects.isEmpty)
      return false
    true
  }

  def toReservedRoadPart(roadNumber: Long, roadPartNumber: Long, ely: Long): ProjectReservedPart = {
    ProjectReservedPart(0L, roadNumber, roadPartNumber,
      None, None, Some(ely),
      None, None, None, None)
  }


  /**
    * Splits the links to revert in two separate types, the modified (ones that came from road addresses) and the added (ones that were created in this project).
    * Also fetches the project links by road number, road part number and project id and supply them to the next step.
    *
    * @param projectId      : Long - Project Id
    * @param roadNumber     : Long - Roadway Road Number
    * @param roadPartNumber : Long - Roadway Road Part Number
    * @param links          : Iterable[ProjectLink] - Links to revert
    * @param userName       : String - User name
    * @return
    */
  def revertLinksByRoadPart(projectId: Long, roadNumber: Long, roadPartNumber: Long, links: Iterable[LinkToRevert], userName: String): Option[String] = {
    val (added, modified) = links.partition(_.status == LinkStatus.New.value)
    revertSortedLinks(projectId, roadNumber, roadPartNumber, added, modified, userName)
    None
  }

  /**
    * Continuation of the revert. Sets up the database transaction to save the modifications done to the links to revert.
    * After the modifications are saved this will save the new project coordinates.
    * Otherwise this will issue a error messages.
    *
    * @param projectId      : Long - The id of the project
    * @param roadNumber     : Long - roadway road number
    * @param roadPartNumber : Long - roadway road part number
    * @param links          : Iterable[LinkToRevert] - The links to return to the original values and state
    * @param coordinates    : ProjectCoordinates - New coordinates on where to move the map on project open
    * @param userName       : String - The name of the user
    * @return
    */
  def revertLinks(projectId: Long, roadNumber: Long, roadPartNumber: Long, links: Iterable[LinkToRevert], coordinates: ProjectCoordinates, userName: String): Option[String] = {
    try {
      withDynTransaction {
        val (added, modified) = links.partition(_.status == LinkStatus.New.value)
        projectWritableCheckInSession(projectId) match {
          case None =>
            if (modified.exists(_.status == LinkStatus.Numbering.value)) {
              logger.info(s"Reverting whole road part in $projectId ($roadNumber/$roadPartNumber)")
              // Numbering change affects the whole road part
              revertSortedLinks(projectId, roadNumber, roadPartNumber, added,
                projectLinkDAO.fetchByProjectRoadPart(roadNumber, roadPartNumber, projectId).map(
                  link => LinkToRevert(link.id, link.linkId, link.status.value, link.geometry)),
                userName)
            } else {
              revertSortedLinks(projectId, roadNumber, roadPartNumber, added, modified, userName)
            }
            saveProjectCoordinates(projectId, coordinates)
            None
          case Some(error) => Some(error)
        }
      }
    } catch {
      case NonFatal(e) =>
        logger.info("Error reverting the changes on roadlink", e)
        Some("Virhe tapahtui muutosten palauttamisen yhteydessä")
    }
  }

  private def releaseRoadPart(projectId: Long, roadNumber: Long, roadPartNumber: Long, userName: String) = {
    if (projectLinkDAO.fetchFirstLink(projectId, roadNumber, roadPartNumber).isEmpty) {
      projectReservedPartDAO.removeReservedRoadPartAndChanges(projectId, roadNumber, roadPartNumber)
    } else {
      val links = projectLinkDAO.fetchByProjectRoadPart(roadNumber, roadPartNumber, projectId)
      revertFetchedLinks(links, userName)
    }
  }

  /**
    * Updates project links to given status and recalculates delta and change table.
    *
    * @param projectId  Project's id
    * @param linkIds    Set of link ids that are set to this status
    * @param linkStatus New status for given link ids
    * @param userName   Username of the user that does this change
    * @return true, if the delta calculation is successful and change table has been updated.
    */
  def updateProjectLinks(projectId: Long, ids: Set[Long], linkIds: Seq[Long], linkStatus: LinkStatus, userName: String,
                         newRoadNumber: Long, newRoadPartNumber: Long, newTrackCode: Int,
                         userDefinedEndAddressM: Option[Int], roadType: Long = RoadType.PublicRoad.value,
                         discontinuity: Int = Discontinuity.Continuous.value, ely: Option[Long] = None,
                         reversed: Boolean = false, roadName: Option[String] = None, coordinates: Option[ProjectCoordinates] = None): Option[String] = {
    def isCompletelyNewPart(toUpdateLinks: Seq[ProjectLink]): (Boolean, Long, Long) = {
      val reservedPart = projectReservedPartDAO.fetchReservedRoadPart(toUpdateLinks.head.roadNumber, toUpdateLinks.head.roadPartNumber).get
      val newSavedLinks = if (roadwayDAO.fetchAllByRoadAndPart(reservedPart.roadNumber, reservedPart.roadPartNumber).isEmpty) {
        projectLinkDAO.fetchByProjectRoadPart(reservedPart.roadNumber, reservedPart.roadPartNumber, projectId)
      } else Seq.empty
      /*
      replaceable -> New link part should replace New existing part if:
        1. Action is LinkStatus.New
        2. New road or part is different from existing one
        3. All New links in existing part are in selected links for New part
       */
      val replaceable = (linkStatus == New || linkStatus == Transfer) &&(reservedPart.roadNumber != newRoadNumber || reservedPart.roadPartNumber != newRoadPartNumber) && newSavedLinks.nonEmpty && newSavedLinks.map(_.id).toSet.subsetOf(ids)
      (replaceable, reservedPart.roadNumber, reservedPart.roadPartNumber)
    }

    def updateRoadTypeDiscontinuity(links: Seq[ProjectLink]): Unit = {
      val originalAddresses = roadAddressService.getRoadAddressesByRoadwayIds(links.map(_.roadwayId))
      if (links.nonEmpty) {
        val lastSegment = links.maxBy(_.endAddrMValue)
        if (links.lengthCompare(1) > 0) {
          val linksToUpdate = links.filterNot(_.id == lastSegment.id)
          projectLinkDAO.updateProjectLinks(linksToUpdate, userName, originalAddresses)
        }
        projectLinkDAO.updateProjectLinks(Seq(lastSegment.copy(discontinuity = Discontinuity.apply(discontinuity.toInt))), userName, originalAddresses)
      }
    }

    def checkAndMakeReservation(projectId: Long, newRoadNumber: Long, newRoadPart: Long, linkStatus: LinkStatus, projectLinks: Seq[ProjectLink]): (Boolean, Option[Long], Option[Long]) = {
      val project = getProjectWithReservationChecks(projectId, newRoadNumber, newRoadPart, linkStatus, projectLinks)
      try {
        val (toReplace, road, part) = isCompletelyNewPart(projectLinks)
        if (toReplace && linkStatus == New) {
          val reservedPart = projectReservedPartDAO.fetchReservedRoadPart(road, part).get
          projectReservedPartDAO.removeReservedRoadPartAndChanges(projectId, reservedPart.roadNumber, reservedPart.roadPartNumber)
          val newProjectLinks: Seq[ProjectLink] = projectLinks.map(pl => pl.copy(id = NewIdValue,
            roadNumber = newRoadNumber, roadPartNumber = newRoadPart, track = Track.apply(newTrackCode),
            roadType = RoadType.apply(roadType.toInt), discontinuity = Continuous,
            endAddrMValue = userDefinedEndAddressM.getOrElse(pl.endAddrMValue.toInt).toLong))
          if (linkIds.nonEmpty) {
            addNewLinksToProject(sortRamps(newProjectLinks, linkIds), projectId, userName, linkIds.head, newTransaction = false, Discontinuity.apply(discontinuity))
          } else {
            val newSavedLinkIds = projectLinks.map(_.linkId)
            addNewLinksToProject(sortRamps(newProjectLinks, newSavedLinkIds), projectId, userName, newSavedLinkIds.head, newTransaction = false, Discontinuity.apply(discontinuity))
          }
        } else if (!project.isReserved(newRoadNumber, newRoadPart)) {
          projectReservedPartDAO.reserveRoadPart(project.id, newRoadNumber, newRoadPart, project.modifiedBy)
        }
        (toReplace, Some(road), Some(part))
      } catch {
        case e: Exception => println("Unexpected exception occurred: " + e)
          (false, None, None)
      }
    }

    def resetLinkValues(toReset: Seq[ProjectLink]): Unit = {
      val addressesForRoadway = roadAddressService.getRoadAddressesByRoadwayIds(toReset.map(_.roadwayId))
      val filteredAddresses = addressesForRoadway.filter(link => toReset.map(_.linkId).contains(link.linkId))
      filteredAddresses.foreach(ra => projectLinkDAO.updateProjectLinkValues(projectId, ra.copy(ely = toReset.find(pl => pl.roadwayNumber == ra.roadwayNumber).get.ely), updateGeom = false))
    }

    try {
      withDynTransaction {
        val toUpdateLinks = projectLinkDAO.fetchProjectLinksByProjectAndLinkId(ids, linkIds.toSet, projectId)
        userDefinedEndAddressM.map(addressM => {
          val endSegment = toUpdateLinks.maxBy(_.endAddrMValue)
          val calibrationPoint = UserDefinedCalibrationPoint(NewIdValue, endSegment.id, projectId, addressM.toDouble - endSegment.startMValue, addressM)
          val calibrationPointIsPresent = toUpdateLinks.find(ul => ul.projectId == projectId && ul.startAddrMValue == endSegment.startAddrMValue) match {
            case Some(projectLink) =>
              projectLink.hasCalibrationPointAt(calibrationPoint.addressMValue)
            case _ => false
          }
          if (!calibrationPointIsPresent) {
            val foundCalibrationPoint = ProjectCalibrationPointDAO.findEndCalibrationPoint(endSegment.id, projectId)
            if (foundCalibrationPoint.isEmpty)
              ProjectCalibrationPointDAO.createCalibrationPoint(calibrationPoint)
            else
              ProjectCalibrationPointDAO.updateSpecificCalibrationPointMeasures(foundCalibrationPoint.head.id, addressM.toDouble - endSegment.startMValue, addressM)
            Seq(CalibrationPoint)
          } else
            Seq.empty[CalibrationPoint]
        })
        linkStatus match {
          case LinkStatus.Terminated =>
            // Fetching road addresses in order to obtain the original addressMValues, since we may not have those values
            // on project_link table, after previous recalculations
            resetLinkValues(toUpdateLinks)
            projectLinkDAO.updateProjectLinksStatus(toUpdateLinks.map(_.id).toSet, LinkStatus.Terminated, userName)

          case LinkStatus.Numbering =>
            if (toUpdateLinks.nonEmpty) {
              val currentAddresses = roadAddressService.getRoadAddressesFiltered(newRoadNumber, newRoadPartNumber)
              val roadAddresses = roadAddressService.getRoadAddressesByRoadwayIds(toUpdateLinks.map(_.roadwayId))
              if (roadAddresses.exists(x =>
                x.roadNumber == newRoadNumber && x.roadPartNumber == newRoadPartNumber)) // check the original numbering wasn't exactly the same
                throw new ProjectValidationException(ErrorRenumberingToOriginalNumber) // you cannot use current roadnumber and roadpart number in numbering operation
              if (currentAddresses.nonEmpty)
                throw new ProjectValidationException(ErrorRoadAlreadyExistsOrInUse)
              if (toUpdateLinks.map(pl => (pl.roadNumber, pl.roadPartNumber)).distinct.lengthCompare(1) != 0 ||
                roadAddresses.map(ra => (ra.roadNumber, ra.roadPartNumber)).distinct.lengthCompare(1) != 0) {
                throw new ProjectValidationException(ErrorMultipleRoadNumbersOrParts)
              }
              val roadPartLinks = projectLinkDAO.fetchProjectLinksByProjectRoadPart(toUpdateLinks.head.roadNumber, toUpdateLinks.head.roadPartNumber, projectId)
              if (roadPartLinks.exists(rpl => rpl.status == UnChanged || rpl.status == Transfer || rpl.status == New || rpl.status == Terminated)) {
                throw new ProjectValidationException(ErrorOtherActionWithNumbering)
              }
              checkAndMakeReservation(projectId, newRoadNumber, newRoadPartNumber, LinkStatus.Numbering, toUpdateLinks)

              projectLinkDAO.updateProjectLinkNumbering(projectId, toUpdateLinks.head.roadNumber, toUpdateLinks.head.roadPartNumber,
                linkStatus, newRoadNumber, newRoadPartNumber, userName, ely.getOrElse(toUpdateLinks.head.ely))
              projectLinkDAO.updateProjectLinkRoadTypeDiscontinuity(Set(toUpdateLinks.maxBy(_.endAddrMValue).id), linkStatus, userName, roadType, Some(discontinuity))
              val nameError = roadName.flatMap(setProjectRoadName(projectId, newRoadNumber, _)).toList.headOption
              if (nameError.nonEmpty)
                return nameError
            } else {
              throw new ProjectValidationException(ErrorRoadLinkNotFoundInProject)
            }

          case LinkStatus.Transfer =>
            val (replaceable, road, part) = checkAndMakeReservation(projectId, newRoadNumber, newRoadPartNumber, LinkStatus.Transfer, toUpdateLinks)
            val updated = toUpdateLinks.map(l => {
              l.copy(roadNumber = newRoadNumber, roadPartNumber = newRoadPartNumber, track = Track.apply(newTrackCode),
                status = linkStatus, calibrationPoints = (None, None), ely = ely.getOrElse(l.ely), roadType = RoadType.apply(roadType.toInt))
            })
            val originalAddresses = roadAddressService.getRoadAddressesByRoadwayIds(updated.map(_.roadwayId))
            projectLinkDAO.updateProjectLinks(updated, userName, originalAddresses)
            projectLinkDAO.updateProjectLinkRoadTypeDiscontinuity(Set(updated.maxBy(_.endAddrMValue).id), linkStatus, userName, roadType, Some(discontinuity))
            //transfer cases should remove the part after the project link table update operation
            if (replaceable) {
              projectReservedPartDAO.removeReservedRoadPart(projectId, road.get, part.get)
            }
            val nameError = roadName.flatMap(setProjectRoadName(projectId, newRoadNumber, _)).toList.headOption
            if (nameError.nonEmpty)
              return nameError

          case LinkStatus.UnChanged =>
            checkAndMakeReservation(projectId, newRoadNumber, newRoadPartNumber, LinkStatus.UnChanged, toUpdateLinks)
            // Reset back to original values
            val updated = toUpdateLinks.map(l => {
              l.copy(ely = ely.getOrElse(l.ely))
            })
            resetLinkValues(updated)
            updateRoadTypeDiscontinuity(updated.map(_.copy(roadType = RoadType.apply(roadType.toInt), status = linkStatus)))

          case LinkStatus.New =>
            // Current logic allows only re adding new road addresses within same road/part group
            if (toUpdateLinks.groupBy(l => (l.roadNumber, l.roadPartNumber)).size <= 1) {
              checkAndMakeReservation(projectId, newRoadNumber, newRoadPartNumber, LinkStatus.New, toUpdateLinks)
              updateRoadTypeDiscontinuity(toUpdateLinks.map(l => l.copy(roadType = RoadType.apply(roadType.toInt), roadNumber = newRoadNumber, roadPartNumber = newRoadPartNumber, track = Track.apply(newTrackCode), ely = ely.getOrElse(l.ely))))
              val nameError = roadName.flatMap(setProjectRoadName(projectId, newRoadNumber, _)).toList.headOption
              if (nameError.nonEmpty)
                return nameError
            } else {
              throw new RoadAddressException(s"Useamman kuin yhden tien/tieosan tallennus kerralla ei ole tuettu.")
            }
          case _ =>
            throw new ProjectValidationException(s"Virheellinen operaatio $linkStatus")
        }
        recalculateProjectLinks(projectId, userName, Set((newRoadNumber, newRoadPartNumber)) ++
          toUpdateLinks.map(pl => (pl.roadNumber, pl.roadPartNumber)).toSet)
        if (coordinates.isDefined) {
          saveProjectCoordinates(projectId, coordinates.get)
        }
        else {
          saveProjectCoordinates(projectId, calculateProjectCoordinates(projectId))
        }
        None
      }
    } catch {
      case ex: RoadAddressException =>
        logger.info("Road address Exception: " + ex.getMessage)
        Some(s"Tieosoitevirhe: (${ex.getMessage}")
      case ex: ProjectValidationException => Some(ex.getMessage)
      case ex: Exception => Some(ex.getMessage)
    }
  }

  private def recalculateProjectLinks(projectId: Long, userName: String, roadParts: Set[(Long, Long)] = Set(), newTrack: Option[Track] = None, newDiscontinuity: Option[Discontinuity] = None): Unit = {

    def setReversedFlag(adjustedLink: ProjectLink, before: Option[ProjectLink]): ProjectLink = {
      before.map(_.sideCode) match {
        case Some(value) if value != adjustedLink.sideCode && value != SideCode.Unknown =>
          adjustedLink.copy(reversed = !adjustedLink.reversed)
        case _ => adjustedLink
      }
    }

    val projectLinks = projectLinkDAO.fetchProjectLinks(projectId)
    logger.info(s"Recalculating project $projectId, parts ${roadParts.map(p => s"${p._1}/${p._2}").mkString(", ")}")

    time(logger, "Recalculate links") {
      val (terminated, others) = projectLinks.partition(_.status == LinkStatus.Terminated)

      val recalculated = others.groupBy(
        pl => (pl.roadNumber, pl.roadPartNumber)).flatMap {
        grp =>
          val calibrationPoints = ProjectCalibrationPointDAO.fetchByRoadPart(projectId, grp._1._1, grp._1._2)
          val calculatedLinks = ProjectSectionCalculator.assignMValues(grp._2, calibrationPoints).map(rpl =>
            setReversedFlag(rpl, grp._2.find(pl => pl.id == rpl.id && rpl.roadwayId != 0L))
          )
          if (newDiscontinuity.isDefined && newTrack.isDefined && roadParts.contains((calculatedLinks.head.roadNumber, calculatedLinks.head.roadPartNumber))) {
            val (filtered, rest) = calculatedLinks.sortBy(_.endAddrMValue).partition(_.track == newTrack.get)
            rest ++ filtered.init :+ filtered.last.copy(discontinuity = newDiscontinuity.get)
          }
          else
            calculatedLinks
      }.toSeq

      val recalculatedTerminated = ProjectSectionCalculator.assignTerminatedMValues(terminated, recalculated)
      val originalAddresses = roadAddressService.getRoadAddressesByRoadwayIds((recalculated ++ recalculatedTerminated).map(_.roadwayId))
      projectLinkDAO.updateProjectLinks(recalculated ++ recalculatedTerminated, userName, originalAddresses)
    }
  }

  private def recalculateChangeTable(projectId: Long): (Boolean, Option[String]) = {
    val projectOpt = fetchProjectById(projectId)
    if (projectOpt.isEmpty)
      throw new IllegalArgumentException("Project not found")
    val project = projectOpt.get
    project.status match {
      case ProjectState.Saved2TR => (true, None)
      case _ =>
        val delta = ProjectDeltaCalculator.delta(project)
        setProjectDeltaToDB(delta, projectId, projectOpt)
    }
  }

  /**
    * Checks if project is publishable. Add filters for cases we do not want to prevent sending.
    *
    * @param projectId project-id
    * @return if project contains any notifications preventing sending
    */
  def isProjectPublishable(projectId: Long): Boolean = {
    validateProjectById(projectId).isEmpty
  }

  def allLinksHandled(projectId: Long): Boolean = { //some tests want to know if all projectLinks have been handled. to remove this test need to be updated to check if termination is correctly applied etc best done after all validations have been implemented
    withDynSession {
      projectLinkDAO.fetchProjectLinks(projectId, Some(LinkStatus.NotHandled)).isEmpty &&
        projectLinkDAO.fetchProjectLinks(projectId).nonEmpty
    }
  }

  /** Nullifies projects tr_id attribute, changes status to unfinished and saves tr_info value to status_info. Tries to append old status info if it is possible
    * otherwise it only takes first 300 chars
    *
    * @param projectId project-id
    * @return returns option error string
    */
  def removeRotatingTRId(projectId: Long): Option[String] = {
    withDynSession {
      val project = fetchProjectById(projectId)
      val rotatingTR_Id = projectDAO.fetchTRIdByProjectId(projectId)
      projectDAO.updateProjectStatus(projectId, ProjectState.Incomplete)
      val addedStatus = if (rotatingTR_Id.isEmpty) "" else "[OLD TR_ID was " + rotatingTR_Id.get + "]"
      if (project.isEmpty)
        return Some("Projektia ei löytynyt")
      appendStatusInfo(project.get, addedStatus)
    }
    None
  }

  /**
    * Tries to append old status info if it is possible
    * otherwise it only takes first 300 chars of the old status
    *
    * @param project
    * @param appendMessage
    */
  private def appendStatusInfo(project: Project, appendMessage: String): Unit = {
    val maxStringLength = 1000
    project.statusInfo match { // before removing tr-id we want to save it in statusInfo if we need it later. Currently it is overwritten when we resend and get new error
      case Some(statusInfo) =>
        if ((statusInfo + appendMessage).length < maxStringLength)
          projectDAO.updateProjectStateInfo(appendMessage + statusInfo, project.id)
        else if (statusInfo.length + appendMessage.length < 600)
          projectDAO.updateProjectStateInfo(appendMessage + statusInfo.substring(0, 300), project.id)
      case None =>
        if (appendMessage.nonEmpty)
          projectDAO.updateProjectStateInfo(appendMessage, project.id)
    }
    projectDAO.removeProjectTRId(project.id)
  }

  /**
    * Publish project with id projectId
    *
    * @param projectId Project to publish
    * @return optional error message, empty if no error
    */
  def publishProject(projectId: Long): PublishResult = {
    logger.info(s"Preparing to send Project ID: $projectId to TR")
    withDynTransaction {
      try {
        if (!recalculateChangeTable(projectId)._1) {
          return PublishResult(validationSuccess = false, sendSuccess = false, Some("Muutostaulun luonti epäonnistui. Tarkasta ely"))
        }
        projectDAO.assignNewProjectTRId(projectId) //Generate new TR_ID
        val trProjectStateMessage = getRoadwayChangesAndSendToTR(Set(projectId))
        if (trProjectStateMessage.status == ProjectState.Failed2GenerateTRIdInViite.value) {
          return PublishResult(validationSuccess = false, sendSuccess = false, Some(trProjectStateMessage.reason))
        }
        trProjectStateMessage.status match {
          case it if 200 until 300 contains it =>
            setProjectStatus(projectId, Sent2TR, withSession = false)
            logger.info(s"Sending to TR successful: ${trProjectStateMessage.reason}")
            PublishResult(validationSuccess = true, sendSuccess = true, Some(trProjectStateMessage.reason))

          case _ =>
            //rollback
            logger.info(s"Sending to TR failed: ${trProjectStateMessage.reason}")
            val returningMessage = if (trProjectStateMessage.reason.nonEmpty) trProjectStateMessage.reason else TrConnectionError
            PublishResult(validationSuccess = true, sendSuccess = false, Some(returningMessage))
        }
      } catch {
        //Exceptions taken out val response = client.execute(request) of sendJsonMessage in ViiteTierekisteriClient
        case ioe@(_: IOException | _: ClientProtocolException) =>
          projectDAO.updateProjectStatus(projectId, SendingToTR)
          PublishResult(validationSuccess = false, sendSuccess = false, Some(TrConnectionError))
        case NonFatal(_) =>
          projectDAO.updateProjectStatus(projectId, ErrorInViite)
          PublishResult(validationSuccess = false, sendSuccess = false, Some(GenericViiteErrorMessage))
      }
    }
  }

  private def setProjectDeltaToDB(projectDelta: Delta, projectId: Long, project: Option[Project]): (Boolean, Option[String]) = {
    roadwayChangesDAO.clearRoadChangeTable(projectId)
    roadwayChangesDAO.insertDeltaToRoadChangeTable(projectDelta, projectId, project)
  }

  private def newProjectTemplate(rl: RoadLinkLike, ra: RoadAddress, project: Project): ProjectLink = {
    val geometry = GeometryUtils.truncateGeometry3D(rl.geometry, ra.startMValue, ra.endMValue)
    val newEly = project.reservedParts.find(rp => rp.roadNumber == ra.roadNumber && rp.roadPartNumber == ra.roadPartNumber) match {
      case Some(rp) => rp.ely.getOrElse(ra.ely)
      case _ => ra.ely
    }

    ProjectLink(NewIdValue, ra.roadNumber, ra.roadPartNumber, ra.track, ra.discontinuity, ra.startAddrMValue,
      ra.endAddrMValue, ra.startAddrMValue, ra.endAddrMValue, ra.startDate, ra.endDate, Some(project.modifiedBy), ra.linkId, ra.startMValue, ra.endMValue,
      ra.sideCode, ra.toProjectLinkCalibrationPoints(), geometry,
      project.id, LinkStatus.NotHandled, ra.roadType, ra.linkGeomSource, GeometryUtils.geometryLength(geometry),
      ra.id, ra.linearLocationId, newEly, ra.reversed, None, ra.adjustedTimestamp, roadAddressLength = Some(ra.endAddrMValue - ra.startAddrMValue))
  }

  private def newProjectLink(rl: RoadLinkLike, project: Project, roadNumber: Long,
                             roadPartNumber: Long, trackCode: Track, discontinuity: Discontinuity, roadType: RoadType,
                             ely: Long, roadName: String = "", reversed: Boolean = false): ProjectLink = {
    ProjectLink(NewIdValue, roadNumber, roadPartNumber, trackCode, discontinuity,
      0L, 0L, 0L, 0L, Some(project.startDate), None, Some(project.modifiedBy), rl.linkId, 0.0, rl.length,
      SideCode.Unknown, (None, None), rl.geometry,
      project.id, LinkStatus.New, roadType, rl.linkSource, rl.length,
      0L, 0L, ely, reversed, None, rl.timeStamp, roadName = Some(roadName))
  }

  private def newProjectLink(rl: RoadLinkLike, project: Project, splitOptions: SplitOptions): ProjectLink = {
    newProjectLink(rl, project, splitOptions.roadNumber, splitOptions.roadPartNumber, splitOptions.trackCode,
      splitOptions.discontinuity, splitOptions.roadType, splitOptions.ely)
  }

  private def buildProjectRoadLink(projectLinks: Seq[ProjectLink]): Seq[ProjectAddressLink] = {
    val pl: Seq[ProjectLink] = projectLinks.size match {
      case 0 => return Seq()
      case 1 => projectLinks
      case _ => fuseProjectLinks(projectLinks)
    }
    pl.map(l => ProjectAddressLinkBuilder.build(l))
  }


  /**
    * Combines multiple project links in one only if it is possible
    *
    * @param links : Seq[ProjectLink] - Project links to combine.
    * @return
    */
  private def fuseProjectLinks(links: Seq[ProjectLink]): Seq[ProjectLink] = {
    val linkIds = links.map(_.linkId).distinct
    val existingRoadAddresses = roadAddressService.getRoadAddressesByRoadwayIds(links.map(_.roadwayId))
    val groupedRoadAddresses = existingRoadAddresses.groupBy(record =>
      (record.roadwayNumber, record.roadNumber, record.roadPartNumber, record.track.value, record.startDate, record.endDate, record.linkId, record.roadType, record.ely, record.terminated))

    if (groupedRoadAddresses.size > 1) {
      links
    }
    else {
      if (linkIds.lengthCompare(1) != 0)
        throw new IllegalArgumentException(s"Multiple road link ids given for building one link: ${linkIds.mkString(", ")}")
      if (links.exists(_.isSplit))
        links
      else {
        val geom = links.head.sideCode match {
          case SideCode.TowardsDigitizing => links.map(_.geometry).foldLeft(Seq[Point]())((geometries, ge) => geometries ++ ge)
          case _ => links.map(_.geometry).reverse.foldLeft(Seq[Point]())((geometries, ge) => geometries ++ ge)
        }
        val (startM, endM, startA, endA) = (links.map(_.startMValue).min, links.map(_.endMValue).max,
          links.map(_.startAddrMValue).min, links.map(_.endAddrMValue).max)
        Seq(links.head.copy(startMValue = startM, endMValue = endM, startAddrMValue = startA, endAddrMValue = endA, geometry = geom, discontinuity = links.maxBy(_.startAddrMValue).discontinuity))
      }
    }
  }

<<<<<<< HEAD
  private def awaitRoadLinks(fetch: (Future[Seq[RoadLink]], Future[Seq[RoadLink]])) = {
=======
  private def awaitRoadLinks(fetch: (Future[Seq[RoadLink]], Future[Seq[RoadLink]])): (Seq[RoadLink], Seq[RoadLink]) = {
>>>>>>> 0b25dac8
    val combinedFuture = for {
      fStandard <- fetch._1
      fComplementary <- fetch._2
    } yield (fStandard, fComplementary)

    val (roadLinks, complementaryLinks) = Await.result(combinedFuture, Duration.Inf)
    (roadLinks, complementaryLinks)
  }

  def getProjectStatusFromTR(projectId: Long): Map[String, Any] = {
    ViiteTierekisteriClient.getProjectStatus(projectId)
  }

  private def getStatusFromTRObject(trProject: Option[TRProjectStatus]): Option[ProjectState] = {
    trProject match {
      case Some(trProjectObject) => mapTRStateToViiteState(trProjectObject.status.getOrElse(""))
      case None => None
      case _ => None
    }
  }

  private def getTRErrorMessage(trProject: Option[TRProjectStatus]): String = {
    trProject match {
      case Some(trProjectobject) => trProjectobject.errorMessage.getOrElse("")
      case None => ""
      case _ => ""
    }
  }

  def setProjectStatus(projectId: Long, newStatus: ProjectState, withSession: Boolean = true): Unit = {
    if (withSession) {
      withDynSession {
        projectDAO.updateProjectStatus(projectId, newStatus)
      }
    } else {
      projectDAO.updateProjectStatus(projectId, newStatus)
    }
  }

  def updateProjectStatusIfNeeded(currentStatus: ProjectState, newStatus: ProjectState, errorMessage: String, projectId: Long): ProjectState = {
    if (currentStatus.value != newStatus.value && newStatus != ProjectState.Unknown) {
      logger.info(s"Status update is needed as Project Current status ($currentStatus) differs from TR Status($newStatus)")
      val project = fetchProjectById(projectId)
      if (project.nonEmpty && newStatus == ProjectState.ErrorInTR) {
        // We write error message and clear old TR_ID which was stored there, so user wont see it in hower
        logger.info(s"Writing error message and clearing old TR_ID: ($errorMessage)")
        projectDAO.updateProjectStateInfo(errorMessage, projectId)
      }
      projectDAO.updateProjectStatus(projectId, newStatus)
    }
    if (newStatus != ProjectState.Unknown) {
      newStatus
    } else {
      currentStatus
    }
  }

  private def getProjectsPendingInTR: Seq[Long] = {
    withDynSession {
      projectDAO.fetchProjectIdsWithWaitingTRStatus
    }
  }

  def updateProjectsWaitingResponseFromTR(): Unit = {
    val listOfPendingProjects = getProjectsPendingInTR
    for (project <- listOfPendingProjects) {
      try {
        withDynTransaction {
          checkAndUpdateProjectStatus(project)
        }
      } catch {
        case t: SQLException => logger.error(s"SQL error while importing project: $project! ${t.getMessage}", t)
        case t: Exception => logger.warn(s"Couldn't update project $project", t.getMessage)
      }
    }
  }

  def getProjectState(projectId: Long): Option[ProjectState] = {
    withDynTransaction {
      projectDAO.fetchProjectStatus(projectId)
    }
  }

  /**
    * Checks the project information from TR. If TR reply is such then we convert all the project links into regular road addresses and save them on the linear location and roadway tables.
    *
    * @param projectID : Long - The project Id
    * @return
    */
  private def checkAndUpdateProjectStatus(projectID: Long): Unit = {
    projectDAO.fetchTRIdByProjectId(projectID) match {
      case Some(trId) =>
        val roadNumbers: Option[Set[Long]] = projectDAO.fetchProjectStatus(projectID).map { currentState =>
          logger.info(s"Current status is $currentState, fetching TR state")
          val trProjectState = ViiteTierekisteriClient.getProjectStatusObject(trId)
          logger.info(s"Retrieved TR status: ${trProjectState.getOrElse(None)}")
          val newState = getStatusFromTRObject(trProjectState).getOrElse(ProjectState.Unknown)
          val errorMessage = getTRErrorMessage(trProjectState)
          logger.info(s"TR returned project status for $projectID: $currentState -> $newState, errMsg: $errorMessage")
          val updatedStatus = updateProjectStatusIfNeeded(currentState, newState, errorMessage, projectID)
          if (updatedStatus == Saved2TR) {
            logger.info(s"Starting project $projectID road addresses importing to road address table")
            updateRoadwaysAndLinearLocationsWithProjectLinks(updatedStatus, projectID)
          } else Set.empty[Long]
        }
        val roadNetworkDAO = new RoadNetworkDAO
        if (roadNumbers.isEmpty || roadNumbers.get.isEmpty) {
          logger.error(s"No road numbers available in project $projectID")
        } else if (roadNetworkDAO.hasCurrentNetworkErrorsForOtherNumbers(roadNumbers.get)) {
          logger.error(s"Current network have errors for another project roads, solve Them first.")
        } else {
          val currNetworkVersion = roadNetworkDAO.getLatestRoadNetworkVersionId
          if (currNetworkVersion.isDefined)
            eventbus.publish("roadAddress:RoadNetworkChecker", RoadCheckOptions(Seq(), roadNumbers.get, currNetworkVersion, currNetworkVersion.get + 1L, throughActor = true))
          else logger.info(s"There is no published version for the network so far")
        }
      case None =>
        logger.info(s"During status checking VIITE wasn't able to find TR_ID to project $projectID")
        appendStatusInfo(fetchProjectById(projectID).head, " Failed to find TR-ID ")
    }
  }

  private def mapTRStateToViiteState(trState: String): Option[ProjectState] = {

    trState match {
      case "S" => Some(ProjectState.apply(ProjectState.TRProcessing.value))
      case "K" => Some(ProjectState.apply(ProjectState.TRProcessing.value))
      case "T" => Some(ProjectState.apply(ProjectState.Saved2TR.value))
      case "V" => Some(ProjectState.apply(ProjectState.ErrorInTR.value))
      case "null" => Some(ProjectState.apply(ProjectState.ErrorInTR.value))
      case _ => None
    }
  }

  //TODO: Currently only used on the Project Service Spec, can it be removed?
  def createSplitRoadAddress(roadAddress: RoadAddress, split: Seq[ProjectLink], project: Project): Seq[RoadAddress] = {
    def transferValues(terminated: Option[ProjectLink]): (Long, Long, Double, Double) = {
      terminated.map(termLink =>
        termLink.sideCode match {
          case AgainstDigitizing =>
            if (termLink.startAddrMValue == roadAddress.startAddrMValue)
              (termLink.endAddrMValue, roadAddress.endAddrMValue,
                roadAddress.startMValue, termLink.startMValue)
            else (roadAddress.startAddrMValue, termLink.startAddrMValue,
              termLink.endMValue, roadAddress.endMValue)
          case _ =>
            if (termLink.startAddrMValue == roadAddress.startAddrMValue)
              (termLink.endAddrMValue, roadAddress.endAddrMValue,
                termLink.endMValue, roadAddress.endMValue)
            else (roadAddress.startAddrMValue, termLink.startAddrMValue,
              roadAddress.startMValue, termLink.startMValue)
        }
      ).getOrElse(roadAddress.startAddrMValue, roadAddress.endAddrMValue, roadAddress.startMValue, roadAddress.endMValue)
    }

    split.flatMap(pl => {
      pl.status match {
        case UnChanged =>
          Seq(roadAddress.copy(id = NewIdValue, startAddrMValue = pl.startAddrMValue, endAddrMValue = pl.endAddrMValue,
            createdBy = Some(project.createdBy), linkId = pl.linkId, startMValue = pl.startMValue, endMValue = pl.endMValue,
            adjustedTimestamp = pl.linkGeometryTimeStamp, geometry = pl.geometry))
        case New =>
          Seq(RoadAddress(NewIdValue, pl.linearLocationId, pl.roadNumber, pl.roadPartNumber, pl.roadType, pl.track, pl.discontinuity,
            pl.startAddrMValue, pl.endAddrMValue, Some(project.startDate), None, Some(project.createdBy), pl.linkId,
            pl.startMValue, pl.endMValue, pl.sideCode, pl.linkGeometryTimeStamp, pl.toCalibrationPoints,
            pl.geometry, pl.linkGeomSource, pl.ely, terminated = NoTermination, NewIdValue))
        case Transfer => // TODO if the whole roadway -segment is transferred, keep the original roadway_number, otherwise generate new ids for the different segments
          val (startAddr, endAddr, startM, endM) = transferValues(split.find(_.status == Terminated))
          Seq(
            //TODO we should check situations where we need to create one new roadway for new and transfer/unchanged
            // Transferred part, original values
            roadAddress.copy(id = NewIdValue, startAddrMValue = startAddr, endAddrMValue = endAddr,
              endDate = Some(project.startDate.minusDays(1)), createdBy = Some(project.createdBy), startMValue = startM, endMValue = endM),
            // Transferred part, new values
            roadAddress.copy(id = NewIdValue, startAddrMValue = pl.startAddrMValue, endAddrMValue = pl.endAddrMValue,
              startDate = Some(project.startDate), createdBy = Some(project.createdBy), linkId = pl.linkId,
              startMValue = pl.startMValue, endMValue = pl.endMValue, adjustedTimestamp = pl.linkGeometryTimeStamp,
              geometry = pl.geometry)
          )
        case Terminated => // TODO Check roadway_number
          Seq(roadAddress.copy(id = NewIdValue, startAddrMValue = pl.startAddrMValue, endAddrMValue = pl.endAddrMValue,
            endDate = Some(project.startDate.minusDays(1)), createdBy = Some(project.createdBy), linkId = pl.linkId, startMValue = pl.startMValue,
            endMValue = pl.endMValue, adjustedTimestamp = pl.linkGeometryTimeStamp, geometry = pl.geometry, terminated = Termination))
        case _ =>
          logger.error(s"Invalid status for split project link: ${pl.status} in project ${pl.projectId}")
          throw new InvalidAddressDataException(s"Invalid status for split project link: ${pl.status}")
      }
    })
  }

  /**
    * Expires roadways (valid_to = sysdate)
    *
    * @param roadwayId          The roadwayId to expire
    */
  def expireHistoryRows(roadwayId: Long): Int = {
    roadwayDAO.expireHistory(Set(roadwayId))
  }

  def mapChangedRoadwayNumbers(projectLinks: Seq[ProjectLink], projectLinksAfterChanges: Seq[ProjectLink]): Seq[RoadwayNumbersLinkChange] = {
    val filteredOldLinks = projectLinks.filter(rw => List(LinkStatus.Transfer, LinkStatus.Numbering, LinkStatus.UnChanged).contains(rw.status)).sortBy(_.id)
    val filteredNewLinks = projectLinksAfterChanges.filter(rw => List(LinkStatus.Transfer, LinkStatus.Numbering, LinkStatus.UnChanged).contains(rw.status)).sortBy(_.id)
    filteredOldLinks.zip(filteredNewLinks).map { case (oldLink, newLink) =>
      RoadwayNumbersLinkChange(oldLink.originalStartAddrMValue, oldLink.originalEndAddrMValue, newLink.startAddrMValue, newLink.endAddrMValue, oldLink.roadwayNumber, newLink.roadwayNumber)
    }
  }

  def updateRoadwaysAndLinearLocationsWithProjectLinks(newState: ProjectState, projectID: Long): Set[Long] = {
    if (newState != Saved2TR) {
      logger.error(s" Project state not at Saved2TR")
      throw new RuntimeException(s"Project state not at Saved2TR: $newState")
    }
    val project = fetchProjectById(projectID).get
    val projectLinks = projectLinkDAO.fetchProjectLinks(projectID)
    val currentRoadways = roadwayDAO.fetchAllByRoadwayId(projectLinks.map(pl => pl.roadwayId)).map(roadway => (roadway.id, roadway)).toMap
    val historyRoadways = roadwayDAO.fetchAllByRoadwayNumbers(currentRoadways.map(_._2.roadwayNumber).toSet, withHistory = true).filter(_.endDate.isDefined).map(roadway => (roadway.id, roadway)).toMap
    val roadwayChanges = roadwayChangesDAO.fetchRoadwayChanges(Set(projectID))
    val roadwayProjectLinkIds = roadwayChangesDAO.fetchRoadwayChangesLinks(projectID)
    val mappedRoadwaysWithLinks = roadwayChanges.map {
      change =>
        val linksRelatedToChange = roadwayProjectLinkIds.filter(link => link._1 == change.changeInfo.orderInChangeTable).map(_._2)
        val projectLinksInChange = projectLinks.filter(pl => linksRelatedToChange.contains(pl.id))
        (change, projectLinksInChange)
    }

    if (projectLinks.isEmpty) {
      logger.error(s" There are no addresses to update, rollbacking update ${project.id}")
      throw new InvalidAddressDataException(s"There are no addresses to update , rollbacking update ${project.id}")
    }

    projectLinkDAO.moveProjectLinksToHistory(projectID)
    logger.info(s"Moving project links to project link history.")
    try {
      val generatedRoadways = RoadwayFiller.fillRoadways(currentRoadways, historyRoadways, mappedRoadwaysWithLinks)
      val historyRoadwaysToKeep = generatedRoadways.flatMap(_._1).filter(_.id != NewIdValue).map(_.id)
      val linearLocationsToInsert = generatedRoadways.flatMap(_._2).groupBy(l => (l.roadwayNumber, l.orderNumber, l.linkId, l.startMValue, l.endMValue, l.validTo.map(_.toYearMonthDay), l.startCalibrationPoint, l.endCalibrationPoint, l.sideCode, l.linkGeomSource)).map(_._2.head)
      val roadwaysToInsert = generatedRoadways.flatMap(_._1).filter(_.id == NewIdValue).groupBy(roadway => (roadway.roadNumber, roadway.roadPartNumber, roadway.startAddrMValue, roadway.endAddrMValue, roadway.track, roadway.discontinuity, roadway.startDate.toYearMonthDay, roadway.endDate.map(_.toYearMonthDay),
        roadway.validFrom.toYearMonthDay, roadway.validTo.map(_.toYearMonthDay), roadway.ely, roadway.roadType, roadway.terminated)).map(_._2.head)
      logger.info(s"Creating history rows based on operation")
      linearLocationDAO.expireByRoadwayNumbers((currentRoadways ++ historyRoadways).map(_._2.roadwayNumber).toSet)
      (currentRoadways ++ historyRoadways.filterNot(hRoadway => historyRoadwaysToKeep.contains(hRoadway._1))).map(roadway => expireHistoryRows(roadway._1))
      roadwayDAO.create(roadwaysToInsert)
      linearLocationDAO.create(linearLocationsToInsert, createdBy = project.createdBy)
      val projectLinksAfterChanges = if(generatedRoadways.flatMap(_._3).nonEmpty) generatedRoadways.flatMap(_._3) else projectLinks
      roadAddressService.handleRoadwayPointsUpdate(roadwayChanges, mapChangedRoadwayNumbers(projectLinks, projectLinksAfterChanges), username = project.createdBy)
      nodesAndJunctionsService.handleJunctionPointTemplates(roadwayChanges, projectLinksAfterChanges, mapChangedRoadwayNumbers(projectLinks, projectLinksAfterChanges))
      nodesAndJunctionsService.handleNodePointTemplates(roadwayChanges, projectLinksAfterChanges, mapChangedRoadwayNumbers(projectLinks, projectLinksAfterChanges))
      nodesAndJunctionsService.expireObsoleteNodesAndJunctions(projectLinksAfterChanges, Some(project.startDate.minusDays(1)), project.createdBy)
      roadAddressService.handleCalibrationPoints(linearLocationsToInsert, username = project.createdBy)
      handleNewRoadNames(roadwayChanges, project)
      handleRoadNames(roadwayChanges)
      handleTerminatedRoadwayChanges(roadwayChanges)
      ProjectLinkNameDAO.removeByProject(projectID)
      projectLinks.map(_.roadNumber).toSet
    } catch {
      case e: ProjectValidationException => {
        logger.error("Failed to validate project message:" + e.getMessage)
        Set.empty[Long]
      }
      case f: SQLException =>
        println(f.printStackTrace())
        Set.empty[Long]
    }
  }

  def handleRoadNames(roadwayChanges: Seq[ProjectRoadwayChange]): Unit = {
    roadwayChanges.foreach(rwc => {
      val srcRoadNumberOptional = rwc.changeInfo.source.roadNumber
      val targetRoadNumberOptional = rwc.changeInfo.target.roadNumber
      if ((rwc.changeInfo.changeType.equals(AddressChangeType.ReNumeration) || rwc.changeInfo.changeType.equals(AddressChangeType.Transfer)
        && targetRoadNumberOptional.isDefined && srcRoadNumberOptional.isDefined)) {
        val srcRoadNumber = srcRoadNumberOptional.get
        val targetRoadNumber = targetRoadNumberOptional.get
        if (srcRoadNumber != targetRoadNumber) {
          val srcExistingRoadName = RoadNameDAO.getLatestRoadName(srcRoadNumber)
          val targetExistingRoadName = RoadNameDAO.getLatestRoadName(targetRoadNumber)

          val srcExistingRoadways = roadwayDAO.fetchAllByRoad(srcRoadNumber)
          val targetExistingRoadways = roadwayDAO.fetchAllByRoad(targetRoadNumber)

          if (srcExistingRoadways.isEmpty && srcExistingRoadName.isDefined) {
            RoadNameDAO.expireAndCreateHistory(srcExistingRoadName.get.id, rwc.user, historyRoadName = srcExistingRoadName.get.copy(endDate = Some(rwc.projectStartDate.minusDays(1))))
          }

          // CREATE NEW ROADNAME FOR TARGET ROADNUMBER
          val projectLinkNames = ProjectLinkNameDAO.get(Set(targetRoadNumber), rwc.projectId)
          if (projectLinkNames.nonEmpty && targetExistingRoadways.nonEmpty && targetExistingRoadName.isEmpty) {
            RoadNameDAO.create(Seq(RoadName(NewIdValue, targetRoadNumber, projectLinkNames.head.roadName, startDate = Some(rwc.projectStartDate), validFrom = Some(DateTime.now()), createdBy = rwc.user)))
          }
        }
      }
    })
  }

  def handleTerminatedRoadwayChanges(roadwayChanges: Seq[ProjectRoadwayChange]): Unit = {
    roadwayChanges.foreach(rwc => {
      val roadNumberOptional = rwc.changeInfo.source.roadNumber
      if (rwc.changeInfo.changeType.equals(AddressChangeType.Termination) && roadNumberOptional.isDefined) {
        val roadNumber = roadNumberOptional.get
        val roadways = roadwayDAO.fetchAllByRoad(roadNumber)
        val roadNameOpt = RoadNameDAO.getLatestRoadName(roadNumber)
        if (roadways.isEmpty && roadNameOpt.isDefined) {
          RoadNameDAO.expireAndCreateHistory(roadNameOpt.get.id, rwc.user, historyRoadName = roadNameOpt.get.copy(endDate = Some(rwc.projectStartDate.minusDays(1))))
        }
      }
    })
  }

  def handleNewRoadNames(roadwayChanges: Seq[ProjectRoadwayChange], project: Project): Unit = {
    val roadNames = roadwayChanges.flatMap(rwc => {
      val roadNumberOptional = rwc.changeInfo.target.roadNumber
      if (rwc.changeInfo.changeType.equals(AddressChangeType.New) && roadNumberOptional.isDefined) {
        val roadNumber = roadNumberOptional.get
        val existingRoadNames = RoadNameDAO.getCurrentRoadNamesByRoadNumber(roadNumber)
        val projectLinkNames = ProjectLinkNameDAO.get(Set(roadNumber), rwc.projectId)
        if (existingRoadNames.isEmpty && projectLinkNames.nonEmpty) {
          Some(RoadName(NewIdValue, roadNumber, projectLinkNames.head.roadName, startDate = Some(rwc.projectStartDate), validFrom = Some(DateTime.now()), createdBy = rwc.user))
        } else {
          None
        }
      }
      else None
    }).groupBy(_.roadNumber)

    if (roadNames.nonEmpty && roadNames.values.nonEmpty) {
      roadNames.values.foreach(rn => {
        RoadNameDAO.create(Seq(rn.head))
      })
      logger.info(s"Found ${roadNames.size} names in project that differ from road address name")
    }
  }

  def getProjectEly(projectId: Long): Seq[Long] = {
    withDynSession {
      projectDAO.fetchProjectElyById(projectId)
    }
  }

  /**
    * Main validator method.
    * Calls and executes all the validations we have for a project.
    *
    * @param projectId  : Long - Project ID
    * @param newSession : Boolean - Will determine if we open a new database sesssion
    * @return A sequence of validation errors, can be empty.
    */
  def validateProjectById(projectId: Long, newSession: Boolean = true): Seq[projectValidator.ValidationErrorDetails] = {
    if (newSession) {
      withDynSession {
        projectValidator.validateProject(fetchProjectById(projectId).get, projectLinkDAO.fetchProjectLinks(projectId))
      }
    }
    else {
      projectValidator.validateProject(fetchProjectById(projectId).get, projectLinkDAO.fetchProjectLinks(projectId))
    }
  }

  def validateLinkTrack(track: Int): Boolean = {
    Track.values.filterNot(_.value == Track.Unknown.value).exists(_.value == track)
  }

  def sendProjectsInWaiting(): Unit = {
    logger.info(s"Finding projects whose status is SendingToTRStatus/ ${SendingToTR.description}")
    val listOfProjects = getProjectsWaitingForTR
    logger.info(s"Found ${listOfProjects.size} projects")
    for (projectId <- listOfProjects) {
      logger.info(s"Trying to publish project: $projectId")
      publishProject(projectId)
    }

  }

  private def getProjectsWaitingForTR: Seq[Long] = {
    withDynSession {
      projectDAO.fetchProjectIdsWithSendingToTRStatus
    }
  }

  def getRoadAddressesFromFormedRoadPart(roadNumber: Long, roadPartNumber: Long, projectId: Long) = {
    withDynSession {
      val roadAddresses = projectLinkDAO.fetchByProjectRoadPart(roadNumber, roadPartNumber, projectId)
        .filter(part => part.roadAddressRoadNumber.isDefined && part.roadAddressRoadPart.isDefined
          && (part.roadAddressRoadNumber.get != roadNumber || part.roadAddressRoadPart.get != roadPartNumber))
        .map(roadAddress => (roadAddress.roadAddressRoadNumber.get, roadAddress.roadAddressRoadPart.get, roadAddress.status == LinkStatus.Numbering))
        .map {
          ra => Map("roadAddressNumber" -> ra._1.toString, "roadAddressPartNumber" -> ra._2.toString, "isNumbering" -> ra._3)
        }
      roadAddresses.toSet
    }
  }

  case class PublishResult(validationSuccess: Boolean, sendSuccess: Boolean, errorMessage: Option[String])

}

class SplittingException(s: String) extends RuntimeException {
  override def getMessage: String = s
}

case class ProjectBoundingBoxResult(projectLinkResultF: Future[Seq[ProjectLink]], roadLinkF: Future[Seq[RoadLink]],
                                    complementaryF: Future[Seq[RoadLink]])
<<<<<<< HEAD
=======

case class RoadwayNumbersLinkChange(originalStartAddr: Long, originalEndAddr: Long, newStartAddr: Long, newEndAddr: Long, oldRoadwayNumber: Long, newRoadwayNumber: Long)

>>>>>>> 0b25dac8
<|MERGE_RESOLUTION|>--- conflicted
+++ resolved
@@ -374,13 +374,9 @@
       writableWithValidTrack(projectId, track.value) match {
         case None =>
           val linkId = linkIds.head
-<<<<<<< HEAD
           val roadLinks = (
             roadLinkService.getRoadLinksAndComplementaryByLinkIds(linkIds)
             ).map(l => l.linkId -> l).toMap
-=======
-          val roadLinks = roadLinkService.getRoadLinksByLinkIdsFromVVH(linkIds.toSet, frozenTimeVVHAPIServiceEnabled).map(l => l.linkId -> l).toMap
->>>>>>> 0b25dac8
           if (roadLinks.keySet != linkIds.toSet)
             return Map("success" -> false,
               "errorMessage" -> (linkIds.toSet -- roadLinks.keySet).mkString(ErrorRoadLinkNotFound + " puuttuvat id:t ", ", ", ""))
@@ -477,13 +473,8 @@
       // Connected to existing geometry -> let the track section calculation take it's natural course
       newLinks.map(_.copy(sideCode = SideCode.Unknown))
     } else {
-<<<<<<< HEAD
       val roadLinks = roadLinkService.getRoadLinksAndComplementaryByLinkIds(linkIds)
       // Set the sideCode as defined by the trafficDirection
-=======
-      val roadLinks = roadLinkService.fetchVVHRoadLinksAndComplementaryFromVVH(linkIds)
-      //Set the sideCode as defined by the trafficDirection
->>>>>>> 0b25dac8
       val sideCode = roadLinks.map(rl => rl.linkId -> (rl.trafficDirection match {
         case TrafficDirection.AgainstDigitizing => SideCode.AgainstDigitizing
         case TrafficDirection.TowardsDigitizing => SideCode.TowardsDigitizing
@@ -612,13 +603,8 @@
             if (complementary.nonEmpty) {
               logger.debug(s"Adding ${complementary.size} complementary links in project.")
             }
-<<<<<<< HEAD
             val regularMapping = roadLinkService.getRoadLinksAndComplementaryByLinkIds(regular.map(_.linkId).toSet).map(rm => rm.linkId -> rm).toMap
             val complementaryMapping = roadLinkService.getRoadLinksAndComplementaryByLinkIds(complementary.map(_.linkId).toSet).map(rm => rm.linkId -> rm).toMap
-=======
-            val regularMapping = roadLinkService.getRoadLinksByLinkIdsFromVVH(regular.map(_.linkId).toSet, frozenTimeVVHAPIServiceEnabled).map(rm => rm.linkId -> rm).toMap
-            val complementaryMapping = roadLinkService.getRoadLinksByLinkIdsFromVVH(complementary.map(_.linkId).toSet).map(rm => rm.linkId -> rm).toMap
->>>>>>> 0b25dac8
             val fullMapping = regularMapping ++ complementaryMapping
             val addresses = roadways.flatMap(r => roadwayAddressMapper.mapRoadAddresses(r, (regular ++ complementary).groupBy(_.roadwayNumber)(r.roadwayNumber)))
             checkAndReserve(project, reserved)
@@ -639,41 +625,40 @@
     None
   }
 
-<<<<<<< HEAD
-  def revertSplit(projectId: Long, linkId: Long, userName: String): Option[String] = {
-    withDynTransaction {
-      val previousSplit = projectLinkDAO.fetchSplitLinks(projectId, linkId)
-      if (previousSplit.nonEmpty) {
-        revertSplitInTX(projectId, previousSplit, userName)
-        None
-      } else
-        Some(s"No split for link id $linkId found!")
-    }
-  }
-
-  private def revertSplitInTX(projectId: Long, previousSplit: Seq[ProjectLink], userName: String): Unit = {
-
-    def getGeometryWithTimestamp(linkId: Long, timeStamp: Long, roadLinks: Seq[RoadLink]): Seq[Point] = {
-      val matchingLinksGeometry = roadLinks.find(rl => rl.linkId == linkId && rl.timeStamp == timeStamp).map(_.geometry)
-      if (matchingLinksGeometry.nonEmpty) {
-        matchingLinksGeometry.get
-      } else {
-        roadLinks.find(rl => rl.linkId == linkId).map(_.geometry)
-          .getOrElse(throw new InvalidAddressDataException(s"Geometry with linkId $linkId and timestamp $timeStamp not found!"))
-      }
-    }
-
-    val roadLinks = roadLinkService.getRoadLinksAndComplementaryByLinkIds(previousSplit.map(_.linkId))
-    val (suravage, original) = previousSplit.partition(_.linkGeomSource == LinkGeomSource.SuravageLinkInterface)
-    revertSortedLinks(projectId, previousSplit.head.roadNumber, previousSplit.head.roadPartNumber,
-      suravage.map(link => LinkToRevert(link.id, link.linkId, link.status.value, link.geometry)),
-      original.map(link => LinkToRevert(link.id, link.linkId, link.status.value, getGeometryWithTimestamp(link.linkId,
-        link.linkGeometryTimeStamp, roadLinks))),
-      userName, recalculate = false)
-  }
-
-=======
->>>>>>> 0b25dac8
+  // TODO This might be needed again in the future
+//  def revertSplit(projectId: Long, linkId: Long, userName: String): Option[String] = {
+//    withDynTransaction {
+//      val previousSplit = projectLinkDAO.fetchSplitLinks(projectId, linkId)
+//      if (previousSplit.nonEmpty) {
+//        revertSplitInTX(projectId, previousSplit, userName)
+//        None
+//      } else
+//        Some(s"No split for link id $linkId found!")
+//    }
+//  }
+
+  // TODO This might be needed again in the future
+//  private def revertSplitInTX(projectId: Long, previousSplit: Seq[ProjectLink], userName: String): Unit = {
+//
+//    def getGeometryWithTimestamp(linkId: Long, timeStamp: Long, roadLinks: Seq[RoadLink]): Seq[Point] = {
+//      val matchingLinksGeometry = roadLinks.find(rl => rl.linkId == linkId && rl.timeStamp == timeStamp).map(_.geometry)
+//      if (matchingLinksGeometry.nonEmpty) {
+//        matchingLinksGeometry.get
+//      } else {
+//        roadLinks.find(rl => rl.linkId == linkId).map(_.geometry)
+//          .getOrElse(throw new InvalidAddressDataException(s"Geometry with linkId $linkId and timestamp $timeStamp not found!"))
+//      }
+//    }
+//
+//    val roadLinks = roadLinkService.getRoadLinksAndComplementaryByLinkIds(previousSplit.map(_.linkId))
+//    val (suravage, original) = previousSplit.partition(_.linkGeomSource == LinkGeomSource.SuravageLinkInterface)
+//    revertSortedLinks(projectId, previousSplit.head.roadNumber, previousSplit.head.roadPartNumber,
+//      suravage.map(link => LinkToRevert(link.id, link.linkId, link.status.value, link.geometry)),
+//      original.map(link => LinkToRevert(link.id, link.linkId, link.status.value, getGeometryWithTimestamp(link.linkId,
+//        link.linkGeometryTimeStamp, roadLinks))),
+//      userName, recalculate = false)
+//  }
+
   /**
     * Fetches the projectLink name, first from the project link, if that's not available then search for the road address.
     *
@@ -686,164 +671,165 @@
     projectLink.copy(roadName = Option(projectLinkName))
   }
 
-<<<<<<< HEAD
-  /**
-    * Performs the operations necessary to the preparation of the Suravage split.
-    * This includes checking if the links in the context of this project are writable and fetching all previous split information and updating it to the current information.
-    * After this, it will trigger the split without saving, and return the result to the UI, to give the user a chance to view the result and save it, if he desires.
-    *
-    * @param linkId
-    * @param userName
-    * @param splitOptions
-    * @return
-    */
-  def preSplitSuravageLink(linkId: Long, userName: String, splitOptions: SplitOptions): (Option[Seq[ProjectLink]], Seq[ProjectLink], Option[String], Option[(Point, Vector3d)]) = {
-
-    def previousSplitToSplitOptions(plSeq: Seq[ProjectLink], splitOptions: SplitOptions): SplitOptions = {
-      val splitsAB = plSeq.filter(_.linkId == linkId)
-      val (template, splitA, splitB) = (plSeq.find(_.status == LinkStatus.Terminated),
-        splitsAB.find(_.status != LinkStatus.New), splitsAB.find(_.status == LinkStatus.New))
-      val linkData = splitA.orElse(splitB).orElse(template).map(l => (l.roadNumber, l.roadPartNumber,
-        l.track, l.ely)).getOrElse((splitOptions.roadNumber, splitOptions.roadPartNumber, splitOptions.trackCode, splitOptions.ely))
-      val discontinuity = splitsAB.filterNot(_.discontinuity == Continuous).map(_.discontinuity).headOption
-      splitOptions.copy(statusA = splitA.map(_.status).getOrElse(splitOptions.statusA),
-        roadNumber = linkData._1, roadPartNumber = linkData._2, trackCode = linkData._3, ely = linkData._4,
-        discontinuity = discontinuity.getOrElse(Continuous))
-    }
-
-    withDynTransaction {
-      if (isWritableState(splitOptions.projectId)) {
-        val previousSplit = projectLinkDAO.fetchSplitLinks(splitOptions.projectId, linkId)
-        val updatedSplitOptions =
-          if (previousSplit.nonEmpty) {
-            previousSplitToSplitOptions(previousSplit, splitOptions)
-          } else
-            splitOptions
-        val (splitResultOption, errorMessage, splitVector) = preSplitSuravageLinkInTX(linkId, userName, updatedSplitOptions)
-        dynamicSession.rollback()
-        val allTerminatedProjectLinks = if (splitResultOption.isEmpty) {
-          Seq.empty[ProjectLink]
-        } else {
-          splitResultOption.get.allTerminatedProjectLinks.map(fillRoadNames)
-        }
-        val splitWithMergeTerminated = splitResultOption.map(rs => rs.toSeqWithMergeTerminated.map(fillRoadNames))
-        (splitWithMergeTerminated, allTerminatedProjectLinks, errorMessage, splitVector)
-      }
-      else (None, Seq(), None, None)
-    }
-  }
-
-  /**
-    * Performs the operations necessary to the split of the Suravage Link.
-    * This starts by checking if the links in the context of this project are writable and checking that the tracks are valid.
-    * After this, it will execute the split saving and save it.
-    *
-    * @param track        : Int - Track code
-    * @param projectId    : Long - ProjectId
-    * @param coordinates  : ProjectCoordinates - Coordinates of the center of the work area
-    * @param linkId       : Long - link id
-    * @param username     : String - user name
-    * @param splitOptions : SplitOptions - Necessary support information to the split
-    * @return
-    */
-  def splitSuravageLink(track: Int, projectId: Long, coordinates: ProjectCoordinates, linkId: Long, username: String,
-                        splitOptions: SplitOptions): Option[String] = {
-    withDynTransaction {
-      writableWithValidTrack(projectId, track) match {
-        case None =>
-          saveProjectCoordinates(projectId, coordinates)
-          splitSuravageLinkInTX(linkId, username, splitOptions)
-        case Some(error) => Some(error)
-      }
-    }
-  }
-
-  /**
-    * Main workhorse of the pre-split. This works by fetching the project and suravage links, with the suravage links we create a bounding box.
-    * Using said bounding box we search for all project links that are inside of it, after we get the project links we get the vvh roadlinks related to them.
-    * Afterwards we filter the project links, the filtering criteria is that they must be adjacent to the suravage links then we rank template links near suravage link by how much they overlap with suravage geometry.
-    * With the ranking in place we chose the best fit and using that we have our split but we do not save it in the DB.
-    *
-    * @param linkId   : Long - linkId
-    * @param username : String - User name
-    * @param splitOptions
-    * @return
-    */
-  def preSplitSuravageLinkInTX(linkId: Long, username: String,
-                               splitOptions: SplitOptions): (Option[SplitResult], Option[String], Option[(Point, Vector3d)]) = {
-    val projectId = splitOptions.projectId
-    val sOption = roadLinkService.getSuravageRoadLinksByLinkIdsFromVVH(Set(Math.abs(linkId))).headOption
-    val previousSplit = projectLinkDAO.fetchSplitLinks(projectId, linkId)
-    val project = projectDAO.fetchById(projectId).get
-    if (sOption.isEmpty) {
-      (None, Some(ErrorSuravageLinkNotFound), None)
-    } else {
-      if (previousSplit.nonEmpty)
-        revertSplitInTX(projectId, previousSplit, username)
-      val suravageLink = sOption.get
-      val endPoints = GeometryUtils.geometryEndpoints(suravageLink.geometry)
-      val x = if (endPoints._1.x > endPoints._2.x) (endPoints._2.x, endPoints._1.x) else (endPoints._1.x, endPoints._2.x)
-      val rightTop = Point(x._2, endPoints._2.y)
-      val leftBottom = Point(x._1, endPoints._1.y)
-      val projectLinks = getProjectLinksInBoundingBox(BoundingRectangle(leftBottom, rightTop), projectId)
-      if (projectLinks.isEmpty)
-        return (None, Some(ErrorNoMatchingProjectLinkForSplit), None)
-      val roadLink = roadLinkService.getRoadLinkByLinkId(projectLinks.head.linkId)
-      if (roadLink.isEmpty) {
-        (None, Some(ErrorSuravageLinkNotFound), None)
-      }
-
-      val projectLinksConnected = projectLinks.filter(l => GeometryUtils.areAdjacent(l.geometry, suravageLink.geometry))
-
-      //we rank template links near suravage link by how much they overlap with suravage geometry
-      val commonSections = projectLinksConnected.map(x =>
-        x -> ProjectLinkSplitter.findMatchingGeometrySegment(suravageLink, x).map(GeometryUtils.geometryLength)
-          .getOrElse(0.0)).filter(_._2 > MinAllowedRoadAddressLength)
-      if (commonSections.isEmpty)
-        (None, Some(ErrorNoMatchingProjectLinkForSplit), None)
-      else {
-        val bestFit = commonSections.maxBy(_._2)._1
-        val splitResult = try {
-          ProjectLinkSplitter.split(roadLink.get, newProjectLink(suravageLink, project, splitOptions), bestFit, projectLinks, splitOptions)
-        } catch {
-          case e: Exception =>
-            logger.error(e.getMessage)
-            throw e
-        }
-        (Some(splitResult), None, GeometryUtils.calculatePointAndHeadingOnGeometry(suravageLink.geometry, splitOptions.splitPoint))
-      }
-    }
-  }
-
-
-  /**
-    * Main workhorse of the actual split. This works by evoking the preSplitSuravageLinkInTX since it's the one that does most of the work.
-    * After the evocation we just remove all the project links sharing a link id with those in the result, create the ones in the result, update the project coordinates and then call the recalculation.
-    *
-    * @param linkId   : Long - linkId
-    * @param username : String - User name
-    * @param splitOptions
-    * @return
-    */
-  def splitSuravageLinkInTX(linkId: Long, username: String, splitOptions: SplitOptions): Option[String] = {
-    val (splitResultOption, errorMessage, _) = preSplitSuravageLinkInTX(linkId, username, splitOptions)
-    if (errorMessage.nonEmpty) {
-      errorMessage
-    } else {
-      splitResultOption.foreach {
-        splitResult =>
-          val splitLinks = splitResult.toSeqWithAllTerminated
-          projectLinkDAO.removeProjectLinksByLinkId(splitOptions.projectId, splitLinks.map(_.linkId).toSet)
-          projectLinkDAO.create(splitLinks.map(x => x.copy(createdBy = Some(username))))
-          projectDAO.updateProjectCoordinates(splitOptions.projectId, splitOptions.coordinates)
-          recalculateProjectLinks(splitOptions.projectId, username, Set((splitOptions.roadNumber, splitOptions.roadPartNumber)))
-      }
-      None
-    }
-  }
-
-=======
->>>>>>> 0b25dac8
+  // TODO This might be needed again in the future
+//  /**
+//    * Performs the operations necessary to the preparation of the Suravage split.
+//    * This includes checking if the links in the context of this project are writable and fetching all previous split information and updating it to the current information.
+//    * After this, it will trigger the split without saving, and return the result to the UI, to give the user a chance to view the result and save it, if he desires.
+//    *
+//    * @param linkId
+//    * @param userName
+//    * @param splitOptions
+//    * @return
+//    */
+//  def preSplitSuravageLink(linkId: Long, userName: String, splitOptions: SplitOptions): (Option[Seq[ProjectLink]], Seq[ProjectLink], Option[String], Option[(Point, Vector3d)]) = {
+//
+//    def previousSplitToSplitOptions(plSeq: Seq[ProjectLink], splitOptions: SplitOptions): SplitOptions = {
+//      val splitsAB = plSeq.filter(_.linkId == linkId)
+//      val (template, splitA, splitB) = (plSeq.find(_.status == LinkStatus.Terminated),
+//        splitsAB.find(_.status != LinkStatus.New), splitsAB.find(_.status == LinkStatus.New))
+//      val linkData = splitA.orElse(splitB).orElse(template).map(l => (l.roadNumber, l.roadPartNumber,
+//        l.track, l.ely)).getOrElse((splitOptions.roadNumber, splitOptions.roadPartNumber, splitOptions.trackCode, splitOptions.ely))
+//      val discontinuity = splitsAB.filterNot(_.discontinuity == Continuous).map(_.discontinuity).headOption
+//      splitOptions.copy(statusA = splitA.map(_.status).getOrElse(splitOptions.statusA),
+//        roadNumber = linkData._1, roadPartNumber = linkData._2, trackCode = linkData._3, ely = linkData._4,
+//        discontinuity = discontinuity.getOrElse(Continuous))
+//    }
+//
+//    withDynTransaction {
+//      if (isWritableState(splitOptions.projectId)) {
+//        val previousSplit = projectLinkDAO.fetchSplitLinks(splitOptions.projectId, linkId)
+//        val updatedSplitOptions =
+//          if (previousSplit.nonEmpty) {
+//            previousSplitToSplitOptions(previousSplit, splitOptions)
+//          } else
+//            splitOptions
+//        val (splitResultOption, errorMessage, splitVector) = preSplitSuravageLinkInTX(linkId, userName, updatedSplitOptions)
+//        dynamicSession.rollback()
+//        val allTerminatedProjectLinks = if (splitResultOption.isEmpty) {
+//          Seq.empty[ProjectLink]
+//        } else {
+//          splitResultOption.get.allTerminatedProjectLinks.map(fillRoadNames)
+//        }
+//        val splitWithMergeTerminated = splitResultOption.map(rs => rs.toSeqWithMergeTerminated.map(fillRoadNames))
+//        (splitWithMergeTerminated, allTerminatedProjectLinks, errorMessage, splitVector)
+//      }
+//      else (None, Seq(), None, None)
+//    }
+//  }
+
+  // TODO This might be needed again in the future
+//  /**
+//    * Performs the operations necessary to the split of the Suravage Link.
+//    * This starts by checking if the links in the context of this project are writable and checking that the tracks are valid.
+//    * After this, it will execute the split saving and save it.
+//    *
+//    * @param track        : Int - Track code
+//    * @param projectId    : Long - ProjectId
+//    * @param coordinates  : ProjectCoordinates - Coordinates of the center of the work area
+//    * @param linkId       : Long - link id
+//    * @param username     : String - user name
+//    * @param splitOptions : SplitOptions - Necessary support information to the split
+//    * @return
+//    */
+//  def splitSuravageLink(track: Int, projectId: Long, coordinates: ProjectCoordinates, linkId: Long, username: String,
+//                        splitOptions: SplitOptions): Option[String] = {
+//    withDynTransaction {
+//      writableWithValidTrack(projectId, track) match {
+//        case None =>
+//          saveProjectCoordinates(projectId, coordinates)
+//          splitSuravageLinkInTX(linkId, username, splitOptions)
+//        case Some(error) => Some(error)
+//      }
+//    }
+//  }
+
+  // TODO This might be needed again in the future
+//  /**
+//    * Main workhorse of the pre-split. This works by fetching the project and suravage links, with the suravage links we create a bounding box.
+//    * Using said bounding box we search for all project links that are inside of it, after we get the project links we get the vvh roadlinks related to them.
+//    * Afterwards we filter the project links, the filtering criteria is that they must be adjacent to the suravage links then we rank template links near suravage link by how much they overlap with suravage geometry.
+//    * With the ranking in place we chose the best fit and using that we have our split but we do not save it in the DB.
+//    *
+//    * @param linkId   : Long - linkId
+//    * @param username : String - User name
+//    * @param splitOptions
+//    * @return
+//    */
+//  def preSplitSuravageLinkInTX(linkId: Long, username: String,
+//                               splitOptions: SplitOptions): (Option[SplitResult], Option[String], Option[(Point, Vector3d)]) = {
+//    val projectId = splitOptions.projectId
+//    val sOption = roadLinkService.getSuravageRoadLinksByLinkIdsFromVVH(Set(Math.abs(linkId))).headOption
+//    val previousSplit = projectLinkDAO.fetchSplitLinks(projectId, linkId)
+//    val project = projectDAO.fetchById(projectId).get
+//    if (sOption.isEmpty) {
+//      (None, Some(ErrorSuravageLinkNotFound), None)
+//    } else {
+//      if (previousSplit.nonEmpty)
+//        revertSplitInTX(projectId, previousSplit, username)
+//      val suravageLink = sOption.get
+//      val endPoints = GeometryUtils.geometryEndpoints(suravageLink.geometry)
+//      val x = if (endPoints._1.x > endPoints._2.x) (endPoints._2.x, endPoints._1.x) else (endPoints._1.x, endPoints._2.x)
+//      val rightTop = Point(x._2, endPoints._2.y)
+//      val leftBottom = Point(x._1, endPoints._1.y)
+//      val projectLinks = getProjectLinksInBoundingBox(BoundingRectangle(leftBottom, rightTop), projectId)
+//      if (projectLinks.isEmpty)
+//        return (None, Some(ErrorNoMatchingProjectLinkForSplit), None)
+//      val roadLink = roadLinkService.getRoadLinkByLinkId(projectLinks.head.linkId)
+//      if (roadLink.isEmpty) {
+//        (None, Some(ErrorSuravageLinkNotFound), None)
+//      }
+//
+//      val projectLinksConnected = projectLinks.filter(l => GeometryUtils.areAdjacent(l.geometry, suravageLink.geometry))
+//
+//      //we rank template links near suravage link by how much they overlap with suravage geometry
+//      val commonSections = projectLinksConnected.map(x =>
+//        x -> ProjectLinkSplitter.findMatchingGeometrySegment(suravageLink, x).map(GeometryUtils.geometryLength)
+//          .getOrElse(0.0)).filter(_._2 > MinAllowedRoadAddressLength)
+//      if (commonSections.isEmpty)
+//        (None, Some(ErrorNoMatchingProjectLinkForSplit), None)
+//      else {
+//        val bestFit = commonSections.maxBy(_._2)._1
+//        val splitResult = try {
+//          ProjectLinkSplitter.split(roadLink.get, newProjectLink(suravageLink, project, splitOptions), bestFit, projectLinks, splitOptions)
+//        } catch {
+//          case e: Exception =>
+//            logger.error(e.getMessage)
+//            throw e
+//        }
+//        (Some(splitResult), None, GeometryUtils.calculatePointAndHeadingOnGeometry(suravageLink.geometry, splitOptions.splitPoint))
+//      }
+//    }
+//  }
+
+
+  // TODO This might be needed again in the future
+//  /**
+//    * Main workhorse of the actual split. This works by evoking the preSplitSuravageLinkInTX since it's the one that does most of the work.
+//    * After the evocation we just remove all the project links sharing a link id with those in the result, create the ones in the result, update the project coordinates and then call the recalculation.
+//    *
+//    * @param linkId   : Long - linkId
+//    * @param username : String - User name
+//    * @param splitOptions
+//    * @return
+//    */
+//  def splitSuravageLinkInTX(linkId: Long, username: String, splitOptions: SplitOptions): Option[String] = {
+//    val (splitResultOption, errorMessage, _) = preSplitSuravageLinkInTX(linkId, username, splitOptions)
+//    if (errorMessage.nonEmpty) {
+//      errorMessage
+//    } else {
+//      splitResultOption.foreach {
+//        splitResult =>
+//          val splitLinks = splitResult.toSeqWithAllTerminated
+//          projectLinkDAO.removeProjectLinksByLinkId(splitOptions.projectId, splitLinks.map(_.linkId).toSet)
+//          projectLinkDAO.create(splitLinks.map(x => x.copy(createdBy = Some(username))))
+//          projectDAO.updateProjectCoordinates(splitOptions.projectId, splitOptions.coordinates)
+//          recalculateProjectLinks(splitOptions.projectId, username, Set((splitOptions.roadNumber, splitOptions.roadPartNumber)))
+//      }
+//      None
+//    }
+//  }
+
   def getProjectLinksInBoundingBox(bbox: BoundingRectangle, projectId: Long): Seq[ProjectLink] = {
     val roadLinks = roadLinkService.getRoadLinksAndComplementaryByBounds(bbox, Set()).map(rl => rl.linkId -> rl).toMap
     projectLinkDAO.fetchProjectLinksByProjectAndLinkId(Set(), roadLinks.keys.toSet, projectId).filter(_.status == LinkStatus.NotHandled)
@@ -944,12 +930,7 @@
       val projectLinks = projectLinkDAO.fetchProjectLinks(projectId, if (onlyNotHandled) Some(LinkStatus.NotHandled) else None)
       val roadLinks = roadLinkService.getCurrentAndComplementaryRoadLinks(projectLinks.filter(x => x.linkGeomSource == LinkGeomSource.NormalLinkInterface
         || x.linkGeomSource == LinkGeomSource.FrozenLinkInterface || x.linkGeomSource == LinkGeomSource.ComplementaryLinkInterface).map(x => x.linkId).toSet)
-<<<<<<< HEAD
       val geometryMap = roadLinks.map(l => l.linkId -> (l.geometry, l.timeStamp)).toMap
-=======
-      val vvhLinks = roadLinks
-      val geometryMap = vvhLinks.map(l => l.linkId -> (l.geometry, l.vvhTimeStamp)).toMap
->>>>>>> 0b25dac8
       val timeStamp = new Date().getTime
       val updatedProjectLinks = projectLinks.map { pl =>
         val (geometry, time) = geometryMap.getOrElse(pl.linkId, (Seq(), timeStamp))
@@ -1107,12 +1088,7 @@
     val fetchVVHStartTime = System.currentTimeMillis()
 
     val (regularLinks, complementaryLinks) = awaitRoadLinks(fetch.roadLinkF, fetch.complementaryF)
-<<<<<<< HEAD
-    // Removing complementary links for now
-    val linkIds = regularLinks.map(_.linkId).toSet /* ++ complementaryLinks.map(_.linkId).toSet ++*/
-=======
-
->>>>>>> 0b25dac8
+
     val fetchVVHEndTime = System.currentTimeMillis()
     logger.info("Fetch VVH road links completed in %d ms".format(fetchVVHEndTime - fetchVVHStartTime))
 
@@ -1302,11 +1278,7 @@
                                 modified: Iterable[LinkToRevert], userName: String, recalculate: Boolean = true): Unit = {
     val modifiedLinkIds = modified.map(_.linkId).toSet
     projectLinkDAO.removeProjectLinksByLinkId(projectId, toRemove.map(_.linkId).toSet)
-<<<<<<< HEAD
     val vvhRoadLinks = roadLinkService.getCurrentAndComplementaryRoadLinks(modifiedLinkIds)
-=======
-    val vvhRoadLinks = roadLinkService.getCurrentAndComplementaryRoadLinksFromVVH(modifiedLinkIds)
->>>>>>> 0b25dac8
     val roadAddresses = roadwayAddressMapper.getRoadAddressesByLinearLocation(linearLocationDAO.fetchRoadwayByLinkId(modifiedLinkIds))
     roadAddresses.foreach(ra =>
       modified.find(mod => mod.linkId == ra.linkId) match {
@@ -1836,11 +1808,7 @@
     }
   }
 
-<<<<<<< HEAD
-  private def awaitRoadLinks(fetch: (Future[Seq[RoadLink]], Future[Seq[RoadLink]])) = {
-=======
   private def awaitRoadLinks(fetch: (Future[Seq[RoadLink]], Future[Seq[RoadLink]])): (Seq[RoadLink], Seq[RoadLink]) = {
->>>>>>> 0b25dac8
     val combinedFuture = for {
       fStandard <- fetch._1
       fComplementary <- fetch._2
@@ -2242,9 +2210,6 @@
 
 case class ProjectBoundingBoxResult(projectLinkResultF: Future[Seq[ProjectLink]], roadLinkF: Future[Seq[RoadLink]],
                                     complementaryF: Future[Seq[RoadLink]])
-<<<<<<< HEAD
-=======
 
 case class RoadwayNumbersLinkChange(originalStartAddr: Long, originalEndAddr: Long, newStartAddr: Long, newEndAddr: Long, oldRoadwayNumber: Long, newRoadwayNumber: Long)
 
->>>>>>> 0b25dac8
