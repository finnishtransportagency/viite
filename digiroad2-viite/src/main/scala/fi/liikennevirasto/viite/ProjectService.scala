--- conflicted
+++ resolved
@@ -1549,174 +1549,4 @@
 }
 
 case class ProjectBoundingBoxResult(projectLinkResultF: Future[Map[Long, Seq[ProjectLink]]], roadLinkF: Future[Seq[RoadLink]],
-<<<<<<< HEAD
                                     complementaryF: Future[Seq[RoadLink]], suravageF: Future[Seq[VVHRoadlink]])
-
-
-object ProjectValidator {
-
-  sealed trait ValidationError {
-    def value: Int
-    def message: String
-  }
-
-  object ValidationError {
-    val values = Set(MinorDiscontinuityFound, MajorDiscontinuityFound, InsufficientTrackCoverage, DiscontinuousAddressScheme,
-      SharedLinkIdsExist, NoContinuityCodesAtEnd, UnsuccessfulRecalculation, MissingEndOfRoad)
-    //Viite-942
-    case object MissingEndOfRoad extends ValidationError {
-      def value = 0
-      def message = MissingEndOfRoadMessage
-    }
-    //Viite-453
-    //There must be a minor discontinuity if the jump is longer than 0.1 m (10 cm) between road links
-    case object MinorDiscontinuityFound extends ValidationError {
-      def value = 1
-      def message = MinorDiscontinuityFoundMessage
-    }
-    //Viite-453
-    //There must be a major discontinuity if the jump is longer than 50 meters
-    case object MajorDiscontinuityFound extends ValidationError {
-      def value = 2
-      def message = MajorDiscontinuityFoundMessage
-    }
-    //Viite-453
-    //For every track 1 there must exist track 2 that covers the same address span and vice versa
-    case object InsufficientTrackCoverage extends ValidationError {
-      def value = 3
-      def message = InsufficientTrackCoverageMessage
-    }
-    //Viite-453
-    //There must be a continuous road addressing scheme so that all values from 0 to the highest number are covered
-    case object DiscontinuousAddressScheme extends ValidationError {
-      def value = 4
-      def message = DiscontinuousAddressSchemeMessage
-    }
-    //Viite-453
-    //There are no link ids shared between the project and the current road address + lrm_position tables at the project date (start_date, end_date)
-    case object SharedLinkIdsExist extends ValidationError {
-      def value = 5
-      def message = SharedLinkIdsExistMessage
-    }
-    //Viite-453
-    //Continuity codes are given for end of road
-    case object NoContinuityCodesAtEnd extends ValidationError {
-      def value = 6
-      def message = NoContinuityCodesAtEndMessage
-    }
-    //Viite-453
-    //Recalculation of M values and delta calculation are both unsuccessful for every road part in project
-    case object UnsuccessfulRecalculation extends ValidationError {
-      def value = 7
-      def message = UnsuccessfulRecalculationMessage
-    }
-
-    case object HasNotHandledLinks extends ValidationError{
-      def value = 8
-      def message = ""
-    }
-
-    //Viite-473
-    // Unchanged project links cannot have any other operation (transfer, termination) previously on the same number and part
-    case object ErrorInValidationOfUnchangedLinks extends ValidationError {
-      def value = 9
-      def message = ErrorInValidationOfUnchangedLinksMessage
-    }
-
-    def apply(intValue: Int): ValidationError = {
-      values.find(_.value == intValue).get
-    }
-  }
-
-  case class ValidationErrorDetails(projectId: Long, validationError: ValidationError,
-                                    affectedLinkIds: Seq[Long], coordinates: Seq[ProjectCoordinates],
-                                    optionalInformation: Option[String])
-
-  def validateProject(project: RoadAddressProject, projectLinks: Seq[ProjectLink]): Seq[ValidationErrorDetails] = {
-
-    def checkProjectContinuity = {
-      def checkCorrectEndCode(projectLinks: Seq[ProjectLink]): Boolean = {
-        return projectLinks.filter(_.discontinuity.value == 1).size == projectLinks.size
-      }
-
-      def determineValidationError(projectEndRoads: Seq[ProjectLink]): Seq[ValidationErrorDetails] = {
-        val anomalous = projectEndRoads.filter(_.discontinuity.value != 1)
-        val mappedCoords = anomalous.map(link => {
-          val middle = GeometryUtils.midPointGeometry(link.geometry)
-          ProjectCoordinates(middle.x, middle.y, 8)
-        })
-        Seq(ValidationErrorDetails(anomalous.head.projectId, ValidationError.MissingEndOfRoad, anomalous.map(_.linkId), mappedCoords, None))
-      }
-
-      def calcEndRoadsAndAddrMValue(groupedProjectLinks: Seq[ProjectLink]): (Long, Seq[ProjectLink]) = {
-        val maxEndAddrMValue = groupedProjectLinks.maxBy(_.endAddrMValue).endAddrMValue
-        (maxEndAddrMValue, groupedProjectLinks.filter(_.endAddrMValue == maxEndAddrMValue))
-      }
-
-      projectLinks.groupBy(_.roadNumber).flatMap(grouped => {
-        val existingAddresses = RoadAddressDAO.fetchByRoad(grouped._1)
-        if (existingAddresses.size > 0) {
-          val existingEnd = existingAddresses.maxBy(_.endAddrMValue)
-          val (maxEndAddrMValue, projectEndRoads) = calcEndRoadsAndAddrMValue(grouped._2)
-          if ((maxEndAddrMValue > existingEnd.endAddrMValue) && !checkCorrectEndCode(projectEndRoads)) {
-            determineValidationError(projectEndRoads)
-          } else {
-            Seq.empty[ValidationErrorDetails]
-          }
-        } else {
-          val (_, projectEndRoads) = calcEndRoadsAndAddrMValue(grouped._2)
-
-          if (!checkCorrectEndCode(projectEndRoads)) {
-            determineValidationError(projectEndRoads)
-          } else {
-            Seq.empty[ValidationErrorDetails]
-          }
-        }
-      }).toSeq
-    }
-
-    def checkProjectCoverage = {
-      Seq.empty[ValidationErrorDetails]
-    }
-
-    def checkProjectContinuousSchema = {
-      Seq.empty[ValidationErrorDetails]
-    }
-
-    def checkProjectSharedLinks = {
-      Seq.empty[ValidationErrorDetails]
-    }
-
-    def checkForContinuityCodes = {
-      Seq.empty[ValidationErrorDetails]
-    }
-
-    def checkForUnsuccessfulRecalculation = {
-      Seq.empty[ValidationErrorDetails]
-    }
-
-    def checkForNotHandledLinks = {
-      val notHandled = projectLinks.filter(_.status == LinkStatus.NotHandled)
-      notHandled.groupBy(link => (link.roadNumber, link.roadPartNumber)).foldLeft(Seq.empty[ValidationErrorDetails])((errorDetails, road) =>
-        errorDetails :+ ValidationErrorDetails(project.id, ValidationError.HasNotHandledLinks,
-          Seq(road._2.size), road._2.map(l => ProjectCoordinates(l.geometry.head.x, l.geometry.head.y, 12)),
-          Some(HasNotHandledLinksMessage.format(road._2.size, road._1._1, road._1._2)))
-      )
-    }
-
-    def checkForInvalidUnchangedLinks = {
-      val roadNumberAndParts = projectLinks.groupBy(pl => (pl.roadNumber, pl.roadPartNumber)).keySet
-      val invalidUnchangedLinks = roadNumberAndParts.flatMap(rn => ProjectDAO.getInvalidUnchangedOperationProjectLinks(rn._1, rn._2)).toSeq
-      invalidUnchangedLinks.map(projectLink =>
-        ValidationErrorDetails(project.id, ValidationError.ErrorInValidationOfUnchangedLinks,
-          Seq(projectLink.linkId), Seq(ProjectCoordinates(projectLink.geometry.head.x, projectLink.geometry.head.y, 12)),
-          Some("TIE : %d, OSA: %d, AET: %d".format(projectLink.roadNumber, projectLink.roadPartNumber, projectLink.startAddrMValue))))
-    }
-
-    checkProjectContinuity ++ checkProjectCoverage ++ checkProjectContinuousSchema ++ checkProjectSharedLinks ++
-      checkForContinuityCodes ++ checkForUnsuccessfulRecalculation ++ checkForNotHandledLinks ++ checkForInvalidUnchangedLinks
-  }
-}
-=======
-                                    complementaryF: Future[Seq[RoadLink]], suravageF: Future[Seq[VVHRoadlink]])
->>>>>>> b3e445be
