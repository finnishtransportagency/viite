package fi.liikennevirasto.viite

import fi.liikennevirasto.digiroad2.asset.{BoundingRectangle, SideCode}
import fi.liikennevirasto.digiroad2.linearasset.RoadLink
import fi.liikennevirasto.digiroad2.masstransitstop.oracle.Sequences
import fi.liikennevirasto.digiroad2.oracle.OracleDatabase
import fi.liikennevirasto.digiroad2.util.{RoadAddressException, Track}
import fi.liikennevirasto.digiroad2.{DigiroadEventBus, RoadLinkService}
import fi.liikennevirasto.viite.dao.ProjectState._
import fi.liikennevirasto.viite.dao.{ProjectDAO, RoadAddressDAO, _}
import fi.liikennevirasto.viite.model.{ProjectAddressLink, ProjectAddressLinkLike, RoadAddressLink, RoadAddressLinkLike}
import fi.liikennevirasto.viite.process.{Delta, ProjectDeltaCalculator, RoadAddressFiller}
import org.joda.time.DateTime
import org.slf4j.LoggerFactory
import org.joda.time.format.DateTimeFormat

import scala.collection.mutable.ListBuffer
import scala.concurrent.ExecutionContext.Implicits.global
import scala.concurrent.duration.Duration
import scala.concurrent.{Await, Future}
import scala.util.Random
import scala.util.control.NonFatal

class ProjectService(roadAddressService: RoadAddressService, roadLinkService: RoadLinkService, eventbus: DigiroadEventBus) {
  def withDynTransaction[T](f: => T): T = OracleDatabase.withDynTransaction(f)

  def withDynSession[T](f: => T): T = OracleDatabase.withDynSession(f)

  val logger = LoggerFactory.getLogger(getClass)

  val allowedSideCodes = List(SideCode.TowardsDigitizing, SideCode.AgainstDigitizing)

  /**
    *
    * @param roadNumber    Road's number (long)
    * @param roadStartPart Starting part (long)
    * @param roadEndPart   Ending part (long)
    * @return Optional error message, None if no error
    */
  def checkRoadAddressNumberAndSEParts(roadNumber: Long, roadStartPart: Long, roadEndPart: Long): Option[String] = {
    withDynTransaction {
      if (!RoadAddressDAO.roadPartExists(roadNumber, roadStartPart)) {
        if (!RoadAddressDAO.roadNumberExists(roadNumber)) {
          Some("Tienumeroa ei ole olemassa, tarkista tiedot")
        }
        else //roadnumber exists, but starting roadpart not
          Some("Tiellä ei ole olemassa valittua alkuosaa, tarkista tiedot")
      } else if (!RoadAddressDAO.roadPartExists(roadNumber, roadEndPart)) { // ending part check
        Some("Tiellä ei ole olemassa valittua loppuosaa, tarkista tiedot")
      } else
        None
    }
  }

  /**
    * Checks that new road address is not already reserved (currently only checks roadaddresstable)
    * @param roadNumber road number
    * @param roadPart road part number
    * @param project  roadaddress project needed for id and error message
    * @return
    */
  def checkNewRoadAddressNumberAndPart(roadNumber: Long, roadPart: Long, project :RoadAddressProject): Option[String] = {
      val roadAddresses = RoadAddressDAO.isNewRoadPartUsed(roadNumber, roadPart, project.id)
      if (roadAddresses.isEmpty) {
        None
      } else {
        val fmt = DateTimeFormat.forPattern("dd.MM.yyyy")

        Some(s"TIE $roadNumber OSA $roadPart on jo olemassa projektin alkupäivänä ${project.startDate.toString(fmt)}, tarkista tiedot.") //message to user if address is already in use
      }
  }

  private def createNewProjectToDB(roadAddressProject: RoadAddressProject): RoadAddressProject = {
    val id = Sequences.nextViitePrimaryKeySeqValue
    val project = roadAddressProject.copy(id = id)
    ProjectDAO.createRoadAddressProject(project)
    project
  }

  private def projectFound(roadAddressProject: RoadAddressProject): Option[RoadAddressProject] = {
    val newRoadAddressProject=0
    if (roadAddressProject.id==newRoadAddressProject) return None
    withDynTransaction {
      return ProjectDAO.getRoadAddressProjectById(roadAddressProject.id)
    }
  }

  def checkReservability(roadNumber: Long, startPart: Long, endPart: Long): Either[String, Seq[ReservedRoadPart]] = {
    withDynTransaction {
      var listOfAddressParts: ListBuffer[ReservedRoadPart] = ListBuffer.empty
      for (part <- startPart to endPart) {
        val reserved = ProjectDAO.roadPartReservedByProject(roadNumber, part)
        reserved match {
          case Some(projectname) => return Left(s"TIE $roadNumber OSA $part on jo varattuna projektissa $projectname, tarkista tiedot")
          case None =>
            val (roadpartID, linkID, length, discontinuity, ely, startDate, endDate, foundAddress) = getAddressPartinfo(roadNumber, part)
            if (foundAddress) // db search failed or we couldnt get info from VVH
              listOfAddressParts += ReservedRoadPart(roadpartID, roadNumber, part, length, Discontinuity.apply(discontinuity), ely, startDate, endDate)
        }
      }
      Right(listOfAddressParts)
    }
  }

  def projDateValidation(reservedParts:Seq[ReservedRoadPart], projDate:DateTime): Option[String] = {
    reservedParts.foreach( part => {
      if(part.startDate.nonEmpty && part.startDate.get.isAfter(projDate)) return Option(s"Tieosalla TIE ${part.roadNumber} OSA ${part.roadPartNumber} alkupäivämäärä ${part.startDate.get.toString("dd.MM.yyyy")} on uudempi kuin tieosoiteprojektin alkupäivämäärä ${projDate.toString("dd.MM.yyyy")}, tarkista tiedot.")
      if(part.endDate.nonEmpty && part.endDate.get.isAfter(projDate)) return Option(s"Tieosalla TIE ${part.roadNumber} OSA ${part.roadPartNumber} loppupäivämäärä ${part.endDate.get.toString("dd.MM.yyyy")} on uudempi kuin tieosoiteprojektin alkupäivämäärä ${projDate.toString("dd.MM.yyyy")}, tarkista tiedot.")
    })
    None
  }

  private def getAddressPartinfo(roadnumber: Long, roadpart: Long): (Long, Long, Double, String, Long, Option[DateTime], Option[DateTime], Boolean) = {
    RoadAddressDAO.getRoadPartInfo(roadnumber, roadpart) match {
      case Some((roadpartid, linkid, lenght, discontinuity, startDate, endDate)) => {
        val enrichment = false
        val roadLink = roadLinkService.getRoadLinksByLinkIdsFromVVH(Set(linkid), enrichment)
        val ely: Option[Long] = roadLink.headOption.map(rl => MunicipalityDAO.getMunicipalityRoadMaintainers.getOrElse(rl.municipalityCode, 0))
        ely match {
          case Some(value) if ely.nonEmpty && ely.get != 0 => (roadpartid, linkid, lenght, Discontinuity.apply(discontinuity.toInt).description, value, Option(startDate), Option(endDate), true)
          case _ => (0, 0, 0, "", 0, None, None, false)
        }
      }
      case None =>
        (0, 0, 0, "", 0, None, None, false)
    }
  }


  /**
    * Used when adding road address that does not have previous address
    */
  def addNewLinksToProject(roadLinks: Seq[ProjectAddressLink], roadAddressProjectID :Long, newRoadNumber : Long, newRoadPartNumber: Long, newTrackCode: Long, newDiscontinuity: Long):String = {

      val randomSideCode = allowedSideCodes(new Random(System.currentTimeMillis()).nextInt(allowedSideCodes.length))
      ProjectDAO.getRoadAddressProjectById(roadAddressProjectID) match {
        case Some(project) => {
          checkNewRoadAddressNumberAndPart(newRoadNumber, newRoadPartNumber, project) match {
            case Some(errorMessage) => errorMessage
            case None => {
              val newProjectLinks = roadLinks.map(projectLink => {
                ProjectLink(NewRoadAddress, newRoadNumber, newRoadPartNumber, Track.apply(newTrackCode.toInt), Discontinuity.apply(newDiscontinuity.toInt), projectLink.startAddressM,
                  projectLink.endAddressM, Some(project.startDate), None, Some(project.createdBy), -1, projectLink.linkId, projectLink.startMValue, projectLink.endMValue, randomSideCode,
                  (projectLink.startCalibrationPoint, projectLink.endCalibrationPoint), false, projectLink.geometry, roadAddressProjectID, LinkStatus.New, projectLink.roadType, projectLink.roadLinkSource)
              })
              ProjectDAO.create(newProjectLinks)
              ""
            }
          }
        }
        case None => "Projektikoodilla ei löytynyt projektia"
      }
  }
  def changeDirection(projectLink:Seq[Long]): String = {
<<<<<<< HEAD
    withDynTransaction {
      try {
        ProjectDAO.flipProjectLinksSideCodes(projectLink)
        ""
      } catch {
        case NonFatal(e) =>
          "Päivitys ei onnistunut"
      }
    }
=======
    try {
      withDynTransaction {
        val projectId= ProjectDAO.projectLinksExist(projectLink)
        if (projectId.size!=projectLink.size)
          return "Kaikkia linkkejä ei löytynyt"
        if (projectId.forall(_ !=projectId.head)){
         return "Linkit kuuluvat useampaan projektiin"
        }
        ProjectDAO.flipProjectLinksSideCodes(projectLink)
        ""
      }
    } catch{
     case NonFatal(e) =>
    "Päivitys ei onnistunut"
    }

>>>>>>> 75479c5f
    }

  /**
    * Adds reserved road links (from road parts) to a road address project. Reservability is check before this.
    *
    * @param project
    * @return
    */
  private def addLinksToProject(project: RoadAddressProject): Option[String] = {
    def toProjectLink(roadTypeMap: Map[Long, RoadType])(roadAddress: RoadAddress): ProjectLink = {
      ProjectLink(id=NewRoadAddress, roadAddress.roadNumber, roadAddress.roadPartNumber, roadAddress.track,
        roadAddress.discontinuity, roadAddress.startAddrMValue, roadAddress.endAddrMValue, roadAddress.startDate,
        roadAddress.endDate, modifiedBy=Option(project.createdBy), 0L, roadAddress.linkId, roadAddress.startMValue, roadAddress.endMValue,
        roadAddress.sideCode, roadAddress.calibrationPoints, floating=false, roadAddress.geom, project.id,
        LinkStatus.NotHandled, roadTypeMap.getOrElse(roadAddress.linkId, RoadType.Unknown))
    }
    //TODO: Check that there are no floating road addresses present when starting
    val errors = project.reservedParts.map(roadAddress =>
      if (!RoadAddressDAO.roadPartExists(roadAddress.roadNumber, roadAddress.roadPartNumber)) {
        s"TIE ${roadAddress.roadNumber} OSA: ${roadAddress.roadPartNumber}"
      } else "").filterNot(_ == "")
    if (errors.nonEmpty)
      Some(s"Seuraavia tieosia ei löytynyt tietokannasta: ${errors.mkString(", ")}")
    else {
      val elyErrors = project.reservedParts.map(roadAddress =>
      if (project.ely.nonEmpty && roadAddress.ely != project.ely.get) {
        s"TIE ${roadAddress.roadNumber} OSA: ${roadAddress.roadPartNumber} (ELY != ${project.ely.get})"
      } else "").filterNot(_ == "")
      if (elyErrors.nonEmpty)
        return Some(s"Seuraavat tieosat ovat eri ELY-numerolla kuin projektin muut osat: ${errors.mkString(", ")}")
      val addresses = project.reservedParts.flatMap { roadaddress =>
        val addressesOnPart = RoadAddressDAO.fetchByRoadPart(roadaddress.roadNumber, roadaddress.roadPartNumber, false)
        val mapping = roadLinkService.getRoadLinksByLinkIdsFromVVH(addressesOnPart.map(_.linkId).toSet, false)
          .map(rl => rl.linkId -> RoadAddressLinkBuilder.getRoadType(rl.administrativeClass, rl.linkType)).toMap
        addressesOnPart.map(toProjectLink(mapping))
      }
      val ely = project.reservedParts.map(_.ely)
      if (ely.distinct.size > 1) {
        Some(s"Tieosat ovat eri ELYistä")
      }  else {
        ProjectDAO.create(addresses)
        if (project.ely.isEmpty)
          ProjectDAO.updateProjectELY(project, ely.head)
        None
      }
    }
  }
  private def createFormOfReservedLinksToSavedRoadParts(project: RoadAddressProject): (Seq[ProjectFormLine], Option[ProjectLink]) = {
    val createdAddresses = ProjectDAO.getProjectLinks(project.id)
    val groupedAddresses = createdAddresses.groupBy { address =>
      (address.roadNumber, address.roadPartNumber)
    }.toSeq.sortBy(_._1._2)(Ordering[Long])
    val adddressestoform = groupedAddresses.map(addressGroup => {
      val lastAddressM = addressGroup._2.last.endAddrMValue
      val roadLink = roadLinkService.getRoadLinksByLinkIdsFromVVH(Set(addressGroup._2.last.linkId), false)
      val addressFormLine = ProjectFormLine(addressGroup._2.last.linkId, project.id, addressGroup._1._1,
        addressGroup._1._2, lastAddressM, MunicipalityDAO.getMunicipalityRoadMaintainers.getOrElse(roadLink.head.municipalityCode, -1),
        addressGroup._2.last.discontinuity.description)
      //TODO:case class RoadAddressProjectFormLine(projectId: Long, roadNumber: Long, roadPartNumber: Long, RoadLength: Long, ely : Long, discontinuity: String)
      addressFormLine
    })
    val addresses = createdAddresses.headOption
    (adddressestoform, addresses)
  }

  private def createNewRoadLinkProject(roadAddressProject: RoadAddressProject) = {
    withDynTransaction {
      val project = createNewProjectToDB(roadAddressProject)
      if (project.reservedParts.isEmpty) //check if new project has links
      {
        val (forminfo, createdlink) = createFormOfReservedLinksToSavedRoadParts(project)
        (project, None, forminfo, "ok")
      } else {
        //project with links success field contains errors if any, else "ok"
        val errorMessage = addLinksToProject(project)

        val (forminfo, createdlink) = createFormOfReservedLinksToSavedRoadParts(project)

        (project, createdlink, forminfo, errorMessage.getOrElse("ok"))
      }
    }
  }

  def saveRoadLinkProject(roadAddressProject: RoadAddressProject): (RoadAddressProject, Option[ProjectLink], Seq[ProjectFormLine], String) = {
    if (projectFound(roadAddressProject).isEmpty)
      throw new IllegalArgumentException("Project not found")
    withDynTransaction {
      if (roadAddressProject.reservedParts.isEmpty) { //roadaddresses to update is empty
        ProjectDAO.updateRoadAddressProject(roadAddressProject)
        val (forminfo, createdlink) = createFormOfReservedLinksToSavedRoadParts(roadAddressProject)
        (roadAddressProject, createdlink, forminfo, "ok")
      } else {
        //list contains road addresses that we need to add
        val errorMessage = addLinksToProject(roadAddressProject)
        if (errorMessage.isEmpty) {
          //adding links succeeeded
          ProjectDAO.updateRoadAddressProject(roadAddressProject)
          val (forminfo, createdlink) = createFormOfReservedLinksToSavedRoadParts(roadAddressProject)
          (roadAddressProject, createdlink, forminfo, "ok")
        } else {
          //adding links failed
          val (forminfo, createdlink) = createFormOfReservedLinksToSavedRoadParts(roadAddressProject)
          (roadAddressProject, createdlink, forminfo, errorMessage.get)
        }
      }
    }
  }

  def createRoadLinkProject(roadAddressProject: RoadAddressProject): (RoadAddressProject, Option[ProjectLink], Seq[ProjectFormLine], String) = {
    if (roadAddressProject.id != 0)
      throw new IllegalArgumentException(s"Road address project to create has an id ${roadAddressProject.id}")
    createNewRoadLinkProject(roadAddressProject)
  }

  def getRoadAddressSingleProject(projectId: Long): Seq[RoadAddressProject] = {
    withDynTransaction {
      ProjectDAO.getRoadAddressProjects(projectId)
    }
  }

  def getRoadAddressAllProjects(): Seq[RoadAddressProject] = {
    withDynTransaction {
      ProjectDAO.getRoadAddressProjects()
    }
  }

  def getProjectsWithReservedRoadParts(projectId: Long): (RoadAddressProject, Seq[ProjectFormLine]) = {
    withDynTransaction {
      val project:RoadAddressProject = ProjectDAO.getRoadAddressProjects(projectId).head
      val createdAddresses = ProjectDAO.getProjectLinks(project.id)
      val groupedAddresses = createdAddresses.groupBy { address =>
        (address.roadNumber, address.roadPartNumber)
      }.toSeq.sortBy(_._1._2)(Ordering[Long])
      val formInfo: Seq[ProjectFormLine] = groupedAddresses.map(addressGroup => {
        val endAddressM = addressGroup._2.last.endAddrMValue
        val roadLink = roadLinkService.getRoadLinksByLinkIdsFromVVH(Set(addressGroup._2.head.linkId), false)
        val addressFormLine = ProjectFormLine(addressGroup._2.head.linkId, project.id,
          addressGroup._2.head.roadNumber, addressGroup._2.head.roadPartNumber, endAddressM,
          MunicipalityDAO.getMunicipalityRoadMaintainers.getOrElse(roadLink.head.municipalityCode, -1),
          addressGroup._2.last.discontinuity.description)
        addressFormLine
      })

      (project, formInfo)
    }
  }

  def getChangeProject(projectId:Long): Option[ChangeProject] = {
    withDynTransaction {
      try {
        val delta = ProjectDeltaCalculator.delta(projectId)
        //TODO would be better to give roadType to ProjectLinks table instead of calling vvh here
        val vvhRoadLinks = roadLinkService.getRoadLinksByLinkIdsFromVVH(delta.terminations.map(_.linkId).toSet, false)
        val filledTerminations = enrichTerminations(delta.terminations, vvhRoadLinks)

        if (setProjectDeltaToDB(delta.copy(terminations = filledTerminations), projectId)) {
          val roadAddressChanges = RoadAddressChangesDAO.fetchRoadAddressChanges(Set(projectId))
          return Some(ViiteTierekisteriClient.convertToChangeProject(roadAddressChanges.sortBy(r => (r.changeInfo.source.trackCode, r.changeInfo.source.startAddressM, r.changeInfo.source.startRoadPartNumber, r.changeInfo.source.roadNumber))))
        }
      } catch {
        case NonFatal(e) => logger.info(s"Change info not available for project $projectId: " + e.getMessage)
      }
    }
    None
  }

  def enrichTerminations(terminations: Seq[RoadAddress], roadlinks: Seq[RoadLink]): Seq[RoadAddress] = {
    val withRoadType = terminations.map{
      t =>
        val relatedRoadLink = roadlinks.filter(rl => rl.linkId == t.linkId).headOption
        relatedRoadLink match {
          case None => t
          case Some(rl) =>
            val roadType = RoadAddressLinkBuilder.getRoadType(rl.administrativeClass, rl.linkType)
            t.copy(roadType = roadType)
        }
    }
    withRoadType
  }

  def getRoadAddressChangesAndSendToTR(projectId: Set[Long]) = {
    val roadAddressChanges = RoadAddressChangesDAO.fetchRoadAddressChanges(projectId)
    ViiteTierekisteriClient.sendChanges(roadAddressChanges)
  }

  def getProjectRoadLinksByLinkIds(projectId: Long, linkIdsToGet : Set[Long]): Seq[ProjectAddressLink] = {
    def complementaryLinkFilter(roadNumberLimits: Seq[(Int, Int)], municipalities: Set[Int],
                                everything: Boolean = false, publicRoads: Boolean = false)(roadAddressLink: RoadAddressLink) = {
      everything || publicRoads || roadNumberLimits.exists {
        case (start, stop) => roadAddressLink.roadNumber >= start && roadAddressLink.roadNumber <= stop
      }
    }

    val fetchVVHStartTime = System.currentTimeMillis()
    val complementedRoadLinks = roadLinkService.getRoadLinksByLinkIdsFromVVH(linkIdsToGet)
    val linkIds = complementedRoadLinks.map(_.linkId).toSet
    val fetchVVHEndTime = System.currentTimeMillis()
    logger.info("End fetch vvh road links in %.3f sec".format((fetchVVHEndTime - fetchVVHStartTime) * 0.001))

    val buildStartTime = System.currentTimeMillis()

    val projectRoadLinks = complementedRoadLinks
      .map { rl =>
        val ra = Seq()
        val missed =  Seq()
        rl.linkId -> roadAddressService.buildRoadAddressLink(rl, ra, missed)
      }.toMap

    val filledProjectLinks = RoadAddressFiller.fillTopology(complementedRoadLinks, projectRoadLinks)

    filledProjectLinks._1.map(toProjectAddressLink)

  }

  def getProjectRoadLinks(projectId: Long, boundingRectangle: BoundingRectangle, roadNumberLimits: Seq[(Int, Int)], municipalities: Set[Int],
                          everything: Boolean = false, publicRoads: Boolean = false): Seq[ProjectAddressLink] = {
    def complementaryLinkFilter(roadNumberLimits: Seq[(Int, Int)], municipalities: Set[Int],
                                everything: Boolean = false, publicRoads: Boolean = false)(roadAddressLink: RoadAddressLink) = {
      everything || publicRoads || roadNumberLimits.exists {
        case (start, stop) => roadAddressLink.roadNumber >= start && roadAddressLink.roadNumber <= stop
      }
    }

    val fetchRoadAddressesByBoundingBoxF = Future(withDynTransaction {
      val (floating, addresses) = RoadAddressDAO.fetchRoadAddressesByBoundingBox(boundingRectangle, fetchOnlyFloating = false).partition(_.floating)
      (floating.groupBy(_.linkId), addresses.groupBy(_.linkId))
    })
    val fetchProjectLinksF = Future(withDynTransaction {
      ProjectDAO.getProjectLinks(projectId).groupBy(_.linkId)
    })
    val fetchVVHStartTime = System.currentTimeMillis()
    val (complementedRoadLinks, complementaryLinkIds) = fetchRoadLinksWithComplementary(boundingRectangle, roadNumberLimits, municipalities, everything, publicRoads)
    val linkIds = complementedRoadLinks.map(_.linkId).toSet
    val fetchVVHEndTime = System.currentTimeMillis()
    logger.info("End fetch vvh road links in %.3f sec".format((fetchVVHEndTime - fetchVVHStartTime) * 0.001))

    val fetchMissingRoadAddressStartTime = System.currentTimeMillis()
    val ((floating, addresses), projectLinks) = Await.result(fetchRoadAddressesByBoundingBoxF.zip(fetchProjectLinksF), Duration.Inf)
    // TODO: When floating handling is enabled we need this - but ignoring the result otherwise here
    val missingLinkIds = linkIds -- floating.keySet -- addresses.keySet -- projectLinks.keySet

    val missedRL = withDynTransaction {
      RoadAddressDAO.getMissingRoadAddresses(missingLinkIds)
    }.groupBy(_.linkId)
    val fetchMissingRoadAddressEndTime = System.currentTimeMillis()
    logger.info("End fetch missing and floating road address in %.3f sec".format((fetchMissingRoadAddressEndTime - fetchMissingRoadAddressStartTime) * 0.001))

    val buildStartTime = System.currentTimeMillis()

    val projectRoadLinks = complementedRoadLinks.map {
      rl =>
        val pl = projectLinks.getOrElse(rl.linkId, Seq())
        rl.linkId -> buildProjectRoadLink(rl, pl)
    }.filterNot { case (_, optPAL) => optPAL.isEmpty}.toMap.mapValues(_.get)

    val filledProjectLinks = RoadAddressFiller.fillProjectTopology(complementedRoadLinks, projectRoadLinks)

    val nonProjectRoadLinks = complementedRoadLinks.filterNot(rl => projectRoadLinks.keySet.contains(rl.linkId))

    val viiteRoadLinks = nonProjectRoadLinks
      .map { rl =>
        val ra = addresses.getOrElse(rl.linkId, Seq())
        val missed = missedRL.getOrElse(rl.linkId, Seq())
        rl.linkId -> roadAddressService.buildRoadAddressLink(rl, ra, missed)
      }.toMap

    val buildEndTime = System.currentTimeMillis()
    logger.info("End building road address in %.3f sec".format((buildEndTime - buildStartTime) * 0.001))

    val (filledTopology, _) = RoadAddressFiller.fillTopology(nonProjectRoadLinks, viiteRoadLinks)

    val returningTopology = filledTopology.filter(link => !complementaryLinkIds.contains(link.linkId) ||
      complementaryLinkFilter(roadNumberLimits, municipalities, everything, publicRoads)(link))

    returningTopology.map(toProjectAddressLink) ++ filledProjectLinks

  }

  def updateProjectLinkStatus(projectId: Long, linkIds: Set[Long], linkStatus: LinkStatus, userName: String): Boolean = {
    withDynTransaction{
      val projectLinks = ProjectDAO.getProjectLinks(projectId)
      val changed = projectLinks.filter(pl => linkIds.contains(pl.linkId)).map(_.id).toSet
      ProjectDAO.updateProjectLinkStatus(changed, linkStatus, userName)
      try {
        val delta = ProjectDeltaCalculator.delta(projectId)
        setProjectDeltaToDB(delta,projectId)
        true
      } catch {
        case ex: RoadAddressException =>
          logger.info("Delta calculation not possible: " + ex.getMessage)
          false
      }
    }
  }

  def projectLinkPublishable(projectId: Long): Boolean = {
    // TODO: add other checks after transfers etc. are enabled
    withDynSession{
      ProjectDAO.getProjectLinks(projectId, Some(LinkStatus.NotHandled)).isEmpty
    }
  }

  /**
    * Publish project with id projectId
    * @param projectId Project to publish
    * @return optional error message, empty if no error
    */
  def publishProject(projectId: Long): PublishResult = {
    // TODO: Check that project actually is finished: projectLinkPublishable(projectId)
    // TODO: Run post-change tests for the roads that have been edited and throw an exception to roll back if not acceptable
    withDynTransaction {
      try {
        val delta=ProjectDeltaCalculator.delta(projectId)
        if(!setProjectDeltaToDB(delta,projectId)) {return PublishResult(false, false, Some("Muutostaulun luonti epäonnistui. Tarkasta ely"))}
        val trProjectStateMessage = getRoadAddressChangesAndSendToTR(Set(projectId))
        trProjectStateMessage.status match {
          case it if 200 until 300 contains it => {
            setProjectStatusToSend2TR(projectId)
            PublishResult(true, true, Some(trProjectStateMessage.reason))
          }
          case _ => {
            //rollback
            PublishResult(true, false, Some(trProjectStateMessage.reason))
          }
        }
      } catch{
        case NonFatal(e) =>  PublishResult(false, false, None)
      }
    }
  }

  private def setProjectDeltaToDB(projectDelta:Delta, projectId:Long):Boolean= {
    RoadAddressChangesDAO.clearRoadChangeTable(projectId)
    RoadAddressChangesDAO.insertDeltaToRoadChangeTable(projectDelta, projectId)
  }

  private def toProjectAddressLink(ral: RoadAddressLinkLike): ProjectAddressLink = {
    ProjectAddressLink(ral.id, ral.linkId, ral.geometry, ral.length, ral.administrativeClass, ral.linkType, ral.roadLinkType,
      ral.constructionType, ral.roadLinkSource, ral.roadType, ral.roadName, ral.municipalityCode, ral.modifiedAt, ral.modifiedBy,
      ral.attributes, ral.roadNumber, ral.roadPartNumber, ral.trackCode, ral.elyCode, ral.discontinuity,
      ral.startAddressM, ral.endAddressM, ral.startMValue, ral.endMValue, ral.sideCode, ral.startCalibrationPoint, ral.endCalibrationPoint,
      ral.anomaly, ral.lrmPositionId, LinkStatus.Unknown)
  }

  private def buildProjectRoadLink(rl: RoadLink, projectLinks: Seq[ProjectLink]): Option[ProjectAddressLink] = {
    val pl = projectLinks.size match {
      case 0 => return None
      case 1 => projectLinks.head
      case _ => fuseProjectLinks(projectLinks)
    }

    Some(RoadAddressLinkBuilder.projectBuild(rl, pl))
  }

  private def fuseProjectLinks(links: Seq[ProjectLink]) = {
    val linkIds = links.map(_.linkId).distinct
    if (linkIds.size != 1)
      throw new IllegalArgumentException(s"Multiple road link ids given for building one link: ${linkIds.mkString(", ")}")
    val (startM, endM, startA, endA) = (links.map(_.startMValue).min, links.map(_.endMValue).max,
      links.map(_.startAddrMValue).min, links.map(_.endAddrMValue).max)
    links.head.copy(startMValue = startM, endMValue = endM, startAddrMValue = startA, endAddrMValue = endA)
  }

  private def fetchRoadLinksWithComplementary(boundingRectangle: BoundingRectangle, roadNumberLimits: Seq[(Int, Int)], municipalities: Set[Int],
                                              everything: Boolean = false, publicRoads: Boolean = false): (Seq[RoadLink], Set[Long]) = {
    val roadLinksF = Future(roadLinkService.getViiteRoadLinksFromVVH(boundingRectangle, roadNumberLimits, municipalities, everything, publicRoads))
    val complementaryLinksF = Future(roadLinkService.getComplementaryRoadLinksFromVVH(boundingRectangle, municipalities))
    val (roadLinks, complementaryLinks) = Await.result(roadLinksF.zip(complementaryLinksF), Duration.Inf)
    (roadLinks ++ complementaryLinks, complementaryLinks.map(_.linkId).toSet)
  }

  def getProjectStatusFromTR(projectId: Long) = {
    ViiteTierekisteriClient.getProjectStatus(projectId)
  }

  private def getStatusFromTRObject(trProject:Option[TRProjectStatus]):Option[ProjectState] = {
    trProject match {
      case Some(trPojectobject) => mapTRstateToViiteState(trPojectobject.status.getOrElse(""))
      case None => None
      case _ => None
    }
  }

  private def getTRErrorMessage(trProject:Option[TRProjectStatus]):String = {
    trProject match {
      case Some(trProjectobject) => trProjectobject.errorMessage.getOrElse("")
      case None => ""
      case _ => ""
    }
  }

  def setProjectStatusToSend2TR(projectId:Long) =
  {
    ProjectDAO.updateProjectStatus(projectId, ProjectState.Sent2TR,"")
  }

  def updateProjectStatusIfNeeded(currentStatus:ProjectState, newStatus:ProjectState, errorMessage:String,projectId:Long) :(ProjectState)= {
    if (currentStatus.value!=newStatus.value && newStatus != ProjectState.Unknown)
    {
      ProjectDAO.updateProjectStatus(projectId,newStatus,errorMessage)
    }
    if (newStatus != ProjectState.Unknown){
      newStatus
    } else
    {
      currentStatus
    }
  }

  private def getProjectsPendingInTR() :Seq[Long]= {
    withDynSession {
      ProjectDAO.getProjectsWithWaitingTRStatus()
    }
  }
  def updateProjectsWaitingResponseFromTR(): Unit =
  {
    val listOfPendingProjects=getProjectsPendingInTR()
    for(project<-listOfPendingProjects)
    {
      withDynSession {
        val status = checkProjectStatus(project)
        ProjectDAO.incrementCheckCounter(project, 1)
        status
      }
    }

  }

  private def checkProjectStatus(projectID: Long) =
  {
    val projectStatus=ProjectDAO.getProjectStatus(projectID)
    if (projectStatus.isDefined)
    {
      val currentState = projectStatus.getOrElse(ProjectState.Unknown)
      val trProjectState = ViiteTierekisteriClient.getProjectStatusObject(projectID)
      val newState = getStatusFromTRObject(trProjectState).getOrElse(ProjectState.Unknown)
      val errorMessage = getTRErrorMessage(trProjectState)
      val updatedStatus = updateProjectStatusIfNeeded(currentState,newState,errorMessage,projectID)
      updateRoadAddressWithProject(newState, projectID)
      updatedStatus
    }
  }

  private def mapTRstateToViiteState(trState:String): Option[ProjectState] ={

    trState match {
      case "S" => Some(ProjectState.apply(ProjectState.TRProcessing.value))
      case "K" => Some(ProjectState.apply(ProjectState.TRProcessing.value))
      case "T" => Some(ProjectState.apply(ProjectState.Saved2TR.value))
      case "V" => Some(ProjectState.apply(ProjectState.ErroredInTR.value))
      case "null" => Some(ProjectState.apply(ProjectState.ErroredInTR.value))
      case _=> None
    }
  }

  def updateRoadAddressWithProject(newState: ProjectState, projectID: Long): Seq[Long] ={
    if(newState == Saved2TR){
      val delta = ProjectDeltaCalculator.delta(projectID)
      val changes = RoadAddressChangesDAO.fetchRoadAddressChanges(Set(projectID))
      val newLinks = delta.terminations.map(terminated => terminated.copy(id = NewRoadAddress,
        endDate = Some(changes.head.projectStartDate)))
      //Expiring old addresses
      roadAddressService.expireRoadAddresses(delta.terminations.map(_.id).toSet)
      //Creating new addresses with the applicable changes
      val newRoads = RoadAddressDAO.create(newLinks, None)
      //Remove the ProjectLinks from PROJECT_LINK table?
//      val projectLinks = ProjectDAO.getProjectLinks(projectID, Some(LinkStatus.Terminated))
//      ProjectDAO.removeProjectLinksById(projectLinks.map(_.projectId).toSet)
      newRoads
    } else {
      throw new RuntimeException(s"Project state not at Saved2TR: $newState")
    }
  }
  case class PublishResult(validationSuccess: Boolean, sendSuccess: Boolean, errorMessage: Option[String])
}<|MERGE_RESOLUTION|>--- conflicted
+++ resolved
@@ -152,17 +152,6 @@
       }
   }
   def changeDirection(projectLink:Seq[Long]): String = {
-<<<<<<< HEAD
-    withDynTransaction {
-      try {
-        ProjectDAO.flipProjectLinksSideCodes(projectLink)
-        ""
-      } catch {
-        case NonFatal(e) =>
-          "Päivitys ei onnistunut"
-      }
-    }
-=======
     try {
       withDynTransaction {
         val projectId= ProjectDAO.projectLinksExist(projectLink)
@@ -179,7 +168,6 @@
     "Päivitys ei onnistunut"
     }
 
->>>>>>> 75479c5f
     }
 
   /**
