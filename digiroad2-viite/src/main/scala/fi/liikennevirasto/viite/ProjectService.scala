package fi.liikennevirasto.viite

import fi.liikennevirasto.digiroad2.asset.LinkGeomSource.SuravageLinkInterface
import fi.liikennevirasto.digiroad2.asset.{BoundingRectangle, LinkGeomSource, SideCode}
import fi.liikennevirasto.digiroad2.linearasset.{RoadLink, RoadLinkLike}
import fi.liikennevirasto.digiroad2.masstransitstop.oracle.Sequences
import fi.liikennevirasto.digiroad2.oracle.OracleDatabase
import fi.liikennevirasto.digiroad2.util.{RoadAddressException, Track}
import fi.liikennevirasto.digiroad2.{DigiroadEventBus, GeometryUtils, RoadLinkService, VVHRoadlink}
import fi.liikennevirasto.viite.dao.ProjectState._
import fi.liikennevirasto.viite.dao.{ProjectDAO, RoadAddressDAO, _}
import fi.liikennevirasto.viite.model.{ProjectAddressLink, RoadAddressLink, RoadAddressLinkLike}
import fi.liikennevirasto.viite.process._
import org.joda.time.DateTime
import org.joda.time.format.DateTimeFormat
import org.slf4j.LoggerFactory

import scala.concurrent.ExecutionContext.Implicits.global
import scala.concurrent.duration.Duration
import scala.concurrent.{Await, Future}
import scala.util.control.NonFatal
case class PreFillInfo(RoadNumber:BigInt, RoadPart:BigInt)

class ProjectService(roadAddressService: RoadAddressService, roadLinkService: RoadLinkService, eventbus: DigiroadEventBus, frozenTimeVVHAPIServiceEnabled: Boolean = false) {
  def withDynTransaction[T](f: => T): T = OracleDatabase.withDynTransaction(f)

  def withDynSession[T](f: => T): T = OracleDatabase.withDynSession(f)

  private val logger = LoggerFactory.getLogger(getClass)
  val allowedSideCodes = List(SideCode.TowardsDigitizing, SideCode.AgainstDigitizing)

  /**
    *
    * @param roadNumber    Road's number (long)
    * @param roadStartPart Starting part (long)
    * @param roadEndPart   Ending part (long)
    * @return Optional error message, None if no error
    */
  def checkRoadPartsExist(roadNumber: Long, roadStartPart: Long, roadEndPart: Long): Option[String] = {
    withDynTransaction {
      if (!RoadAddressDAO.roadPartExists(roadNumber, roadStartPart)) {
        if (!RoadAddressDAO.roadNumberExists(roadNumber)) {
          Some("Tienumeroa ei ole olemassa, tarkista tiedot")
        }
        else //roadnumber exists, but starting roadpart not
          Some("Tiellä ei ole olemassa valittua alkuosaa, tarkista tiedot")
      } else if (!RoadAddressDAO.roadPartExists(roadNumber, roadEndPart)) { // ending part check
        Some("Tiellä ei ole olemassa valittua loppuosaa, tarkista tiedot")
      } else
        None
    }
  }

  /**
    * Checks that new road address is not already reserved (currently only checks road address table)
    *
    * @param roadNumber road number
    * @param roadPart road part number
    * @param project  road address project needed for id and error message
    * @return
    */
  def checkNewRoadPartAvailableForProject(roadNumber: Long, roadPart: Long, project: RoadAddressProject): Option[String] = {
    val projectLinks = RoadAddressDAO.isNewRoadPartUsed(roadNumber, roadPart, project.id)
    if (projectLinks.isEmpty) {
      None
    } else {
      val fmt = DateTimeFormat.forPattern("dd.MM.yyyy")
      Some(s"TIE $roadNumber OSA $roadPart on jo olemassa projektin alkupäivänä ${project.startDate.toString(fmt)}, tarkista tiedot") //message to user if address is already in use
    }
  }

  private def createProject(roadAddressProject: RoadAddressProject): RoadAddressProject = {
    val id = Sequences.nextViitePrimaryKeySeqValue
    val project = roadAddressProject.copy(id = id)
    ProjectDAO.createRoadAddressProject(project)
    project
  }

  private def projectFound(roadAddressProject: RoadAddressProject): Option[RoadAddressProject] = {
    val newRoadAddressProject=0
    if (roadAddressProject.id==newRoadAddressProject) return None
    withDynTransaction {
      return ProjectDAO.getRoadAddressProjectById(roadAddressProject.id)
    }
  }

  def fetchPreFillFromVVH(linkId: Long): Either[String,PreFillInfo] = {
    parsePreFillData(roadLinkService.fetchVVHRoadlinks(Set(linkId),frozenTimeVVHAPIServiceEnabled))
  }

  def parsePreFillData(vvhRoadLinks: Seq[VVHRoadlink]): Either[String, PreFillInfo] = {
    if (vvhRoadLinks.isEmpty) {
      Left("Link could not be found in VVH")    }
    else {
      val vvhLink = vvhRoadLinks.head
      (vvhLink.attributes.get("ROADNUMBER"), vvhLink.attributes.get("ROADPARTNUMBER")) match {
        case (Some(roadNumber:BigInt), Some(roadPartNumber:BigInt)) => {
          Right(PreFillInfo(roadNumber,roadPartNumber))
        }
        case _ => Left("Link does not contain valid prefill info")
      }
    }
  }

  def checkRoadPartsReservable(roadNumber: Long, startPart: Long, endPart: Long): Either[String, Seq[ReservedRoadPart]] = {
    withDynTransaction {
      (startPart to endPart).foreach(part =>
        ProjectDAO.roadPartReservedByProject(roadNumber, part) match {
          case Some(name) => return Left(s"TIE $roadNumber OSA $part on jo varattuna projektissa $name, tarkista tiedot")
          case _ =>
        })
      Right((startPart to endPart).flatMap( part => getAddressPartInfo(roadNumber, part))
      )
    }
  }

  def validateProjectDate(reservedParts: Seq[ReservedRoadPart], date: DateTime): Option[String] = {
    reservedParts.foreach( part => {
      if(part.startDate.nonEmpty && part.startDate.get.isAfter(date))
        return Option(s"Tieosalla TIE ${part.roadNumber} OSA ${part.roadPartNumber} alkupäivämäärä " +
          s"${part.startDate.get.toString("dd.MM.yyyy")} on myöhempi kuin tieosoiteprojektin alkupäivämäärä " +
          s"${date.toString("dd.MM.yyyy")}, tarkista tiedot.")
      if(part.endDate.nonEmpty && part.endDate.get.isAfter(date))
        return Option(s"Tieosalla TIE ${part.roadNumber} OSA ${part.roadPartNumber} loppupäivämäärä " +
          s"${part.endDate.get.toString("dd.MM.yyyy")} on myöhempi kuin tieosoiteprojektin alkupäivämäärä " +
          s"${date.toString("dd.MM.yyyy")}, tarkista tiedot.")
    })
    None
  }

  private def getAddressPartInfo(roadnumber: Long, roadpart: Long): Option[ReservedRoadPart] = {
    RoadAddressDAO.getRoadPartInfo(roadnumber, roadpart) match {
      case Some((roadpartid, linkid, lenght, discontinuity, startDate, endDate)) => {
        val enrichment = false
        val roadLink = roadLinkService.getViiteRoadLinksByLinkIdsFromVVH(Set(linkid), enrichment,frozenTimeVVHAPIServiceEnabled)
        val ely: Option[Long] = roadLink.headOption.map(rl => MunicipalityDAO.getMunicipalityRoadMaintainers.getOrElse(rl.municipalityCode, 0))
        ely match {
          case Some(value) if value != 0 =>
            Some(ReservedRoadPart(roadpartid, roadnumber, roadpart, lenght, Discontinuity.apply(discontinuity.toInt), value, startDate, endDate))
          case _ => None
        }
      }
      case None =>
        None
    }
  }

  /**
    * Used when adding road address that does not have previous address
    */
  def addNewLinksToProject(projectAddressLinks: Seq[ProjectAddressLink], roadAddressProjectID: Long, newRoadNumber: Long,
                           newRoadPartNumber: Long, newTrackCode: Long, newDiscontinuity: Long): Option[String] = {
    def newProjectLink(projectAddressLink: ProjectAddressLink, project: RoadAddressProject, sideCode: SideCode): ProjectLink = {
      toProjectLink(projectAddressLink, NewRoadAddress, Track.apply(newTrackCode.toInt), project, sideCode)
    }

    def existingProjectLink(projectAddressLink: ProjectAddressLink, project: RoadAddressProject, sideCode: SideCode): ProjectLink = {
      toProjectLink(projectAddressLink, projectAddressLink.id, Track.apply(projectAddressLink.trackCode.toInt), project, sideCode)
    }

    def toProjectLink(projectAddressLink: ProjectAddressLink, id: Long, track: Track, project: RoadAddressProject,
                      sideCode: SideCode): ProjectLink = {
      ProjectLink(id, newRoadNumber, newRoadPartNumber, track,
        Discontinuity.apply(newDiscontinuity.toInt), projectAddressLink.startAddressM,
        projectAddressLink.endAddressM, Some(project.startDate), None, Some(project.createdBy), -1,
        projectAddressLink.linkId, projectAddressLink.startMValue, projectAddressLink.endMValue, sideCode,
        (projectAddressLink.startCalibrationPoint, projectAddressLink.endCalibrationPoint), floating = false,
        projectAddressLink.geometry, roadAddressProjectID, LinkStatus.New, projectAddressLink.roadType,
        projectAddressLink.roadLinkSource, projectAddressLink.length)

    }
    withDynTransaction {
    val linksInProject = getLinksByProjectLinkId(ProjectDAO.fetchByProjectNewRoadPart(newRoadNumber,newRoadPartNumber,
      roadAddressProjectID, false).map(l => l.linkId).toSet, roadAddressProjectID, false)
    //Deleting all existent roads for same road_number and road_part_number, in order to recalculate the full road if it is already in project
    if(linksInProject.nonEmpty){
      ProjectDAO.removeProjectLinksByProjectAndRoadNumber(roadAddressProjectID, newRoadNumber, newRoadPartNumber)
    }
    val randomSideCode =
      linksInProject.map(l => l -> projectAddressLinks.find(n => GeometryUtils.areAdjacent(l.geometry, n.geometry))).toMap.find { case (l, n) => n.nonEmpty }.map {
        case (l, Some(n)) =>
          if (GeometryUtils.areAdjacent(l.geometry.head, n.geometry.last) ||
            GeometryUtils.areAdjacent(l.geometry.last, n.geometry.head))
            l.sideCode
          else
            switchSideCode(l.sideCode)
        case _ => SideCode.TowardsDigitizing
      }.getOrElse(SideCode.TowardsDigitizing)
    ProjectDAO.getRoadAddressProjectById(roadAddressProjectID) match {
      case Some(project) =>
        checkNewRoadPartAvailableForProject(newRoadNumber, newRoadPartNumber, project) match {
          case Some(errorMessage) => Some(errorMessage)
          case None => {
            val reservedTo = ProjectDAO.roadPartReservedByProject(newRoadNumber, newRoadPartNumber, project.id, withProjectId = true)
            reservedTo match {
              case Some(projectName) =>
                Some(s"TIE $newRoadNumber OSA $newRoadPartNumber on jo varattuna projektissa $projectName, tarkista tiedot")
              case None =>
                val newProjectLinks = projectAddressLinks.map(projectLink => { projectLink.linkId ->
                  newProjectLink(projectLink, project, randomSideCode)}).toMap
                val existingLinks = linksInProject.map(projectLink => { projectLink.linkId ->
                  existingProjectLink(projectLink, project, randomSideCode)}).toMap
                val combinedLinks = (newProjectLinks.keySet ++ existingLinks.keySet).map(
                  linkId => newProjectLinks.getOrElse(linkId, existingLinks(linkId))
                )
                //Determine geometries for the mValues and addressMValues
                val linksWithMValues = ProjectSectionCalculator.determineMValues(combinedLinks.toSeq,
                  existingLinks.filterKeys(linkId => newProjectLinks.keySet.contains(linkId)).values.toSeq)
                ProjectDAO.removeProjectLinksByLinkId(roadAddressProjectID, newProjectLinks.keySet)
                ProjectDAO.create(linksWithMValues ++ combinedLinks.filterNot(link =>
                  linksWithMValues.exists(_.linkId == link.linkId)))
                None
            }
          }
        }
      case None => Some("Projektikoodilla ei löytynyt projektia")
    }
    }
  }

  def changeDirection(projectId : Long, roadNumber : Long, roadPartNumber : Long): Option[String] = {
    RoadAddressLinkBuilder.municipalityRoadMaintainerMapping // make sure it is populated outside of this TX
    try {
      withDynTransaction {
        val projectLinkIds = ProjectDAO.projectLinksExist(projectId, roadNumber, roadPartNumber)
        if (!projectLinkIds.contains(projectLinkIds.head)){
          return Some("Linkit kuuluvat useampaan projektiin")
        }
        ProjectDAO.flipProjectLinksSideCodes(projectId, roadNumber, roadPartNumber)
        val projectLinks = ProjectDAO.getProjectLinks(projectId)
        val projectAddressLinksGeom = getLinksByProjectLinkId(projectLinks.map(_.linkId).toSet, projectId, false).map(pal =>
          pal.linkId -> pal.geometry).toMap
        val adjLinks = projectLinks.map(pl => pl.copy(geometry = projectAddressLinksGeom(pl.linkId),
          geometryLength = GeometryUtils.geometryLength(projectAddressLinksGeom(pl.linkId)),
          calibrationPoints = (None, None), startAddrMValue = 0L, endAddrMValue = 0L
        ))
        ProjectSectionCalculator.determineMValues(adjLinks, Seq.empty[ProjectLink]).foreach(
          link => ProjectDAO.updateAddrMValues(link))
        None
      }
    } catch{
      case NonFatal(e) =>
        logger.info("Direction change failed", e)
        Some("Päivitys ei onnistunut")
    }
  }

  /**
    * Adds reserved road links (from road parts) to a road address project. Reservability is check before this.
    *
    * @param project
    * @return
    */
  private def addLinksToProject(project: RoadAddressProject): Option[String] = {
    def toProjectLink(roadTypeMap: Map[Long, RoadType])(roadAddress: RoadAddress): ProjectLink = {
      ProjectLink(id=NewRoadAddress, roadAddress.roadNumber, roadAddress.roadPartNumber, roadAddress.track,
        roadAddress.discontinuity, roadAddress.startAddrMValue, roadAddress.endAddrMValue, roadAddress.startDate,
        roadAddress.endDate, modifiedBy=Option(project.createdBy), 0L, roadAddress.linkId, roadAddress.startMValue, roadAddress.endMValue,
        roadAddress.sideCode, roadAddress.calibrationPoints, floating=false, roadAddress.geometry, project.id,
        LinkStatus.NotHandled, roadTypeMap.getOrElse(roadAddress.linkId, RoadType.Unknown),roadAddress.linkGeomSource, GeometryUtils.geometryLength(roadAddress.geometry))
    }
    //TODO: Check that there are no floating road addresses present when starting
    val projectLinks = ProjectDAO.getProjectLinks(project.id)
    validateReservations(project.reservedParts, project.ely, project.id, projectLinks).orElse {
      val addresses = project.reservedParts.flatMap { roadaddress =>
        val addressesOnPart = RoadAddressDAO.fetchByRoadPart(roadaddress.roadNumber, roadaddress.roadPartNumber, false)
        val mapping = roadLinkService.getViiteRoadLinksByLinkIdsFromVVH(addressesOnPart.map(_.linkId).toSet, false,frozenTimeVVHAPIServiceEnabled)
          .map(rl => rl.linkId -> RoadAddressLinkBuilder.getRoadType(rl.administrativeClass, rl.linkType)).toMap
        addressesOnPart.map(toProjectLink(mapping))
      }
      val linksOnRemovedParts = projectLinks.filterNot(pl => project.reservedParts.exists(_.holds(pl)))
      val newProjectLinks = addresses.filterNot {
        ad => projectLinks.exists(pl => pl.roadNumber == ad.roadNumber && pl.roadPartNumber == ad.roadPartNumber)
      }
      if (linksOnRemovedParts.nonEmpty) {
        ProjectDAO.removeProjectLinksById(linksOnRemovedParts.map(_.id).toSet)
      }
      ProjectDAO.create(newProjectLinks)
      if (project.ely.isEmpty)
        ProjectDAO.updateProjectEly(project.id, project.reservedParts.head.ely)
      None
    }
  }

  private def validateReservations(reservedRoadParts: Seq[ReservedRoadPart], projectEly: Option[Long], projectId: Long, projectLinks: List[ProjectLink]): Option[String] = {
    val errors = reservedRoadParts.flatMap{ra =>
      val roadPartExistsInAddresses = RoadAddressDAO.roadPartExists(ra.roadNumber, ra.roadPartNumber) ||
        ProjectDAO.projectLinksExist(projectId, ra.roadNumber, ra.roadPartNumber).nonEmpty
      val projectLink = projectLinks.find(p => {
        ra.roadNumber == p.roadNumber && ra.roadPartNumber == p.roadPartNumber &&
          ra.discontinuity == p.discontinuity && ra.startDate == p.startDate &&
          ra.endDate == p.endDate
      })
      if ((!roadPartExistsInAddresses) && !existsInSuravageOrNew(projectLink)) {
        Some(s"TIE ${ra.roadNumber} OSA: ${ra.roadPartNumber}")
      } else
        None
    }
    val elyErrors = reservedRoadParts.flatMap(roadAddress =>
      if (projectEly.getOrElse(roadAddress.ely) != roadAddress.ely) {
        Some(s"TIE ${roadAddress.roadNumber} OSA: ${roadAddress.roadPartNumber} (ELY != ${projectEly.get})")
      } else None)
    if (errors.nonEmpty)
      Some(s"Seuraavia tieosia ei löytynyt tietokannasta: ${errors.mkString(", ")}")
    else {
      if (elyErrors.nonEmpty)
        Some(s"Seuraavat tieosat ovat eri ELY-numerolla kuin projektin muut osat: ${errors.mkString(", ")}")
      else {
        val ely = reservedRoadParts.map(_.ely)
        if (ely.distinct.size > 1) {
          Some(s"Tieosat ovat eri ELYistä")
        } else {
          None
        }
      }
    }
  }

  private def existsInSuravageOrNew(projectLink: Option[ProjectLink]): Boolean = {
    if (projectLink.isEmpty) {
      false
    } else {
      val link = projectLink.get
      if (link.linkGeomSource != LinkGeomSource.SuravageLinkInterface) {
        link.status == LinkStatus.New
      } else{
        if(roadLinkService.fetchSuravageLinksByLinkIdsFromVVH(Set(link.linkId)).isEmpty) {
          false
        } else true
      }
    }
  }

  private def createFormOfReservedLinksToSavedRoadParts(project: RoadAddressProject): (Seq[ProjectFormLine], Option[ProjectLink]) = {
    val createdAddresses = ProjectDAO.getProjectLinks(project.id)
    val groupedAddresses = createdAddresses.groupBy { address =>
      (address.roadNumber, address.roadPartNumber)
    }.toSeq.sortBy(_._1._2)(Ordering[Long])
    val reservedRoadPartsToUI = groupedAddresses.map(addressGroup => {
      val lastAddress = addressGroup._2.last
      val lastAddressM = lastAddress.endAddrMValue
      val roadLink = if(lastAddress.linkGeomSource == LinkGeomSource.SuravageLinkInterface) {
        roadLinkService.getSuravageRoadLinksByLinkIdsFromVVH(Set(lastAddress.linkId), false)
      } else {
        roadLinkService.getViiteRoadLinksByLinkIdsFromVVH(Set(addressGroup._2.last.linkId), false, frozenTimeVVHAPIServiceEnabled)
      }
      val addressFormLine = ProjectFormLine(lastAddress.linkId, project.id, addressGroup._1._1,
        addressGroup._1._2, lastAddressM, MunicipalityDAO.getMunicipalityRoadMaintainers.getOrElse(roadLink.head.municipalityCode, -1),
        lastAddress.discontinuity.description)
      //TODO:case class RoadAddressProjectFormLine(projectId: Long, roadNumber: Long, roadPartNumber: Long, RoadLength: Long, ely : Long, discontinuity: String)
      addressFormLine
    })
    val addresses = createdAddresses.headOption
    (reservedRoadPartsToUI, addresses)
  }

  private def createNewRoadLinkProject(roadAddressProject: RoadAddressProject) = {
    withDynTransaction {
      val project = createProject(roadAddressProject)
      if (project.reservedParts.isEmpty) //check if new project has links
      {
        val (forminfo, createdlink) = createFormOfReservedLinksToSavedRoadParts(project)
        (project, None, forminfo, "ok")
      } else {
        //project with links success field contains errors if any, else "ok"
        val errorMessage = addLinksToProject(project)

        val (forminfo, createdlink) = createFormOfReservedLinksToSavedRoadParts(project)

        (project, createdlink, forminfo, errorMessage.getOrElse("ok"))
      }
    }
  }

  def saveRoadLinkProject(roadAddressProject: RoadAddressProject): (RoadAddressProject, Option[ProjectLink], Seq[ProjectFormLine], String) = {
    if (projectFound(roadAddressProject).isEmpty)
      throw new IllegalArgumentException("Project not found")
    withDynTransaction {
      if (roadAddressProject.reservedParts.isEmpty) { //roadaddresses to update is empty
        ProjectDAO.updateRoadAddressProject(roadAddressProject)
        ProjectDAO.removeProjectLinksByProject(roadAddressProject.id)
        val (forminfo, createdlink) = createFormOfReservedLinksToSavedRoadParts(roadAddressProject)
        (roadAddressProject, createdlink, forminfo, "ok")
      } else {
        //list contains road addresses that we need to add
        val errorMessage = addLinksToProject(roadAddressProject)
        if (errorMessage.isEmpty) {
          //adding links succeeeded
          ProjectDAO.updateRoadAddressProject(roadAddressProject)
          val (forminfo, createdlink) = createFormOfReservedLinksToSavedRoadParts(roadAddressProject)
          (roadAddressProject, createdlink, forminfo, "ok")
        } else {
          //adding links failed
          val (forminfo, createdlink) = createFormOfReservedLinksToSavedRoadParts(roadAddressProject)
          (roadAddressProject, createdlink, forminfo, errorMessage.get)
        }
      }
    }
  }

  def createRoadLinkProject(roadAddressProject: RoadAddressProject): (RoadAddressProject, Option[ProjectLink], Seq[ProjectFormLine], String) = {
    if (roadAddressProject.id != 0)
      throw new IllegalArgumentException(s"Road address project to create has an id ${roadAddressProject.id}")
    createNewRoadLinkProject(roadAddressProject)
  }

  def getRoadAddressSingleProject(projectId: Long): Seq[RoadAddressProject] = {
    withDynTransaction {
      ProjectDAO.getRoadAddressProjects(projectId)
    }
  }

  def getRoadAddressAllProjects(): Seq[RoadAddressProject] = {
    withDynTransaction {
      ProjectDAO.getRoadAddressProjects()
    }
  }

  def getProjectsWithReservedRoadParts(projectId: Long): (RoadAddressProject, Seq[ProjectFormLine]) = {
    withDynTransaction {
      val project: RoadAddressProject = ProjectDAO.getRoadAddressProjects(projectId).head
      val createdAddresses = ProjectDAO.getProjectLinks(project.id)
      val groupedAddresses = createdAddresses.groupBy { address =>
        (address.roadNumber, address.roadPartNumber)
      }.toSeq.sortBy(_._1._2)(Ordering[Long])
      val formInfo: Seq[ProjectFormLine] = groupedAddresses.map(addressGroup => {
        val endAddressM = addressGroup._2.last.endAddrMValue
        val roadLink = if(addressGroup._2.head.linkGeomSource == LinkGeomSource.SuravageLinkInterface){
          roadLinkService.getSuravageRoadLinksByLinkIdsFromVVH(Set(addressGroup._2.head.linkId), false)
        } else {
          roadLinkService.getViiteRoadLinksByLinkIdsFromVVH(Set(addressGroup._2.head.linkId), false, frozenTimeVVHAPIServiceEnabled)
        }
        val isRoadPartDirty = addressGroup._2.exists(_.status != LinkStatus.NotHandled)
        val addressFormLine = ProjectFormLine(addressGroup._2.head.linkId, project.id,
          addressGroup._2.head.roadNumber, addressGroup._2.head.roadPartNumber, endAddressM,
          MunicipalityDAO.getMunicipalityRoadMaintainers.getOrElse(roadLink.head.municipalityCode, -1),
          addressGroup._2.last.discontinuity.description, isRoadPartDirty)
        addressFormLine
      })
      (project, formInfo)
    }
  }

  def getProjectLinksWithSuravage(roadAddressService: RoadAddressService,projectId:Long, boundingRectangle: BoundingRectangle, roadNumberLimits: Seq[(Int, Int)], municipalities: Set[Int], everything: Boolean = false, publicRoads: Boolean=false): Seq[ProjectAddressLink] ={
    val combinedFuture=  for{
      fProjectLink <-  Future(getProjectRoadLinks(projectId, boundingRectangle, roadNumberLimits, municipalities, everything, frozenTimeVVHAPIServiceEnabled))
      fSuravage <- Future(roadAddressService.getSuravageRoadLinkAddresses(boundingRectangle, Set()))
    } yield (fProjectLink, fSuravage)
    val (projectLinkList,suravageList) =Await.result(combinedFuture, Duration.Inf)
    val projectSuravageLinkIds = projectLinkList.filter(_.roadLinkSource == SuravageLinkInterface).map(_.linkId).toSet
    roadAddressLinkToProjectAddressLink(suravageList.filterNot(s => projectSuravageLinkIds.contains(s.linkId))) ++
      projectLinkList
  }

  def getChangeProject(projectId:Long): Option[ChangeProject] = {
    val changeProjectData = withDynTransaction {
      try {
        val delta = ProjectDeltaCalculator.delta(projectId)
        //TODO would be better to give roadType to ProjectLinks table instead of calling vvh here
        val vvhRoadLinks = roadLinkService.getViiteRoadLinksByLinkIdsFromVVH(delta.terminations.map(_.linkId).toSet, false,frozenTimeVVHAPIServiceEnabled)
        val filledTerminations = withFetchedDataFromVVH(delta.terminations, vvhRoadLinks, RoadType)

        if (setProjectDeltaToDB(delta.copy(terminations = filledTerminations), projectId)) {
          val roadAddressChanges = RoadAddressChangesDAO.fetchRoadAddressChanges(Set(projectId))
          Some(ViiteTierekisteriClient.convertToChangeProject(roadAddressChanges.sortBy(r => (r.changeInfo.source.trackCode, r.changeInfo.source.startAddressM, r.changeInfo.source.startRoadPartNumber, r.changeInfo.source.roadNumber))))
        } else {
          None
        }
      } catch {
        case NonFatal(e) =>
          logger.info(s"Change info not available for project $projectId: " + e.getMessage)
          None
      }
    }
    changeProjectData
  }

  def enrichTerminations(terminations: Seq[RoadAddress], roadlinks: Seq[RoadLink]): Seq[RoadAddress] = {
    val withRoadType = terminations.par.map{
      t =>
        val relatedRoadLink = roadlinks.find(rl => rl.linkId == t.linkId)
        relatedRoadLink match {
          case None => t
          case Some(rl) =>
            val roadType = RoadAddressLinkBuilder.getRoadType(rl.administrativeClass, rl.linkType)
            t.copy(roadType = roadType)
        }
    }
    withRoadType.toList
  }

  def getRoadAddressChangesAndSendToTR(projectId: Set[Long]) = {
    val roadAddressChanges = RoadAddressChangesDAO.fetchRoadAddressChanges(projectId)
    ViiteTierekisteriClient.sendChanges(roadAddressChanges)
  }

  def getProjectRoadLinksByLinkIds(linkIdsToGet : Set[Long], newTransaction : Boolean = true): Seq[ProjectAddressLink] = {

    if(linkIdsToGet.isEmpty)
      return Seq()

    val fetchVVHStartTime = System.currentTimeMillis()
    val complementedRoadLinks = roadLinkService.getViiteRoadLinksByLinkIdsFromVVH(linkIdsToGet, newTransaction,frozenTimeVVHAPIServiceEnabled)
    val fetchVVHEndTime = System.currentTimeMillis()
    logger.info("End fetch vvh road links in %.3f sec".format((fetchVVHEndTime - fetchVVHStartTime) * 0.001))

    val projectRoadLinks = complementedRoadLinks
      .map { rl =>
        val ra = Seq()
        val missed =  Seq()
        rl.linkId -> roadAddressService.buildRoadAddressLink(rl, ra, missed)
      }.toMap

    val filledProjectLinks = RoadAddressFiller.fillTopology(complementedRoadLinks, projectRoadLinks)

    filledProjectLinks._1.map(toProjectAddressLink)

  }

  def getProjectSuravageRoadLinksByLinkIds(linkIdsToGet : Set[Long]): Seq[ProjectAddressLink] = {
    if(linkIdsToGet.isEmpty)
      Seq()
    else {
      val fetchVVHStartTime = System.currentTimeMillis()
      val suravageRoadLinks = roadAddressService.getSuravageRoadLinkAddressesByLinkIds(linkIdsToGet)
      val fetchVVHEndTime = System.currentTimeMillis()
      logger.info("End fetch vvh road links in %.3f sec".format((fetchVVHEndTime - fetchVVHStartTime) * 0.001))
      suravageRoadLinks.map(toProjectAddressLink)
    }
  }

  def getLinksByProjectLinkId(linkIdsToGet : Set[Long], projectId: Long, newTransaction : Boolean = true): Seq[ProjectAddressLink] = {

    if(linkIdsToGet.isEmpty)
      return Seq()

    val fetchVVHStartTime = System.currentTimeMillis()
    val complementedRoadLinks = roadLinkService.getViiteRoadLinksByLinkIdsFromVVH(linkIdsToGet, newTransaction, frozenTimeVVHAPIServiceEnabled)
    val fetchVVHEndTime = System.currentTimeMillis()
    logger.info("End fetch vvh road links in %.3f sec".format((fetchVVHEndTime - fetchVVHStartTime) * 0.001))
    val fetchProjectLinks = ProjectDAO.getProjectLinks(projectId).groupBy(_.linkId)

    val projectRoadLinks = complementedRoadLinks.map {
      rl =>
        val pl = fetchProjectLinks.getOrElse(rl.linkId, Seq())
        rl.linkId -> buildProjectRoadLink(rl, pl)
    }.toMap.mapValues(_.get)

    RoadAddressFiller.fillProjectTopology(complementedRoadLinks, projectRoadLinks)
  }

  def getProjectRoadLinks(projectId: Long, boundingRectangle: BoundingRectangle, roadNumberLimits: Seq[(Int, Int)], municipalities: Set[Int],
                          everything: Boolean = false, publicRoads: Boolean = false): Seq[ProjectAddressLink] = {
    def complementaryLinkFilter(roadNumberLimits: Seq[(Int, Int)], municipalities: Set[Int],
                                everything: Boolean = false, publicRoads: Boolean = false)(roadAddressLink: RoadAddressLink) = {
      everything || publicRoads || roadNumberLimits.exists {
        case (start, stop) => roadAddressLink.roadNumber >= start && roadAddressLink.roadNumber <= stop
      }
    }

    val fetchRoadAddressesByBoundingBoxF = Future(withDynTransaction {
      val (floating, addresses) = RoadAddressDAO.fetchRoadAddressesByBoundingBox(boundingRectangle, fetchOnlyFloating = false).partition(_.floating)
      (floating.groupBy(_.linkId), addresses.groupBy(_.linkId))
    })
    val fetchProjectLinksF = Future(withDynTransaction {
      ProjectDAO.getProjectLinks(projectId).groupBy(_.linkId)
    })
    val fetchVVHStartTime = System.currentTimeMillis()
    val (complementedRoadLinks, suravageLinks) = fetchRoadLinksWithComplementaryAndSuravage(boundingRectangle, roadNumberLimits, municipalities, everything, publicRoads)
    val complementaryLinkIds = complementedRoadLinks.filter(_.linkSource == LinkGeomSource.ComplimentaryLinkInterface).map(_.linkId)
    val linkIds = complementedRoadLinks.map(_.linkId).toSet ++ suravageLinks.map(_.linkId).toSet
    val fetchVVHEndTime = System.currentTimeMillis()
    logger.info("End fetch vvh road links in %.3f sec".format((fetchVVHEndTime - fetchVVHStartTime) * 0.001))

    val fetchMissingRoadAddressStartTime = System.currentTimeMillis()
    val ((floating, addresses), projectLinks) = Await.result(fetchRoadAddressesByBoundingBoxF.zip(fetchProjectLinksF), Duration.Inf)
    // TODO: When floating handling is enabled we need this - but ignoring the result otherwise here
    val missingLinkIds = linkIds -- floating.keySet -- addresses.keySet -- projectLinks.keySet

    val missedRL = withDynTransaction {
      RoadAddressDAO.getMissingRoadAddresses(missingLinkIds)
    }.groupBy(_.linkId)
    val fetchMissingRoadAddressEndTime = System.currentTimeMillis()
    logger.info("End fetch missing and floating road address in %.3f sec".format((fetchMissingRoadAddressEndTime - fetchMissingRoadAddressStartTime) * 0.001))

    val buildStartTime = System.currentTimeMillis()

    val projectRoadLinks = (complementedRoadLinks.map {
      rl =>
        val pl = projectLinks.getOrElse(rl.linkId, Seq())
        rl.linkId -> buildProjectRoadLink(rl, pl)
    } ++
      suravageLinks.map {
        sl =>
          val pl = projectLinks.getOrElse(sl.linkId, Seq())
          sl.linkId -> buildProjectRoadLink(sl, pl)
      }).filterNot { case (_, optPAL) => optPAL.isEmpty}.toMap.mapValues(_.get)

    val filledProjectLinks = RoadAddressFiller.fillProjectTopology(complementedRoadLinks ++ suravageLinks, projectRoadLinks)

    val nonProjectRoadLinks = complementedRoadLinks.filterNot(rl => projectRoadLinks.keySet.contains(rl.linkId))

    val viiteRoadLinks = nonProjectRoadLinks
      .map { rl =>
        val ra = addresses.getOrElse(rl.linkId, Seq())
        val missed = missedRL.getOrElse(rl.linkId, Seq())
        rl.linkId -> roadAddressService.buildRoadAddressLink(rl, ra, missed)
      }.toMap

    val buildEndTime = System.currentTimeMillis()
    logger.info("End building road address in %.3f sec".format((buildEndTime - buildStartTime) * 0.001))

    val (filledTopology, _) = RoadAddressFiller.fillTopology(nonProjectRoadLinks, viiteRoadLinks)

    val returningTopology = filledTopology.filter(link => !complementaryLinkIds.contains(link.linkId) ||
      complementaryLinkFilter(roadNumberLimits, municipalities, everything, publicRoads)(link))
    returningTopology.map(toProjectAddressLink) ++ filledProjectLinks

  }

  def roadAddressLinkToProjectAddressLink(roadAddresses: Seq[RoadAddressLink]): Seq[ProjectAddressLink]= {
    roadAddresses.map(toProjectAddressLink)
  }
  def updateProjectLinkStatus(projectId: Long, linkIds: Set[Long], linkStatus: LinkStatus, userName: String): Boolean = {
    withDynTransaction{
      val projectLinks = ProjectDAO.getProjectLinks(projectId)
      val changed = projectLinks.filter(pl => linkIds.contains(pl.linkId)).map(_.id).toSet
      ProjectDAO.updateProjectLinkStatus(changed, linkStatus, userName)
      try {
        val delta = ProjectDeltaCalculator.delta(projectId)
        setProjectDeltaToDB(delta,projectId)
        true
      } catch {
        case ex: RoadAddressException =>
          logger.info("Delta calculation not possible: " + ex.getMessage)
          false
      }
    }
  }

  def projectLinkPublishable(projectId: Long): Boolean = {
    // TODO: add other checks after transfers etc. are enabled
    withDynSession{
      ProjectDAO.getProjectLinks(projectId, Some(LinkStatus.NotHandled)).isEmpty
    }
  }

  /**
    * Publish project with id projectId
    *
    * @param projectId Project to publish
    * @return optional error message, empty if no error
    */
  def publishProject(projectId: Long): PublishResult = {
    // TODO: Check that project actually is finished: projectLinkPublishable(projectId)
    // TODO: Run post-change tests for the roads that have been edited and throw an exception to roll back if not acceptable
    withDynTransaction {
      try {
        val delta=ProjectDeltaCalculator.delta(projectId)
        if(!setProjectDeltaToDB(delta,projectId)) {return PublishResult(false, false, Some("Muutostaulun luonti epäonnistui. Tarkasta ely"))}
        val trProjectStateMessage = getRoadAddressChangesAndSendToTR(Set(projectId))
        trProjectStateMessage.status match {
          case it if 200 until 300 contains it => {
            setProjectStatusToSend2TR(projectId)
            PublishResult(true, true, Some(trProjectStateMessage.reason))
          }
          case _ => {
            //rollback
            PublishResult(true, false, Some(trProjectStateMessage.reason))
          }
        }
      } catch{
        case NonFatal(e) =>  PublishResult(false, false, None)
      }
    }
  }

  private def setProjectDeltaToDB(projectDelta:Delta, projectId:Long):Boolean= {
    RoadAddressChangesDAO.clearRoadChangeTable(projectId)
    val batchInsertionResult = RoadAddressChangesDAO.insertDeltaToRoadChangeTable(projectDelta, projectId)
    batchInsertionResult
  }

  private def toProjectAddressLink(ral: RoadAddressLinkLike): ProjectAddressLink = {
    ProjectAddressLink(ral.id, ral.linkId, ral.geometry, ral.length, ral.administrativeClass, ral.linkType, ral.roadLinkType,
      ral.constructionType, ral.roadLinkSource, ral.roadType, ral.roadName, ral.municipalityCode, ral.modifiedAt, ral.modifiedBy,
      ral.attributes, ral.roadNumber, ral.roadPartNumber, ral.trackCode, ral.elyCode, ral.discontinuity,
      ral.startAddressM, ral.endAddressM, ral.startMValue, ral.endMValue, ral.sideCode, ral.startCalibrationPoint, ral.endCalibrationPoint,
      ral.anomaly, ral.lrmPositionId, LinkStatus.Unknown)
  }

  private def buildProjectRoadLink(rl: RoadLinkLike, projectLinks: Seq[ProjectLink]): Option[ProjectAddressLink] = {
    val pl = projectLinks.size match {
      case 0 => return None
      case 1 => projectLinks.head
      case _ => fuseProjectLinks(projectLinks)
    }
    Some(ProjectAddressLinkBuilder.build(rl, pl))
  }

  private def fuseProjectLinks(links: Seq[ProjectLink]) = {
    val linkIds = links.map(_.linkId).distinct
    if (linkIds.size != 1)
      throw new IllegalArgumentException(s"Multiple road link ids given for building one link: ${linkIds.mkString(", ")}")
    val (startM, endM, startA, endA) = (links.map(_.startMValue).min, links.map(_.endMValue).max,
      links.map(_.startAddrMValue).min, links.map(_.endAddrMValue).max)
    links.head.copy(startMValue = startM, endMValue = endM, startAddrMValue = startA, endAddrMValue = endA)
  }

  private def fetchRoadLinksWithComplementaryAndSuravage(boundingRectangle: BoundingRectangle, roadNumberLimits: Seq[(Int, Int)], municipalities: Set[Int],
                                              everything: Boolean = false, publicRoads: Boolean = false): (Seq[RoadLink], Seq[VVHRoadlink]) = {
    val combinedFuture=  for{
      fStandard <- Future(roadLinkService.getViiteRoadLinksFromVVH(boundingRectangle, roadNumberLimits, municipalities, everything, publicRoads,frozenTimeVVHAPIServiceEnabled))
      fComplementary <- Future(roadLinkService.getComplementaryRoadLinksFromVVH(boundingRectangle, municipalities))
      fSuravage <- Future(roadLinkService.getSuravageLinksFromVVH(boundingRectangle,municipalities))
    } yield (fStandard, fComplementary, fSuravage)

    val (roadLinks, complementaryLinks, suravageLinks) = Await.result(combinedFuture, Duration.Inf)
    (roadLinks ++ complementaryLinks, suravageLinks)
  }

  private def fetchRoadLinksWithComplementary(boundingRectangle: BoundingRectangle, roadNumberLimits: Seq[(Int, Int)], municipalities: Set[Int],
                                              everything: Boolean = false, publicRoads: Boolean = false): (Seq[RoadLink], Set[Long]) = {
    val roadLinksF = Future(roadLinkService.getViiteRoadLinksFromVVH(boundingRectangle, roadNumberLimits, municipalities, everything, publicRoads,frozenTimeVVHAPIServiceEnabled))
    val complementaryLinksF = Future(roadLinkService.getComplementaryRoadLinksFromVVH(boundingRectangle, municipalities))
    val (roadLinks, complementaryLinks) = Await.result(roadLinksF.zip(complementaryLinksF), Duration.Inf)
    (roadLinks ++ complementaryLinks, complementaryLinks.map(_.linkId).toSet)
  }

  def getProjectStatusFromTR(projectId: Long) = {
    ViiteTierekisteriClient.getProjectStatus(projectId)
  }

  private def getStatusFromTRObject(trProject:Option[TRProjectStatus]):Option[ProjectState] = {
    trProject match {
      case Some(trPojectobject) => mapTRstateToViiteState(trPojectobject.status.getOrElse(""))
      case None => None
      case _ => None
    }
  }

  private def getTRErrorMessage(trProject:Option[TRProjectStatus]):String = {
    trProject match {
      case Some(trProjectobject) => trProjectobject.errorMessage.getOrElse("")
      case None => ""
      case _ => ""
    }
  }

  def setProjectStatusToSend2TR(projectId:Long) =
  {
    ProjectDAO.updateProjectStatus(projectId, ProjectState.Sent2TR,"")
  }

  def updateProjectStatusIfNeeded(currentStatus:ProjectState, newStatus:ProjectState, errorMessage:String,projectId:Long) :(ProjectState)= {
    if (currentStatus.value!=newStatus.value && newStatus != ProjectState.Unknown)
    {
      ProjectDAO.updateProjectStatus(projectId,newStatus,errorMessage)
    }
    if (newStatus != ProjectState.Unknown){
      newStatus
    } else
    {
      currentStatus
    }
  }

  private def getProjectsPendingInTR() :Seq[Long]= {
    withDynSession {
      ProjectDAO.getProjectsWithWaitingTRStatus()
    }
  }
  def updateProjectsWaitingResponseFromTR(): Unit =
  {
    val listOfPendingProjects=getProjectsPendingInTR()
    for(project<-listOfPendingProjects)
    {
      withDynSession {
<<<<<<< HEAD
        checkAndUpdateProjectStatus(project)
      }
    }

  }

  private def checkAndUpdateProjectStatus(projectID: Long) =
=======
        logger.info(s"Checking status for $project")
        val status = checkProjectStatus(project)
        logger.info(s"Status if $status")
        ProjectDAO.incrementCheckCounter(project, 1)
        status
      }
    }

  }

  private def checkProjectStatus(projectID: Long): ProjectState =
>>>>>>> 76689ffa
  {
    val projectStatus=ProjectDAO.getProjectStatus(projectID)
    if (projectStatus.isDefined)
    {
      val currentState = projectStatus.getOrElse(ProjectState.Unknown)
      val trProjectState = ViiteTierekisteriClient.getProjectStatusObject(projectID)
      val newState = getStatusFromTRObject(trProjectState).getOrElse(ProjectState.Unknown)
      val errorMessage = getTRErrorMessage(trProjectState)
      logger.info(s"TR returned project status for $projectID: $currentState -> $newState, errMsg: $errorMessage")
      val updatedStatus = updateProjectStatusIfNeeded(currentState,newState,errorMessage,projectID)
      updateRoadAddressWithProject(newState, projectID)
      updatedStatus
    } else {
      ProjectState.Unknown
    }
  }

  private def mapTRstateToViiteState(trState:String): Option[ProjectState] ={

    trState match {
      case "S" => Some(ProjectState.apply(ProjectState.TRProcessing.value))
      case "K" => Some(ProjectState.apply(ProjectState.TRProcessing.value))
      case "T" => Some(ProjectState.apply(ProjectState.Saved2TR.value))
      case "V" => Some(ProjectState.apply(ProjectState.ErroredInTR.value))
      case "null" => Some(ProjectState.apply(ProjectState.ErroredInTR.value))
      case _=> None
    }
  }

  def updateRoadAddressWithProject(newState: ProjectState, projectID: Long): Seq[Long] = {
    if(newState == Saved2TR){
      val delta = ProjectDeltaCalculator.delta(projectID)
      val changes = RoadAddressChangesDAO.fetchRoadAddressChanges(Set(projectID))
      val newLinks = delta.terminations.map(terminated => terminated.copy(id = NewRoadAddress,
        endDate = Some(changes.head.projectStartDate)))
      //Expiring old addresses
      roadAddressService.expireRoadAddresses(delta.terminations.map(_.id).toSet)
      //Creating new addresses with the applicable changes
      val newRoads = RoadAddressDAO.create(newLinks, None)
      //Remove the ProjectLinks from PROJECT_LINK table?
      //      val projectLinks = ProjectDAO.getProjectLinks(projectID, Some(LinkStatus.Terminated))
      //      ProjectDAO.removeProjectLinksById(projectLinks.map(_.projectId).toSet)
      newRoads
    } else {
      throw new RuntimeException(s"Project state not at Saved2TR: $newState")
    }
  }

  def withFetchedDataFromVVH(roadAdddresses: Seq[RoadAddress], roadLinks: Seq[RoadLink], Type: Object): Seq[RoadAddress] = {
    val fetchedAddresses = Type match {
      case RoadType =>
        val withRoadType: Seq[RoadAddress] = roadAdddresses.par.map {
          ra =>
            val relatedRoadLink = roadLinks.filter(rl => rl.linkId == ra.linkId).headOption
            relatedRoadLink match {
              case None => ra
              case Some(rl) =>
                val roadType = RoadAddressLinkBuilder.getRoadType(rl.administrativeClass, rl.linkType)
                ra.copy(roadType = roadType)
            }
        }.toList
        withRoadType
    }
    fetchedAddresses
  }

  def recalculateMValues(projectLinks: Seq[ProjectLink]) ={
    var lastEndM = 0.0
    projectLinks.map(l => {
      val endValue = lastEndM + l.geometryLength
      val updatedProjectLink = l.copy(startMValue = 0.0, endMValue = l.geometryLength, startAddrMValue = Math.round(lastEndM), endAddrMValue = Math.round(endValue))
      lastEndM = endValue
      updatedProjectLink
    })

  }

  def setProjectEly(currentProjectId:Long, newEly: Long): Option[String] = {
    withDynTransaction {
      val currentProjectEly = getProjectEly(currentProjectId)
      if (currentProjectEly == -1) {
        ProjectDAO.updateProjectEly(currentProjectId, newEly)
        None
      } else if (currentProjectEly == newEly) {
        logger.info("ProjectId: " + currentProjectId + " Ely is \"" + currentProjectEly + "\" no need to update")
        None
      } else {
        logger.error(s"The project can not handle multiple ELY areas (the project ELY range is ${currentProjectEly}). Recording was discarded.")
        Some(s"Projektissa ei voi käsitellä useita ELY-alueita (projektin ELY-alue on ${currentProjectEly}). Tallennus hylättiin.")
      }
    }
  }

  def getProjectEly(projectId: Long): Long = {
    ProjectDAO.getProjectEly(projectId).get
  }

  case class PublishResult(validationSuccess: Boolean, sendSuccess: Boolean, errorMessage: Option[String])
}<|MERGE_RESOLUTION|>--- conflicted
+++ resolved
@@ -776,27 +776,19 @@
     for(project<-listOfPendingProjects)
     {
       withDynSession {
-<<<<<<< HEAD
-        checkAndUpdateProjectStatus(project)
-      }
-    }
-
-  }
-
-  private def checkAndUpdateProjectStatus(projectID: Long) =
-=======
         logger.info(s"Checking status for $project")
         val status = checkProjectStatus(project)
         logger.info(s"Status if $status")
         ProjectDAO.incrementCheckCounter(project, 1)
         status
+        checkAndUpdateProjectStatus(project)
       }
     }
 
   }
 
   private def checkProjectStatus(projectID: Long): ProjectState =
->>>>>>> 76689ffa
+  private def checkAndUpdateProjectStatus(projectID: Long) =
   {
     val projectStatus=ProjectDAO.getProjectStatus(projectID)
     if (projectStatus.isDefined)
