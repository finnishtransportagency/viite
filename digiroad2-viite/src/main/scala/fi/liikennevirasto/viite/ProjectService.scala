--- conflicted
+++ resolved
@@ -702,7 +702,25 @@
     }
   }
 
-<<<<<<< HEAD
+  def withFetchedDataFromVVH(roadAdddresses: Seq[RoadAddress], roadLinks: Seq[RoadLink], Type: Object): Seq[RoadAddress] = {
+    val fetchedAddresses = Type match {
+      case RoadType =>
+        val withRoadType: Seq[RoadAddress] = roadAdddresses.par.map {
+          ra =>
+            val relatedRoadLink = roadLinks.filter(rl => rl.linkId == ra.linkId).headOption
+            relatedRoadLink match {
+              case None => ra
+              case Some(rl) =>
+                val roadType = RoadAddressLinkBuilder.getRoadType(rl.administrativeClass, rl.linkType)
+                ra.copy(roadType = roadType)
+            }
+        }.toList
+        withRoadType
+    }
+    fetchedAddresses
+  }
+
+
   def recalculateProjectLinks(roadNumber: Long, roadPartNumber: Long, projectId: Long): Boolean = {
     try{
       val roads = ProjectDAO.fetchByProjectNewRoadPart(roadNumber, roadPartNumber, projectId, true)
@@ -727,24 +745,6 @@
       case a: Exception => logger.error(a.getMessage, a)
     }
     false
-=======
-  def withFetchedDataFromVVH(roadAdddresses: Seq[RoadAddress], roadLinks: Seq[RoadLink], Type: Object): Seq[RoadAddress] = {
-    val fetchedAddresses = Type match {
-      case RoadType =>
-        val withRoadType: Seq[RoadAddress] = roadAdddresses.par.map {
-          ra =>
-            val relatedRoadLink = roadLinks.filter(rl => rl.linkId == ra.linkId).headOption
-            relatedRoadLink match {
-              case None => ra
-              case Some(rl) =>
-                val roadType = RoadAddressLinkBuilder.getRoadType(rl.administrativeClass, rl.linkType)
-                ra.copy(roadType = roadType)
-            }
-        }.toList
-        withRoadType
-    }
-    fetchedAddresses
->>>>>>> 8b04f0a2
   }
 
   case class PublishResult(validationSuccess: Boolean, sendSuccess: Boolean, errorMessage: Option[String])
