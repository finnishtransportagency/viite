--- conflicted
+++ resolved
@@ -601,41 +601,6 @@
     * insert the new project links and remove the ones that were unreserved
     */
   private def addLinksToProject(project: Project): Option[String] = {
-<<<<<<< HEAD
-    try {
-      logger.info(s"Adding reserved road parts with links to project ${project.id}")
-      val projectLinks = projectLinkDAO.fetchProjectLinks(project.id)
-      logger.debug(s"${projectLinks.size} links fetched")
-      val projectLinkOriginalParts = if (projectLinks.nonEmpty) roadwayDAO.fetchAllByRoadwayId(projectLinks.map(_.roadwayId)).map(ra => (ra.roadNumber, ra.roadPartNumber)) else Seq()
-      val newProjectLinks = project.reservedParts.filterNot(res =>
-        projectLinkOriginalParts.contains((res.roadNumber, res.roadPartNumber))).flatMap {
-        reserved => {
-          val roadways = roadwayDAO.fetchAllBySection(reserved.roadNumber, reserved.roadPartNumber)
-          validateReservations(reserved, projectLinks, roadways) match {
-            case Some(error) => throw new RoadPartReservedException(error)
-            case _ =>
-              val roadwaysByLinkSource = linearLocationDAO.fetchByRoadways(roadways.map(_.roadwayNumber).toSet).groupBy(_.linkGeomSource)
-              val suravage = if (roadwaysByLinkSource.contains(LinkGeomSource.SuravageLinkInterface)) roadwaysByLinkSource(LinkGeomSource.SuravageLinkInterface) else Seq()
-              val regular = if (roadwaysByLinkSource.contains(LinkGeomSource.NormalLinkInterface)) roadwaysByLinkSource(LinkGeomSource.NormalLinkInterface) else Seq()
-              val complementary = if (roadwaysByLinkSource.contains(LinkGeomSource.ComplementaryLinkInterface)) roadwaysByLinkSource(LinkGeomSource.ComplementaryLinkInterface) else Seq()
-              if (!complementary.isEmpty) {
-                logger.debug(s"Adding ${complementary.size} complementary links in project.")
-              }
-              val suravageMapping = roadLinkService.getSuravageRoadLinksByLinkIdsFromVVH(suravage.map(_.linkId).toSet).map(sm => sm.linkId -> sm).toMap
-              val regularMapping = roadLinkService.getRoadLinksByLinkIdsFromVVH(regular.map(_.linkId).toSet, frozenTimeVVHAPIServiceEnabled).map(rm => rm.linkId -> rm).toMap
-              val complementaryMapping = roadLinkService.getRoadLinksByLinkIdsFromVVH(complementary.map(_.linkId).toSet).map(rm => rm.linkId -> rm).toMap
-              val fullMapping = regularMapping ++ suravageMapping ++ complementaryMapping
-              val addresses = roadways.flatMap(r => roadwayAddressMapper.mapRoadAddresses(r, (suravage ++ regular ++ complementary).groupBy(_.roadwayNumber)(r.roadwayNumber)))
-              checkAndReserve(project, reserved)
-              logger.debug(s"Reserve done")
-              addresses.map(ra =>
-                if (fullMapping.contains(ra.linkId)) {
-                  newProjectTemplate(fullMapping(ra.linkId), ra, project)
-                } else {
-                  throw new Exception(s"Failed to add link with id ${ra.linkId} to the project.")
-                })
-          }
-=======
     logger.info(s"Adding reserved road parts with links to project ${project.id}")
     val projectLinks = projectLinkDAO.fetchProjectLinks(project.id)
     logger.debug(s"${projectLinks.size} links fetched")
@@ -665,24 +630,19 @@
             checkAndReserve(project, reserved)
             logger.debug(s"Reserve done")
             addresses.map(ra => newProjectTemplate(fullMapping(ra.linkId), ra, project))
->>>>>>> 57e1d26a
-        }
-      }
-
-      projectLinkDAO.create(newProjectLinks.filterNot(ad => projectLinks.exists(pl => pl.roadAddressRoadNumber.getOrElse(pl.roadNumber) == ad.roadNumber && pl.roadAddressRoadPart.getOrElse(pl.roadPartNumber) == ad.roadPartNumber)))
-      logger.debug(s"New links created ${newProjectLinks.size}")
-      val linksOnRemovedParts = projectLinks.filterNot(pl => (project.reservedParts ++ project.formedParts).exists(_.holds(pl)))
-      roadwayChangesDAO.clearRoadChangeTable(project.id)
-      projectLinkDAO.removeProjectLinksById(linksOnRemovedParts.map(_.id).toSet)
-      val road = newProjectLinks.headOption
-      if (road.nonEmpty)
-        recalculateProjectLinks(project.id, project.createdBy, Set((road.get.roadNumber, road.get.roadPartNumber)))
-      None
-    } catch {
-      case NonFatal(e) =>
-        logger.warn(e.getMessage)
-        Some(e.getMessage)
-    }
+        }
+      }
+    }
+
+    projectLinkDAO.create(newProjectLinks.filterNot(ad => projectLinks.exists(pl => pl.roadAddressRoadNumber.getOrElse(pl.roadNumber) == ad.roadNumber && pl.roadAddressRoadPart.getOrElse(pl.roadPartNumber) == ad.roadPartNumber)))
+    logger.debug(s"New links created ${newProjectLinks.size}")
+    val linksOnRemovedParts = projectLinks.filterNot(pl => (project.reservedParts ++ project.formedParts).exists(_.holds(pl)))
+    roadwayChangesDAO.clearRoadChangeTable(project.id)
+    projectLinkDAO.removeProjectLinksById(linksOnRemovedParts.map(_.id).toSet)
+    val road = newProjectLinks.headOption
+    if (road.nonEmpty)
+      recalculateProjectLinks(project.id, project.createdBy, Set((road.get.roadNumber, road.get.roadPartNumber)))
+    None
   }
 
   /**
