--- conflicted
+++ resolved
@@ -1149,13 +1149,8 @@
             updateRoadTypeDiscontinuity(toUpdateLinks.map(_.copy(roadType = RoadType.apply(roadType.toInt), status = linkStatus)))
 
           case LinkStatus.New =>
-<<<<<<< HEAD
-            // Current logic allows only re adding new road addresses within same road/part group
-            if (toUpdateLinks.groupBy(l => (l.roadNumber, l.roadPartNumber)).size == 1) {
-=======
             // Current logic allows only re adding new road addresses whithin same road/part group
             if (toUpdateLinks.groupBy(l => (l.roadNumber, l.roadPartNumber)).size <= 1) {
->>>>>>> cbc908e7
               checkAndMakeReservation(projectId, newRoadNumber, newRoadPartNumber, LinkStatus.New, toUpdateLinks)
               updateRoadTypeDiscontinuity(toUpdateLinks.map(_.copy(roadType = RoadType.apply(roadType.toInt), roadNumber = newRoadNumber, roadPartNumber = newRoadPartNumber, track = Track.apply(newTrackCode))))
               roadName.foreach(setProjectRoadName(projectId, newRoadNumber, _))
