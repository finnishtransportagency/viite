//== Global button styles

.btn {
	display: inline-block;
	padding: @line-height-modifier (@line-height-modifier * 2);
	border: 1px solid transparent;
	border-radius: @border-radius-base;
	vertical-align: middle;
	font-size: @font-size-small;
	line-height: @line-height-modifier * 3;
	color: @btn-default-color;
	text-align: center;
	background-image: none;
	cursor: pointer;
	white-space: nowrap;
	.user-select(none);
	.transition(all 0.2s @easing-swift-out);

 	&:hover,
  	&:focus {
    	color: @btn-default-color;
    	text-decoration: none;
  	}

	&:active,
  	&.active {
    	outline: 0;
  	}

	&.disabled,
  	&[disabled] {
  		cursor: not-allowed;
  		box-shadow: none;
  		.opacity(0.65);

  		&:hover,
  		&:focus {
  			box-shadow: none;
  		}
  	}
}

//** Button styles

.btn-move {
	margin-right:6px !important;
	width: 60px;
	height: 30px;
	border-color: @orange;
	background-color: @orange;
	box-shadow: inset 0 1px 0 rgba(red(@blue-lightest), green(@blue-lightest), blue(@blue-lightest), .325), @btn-drop-shadow;

	&:hover,
	&:focus {
		background-color: @orange_lighter;
		box-shadow: inset 0 1px 0 rgba(red(@orange_lighter), green(@orange_lighter), blue(@orange_lighter), .325), @btn-drop-shadow-hover;
	}

	&:active,
	&.active {
		background-color: @orange_lighter;
		box-shadow: inset 0 1px 0 rgba(red(@orange_lighter), green(@orange_lighter), blue(@orange_lighter), .325);
	}
}.btn-next {
	margin-right:6px !important;
	width: 70px;
	height: 30px;
	border-color: @orange;
	background-color: @orange;
	box-shadow: inset 0 1px 0 rgba(red(@blue-lightest), green(@blue-lightest), blue(@blue-lightest), .325), @btn-drop-shadow;

	&:hover,
	&:focus {
		background-color: @orange_lighter;
		box-shadow: inset 0 1px 0 rgba(red(@orange_lighter), green(@orange_lighter), blue(@orange_lighter), .325), @btn-drop-shadow-hover;
	}

	&:active,
	&.active {
		background-color: @orange_lighter;
		box-shadow: inset 0 1px 0 rgba(red(@orange_lighter), green(@orange_lighter), blue(@orange_lighter), .325);
	}
}

.btn-primary {
	border-color: @blue-darker;
	background-color: @blue;
	box-shadow: inset 0 1px 0 rgba(red(@blue-lightest), green(@blue-lightest), blue(@blue-lightest), .325), @btn-drop-shadow;

	&:hover,
	&:focus {
		background-color: @blue-dark;
		box-shadow: inset 0 1px 0 rgba(red(@blue-lighter), green(@blue-lighter), blue(@blue-lighter), .325), @btn-drop-shadow-hover;
	}

	&:active,
  	&.active {
  		box-shadow: inset 0 1px 0 rgba(red(@blue-darker), green(@blue-darker), blue(@blue-darker), .325);
  	}
}

.btn-secondary {
	border-color: @gray-darker-2;
	background-color: @gray-dark;
	box-shadow: inset 0 1px 0 rgba(red(@gray-lighter), green(@gray-lighter), blue(@gray-lighter), .325), @btn-drop-shadow;

	&:hover,
	&:focus {
		background-color: @gray-dark-2;
		box-shadow: inset 0 1px 0 rgba(red(@gray-lighter), green(@gray-lighter), blue(@gray-lighter), .325), @btn-drop-shadow-hover;
	}

	&:active,
  	&.active {
  		box-shadow: inset 0 1px 0 rgba(red(@gray-darker-2), green(@gray-darker-2), blue(@gray-darker-2), .325);
  	}
}

.btn-clean-node-search {
  border-color: @gray-darker-2;
  background-color: @gray-dark;
  box-shadow: inset 0 1px 0 rgba(red(@gray-lighter), green(@gray-lighter), blue(@gray-lighter), .325), @btn-drop-shadow;

  &:hover,
  &:focus {
    background-color: @gray-dark-2;
    box-shadow: inset 0 1px 0 rgba(red(@gray-lighter), green(@gray-lighter), blue(@gray-lighter), .325), @btn-drop-shadow-hover;
  }

  &:active,
  &.active {
    box-shadow: inset 0 1px 0 rgba(red(@gray-darker-2), green(@gray-darker-2), blue(@gray-darker-2), .325);
  }
}


.btn-save {
	margin-right:6px !important;
	width: 60px;
	height: 30px;
	border-color: @blue-darker;
	background-color: @blue;
	box-shadow: inset 0 1px 0 rgba(red(@blue-lightest), green(@blue-lightest), blue(@blue-lightest), .325), @btn-drop-shadow;

	&:hover,
	&:focus {
		background-color: @blue-dark;
		box-shadow: inset 0 1px 0 rgba(red(@blue-lighter), green(@blue-lighter), blue(@blue-lighter), .325), @btn-drop-shadow-hover;
	}

	&:active,
	&.active {
		box-shadow: inset 0 1px 0 rgba(red(@blue-darker), green(@blue-darker), blue(@blue-darker), .325);
	}
}

.btn-cancel {
	margin-right:6px !important;
	width: 60px;
	height: 30px;
	border-color: @gray-darker-2;
	background-color: @gray-dark;
	box-shadow: inset 0 1px 0 rgba(red(@gray-lighter), green(@gray-lighter), blue(@gray-lighter), .325), @btn-drop-shadow;

	&:hover,
	&:focus {
		background-color: @gray-dark-2;
		box-shadow: inset 0 1px 0 rgba(red(@gray-lighter), green(@gray-lighter), blue(@gray-lighter), .325), @btn-drop-shadow-hover;
	}

	&:active,
	&.active {
		box-shadow: inset 0 1px 0 rgba(red(@gray-darker-2), green(@gray-darker-2), blue(@gray-darker-2), .325);
	}
}

.btn-edit-junction-save {
  height: 30px;
  width: 38%;
  float: left;
  margin-left: 40px;
  margin-bottom: 10px;
  border-color: @blue-darker;
  background-color: @blue;
  box-shadow: inset 0 1px 0 rgba(red(@blue-lightest), green(@blue-lightest), blue(@blue-lightest), .325), @btn-drop-shadow;
}

.btn-edit-node-save {
	height: 30px;
	width: 38%;
	float: left;
	margin-left: 40px;
	margin-bottom: 10px;
	border-color: @blue-darker;
	background-color: @blue;
	box-shadow: inset 0 1px 0 rgba(red(@blue-lightest), green(@blue-lightest), blue(@blue-lightest), .325), @btn-drop-shadow;

	&:hover,
	&:focus {
		background-color: @blue-dark;
		box-shadow: inset 0 1px 0 rgba(red(@blue-lighter), green(@blue-lighter), blue(@blue-lighter), .325), @btn-drop-shadow-hover;
	}

	&:active,
	&.active {
		box-shadow: inset 0 1px 0 rgba(red(@blue-darker), green(@blue-darker), blue(@blue-darker), .325);
	}
}

.btn-save {
  margin-right:6px !important;
  width: 60px;
  height: 30px;
  border-color: @blue-darker;
  background-color: @blue;
  box-shadow: inset 0 1px 0 rgba(red(@blue-lightest), green(@blue-lightest), blue(@blue-lightest), .325), @btn-drop-shadow;

  &:hover,
  &:focus {
    background-color: @blue-dark;
    box-shadow: inset 0 1px 0 rgba(red(@blue-lighter), green(@blue-lighter), blue(@blue-lighter), .325), @btn-drop-shadow-hover;
  }

  &:active,
  &.active {
    box-shadow: inset 0 1px 0 rgba(red(@blue-darker), green(@blue-darker), blue(@blue-darker), .325);
  }
}

.btn-edit-junction-cancel {
	height: 30px;
	width: 38%;
	float: right;
	margin-right: 32px;
	margin-bottom: 10px;
	border-color: @gray-darker-2;
	background-color: @gray-dark;
	box-shadow: inset 0 1px 0 rgba(red(@gray-lighter), green(@gray-lighter), blue(@gray-lighter), .325), @btn-drop-shadow;

	&:hover,
	&:focus {
		background-color: @gray-dark-2;
		box-shadow: inset 0 1px 0 rgba(red(@gray-lighter), green(@gray-lighter), blue(@gray-lighter), .325), @btn-drop-shadow-hover;
	}

	&:active,
	&.active {
		box-shadow: inset 0 1px 0 rgba(red(@gray-darker-2), green(@gray-darker-2), blue(@gray-darker-2), .325);
	}
}

.btn-cancel {
	margin-right:6px !important;
	width: 60px;
	height: 30px;
	border-color: @gray-darker-2;
	background-color: @gray-dark;
	box-shadow: inset 0 1px 0 rgba(red(@gray-lighter), green(@gray-lighter), blue(@gray-lighter), .325), @btn-drop-shadow;

	&:hover,
	&:focus {
		background-color: @gray-dark-2;
		box-shadow: inset 0 1px 0 rgba(red(@gray-lighter), green(@gray-lighter), blue(@gray-lighter), .325), @btn-drop-shadow-hover;
	}

	&:active,
	&.active {
		box-shadow: inset 0 1px 0 rgba(red(@gray-darker-2), green(@gray-darker-2), blue(@gray-darker-2), .325);
	}
}

.btn-edit-node-cancel {
	height: 30px;
	width: 38%;
	float: right;
	margin-right: 32px;
	margin-bottom: 10px;
	border-color: @gray-darker-2;
	background-color: @gray-dark;
	box-shadow: inset 0 1px 0 rgba(red(@gray-lighter), green(@gray-lighter), blue(@gray-lighter), .325), @btn-drop-shadow;

	&:hover,
	&:focus {
		background-color: @gray-dark-2;
		box-shadow: inset 0 1px 0 rgba(red(@gray-lighter), green(@gray-lighter), blue(@gray-lighter), .325), @btn-drop-shadow-hover;
	}

	&:active,
	&.active {
		box-shadow: inset 0 1px 0 rgba(red(@gray-darker-2), green(@gray-darker-2), blue(@gray-darker-2), .325);
	}
}

.btn-new {
	border-color: @blue-darker;
	background-color: @blue;
	box-shadow: inset 0 1px 0 rgba(red(@blue-lightest), green(@blue-lightest), blue(@blue-lightest), .325), @btn-drop-shadow;
	margin-top:6px !important;

	&:hover,
	&:focus {
		background-color: @blue-dark;
		box-shadow: inset 0 1px 0 rgba(red(@blue-lighter), green(@blue-lighter), blue(@blue-lighter), .325), @btn-drop-shadow-hover;
	}

	&:active,
	&.active {
		box-shadow: inset 0 1px 0 rgba(red(@blue-darker), green(@blue-darker), blue(@blue-darker), .325);
	}
}

.btn-new-error {
	border-color: #ff704d;
	background-color: #ff9900;
	box-shadow: inset 0 1px 0 rgba(red(@blue-lightest), green(@blue-lightest), blue(@blue-lightest), .325), @btn-drop-shadow;
	margin-top:6px !important;

	&:hover,
	&:focus {
		background-color: #e68a00;
		box-shadow: inset 0 1px 0 rgba(red(@blue-lighter), green(@blue-lighter), blue(@blue-lighter), .325), @btn-drop-shadow-hover;
	}

	&:active,
	&.active {
		box-shadow: inset 0 1px 0 rgba(red(#e68a00), green(#e68a00), blue(#e68a00), .325);
	}
}

.btn-reserve {
	width: 60px;
	height: 30px;
	margin-top: 4px;
	border-color: @blue-darker;
	background-color: @blue;
	box-shadow: inset 0 1px 0 rgba(red(@blue-lightest), green(@blue-lightest), blue(@blue-lightest), .325), @btn-drop-shadow;

	&:hover,
	&:focus {
		background-color: @blue-dark;
		box-shadow: inset 0 1px 0 rgba(red(@blue-lighter), green(@blue-lighter), blue(@blue-lighter), .325), @btn-drop-shadow-hover;
	}

	&:active,
	&.active {
		box-shadow: inset 0 1px 0 rgba(red(@blue-darker), green(@blue-darker), blue(@blue-darker), .325);
	}
}

.node-search-btn {
	width: 80px;
	height: 30px;
	margin-top: 4px;
	border-color: @blue-darker;
	background-color: @blue;
	box-shadow: inset 0 1px 0 rgba(red(@blue-lightest), green(@blue-lightest), blue(@blue-lightest), .325), @btn-drop-shadow;

	&:hover,
	&:focus {
		background-color: @blue-dark;
		box-shadow: inset 0 1px 0 rgba(red(@blue-lighter), green(@blue-lighter), blue(@blue-lighter), .325), @btn-drop-shadow-hover;
	}

	&:active,
	&.active {
		box-shadow: inset 0 1px 0 rgba(red(@blue-darker), green(@blue-darker), blue(@blue-darker), .325);
	}
}

.btn-modify {
	border-color: @blue-darker;
	background-color: @blue;
	box-shadow: inset 0 1px 0 rgba(red(@blue-lightest), green(@blue-lightest), blue(@blue-lightest), .325), @btn-drop-shadow;
	margin-top:6px !important;

	&:hover,
	&:focus {
		background-color: @blue-dark;
		box-shadow: inset 0 1px 0 rgba(red(@blue-lighter), green(@blue-lighter), blue(@blue-lighter), .325), @btn-drop-shadow-hover;
	}

	&:active,
	&.active {
		box-shadow: inset 0 1px 0 rgba(red(@blue-darker), green(@blue-darker), blue(@blue-darker), .325);
	}
}
.btn-continue {
	border-color: @blue-darker;
	background-color: @blue;
	box-shadow: inset 0 1px 0 rgba(red(@blue-lightest), green(@blue-lightest), blue(@blue-lightest), .325), @btn-drop-shadow;
	float:right !important;

	&:hover,
	&:focus {
		background-color: @blue-dark;
		box-shadow: inset 0 1px 0 rgba(red(@blue-lighter), green(@blue-lighter), blue(@blue-lighter), .325), @btn-drop-shadow-hover;
	}

	&:active,
	&.active {
		box-shadow: inset 0 1px 0 rgba(red(@blue-darker), green(@blue-darker), blue(@blue-darker), .325);
	}
}
.btn-tertiary {
	border-color: @gray;
	color: @gray-darker;
	background-color: @gray-light-2;
	box-shadow: inset 0 1px 0 rgba(red(@gray-lightest), green(@gray-lightest), blue(@gray-lightest), .325), @btn-drop-shadow;	

	&:hover,
	&:focus {
		color: @gray-darker;
		background-color: @gray-light;
		box-shadow: inset 0 1px 0 rgba(red(@gray-lighter-2), green(@gray-lighter-2), blue(@gray-lighter-2), .325), @btn-drop-shadow-hover;
	}

	&:active,
  	&.active {
  		box-shadow: inset 0 1px 0 rgba(red(@gray), green(@gray), blue(@gray), .325);
  	}	
}

.btn-close {
	border: none;
	position: absolute;
	top: 7px;
	right: 5px;
	background: transparent;
	text-shadow: -1px 0 @blue-lighter, 0 1px @blue-lighter, 1px 0 @blue-lighter, 0 -1px @blue-lighter;
	color: @gray-lightest;
	.form-dark & {
		color: @gray-lighter;
	}
	font-size: 200%;
	font-weight:bold;
}

.btn-delete {
	cursor: pointer;
	position: absolute;
	right: 40px;
	margin-top: 2px;
	background: transparent;
	color: @warning;
    border: none;
    outline: none;
}
&.disabled,
&[disabled] {
	cursor: not-allowed;
}

.wbtn-close {
	border: none;
	position: absolute;
	top: 10px;
	right: 5px;
	background: transparent;
	text-shadow: -1px 0 @gray-darkest, 0 1px @gray-darkest, 1px 0 @gray-darkest, 0 -1px @gray-darkest;
	color: #f7f7f6;
	font-size: 150%;
	font-weight: bold;
}
.wbtn-max {
	border: none;
	position: absolute;
	top: 3px;
	right: 105px;
	background: transparent;
	text-shadow: -1px 0 @gray-darkest, 0 1px @gray-darkest, 1px 0 @gray-darkest, 0 -1px @gray-darkest;
	color: #f7f7f6;
	font-size: 150%;
	font-weight: bold;
}

.btn-delete-roadpart {
	border: none;
	background: transparent;
	margin-top: 5px;
	margin-right: -5px;
	text-shadow: -1px 0 @blue-lighter, 0 1px @blue-lighter, 1px 0 @blue-lighter, 0 -1px @blue-lighter;
	color: @gray-lightest;
	.form-dark & {
		color: @gray-lighter;
	}
	font-size: 100%;
	font-weight:bold;
}

//** Button sizes

.btn-sm {
	padding: @line-height-modifier (@line-height-modifier * 1.5);
	font-size: @font-size-xs;
	line-height: @line-height-modifier * 2;
}

.btn-lg {
	padding: @line-height-modifier (@line-height-modifier * 2.5);
	font-size: @font-size-base;
	line-height: @line-height-modifier * 4;
}

//** Full width block button

.btn-block {
  display: block;
  width: 100%;
  padding-left: 0;
  padding-right: 0;
}

.btn-drop {
	border-color: @blue-darker;
	background-color: @blue;
	box-shadow: inset 0 1px 0 rgba(red(@blue-lightest), green(@blue-lightest), blue(@blue-lightest), .325), @btn-drop-shadow;
	margin-top:6px !important;

	&:hover,
	&:focus {
		background-color: @blue-dark;
		box-shadow: inset 0 1px 0 rgba(red(@blue-lighter), green(@blue-lighter), blue(@blue-lighter), .325), @btn-drop-shadow-hover;
	}

	&:active,
	&.active {
		box-shadow: inset 0 1px 0 rgba(red(@blue-darker), green(@blue-darker), blue(@blue-darker), .325);
	}
}
.btn-send {
	height: 30px;
	width: 80%;
	margin-left: 40px;
	margin-top: 20px;
	background-color: @green;
}
.btn-send-junction {
	height: 30px;
	width: 80%;
	float: left;
	margin-left: 40px;
	margin-top: 20px;
	background-color: @green;
}
.btn-detach-junction {
	height: 30px;
	width: 38%;
	float: left;
	margin-left: 40px;
	margin-bottom: 10px;
<<<<<<< HEAD
	background-color: @green;
=======
	border-color: @blue-darker;
	background-color: @blue;
>>>>>>> 5e9435ba
}
.btn-toFloating {
  height: 30px;
  width: 80%;
  margin-left: 40px;
  margin-top: 20px;
  background-color: @orange;
}

.btn-return-list,
.btn-show-changes {
	height: 30px;
	width: 80%;
	margin-left: 40px;
	border-color: @blue-darker;
	background-color: @blue;

	&:hover,
	&:focus {
		background-color: @blue-dark;
		box-shadow: inset 0 1px 0 rgba(red(@blue-lighter), green(@blue-lighter), blue(@blue-lighter), .325), @btn-drop-shadow-hover;
	}
}

.btn-return-list {
	margin-top: 20px;
}

.btn-edit-project {
	color: @blue-dark;
	cursor: pointer;        /* make the cursor like hovering over an <a> element */
}

.btn-delete-project {
	cursor: pointer;        /* make the cursor like hovering over an <a> element */
}

.btn-icon {
	padding-left: 5px;
    cursor: pointer;
}
.btn-return-list-junction {
	height: 30px;
	width: 38%;
	float: left;
	margin-left: 15px;
	margin-bottom: 10px;
	border-color: @blue-darker;
	background-color: @blue;

	&:hover,
	&:focus {
		background-color: @blue-dark;
		box-shadow: inset 0 1px 0 rgba(red(@blue-lighter), green(@blue-lighter), blue(@blue-lighter), .325), @btn-drop-shadow-hover;
	}
}
.btn-refresh {
	border: none;
	padding-right: 6px !important;
	margin-top: 10px;
	margin-right: 5px;
	margin-bottom: 0;
	float: right !important;
	cursor: pointer;        /* make the cursor like hovering over an <a> element */
}<|MERGE_RESOLUTION|>--- conflicted
+++ resolved
@@ -548,12 +548,8 @@
 	float: left;
 	margin-left: 40px;
 	margin-bottom: 10px;
-<<<<<<< HEAD
-	background-color: @green;
-=======
-	border-color: @blue-darker;
-	background-color: @blue;
->>>>>>> 5e9435ba
+	border-color: @blue-darker;
+	background-color: @blue;
 }
 .btn-toFloating {
   height: 30px;
