--- conflicted
+++ resolved
@@ -184,24 +184,7 @@
 	background-color: @blue;
 	box-shadow: inset 0 1px 0 rgba(red(@blue-lightest), green(@blue-lightest), blue(@blue-lightest), .325), @btn-drop-shadow;
 
-	&:hover,
-	&:focus {
-		background-color: @blue-dark;
-		box-shadow: inset 0 1px 0 rgba(red(@blue-lighter), green(@blue-lighter), blue(@blue-lighter), .325), @btn-drop-shadow-hover;
-	}
-
-<<<<<<< HEAD
 .btn-edit-node-save {
-=======
-	&:active,
-	&.active {
-		box-shadow: inset 0 1px 0 rgba(red(@blue-darker), green(@blue-darker), blue(@blue-darker), .325);
-	}
-}
-.btn-save {
-	margin-right:6px !important;
-	width: 60px;
->>>>>>> 765a421a
 	height: 30px;
 	width: 38%;
 	float: left;
@@ -222,6 +205,27 @@
 		box-shadow: inset 0 1px 0 rgba(red(@blue-darker), green(@blue-darker), blue(@blue-darker), .325);
 	}
 }
+
+.btn-save {
+  margin-right:6px !important;
+  width: 60px;
+  height: 30px;
+  border-color: @blue-darker;
+  background-color: @blue;
+  box-shadow: inset 0 1px 0 rgba(red(@blue-lightest), green(@blue-lightest), blue(@blue-lightest), .325), @btn-drop-shadow;
+
+  &:hover,
+  &:focus {
+    background-color: @blue-dark;
+    box-shadow: inset 0 1px 0 rgba(red(@blue-lighter), green(@blue-lighter), blue(@blue-lighter), .325), @btn-drop-shadow-hover;
+  }
+
+  &:active,
+  &.active {
+    box-shadow: inset 0 1px 0 rgba(red(@blue-darker), green(@blue-darker), blue(@blue-darker), .325);
+  }
+}
+
 .btn-edit-junction-cancel {
 	height: 30px;
 	width: 38%;
@@ -543,11 +547,8 @@
   margin-top: 20px;
   background-color: @orange;
 }
-<<<<<<< HEAD
 
 .btn-return-list,
-=======
->>>>>>> 765a421a
 .btn-show-changes {
 	height: 30px;
 	width: 80%;
