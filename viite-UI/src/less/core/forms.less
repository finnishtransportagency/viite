--- conflicted
+++ resolved
@@ -132,17 +132,10 @@
   margin-bottom: @input-margin-short;
 }
 
-<<<<<<< HEAD
 .form-group-node-input-metadata{
   margin-top: @input-margin-short;
   margin-bottom: @input-margin-short;
   label{
-=======
-.form-group-node-input-metadata {
-  margin-top: @input-margin-short;
-  margin-bottom: @input-margin-short;
-  label {
->>>>>>> 3d01c501
     width: 75px;
     font-size: 11px;
     line-height: 15px;
@@ -151,17 +144,10 @@
   }
 }
 
-<<<<<<< HEAD
  .form-group-node-static-metadata{
   margin-top: @input-margin-short;
   margin-bottom: @input-margin-short;
   label{
-=======
-.form-group-node-static-metadata {
-  margin-top: @input-margin-short;
-  margin-bottom: @input-margin-short;
-  label {
->>>>>>> 3d01c501
     width: 82px;
     font-size: 11px;
     line-height: 15px;
