//== Forms

label {
  display: inline-block;
  margin-bottom: @line-height-modifier / 2;
  font-size: @font-size-small;
  font-weight: bold;
  color: @gray-darker;
  text-transform: uppercase;
}

// Normalize form controls
//
// While most of our form styles require extra classes, some basic normalization
// is required to ensure optimum display with or without those classes to better
// address browser inconsistencies.

// Override content-box in Normalize (* isn't specific enough)
input[type="search"] {
  .box-sizing(border-box);
}

// Position radios and checkboxes better
input[type="radio"],
input[type="checkbox"] {
  margin: 4px 0 0;
  margin-top: 1px \9; // IE8-9
  line-height: normal;
}

// Set the height of file controls to match text inputs
input[type="file"] {
  display: block;
}

// Make range inputs behave like textual form controls
input[type="range"] {
  display: block;
  width: 100%;
}

// Make multiple select elements height not fixed
select[multiple],
select[size] {
  height: auto;
}

// Focus for file, radio, and checkbox
input[type="file"]:focus,
input[type="radio"]:focus,
input[type="checkbox"]:focus {
  .tab-focus();
}

// Common form controls
//
// Shared size and type resets for form controls. Apply `.form-control` to any
// of the following form controls:
//
// select
// textarea
// input[type="text"]
// input[type="password"]
// input[type="datetime"]
// input[type="datetime-local"]
// input[type="date"]
// input[type="month"]
// input[type="time"]
// input[type="week"]
// input[type="number"]
// input[type="email"]
// input[type="url"]
// input[type="search"]
// input[type="tel"]
// input[type="color"]

.form-control,
.split-form-control,
.form-select-control,
.form-select-small-control,
.action-select {
  display: block;
  width: 100%;
  height: (@line-height-modifier * 5) + 2; // Height at least of their button counterparts: line-height + padding + border
  padding: @line-height-modifier (1px);
  font-size: @font-size-base;
  line-height: @line-height-modifier * 3;
  color: @input-color;
  background-color: @input-bg;
  .box-sizing(border-box);
  .transition(~"border-color ease-in-out .15s, box-shadow ease-in-out .15s");
  .shadow-box();

  // Customize the `:focus` state to imitate native WebKit styles.
  .form-control-focus();

  .placeholder();

  // Disabled and read-only inputs
  //
  // HTML5 says that controls under a fieldset > legend:first-child won't be
  // disabled if the fieldset is disabled. Due to implementation difficulty, we
  // don't honor that edge case; we style them as disabled anyway.
  &[disabled],
  &[readonly],
  fieldset[disabled] & {
    cursor: not-allowed;
    border-color: @input-border-disabled;
    color: @input-color-placeholder;
    background-color: @input-bg-disabled;
    opacity: 1; // iOS fix for unreadable disabled content
  }

  // Reset height for `textarea`s
  textarea& {
    height: auto;
  }  
}

// Form groups
//
// Designed to help with the organization and spacing of vertical forms. For
// horizontal forms, use the predefined grid classes.

.form-group,
.split-form-group{
  margin-bottom: @input-margin;
}

.form-group-metadata{
  margin-top: @input-margin-short;
  margin-bottom: @input-margin-short;
}

<<<<<<< HEAD
.form-group-node-input-metadata {
  margin-top: @input-margin-short;
  margin-bottom: @input-margin-short;
  label {
    width: 75px;
    font-size: 11px;
    line-height: 15px;
    color: @warning !important;
    text-transform: none;
  }
}

.form-group-node-static-metadata {
  margin-top: @input-margin-short;
  margin-bottom: @input-margin-short;
  label {
    width: 82px;
    font-size: 11px;
    line-height: 15px;
    text-transform: none;
=======
.form-group-node-static-metadata, .form-group-junction-static-metadata,
.form-group-node-input-metadata, .form-group-junction-input-metadata {
  margin-top: @input-margin-short;
  margin-bottom: @input-margin-short;
  label {
    width: 100px;
    font-size: 11px;
    line-height: 15px;
    text-transform: none;
  }

  label.dropdown {
    width: 97px;
>>>>>>> 5e9435ba
  }
}

// Checkboxes and radios
//
// Indent the labels to position radios/checkboxes as hanging controls.

.no-copy {
  -webkit-user-select: none;  /* Chrome all / Safari all */
  -moz-user-select: none;     /* Firefox all */
  -ms-user-select: none;      /* IE 10+ */
  user-select: none;          /* Likely future */
}


.radio,
.checkbox {
  display: block;
  min-height: @line-height-modifier * 3; // clear the floating input if there is no label text
  margin-bottom: @input-margin;
  margin-top: -1px;

  &:last-child {
  	margin-bottom: 0;
  }

  label {
    margin-bottom: 0;
    padding-left: 20px;
    margin-top: 5px;
    font-size: @font-size-base;
    font-weight: normal;
    color: @text-color;
    text-transform: none;
    cursor: pointer;
    .user-select(none);
  }
}
.radio input[type="radio"],
.radio-inline input[type="radio"],
.checkbox input[type="checkbox"],
.checkbox-inline input[type="checkbox"] {
  float: left;
  margin-left: -20px;
  .user-select(none);
}

.checkbox input[type="checkbox"] {
  position: relative;
  width: 12px;
  height: 12px;
  border: 1px solid @gray-darker;
  border-radius: @border-radius-small;
  outline: none;
  -webkit-appearance: none;
  .scale(0.9999);
  .transition(transform 0.05s ease-in-out);
  .transition(-webkit-transform 0.05s ease-in-out);
  .transition(-moz-transform 0.05s ease-in-out);
  .transition(-o-transform 0.05s ease-in-out);
  .transition(-ms-transform 0.05s ease-in-out);

  &:active {
    .scale(0.85);
  }

  &:checked {
    .icon-font;
    &:before {
      position: absolute;
      top: 0;
      left: 0;
      width: 12px;
      height: 12px;
      margin-left: -5px;
      margin-top: -5px;
      font-size: 18px;
      content: '\e804';
    }
  }
}

// Apply same disabled cursor tweak as for inputs
// Some special care is needed because <label>s don't inherit their parent's `cursor`.
//
// Note: Neither radios nor checkboxes can be readonly.
input[type="radio"],
input[type="checkbox"] {
  &[disabled],
  &.disabled,
  fieldset[disabled] & {
    cursor: not-allowed;
  }
}
// These classes are used directly on <label>s
.radio-inline,
.checkbox-inline {
  &.disabled,
  fieldset[disabled] & {
    cursor: not-allowed;
  }
}
// These classes are used on elements with <label> descendants
.radio,
.checkbox {
  &.disabled,
  fieldset[disabled] & {
    label {
      cursor: not-allowed;
    }
  }
}

// Static form control text
//
// Apply class to a `p` element to make any string of text align with labels in
// a horizontal form layout.

.form-control-static,
.form-control-static-floating,
.form-control-static-short {
  margin: 0; // Remove default margin from `p`
}

// Form control sizing
//
// Build on `.form-control` with modifier classes to decrease or increase the
// height and font-size of form controls.

.input-sm {
  height: (@line-height-modifier * 4) + 2; // Height at least of their button counterparts: line-height + padding + border
  padding: @line-height-modifier (@line-height-modifier * 1.5);
  font-size: @font-size-small;
  line-height: @line-height-modifier * 2;
}

form.roadAddressProject{
  width: 380px;
}
form.roadAddressProject .control-label,
form.roadAddressProject .control-label-projects {
  width: 110px !important;
}

form.roadAddressProject .control-label.required,
form.roadAddressProject .control-label-projects.required {
  color: @warning;
}

form.roadAddressProject .form-control.large-input {
  height: 150px !important;
  margin-top: 6px !important;
}

form.roadAddressProject .control-label-small {
  margin-right: 11px;
  margin-top: 30px;
  margin-bottom: -10px;
  width: 55px !important;
  text-align: center;
}

.form-result .control-label-small{
  margin-bottom: 0px;
  margin-top: 7px;
  width: 65px !important;
  text-align: center;
  text-transform: none;
}

form.roadAddressProject .form-control.small-input{
  width: 55px !important;
  margin-right: 11px;
}

form.roadAddressProject .split-form-control.small-input{
  width: 55px !important;
  margin-right: 11px;
}

form.roadAddressProject .form-control,
form.roadAddressProject .action-select{
  width: 190px !important;
  margin-top: 6px !important;
}

form.roadAddressProject .split-form-control{
  width: 190px !important;
  margin-top: 6px !important;
}

form.roadAddressProject .form-select-control{
  width: 100px !important;
  height: 27px;
  margin-top: 6px !important;
}

form.roadAddressProject .form-select-small-control{
  float: left;
  width: 55px !important;
  height: 27px;
  margin-top: 6px !important;
  margin-right: 11px !important;
}

form.roadAddressProject p {
  width: 60%;
}

.form-reserved-roads-list{
  display: flex;
  justify-content: center;
  align-items: center;
}

.form-project-errors-list{
  display: block;
  justify-content: center;
  align-items: center;
}

.node-junctions-table-dimension, .node-points-table-dimension {
  width:100%;
}

.node-junctions-table-header-border-bottom {
  border-bottom: 2px solid @gray-light;
}

.node-points-table-header, .node-junctions-table-header {
  width: 5.15%;
  color: #fff;
  font-weight: bold;
  font-size: 12px;
  overflow: hidden;
  text-overflow: ellipsis;
  text-align: left;
}

.node-junctions-table-border-bottom {
  border-bottom: 1px solid @gray-light;
}

.node-points-table, .node-junctions-table {
  min-width: 30px;
  max-width: 45px;
  height: 28px;
  color: #fff;
  font-size: 11px;
  overflow: hidden;
  white-space: nowrap;
  text-overflow: ellipsis;
  text-align: left;
}

#projectErrors .warning label {
  color: @warning;
}

.form-editable-roadAddressProject > .control-label:first-child,
.form-editable-roadAddressProject > .control-label-projects:first-child {
  width: 0;
  max-width: 0;
  margin-right: 4px;
}
.modal-dialog form.roadAddressProject {
  margin-left: -20px;
}
.modal-dialog form.roadAddressProject .form-control {
  width: 170px !important;
  margin-top: 6px !important;
}

.modal-dialog form.roadAddressProject .split-form-control {
  width: 170px !important;
  margin-top: 6px !important;
}

form.node-search .form-control {
  margin-top: 6px !important;
}

form.node-search .control-label-small {
  margin-right: 11px;
  margin-top: 30px;
  margin-bottom: -10px;
  width: 55px !important;
  text-align: center;
}

form.node-search .form-control.node-input {
  width: 55px !important;
  margin-right: 11px;
}

form.node-point .form-control {
  margin-top: 6px !important;
}

form.node-point .control-label-small {
  margin-right: 11px;
  margin-top: 30px;
  margin-bottom: -10px;
  width: 55px !important;
  text-align:center
}

form.node-point .form-control.node-point-input {
  width: 55px !important;
  margin-right: 11px;
}

form.node .form-control {
  margin-top: 6px !important;
}

form.node .control-label-small {
  margin-right: 11px;
  margin-top: 30px;
  margin-bottom: -10px;
  width: 55px !important;
  text-align:center
}

form.node .form-control.node-input {
  width: 55px !important;
  margin-right: 11px;
}

// Help text
//
// Apply to any element you wish to create light text for placement immediately
// below a form control. Use for general help, formatting, or instructional text.

.help-block {
  display: block; // account for any element using help-block
  margin-top: @input-margin / 2;
  color: @input-color-placeholder; // lighten the text some for contrast
}

// Form control feedback states
//
// Apply contextual and semantic states to individual form controls.

.form-group,
.split-form-group{
  &.error {
    label {
      color: @error;
    }
  }
}

.roadpartList{
  width: 380px;
  min-height: 100px;
}

// Horizontal forms
//
// Horizontal forms allow you to create forms with labels on the left and inputs on the right.
// NOTE: you still have to manually set widths of labels and inputs to make them float correctly!

.form-horizontal {
  .form-group,
  .split-form-group {
    .clearfix();
  }

  .control-label,
  .control-label-floating,
  .control-label-floating-list,
  .control-label-projects,
  .control-label-short {
    display: block;
    float: left;
    margin-bottom: 0;
    padding-top: (@line-height-modifier + 1); // Default padding plus a border
    line-height: @line-height-modifier * 3;
    text-align: right;
    .hyphens();
  }

  control-label-small{
    display: block;
    margin-left: 20px;
    margin-right: 20px;
  }

  .form-control,
  .split-form-control,
  .checkbox,
  .select,
  .form-control-static,
  .form-control-static-short,
  .form-control-static-floating,
  .choice-group,
  .project-choice-group{
    float: left;
  }

  .choice-group,
  .project-choice-group{
    .form-control,
    .split-form-control,
    .checkbox,
    .select {
      float: none;
    }
  }

  .choice-group .radio label {
    display: block;
    clear: both;
  }
  .project-choice-group .radio label {
    display: block;
    clear: both;
  }

  .choice-group input[type="text"] {
    float: left;
  }
  .project-choice-group input[type="text"] {
    float: left;
  }

  button {
    float: left;
  }

  .form-control-static,
  .form-control-static-short {
    padding-top: (@line-height-modifier  + 1);
    padding-bottom: (@line-height-modifier + 1);
    line-height: @line-height-modifier * 3;
  }
  .form-control-static-floating {
    padding-top: (@line-height-modifier  + 1);
    line-height: @line-height-modifier * 3;
    font-size: @font-size-xs;
  }
}

// Inverted colors
//
// Inverts the form component colors to work on darker backgrounds

.form-dark {
  label {
    color: @gray-lighter;
  }

  label.highlighted {
    color: @gray-lightest;
  }

  .form-control, .split-form-control, .form-select-control, .form-select-small-control, .action-select {
    border-color: @input-border-dark;
    color: @input-color-dark;
    background-color: @input-bg-dark;

    .form-control-focus(@input-border-focus-dark);

    .placeholder(@input-color-placeholder-dark);

    &[disabled],
    &[readonly],
    fieldset[disabled] & {
      border-color: @input-border-disabled-dark;
      color: @input-color-placeholder-dark;
      background-color: @input-bg-disabled-dark;
    }    
  }

  .radio,
  .checkbox {
    label {
      color: #fff;
    }
  }

  .checkbox input[type="checkbox"] {
    border-color: @input-border-dark;
    color: @input-border-dark;
  }

  .form-control-static,
  .form-control-static-short,
  .form-control-static-floating,
  .unit-of-measure {
    color: @input-color-dark;
  }

  .help-block {
    color: @input-color-placeholder-dark;
  }
}


//Centered div for the beginning form text

.form-initial-state {
  position: relative;
  top: 33%;
  width: 50%;
  margin: 0 auto;
  text-align: center;
}

.header-noposition {
  top: 0;
  left: 0;
  width: 100%;
  border-bottom: 1px solid @gray-darker-2;
  font-size: @font-size-xl;
  color: #fff;
}
.header-orange {
  top: 0;
  left: 0;
  width: 100%;
  border-bottom: 1px solid @gray-darker-2;
  font-size: @font-size-xl;
  color: #c09853;
}

p.center {
  text-align: center;
}

.tr-visible-checkbox {
  margin-left: 30px;
  width: 30% !important;
}

form.junction-points .form-control.junction-disabled-small-input {
  margin-right: 11px;
  margin-top: 30px;
  margin-bottom: -10px;
  width: 44px !important;
  text-align: center;

}
form.junction-points .form-control.junction-small-input {
  margin-right: 11px;
  margin-top: 30px;
  margin-bottom: -10px;
  width: 44px !important;
  text-align: center;
  color: @input-color;
  background-color: #FFFFFF;
}
form.junction-points .control-label-small {
  margin-right: 11px;
  margin-top: 30px;
  margin-bottom: -10px;
  width: 55px !important;
  text-align: center;
}
form.junction-points .junction-control-label-small{
  margin-right: 11px;
  margin-top: 30px;
  margin-bottom: -10px;
  width: 44px !important;
  text-align: center;
}

form.roadAddressProject .junction-label-projects.header {
  color: @warning;
}<|MERGE_RESOLUTION|>--- conflicted
+++ resolved
@@ -132,28 +132,6 @@
   margin-bottom: @input-margin-short;
 }
 
-<<<<<<< HEAD
-.form-group-node-input-metadata {
-  margin-top: @input-margin-short;
-  margin-bottom: @input-margin-short;
-  label {
-    width: 75px;
-    font-size: 11px;
-    line-height: 15px;
-    color: @warning !important;
-    text-transform: none;
-  }
-}
-
-.form-group-node-static-metadata {
-  margin-top: @input-margin-short;
-  margin-bottom: @input-margin-short;
-  label {
-    width: 82px;
-    font-size: 11px;
-    line-height: 15px;
-    text-transform: none;
-=======
 .form-group-node-static-metadata, .form-group-junction-static-metadata,
 .form-group-node-input-metadata, .form-group-junction-input-metadata {
   margin-top: @input-margin-short;
@@ -167,7 +145,6 @@
 
   label.dropdown {
     width: 97px;
->>>>>>> 5e9435ba
   }
 }
 
