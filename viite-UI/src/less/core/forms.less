//== Forms

label {
  display: inline-block;
  margin-bottom: @line-height-modifier / 2;
  font-size: @font-size-small;
  font-weight: bold;
  color: @gray-darker;
  text-transform: uppercase;
}

// Normalize form controls
//
// While most of our form styles require extra classes, some basic normalization
// is required to ensure optimum display with or without those classes to better
// address browser inconsistencies.

// Override content-box in Normalize (* isn't specific enough)
input[type="search"] {
  .box-sizing(border-box);
}

// Position radios and checkboxes better
input[type="radio"],
input[type="checkbox"] {
  margin: 4px 0 0;
  margin-top: 1px \9; // IE8-9
  line-height: normal;
}

// Set the height of file controls to match text inputs
input[type="file"] {
  display: block;
}

// Make range inputs behave like textual form controls
input[type="range"] {
  display: block;
  width: 100%;
}

// Make multiple select elements height not fixed
select[multiple],
select[size] {
  height: auto;
}

// Focus for file, radio, and checkbox
input[type="file"]:focus,
input[type="radio"]:focus,
input[type="checkbox"]:focus {
  .tab-focus();
}

// Common form controls
//
// Shared size and type resets for form controls. Apply `.form-control` to any
// of the following form controls:
//
// select
// textarea
// input[type="text"]
// input[type="password"]
// input[type="datetime"]
// input[type="datetime-local"]
// input[type="date"]
// input[type="month"]
// input[type="time"]
// input[type="week"]
// input[type="number"]
// input[type="email"]
// input[type="url"]
// input[type="search"]
// input[type="tel"]
// input[type="color"]

.form-control,
.form-select-control,
.form-select-small-control,
.action-select {
  display: block;
  width: 100%;
  height: (@line-height-modifier * 5) + 2; // Height at least of their button counterparts: line-height + padding + border
  padding: @line-height-modifier (1px);
  font-size: @font-size-base;
  line-height: @line-height-modifier * 3;
  color: @input-color;
  background-color: @input-bg;
  .box-sizing(border-box);
  .transition(~"border-color ease-in-out .15s, box-shadow ease-in-out .15s");
  .shadow-box();

  // Customize the `:focus` state to imitate native WebKit styles.
  .form-control-focus();

  .placeholder();

  // Disabled and read-only inputs
  //
  // HTML5 says that controls under a fieldset > legend:first-child won't be
  // disabled if the fieldset is disabled. Due to implementation difficulty, we
  // don't honor that edge case; we style them as disabled anyway.
  &[disabled],
  &[readonly],
  fieldset[disabled] & {
    cursor: not-allowed;
    border-color: @input-border-disabled;
    color: @input-color-placeholder;
    background-color: @input-bg-disabled;
    opacity: 1; // iOS fix for unreadable disabled content
  }

  // Reset height for `textarea`s
  textarea& {
    height: auto;
  }  
}

// Form groups
//
// Designed to help with the organization and spacing of vertical forms. For
// horizontal forms, use the predefined grid classes.

.form-group{
  margin-bottom: @input-margin;
}

// Wider form section to accomodate EVK addition
.form-group.new-road-address{
<<<<<<< HEAD
  width: 440px;
=======
  width: 380px;
>>>>>>> 7d9b8c16
}

.form-group-metadata{
  margin-top: @input-margin-short;
  margin-bottom: @input-margin-short;
}

.form-group-node-static-metadata, .form-group-junction-static-metadata,
.form-group-node-input-metadata, .form-group-junction-input-metadata {
  margin-top: @input-margin-short;
  margin-bottom: @input-margin-short;
  label {
    width: 100px;
    font-size: 11px;
    line-height: 15px;
    text-transform: none;
  }

  label.dropdown {
    width: 97px;
  }
}

// Checkboxes and radios
//
// Indent the labels to position radios/checkboxes as hanging controls.

.no-copy {
  -webkit-user-select: none;  /* Chrome all / Safari all */
  -moz-user-select: none;     /* Firefox all */
  -ms-user-select: none;      /* IE 10+ */
  user-select: none;          /* Likely future */
}


.radio,
.checkbox {
  display: block;
  min-height: @line-height-modifier * 3; // clear the floating input if there is no label text
  margin-bottom: @input-margin;
  margin-top: -1px;

  &:last-child {
  	margin-bottom: 0;
  }

  label {
    margin-bottom: 0;
    padding-left: 20px;
    margin-top: 5px;
    font-size: @font-size-base;
    font-weight: normal;
    color: @text-color;
    text-transform: none;
    cursor: pointer;
    .user-select(none);
  }
}
.radio input[type="radio"],
.radio-inline input[type="radio"],
.checkbox input[type="checkbox"],
.checkbox-inline input[type="checkbox"] {
  float: left;
  margin-left: -20px;
  .user-select(none);
}

.checkbox input[type="checkbox"] {
  position: relative;
  width: 12px;
  height: 12px;
  border: 1px solid @gray-darker;
  border-radius: @border-radius-small;
  outline: none;
  -webkit-appearance: none;
  .scale(0.9999);
  .transition(transform 0.05s ease-in-out);
  .transition(-webkit-transform 0.05s ease-in-out);
  .transition(-moz-transform 0.05s ease-in-out);
  .transition(-o-transform 0.05s ease-in-out);
  .transition(-ms-transform 0.05s ease-in-out);

  &:active {
    .scale(0.85);
  }

  &:checked {
    .icon-font;
    &:before {
      position: absolute;
      top: 0;
      left: 0;
      width: 12px;
      height: 12px;
      margin-left: -5px;
      margin-top: -5px;
      font-size: 18px;
      content: '\e804';
    }
  }
}

// Apply same disabled cursor tweak as for inputs
// Some special care is needed because <label>s don't inherit their parent's `cursor`.
//
// Note: Neither radios nor checkboxes can be readonly.
input[type="radio"],
input[type="checkbox"] {
  &[disabled],
  &.disabled,
  fieldset[disabled] & {
    cursor: not-allowed;
  }
}
// These classes are used directly on <label>s
.radio-inline,
.checkbox-inline {
  &.disabled,
  fieldset[disabled] & {
    cursor: not-allowed;
  }
}
// These classes are used on elements with <label> descendants
.radio,
.checkbox {
  &.disabled,
  fieldset[disabled] & {
    label {
      cursor: not-allowed;
    }
  }
}

// Static form control text
//
// Apply class to a `p` element to make any string of text align with labels in
// a horizontal form layout.

.form-control-static,
.form-control-static-short {
  margin: 0; // Remove default margin from `p`
}

// Form control sizing
//
// Build on `.form-control` with modifier classes to decrease or increase the
// height and font-size of form controls.

.input-sm {
  height: (@line-height-modifier * 4) + 2; // Height at least of their button counterparts: line-height + padding + border
  padding: @line-height-modifier (@line-height-modifier * 1.5);
  font-size: @font-size-small;
  line-height: @line-height-modifier * 2;
}

form.roadAddressProject{
  width: 380px;
}
form.roadAddressProject .control-label,
form.roadAddressProject .control-label-projects {
  width: 110px !important;
}

form.roadAddressProject .control-label.required,
form.roadAddressProject .control-label-projects.required {
  color: @warning;
}

form.roadAddressProject .form-control.large-input {
  height: 150px !important;
  margin-top: 6px !important;
}

form.roadAddressProject .control-label-small {
  margin-right: 11px;
  margin-top: 30px;
  margin-bottom: -10px;
  width: 55px !important;
  text-align: center;
}

.form-result .control-label-small{
  margin-bottom: 0px;
  margin-top: 7px;
  width: 55px !important;
  text-align: center;
  text-transform: none;
}

form.roadAddressProject .form-control.small-input{
  width: 55px !important;
  margin-right: 11px;
}

#reservedDiscontinuity,
#newReservedDiscontinuity {
  white-space: nowrap;
  width: 80px;
}

form.roadAddressProject .form-control,
form.roadAddressProject .action-select{
  width: 190px !important;
  margin-top: 6px !important;
}


form.roadAddressProject .form-select-control{
  width: 100px !important;
  height: 27px;
  margin-top: 6px !important;
}

form.roadAddressProject .form-select-small-control{
  float: left;
  width: 55px !important;
  height: 27px;
  margin-top: 6px !important;
  margin-right: 11px !important;
}

/*form.roadAddressProject p { // commented out at VIITE-2536 (project start date notifications)
  width: 60%;
}*/

.form-reserved-roads-list{
  display: flex;
  justify-content: flex-start;
  align-items: center;
}

.form-project-errors-list{
  display: block;
  justify-content: center;
  align-items: center;
}

.node-junctions-table-dimension, .node-points-table-dimension {
  width:100%;
}

.node-junctions-table-header-border-bottom {
  border-bottom: 2px solid @gray-light;
}

.node-points-table-header, .node-junctions-table-header {
  width: 5.15%;
  color: #fff;
  font-weight: bold;
  font-size: 12px;
  overflow: hidden;
  text-overflow: ellipsis;
  text-align: left;
}

.node-junctions-table-border-bottom {
  border-bottom: 1px solid @gray-light;

  input[type="checkbox"] {
    margin: 10px 10px !important;
  }

  .junction-number-input {
    text-align: center;
    width: 20px !important;
    margin: 10px 10px !important;

    &:invalid, &:invalid:focus {
      border-color: @error;
    }
  }

  .junction-point-address-input {
    width: 50px !important;
    margin-top: 1px !important;
    margin-bottom: 1px !important;
    display: none;
  }
}

.node-points-table, .node-junctions-table {
  min-width: 30px;
  max-width: 45px;
  height: 28px;
  color: @input-color-dark;
  font-size: 11px;
  overflow: hidden;
  white-space: nowrap;
  text-overflow: ellipsis;
  text-align: left;

  &.template {
    color: @warning !important;
  }
}

.node-junctions-table-header .btn-pencil-edit {
  margin-left: 0;
}

#projectErrors .warning label {
  color: @warning;
}

label.validation-warning {
  color: @warning !important;
  font-style: italic;
  font-size: 10px;
}

.form-editable-roadAddressProject > .control-label:first-child,
.form-editable-roadAddressProject > .control-label-projects:first-child {
  width: 0;
  max-width: 0;
  margin-right: 4px;
}
.modal-dialog form.roadAddressProject {
  margin-left: -20px;
}
.modal-dialog form.roadAddressProject .form-control {
  width: 170px !important;
  margin-top: 6px !important;
}


form.node-search .form-control {
  margin-top: 6px !important;
}

form.node-search .control-label-small {
  margin-right: 11px;
  margin-top: 30px;
  margin-bottom: -10px;
  width: 55px !important;
  text-align: center;
}

form.node-search .form-control.node-input {
  width: 55px !important;
  margin-right: 11px;
}

form.node-point .form-control {
  margin-top: 6px !important;
}

form.node-point .control-label-small {
  margin-right: 11px;
  margin-top: 30px;
  margin-bottom: -10px;
  width: 55px !important;
  text-align:center
}

form.node-point .form-control.node-point-input {
  width: 55px !important;
  margin-right: 11px;
}

form.node .form-control {
  margin-top: 6px !important;
}

form.node .control-label-small {
  margin-right: 11px;
  margin-top: 30px;
  margin-bottom: -10px;
  width: 55px !important;
  text-align:center
}

// Help text
//
// Apply to any element you wish to create light text for placement immediately
// below a form control. Use for general help, formatting, or instructional text.

.help-block {
  display: block; // account for any element using help-block
  margin-top: @input-margin / 2;
  color: @input-color-placeholder; // lighten the text some for contrast
}

// Form control feedback states
//
// Apply contextual and semantic states to individual form controls.

.form-group{
  &.error {
    label {
      color: @error;
    }
  }
}

.roadpartList{
  width: 380px;
  min-height: 100px;
}

// Horizontal forms
//
// Horizontal forms allow you to create forms with labels on the left and inputs on the right.
// NOTE: you still have to manually set widths of labels and inputs to make them float correctly!

.form-horizontal {
  .form-group{
    .clearfix();
  }

  .control-label,
  .control-label-projects,
  .control-label-short {
    display: block;
    float: left;
    margin-bottom: 0;
    padding-top: (@line-height-modifier + 1); // Default padding plus a border
    line-height: @line-height-modifier * 3;
    text-align: right;
    .hyphens();
  }

  control-label-small{
    display: block;
    margin-left: 20px;
    margin-right: 20px;
  }

  form.roadAddressProject .control-label-wide {
    display: block;
    margin-right: 11px;
    margin-top: 20px;
    width: 90px !important;
  }

  .form-control,
  .checkbox,
  .select,
  .form-control-static,
  .form-control-static-short,
  .choice-group,
  .project-choice-group{
    float: left;
  }

  .choice-group,
  .project-choice-group{
    .form-control,
    .checkbox,
    .select {
      float: none;
    }
  }

  .choice-group .radio label {
    display: block;
    clear: both;
  }
  .project-choice-group .radio label {
    display: block;
    clear: both;
  }

  .choice-group input[type="text"] {
    float: left;
  }
  .project-choice-group input[type="text"] {
    float: left;
  }

  button {
    float: left;
  }

  .form-control-static,
  .form-control-static-short {
    padding-top: (@line-height-modifier  + 1);
    padding-bottom: (@line-height-modifier + 1);
    line-height: @line-height-modifier * 3;
  }

  .validation-text {
    margin-bottom: 50px;
  }
}

// Inverted colors
//
// Inverts the form component colors to work on darker backgrounds

.form-dark {
  label {
    color: @gray-lighter;
  }

  label.highlighted {
    color: @gray-lightest;
  }

  .form-control, .form-select-control, .form-select-small-control, .action-select {
    border-color: @input-border-dark;
    color: @input-color-dark;
    background-color: @input-bg-dark;

    .form-control-focus(@input-border-focus-dark);

    .placeholder(@input-color-placeholder-dark);

    &[disabled],
    &[readonly],
    fieldset[disabled] & {
      border-color: @input-border-disabled-dark;
      color: @input-color-placeholder-dark;
      background-color: @input-bg-disabled-dark;
    }    
  }

  .radio,
  .checkbox {
    label {
      color: #fff;
    }
  }

  .checkbox input[type="checkbox"] {
    border-color: @input-border-dark;
    color: @input-border-dark;
  }

  .form-control-static,
  .form-control-static-short,
  .unit-of-measure {
    color: @input-color-dark;
  }

  .help-block {
    color: @input-color-placeholder-dark;
  }
}


//Centered div for the beginning form text

.form-initial-state {
  position: relative;
  top: 36%;
  width: 50%;
  margin: 10px auto;
  text-align: center;
}

.header-noposition {
  top: 0;
  left: 0;
  width: 100%;
  border-bottom: 1px solid @gray-darker-2;
  font-size: @font-size-xl;
  color: #fff;
}
.header-orange {
  top: 0;
  left: 0;
  width: 100%;
  border-bottom: 1px solid @gray-darker-2;
  font-size: @font-size-xl;
  color: #c09853;
}

p.center {
  text-align: center;
}

.tr-visible-checkbox {
  margin-left: 30px;
  width: 30% !important;
}

form.junction-points .form-control.junction-disabled-small-input {
  margin-right: 11px;
  margin-top: 30px;
  margin-bottom: -10px;
  width: 44px !important;
  text-align: center;

}
form.junction-points .form-control.junction-small-input {
  margin-right: 11px;
  margin-top: 30px;
  margin-bottom: -10px;
  width: 44px !important;
  text-align: center;
  color: @input-color;
  background-color: #FFFFFF;
}
form.junction-points .control-label-small {
  margin-right: 11px;
  margin-top: 30px;
  margin-bottom: -10px;
  width: 55px !important;
  text-align: center;
}
form.junction-points .junction-control-label-small{
  margin-right: 11px;
  margin-top: 30px;
  margin-bottom: -10px;
  width: 44px !important;
  text-align: center;
}

form.roadAddressProject .junction-label-projects.header {
  color: @warning;
}

.form-check-date-notifications p {
  color: #f7fe2e;
}

.road-address-browser-form {
  display: flex;
  flex-direction: row;
  align-items: stretch;

  .control-label-small {
    margin: 2.5px 15px;
    text-align: center;
    white-space: nowrap;
  }

  .road-address-browser-date-input {
    width: 100px;
  }

  .road-address-browser-road-input {
    width: 70px;
  }

  input {
    width: 50px;
    height: 25px;
  }

  select {
    height: 25px;
    min-width: fit-content;
  }

  input[type="radio"] {
    width: 20px;
    height: 20px;
  }

  .road-address-browser-form-button-wrapper {
    padding: 5px;
    display: flex;
    align-items: self-end;
  }
}

.input-container {
  display: flex;
  flex-direction: column;
  align-items: center;
  margin: 5px;
}

.download-csv {
  margin-left: 5px;
  border-color: #175935;
  box-shadow: inset 0 1px 0 rgb(204 227 249 / 33%), 0px 1px 1px 0px rgb(23 23 23 / 25%);
  background-color: #0F783F;
}

.dev-address-tool-wrapper {
  margin-top: 20px;
  display: flex;
  flex-direction: column;
}

.dev-address-field-wrapper {
  display: inline-flex;
  margin: 20px 10px;
}

.dev-wrapper-row{
  margin: 10px;
  display: flex;
  flex-direction: row;
}

.dev-wrapper-column {
  margin: 10px;
  display: flex;
  flex-direction: column;
}

.dev-addressfield {
  display: flex;
  flex-direction: column;
}<|MERGE_RESOLUTION|>--- conflicted
+++ resolved
@@ -127,11 +127,7 @@
 
 // Wider form section to accomodate EVK addition
 .form-group.new-road-address{
-<<<<<<< HEAD
-  width: 440px;
-=======
   width: 380px;
->>>>>>> 7d9b8c16
 }
 
 .form-group-metadata{
