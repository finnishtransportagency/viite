--- conflicted
+++ resolved
@@ -31,11 +31,7 @@
           return new ol.style.Style({
             image: new ol.style.Icon({
               rotation: rl.sideCode === 3 ? middlePoint.angleFromNorth * Math.PI / 180 + Math.PI : middlePoint.angleFromNorth * Math.PI / 180,
-<<<<<<< HEAD
-              src: "images/link-properties/arrow-drop-pink.svg"
-=======
               src: "images/link-properties/arrow-drop-pink-light.svg"
->>>>>>> 312dbda7
             }),
             zIndex: 10
           });
