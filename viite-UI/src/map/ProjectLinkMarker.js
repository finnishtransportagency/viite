--- conflicted
+++ resolved
@@ -35,13 +35,8 @@
       var directionMarkerColor = function (roadLinka) {
         if (roadLinka.status === LinkValues.LinkStatus.New.value) {
           return '#ff55dd';
-<<<<<<< HEAD
-        } else if (roadLink.roadClass in colorMap) {
-          return colorMap[roadLink.roadClass];
-=======
         } else if (roadLinka.roadClass in colorMap) {
           return colorMap[roadLinka.roadClass];
->>>>>>> ad9da419
         } else
           return '#888888';
       };
