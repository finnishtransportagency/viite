(function (root) {
    root.ProjectLinkMarker = function () {

        var createProjectMarker = function (roadLink) {
            var middlePoint = calculateMiddlePoint(roadLink);
            var box = new ol.Feature({
                geometry: new ol.geom.Point([middlePoint.x, middlePoint.y]),
                linkId: roadLink.linkId,
                type: "marker"
            });

            var colorMap =
                {           //comment includes legend name
                    1: '#db0e0e',         //Valtatie
                    2: '#ff6600',         //Kantatie
                    3: '#ff9955',         //Seututie
                    4: '#1414db',         //Yhdystie (dark blue)
                    5: '#10bfc4',         //Yhdystie (light blue)
                    6: '#800080',         //Numeroitu katu
                    7: '#10bfc4',         //Ramppi tai kiertoliittymä
                    8: '#fc6da0',         //Jalka tai pyörätie
                    9: '#fc6da0',         //Talvitie
                    10: '#fc6da0',        //Polku
                    11: '#888888'         //Muu tieverkko
                };

<<<<<<< HEAD
            var directionMarkerColor = function (roadLink) {
                if (roadLink.status === LinkValues.LinkStatus.New) {
                    return '#ff55dd';
                } else if (roadLink.roadLinkSource === LinkValues.LinkGeomSource.SuravageLinkInterface.value && roadLink.id === 0) {
                    return '#d3aff6';
                }
                else if (roadLink.roadClass in colorMap) {
                    return colorMap[roadLink.roadClass];
                } else
                    return '#888888';
            };
=======
      var directionMarkerColor= function(roadLink){
        if(roadLink.status === LinkValues.LinkStatus.New.value){
          return '#ff55dd';
        } else if (roadLink.roadLinkSource ===  LinkValues.LinkGeomSource.SuravageLinkInterface.value && roadLink.id === 0) {
          return '#d3aff6';
        }
        else if (roadLink.roadClass in colorMap) {
          return colorMap[roadLink.roadClass];
        } else
          return '#888888';
      };
>>>>>>> 6aff3bcd

            function hex2Rgba(hex) {
                hex = hex.replace('#', '');
                var colorR = parseInt(hex.substring(0, hex.length / 3), 16);
                var colorG = parseInt(hex.substring(hex.length / 3, 2 * hex.length / 3), 16);
                var colorB = parseInt(hex.substring(2 * hex.length / 3, 3 * hex.length / 3), 16);
                return 'rgba(' + colorR + ',' + colorG + ',' + colorB + ',1)';
            }

<<<<<<< HEAD
            var boxStyleDirectional = function (rl) {
                var markerColor = hex2Rgba(directionMarkerColor(rl));
                var directionMarker = '<svg xmlns="http://www.w3.org/2000/svg" viewBox="0 0 258.4 387.6" width="36px"  height="22px"> <g transform="translate(-350.8,-86.2)"> <path d="M 609.2,344.6 C 609.2,215.4 480,86.2 480,86.2 c 0,0 -129.2,129.2 -129.2,258.4 0,81.8 68.9,129.2 129.2,129.2 60.3,0 129.2,-47.3 129.2,-129.2 z M 480,441.5 c -53.8,0 -96.9,-43.1 -96.9,-96.9 0,-53.8 43.1,-96.9 96.9,-96.9 53.8,0 96.9,43.1 96.9,96.9 0,53.8 -43.1,96.9 -96.9,96.9 z" fill="' + markerColor + '"/><path d="M 582.7,341.9 C 582.7,234.9 480,128 480,128 c 0,0 -102.7,106.9 -102.7,213.9 0,67.7 54.8,106.9 102.7,106.9 47.9,0 102.7,-39.2 102.7,-106.9 z" fill="rgba(255,255,255,1)"/> 	<path    d="m 556.4,345.6 c 0,-40.9 -34.5,-75.4 -75.4,-75.4 -40.9,0 -75.4,34.5 -75.4,75.4 0,40.9 34.5,75.4 75.4,75.4 40.9,0 75.4,-34.5 75.4,-75.4 z " fill="' + markerColor + '"/> </g></svg>';
                return new ol.style.Style({
                    image: new ol.style.Icon({
                        rotation: rl.sideCode === LinkValues.SideCode.AgainstDigitizing ? middlePoint.angleFromNorth * Math.PI / 180 + Math.PI : middlePoint.angleFromNorth * Math.PI / 180,
                        src: 'data:image/svg+xml;utf8,' + directionMarker
                    }),
                    zIndex: 10
                });
            };
=======
      var boxStyleDirectional = function(rl) {
       var markerColor=hex2Rgba(directionMarkerColor(rl));
       var directionMarker='<svg xmlns="http://www.w3.org/2000/svg" viewBox="0 0 258.4 387.6" width="36px"  height="22px"> <g transform="translate(-350.8,-86.2)"> <path d="M 609.2,344.6 C 609.2,215.4 480,86.2 480,86.2 c 0,0 -129.2,129.2 -129.2,258.4 0,81.8 68.9,129.2 129.2,129.2 60.3,0 129.2,-47.3 129.2,-129.2 z M 480,441.5 c -53.8,0 -96.9,-43.1 -96.9,-96.9 0,-53.8 43.1,-96.9 96.9,-96.9 53.8,0 96.9,43.1 96.9,96.9 0,53.8 -43.1,96.9 -96.9,96.9 z" fill="'+markerColor+'"/><path d="M 582.7,341.9 C 582.7,234.9 480,128 480,128 c 0,0 -102.7,106.9 -102.7,213.9 0,67.7 54.8,106.9 102.7,106.9 47.9,0 102.7,-39.2 102.7,-106.9 z" fill="rgba(255,255,255,1)"/> 	<path    d="m 556.4,345.6 c 0,-40.9 -34.5,-75.4 -75.4,-75.4 -40.9,0 -75.4,34.5 -75.4,75.4 0,40.9 34.5,75.4 75.4,75.4 40.9,0 75.4,-34.5 75.4,-75.4 z " fill="'+markerColor+'"/> </g></svg>';
        return new ol.style.Style({
          image: new ol.style.Icon({
            rotation: rl.sideCode === LinkValues.SideCode.AgainstDigitizing.value ? middlePoint.angleFromNorth * Math.PI / 180 + Math.PI : middlePoint.angleFromNorth * Math.PI / 180,
            src: 'data:image/svg+xml;utf8,' + directionMarker
          }),
          zIndex: 10
        });
      };
>>>>>>> 6aff3bcd

            box.setStyle(boxStyleDirectional(roadLink));
            box.id = roadLink.linkId;
            box.linkData = roadLink;
            return box;
        };

        var calculateMiddlePoint = function (link) {
            var points = _.map(link.points, function (point) {
                return [point.x, point.y];
            });
            var lineString = new ol.geom.LineString(points);
            return GeometryUtils.calculateMidpointOfLineString(lineString);
        };

        return {
            createProjectMarker: createProjectMarker
        };
    };
}(this));<|MERGE_RESOLUTION|>--- conflicted
+++ resolved
@@ -24,19 +24,6 @@
                     11: '#888888'         //Muu tieverkko
                 };
 
-<<<<<<< HEAD
-            var directionMarkerColor = function (roadLink) {
-                if (roadLink.status === LinkValues.LinkStatus.New) {
-                    return '#ff55dd';
-                } else if (roadLink.roadLinkSource === LinkValues.LinkGeomSource.SuravageLinkInterface.value && roadLink.id === 0) {
-                    return '#d3aff6';
-                }
-                else if (roadLink.roadClass in colorMap) {
-                    return colorMap[roadLink.roadClass];
-                } else
-                    return '#888888';
-            };
-=======
       var directionMarkerColor= function(roadLink){
         if(roadLink.status === LinkValues.LinkStatus.New.value){
           return '#ff55dd';
@@ -48,7 +35,6 @@
         } else
           return '#888888';
       };
->>>>>>> 6aff3bcd
 
             function hex2Rgba(hex) {
                 hex = hex.replace('#', '');
@@ -58,19 +44,6 @@
                 return 'rgba(' + colorR + ',' + colorG + ',' + colorB + ',1)';
             }
 
-<<<<<<< HEAD
-            var boxStyleDirectional = function (rl) {
-                var markerColor = hex2Rgba(directionMarkerColor(rl));
-                var directionMarker = '<svg xmlns="http://www.w3.org/2000/svg" viewBox="0 0 258.4 387.6" width="36px"  height="22px"> <g transform="translate(-350.8,-86.2)"> <path d="M 609.2,344.6 C 609.2,215.4 480,86.2 480,86.2 c 0,0 -129.2,129.2 -129.2,258.4 0,81.8 68.9,129.2 129.2,129.2 60.3,0 129.2,-47.3 129.2,-129.2 z M 480,441.5 c -53.8,0 -96.9,-43.1 -96.9,-96.9 0,-53.8 43.1,-96.9 96.9,-96.9 53.8,0 96.9,43.1 96.9,96.9 0,53.8 -43.1,96.9 -96.9,96.9 z" fill="' + markerColor + '"/><path d="M 582.7,341.9 C 582.7,234.9 480,128 480,128 c 0,0 -102.7,106.9 -102.7,213.9 0,67.7 54.8,106.9 102.7,106.9 47.9,0 102.7,-39.2 102.7,-106.9 z" fill="rgba(255,255,255,1)"/> 	<path    d="m 556.4,345.6 c 0,-40.9 -34.5,-75.4 -75.4,-75.4 -40.9,0 -75.4,34.5 -75.4,75.4 0,40.9 34.5,75.4 75.4,75.4 40.9,0 75.4,-34.5 75.4,-75.4 z " fill="' + markerColor + '"/> </g></svg>';
-                return new ol.style.Style({
-                    image: new ol.style.Icon({
-                        rotation: rl.sideCode === LinkValues.SideCode.AgainstDigitizing ? middlePoint.angleFromNorth * Math.PI / 180 + Math.PI : middlePoint.angleFromNorth * Math.PI / 180,
-                        src: 'data:image/svg+xml;utf8,' + directionMarker
-                    }),
-                    zIndex: 10
-                });
-            };
-=======
       var boxStyleDirectional = function(rl) {
        var markerColor=hex2Rgba(directionMarkerColor(rl));
        var directionMarker='<svg xmlns="http://www.w3.org/2000/svg" viewBox="0 0 258.4 387.6" width="36px"  height="22px"> <g transform="translate(-350.8,-86.2)"> <path d="M 609.2,344.6 C 609.2,215.4 480,86.2 480,86.2 c 0,0 -129.2,129.2 -129.2,258.4 0,81.8 68.9,129.2 129.2,129.2 60.3,0 129.2,-47.3 129.2,-129.2 z M 480,441.5 c -53.8,0 -96.9,-43.1 -96.9,-96.9 0,-53.8 43.1,-96.9 96.9,-96.9 53.8,0 96.9,43.1 96.9,96.9 0,53.8 -43.1,96.9 -96.9,96.9 z" fill="'+markerColor+'"/><path d="M 582.7,341.9 C 582.7,234.9 480,128 480,128 c 0,0 -102.7,106.9 -102.7,213.9 0,67.7 54.8,106.9 102.7,106.9 47.9,0 102.7,-39.2 102.7,-106.9 z" fill="rgba(255,255,255,1)"/> 	<path    d="m 556.4,345.6 c 0,-40.9 -34.5,-75.4 -75.4,-75.4 -40.9,0 -75.4,34.5 -75.4,75.4 0,40.9 34.5,75.4 75.4,75.4 40.9,0 75.4,-34.5 75.4,-75.4 z " fill="'+markerColor+'"/> </g></svg>';
@@ -82,7 +55,6 @@
           zIndex: 10
         });
       };
->>>>>>> 6aff3bcd
 
             box.setStyle(boxStyleDirectional(roadLink));
             box.id = roadLink.linkId;
