/* eslint-disable prefer-named-capture-group */
(function (root) {
  var parse = function (input) {
    var coordinateRegex = /^\s*(\d+)\s*,\s*(\d+)\s*$/;
    var streetRegex = /^\s*[^0-9,]+\s*\d*(,\s*[^0-9,]+\s*$)?/;
    var roadRegex = /^\s*\d*\s*\d*\s*\d*\s*\d+$/;

    var matchedCoordinates = input.match(coordinateRegex);
    if (matchedCoordinates) {
      return parseCoordinates(matchedCoordinates);
<<<<<<< HEAD
    } else if (input.match(letters)) {
      return {type: 'street', search: input};
=======
    } else if (input.match(streetRegex)) {
      return { type: 'street', search: input };
>>>>>>> 3b4e1575
    } else if (input.match(roadRegex)) {
      return {type: 'road', search: input};
    } else {
      return {type: 'invalid'};
    }
  };

  var parseCoordinates = function (coordinates) {
    return {type: 'coordinate', lat: _.parseInt(coordinates[1]), lon: _.parseInt(coordinates[2])};
  };

  root.LocationInputParser = {
    parse: parse
  };
}(window));<|MERGE_RESOLUTION|>--- conflicted
+++ resolved
@@ -8,13 +8,8 @@
     var matchedCoordinates = input.match(coordinateRegex);
     if (matchedCoordinates) {
       return parseCoordinates(matchedCoordinates);
-<<<<<<< HEAD
-    } else if (input.match(letters)) {
+    } else if (input.match(streetRegex)) {
       return {type: 'street', search: input};
-=======
-    } else if (input.match(streetRegex)) {
-      return { type: 'street', search: input };
->>>>>>> 3b4e1575
     } else if (input.match(roadRegex)) {
       return {type: 'road', search: input};
     } else {
