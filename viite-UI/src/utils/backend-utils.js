--- conflicted
+++ resolved
@@ -110,27 +110,22 @@
       });
     }, 1000);
 
-<<<<<<< HEAD
+    this.sendProjectToTR = _.throttle(function(projectID, success, failure) {
+      var Json = {
+        projectID: projectID
+      };
+      $.ajax({
+        contentType: "application/json",
+        type: "POST",
+        url: "api/viite/roadlinks/roadaddress/project/sendToTR",
+        data: JSON.stringify(Json),
+        dataType: "json",
+        success: success,
+        error: failure
+      });
+    }, 1000);
+    
     this.checkIfRoadpartReserved = (function(roadNumber,startPart,endPart,projDate) {
-=======
-    this.sendProjectToTR = _.throttle(function(projectID, success, failure) {
-    var Json = {
-      projectID: projectID
-    };
-    $.ajax({
-      contentType: "application/json",
-      type: "POST",
-      url: "api/viite/roadlinks/roadaddress/project/sendToTR",
-      data: JSON.stringify(Json),
-      dataType: "json",
-      success: success,
-      error: failure
-    });
-  }, 1000);
-
-
-this.checkIfRoadpartReserved = (function(roadnuber,startPart,endPart) {
->>>>>>> 81bf2b50
       return $.get('api/viite/roadlinks/roadaddress/project/validatereservedlink/', {
         roadNumber: roadNumber,
         startPart: startPart,
@@ -142,7 +137,6 @@
         });
     });
 
-
     this.getRoadAddressProjects = _.throttle(function(callback) {
       return $.getJSON('api/viite/roadlinks/roadaddress/project/all', function(data) {
         return _.isFunction(callback) && callback(data);
