--- conflicted
+++ resolved
@@ -124,14 +124,8 @@
         error: failure
       });
     }, 1000);
-<<<<<<< HEAD
-
-
-    this.checkIfRoadpartReserved = (function(roadnuber,startPart,endPart) {
-=======
-    
+
     this.checkIfRoadpartReserved = (function(roadNumber,startPart,endPart,projDate) {
->>>>>>> 2e391399
       return $.get('api/viite/roadlinks/roadaddress/project/validatereservedlink/', {
         roadNumber: roadNumber,
         startPart: startPart,
