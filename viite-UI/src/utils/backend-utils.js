--- conflicted
+++ resolved
@@ -39,27 +39,17 @@
     
     this.getDataForRoadAddressChangesBrowser = _.throttle(function (params, callback) {
       return $.get('api/viite/roadaddresschangesbrowser', params, function (data) {
-<<<<<<< HEAD
         if (data && Array.isArray(data.changeInfos)) {
           data.changeInfos.forEach((item, index) => {
             item.oldEvk = (index % 3) + 1;
             item.newEvk = ((index + 1) % 3) + 1;
-=======
-        // Add evk field to results array
-        if (data && Array.isArray(data.results)) {
-          data.results.forEach((item, index) => {
-            item.evk = (index % 3) + 1; // 1,2,3,1,2,3...
->>>>>>> 27d140b0
+
           });
         }
         return _.isFunction(callback) && callback(data);
       });
     }, 1000);
-<<<<<<< HEAD
-    
-=======
-
->>>>>>> 27d140b0
+
     // Old implementation without mock
     // this.getDataForRoadAddressBrowser = _.throttle(function (params, callback) {
     //   return $.get('api/viite/roadaddressbrowser', params, function (data) {
