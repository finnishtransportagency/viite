--- conflicted
+++ resolved
@@ -2,11 +2,8 @@
   root.Backend = function () {
     var self = this;
     var loadingProject;
-<<<<<<< HEAD
     var finnishDatePattern = /(\d{2})\.(\d{2})\.(\d{4})/;
-=======
     var gettingRoadLinks;
->>>>>>> 2c6745f1
 
     this.getRoadLinks = createCallbackRequestor(function (params) {
       var zoom = params.zoom;
