(function (root) {
  root.Backend = function () {
    var self = this;
    var loadingProject;
    var finnishDatePattern = /(\d{2})\.(\d{2})\.(\d{4})/;
    var gettingRoadLinks;
    moment.locale('fi');

    this.getRoadLinks = createCallbackRequestor(function (params) {
      var zoom = params.zoom;
      var boundingBox = params.boundingBox;
      var withHistory = params.withHistory;
      var day = params.day;
      var month = params.month;
      var year = params.year;
      if (!withHistory)
        return {
          url: 'api/viite/roadaddress?zoom=' + zoom + '&bbox=' + boundingBox
        };
      else
        return {
          url: 'api/viite/roadaddress?zoom=' + zoom + '&bbox=' + boundingBox + '&dd=' + day + '&mm=' + month + '&yyyy=' + year
        };
    });

    this.getNodesAndJunctions = createCallbackRequestor(function(params) {
      var zoom = params.zoom;
      var boundingBox = params.boundingBox;
      return {
        url: 'api/viite/nodesjunctions?zoom=' + zoom + '&bbox=' + boundingBox
      };
    });

    this.abortLoadingProject = (function () {
      if (loadingProject) {
        loadingProject.abort();
      }
    });

    this.abortGettingRoadLinks = (function () {
      if (gettingRoadLinks){
        _.map(gettingRoadLinks.desc.args, function (r) {
          r.abort();
        });
      }
    });

    this.getProjectLinks = createCallbackRequestor(function (params) {
      var zoom = params.zoom;
      var boundingBox = params.boundingBox;
      var projectId = params.projectId;
      return {
        url: 'api/viite/project/roadlinks?zoom=' + zoom + '&bbox=' + boundingBox + '&id=' + projectId
      };
    });

    this.getProjectLinksById = _.throttle(function (projectId, callback) {
      return $.getJSON('api/viite/project/links/' + projectId, function (data) {
        return _.isFunction(callback) && callback(data);
      });
    }, 1000);

    this.revertChangesRoadlink = _.throttle(function (data, success, errorCallback) {
      $.ajax({
        contentType: "application/json",
        type: "PUT",
        url: "api/viite/roadlinks/roadaddress/project/revertchangesroadlink",
        data: JSON.stringify(data),
        dataType: "json",
        success: success,
        error: errorCallback
      });
    }, 1000);

    this.getProjectLinkByLinkId = _.throttle(function (linkId, callback) {
        return $.getJSON('api/viite/project/roadaddress/linkid/' + linkId, function (data) {
            return _.isFunction(callback) && callback(data);
        });
    }, 1000);

    this.getRoadAddressByLinkId = _.throttle(function (linkId, callback) {
        return $.getJSON('api/viite/roadaddress/linkid/' + linkId, function (data) {
            return _.isFunction(callback) && callback(data);
        });
    }, 1000);

    this.getRoadAddressById = _.throttle(function (id, callback) {
      return $.getJSON('api/viite/roadaddress/' + id, function (data) {
        return _.isFunction(callback) && callback(data);
      });
    }, 1000);

      this.getNonOverridenVVHValuesForLink = _.throttle(function (linkId, currentProjectId, callback) {
          return $.getJSON('api/viite/roadlinks/project/prefillfromvvh?linkId=' + linkId +'&currentProjectId=' + currentProjectId, function (data) {
              return _.isFunction(callback) && callback(data);
          });
      }, 1000);

    this.getRoadLinkByMmlId = _.throttle(function (mmlId, callback) {
      return $.getJSON('api/viite/roadlinks/mml/' + mmlId, function (data) {
        return _.isFunction(callback) && callback(data);
      });
    }, 1000);


    this.getRoadName =
      _.debounce(function (roadNumber, projectID, callback) {
        if (projectID !== 0 && roadNumber !== '') {
          return $.getJSON('api/viite/roadlinks/roadname/' + roadNumber + '/' + projectID, function (data) {
            return _.isFunction(callback) && callback(data);
          });
        }
        else {
          $('#roadName').val('').change();
          $('#roadName').prop('disabled', false);
        }
      }, 500);


    this.getFloatingAdjacent = _.throttle(function (roadData, callback) {
      return $.getJSON('api/viite/roadlinks/adjacent?roadData=' + JSON.stringify(roadData), function (data) {
        return _.isFunction(callback) && callback(data);
      });
    }, 1000);

    this.getTargetAdjacent = _.throttle(function (roadData, callback) {
      return $.getJSON('api/viite/roadlinks/adjacent/target?roadData=' + JSON.stringify(roadData), function (data) {
        return _.isFunction(callback) && callback(data);
      });
    }, 1000);

    this.getAdjacentsFromMultipleSources = _.throttle(function (roadData, callback) {
      return $.getJSON('api/viite/roadlinks/adjacent/multiSource?roadData=' + JSON.stringify(roadData), function (data) {
        return _.isFunction(callback) && callback(data);
      });
    }, 1000);

    this.getTransferResult = _.throttle(function (dataTransfer, callback) {
      return $.getJSON('api/viite/roadlinks/transferRoadLink?data=' + JSON.stringify(dataTransfer), function (data) {
        return _.isFunction(callback) && callback(data);
      }).fail(function (obj) {
        eventbus.trigger('linkProperties:transferFailed', obj.status);
      });
    }, 1000);

    this.createRoadAddress = _.throttle(function (data, errorCallback) {
      $.ajax({
        contentType: "application/json",
        type: "PUT",
        url: "api/viite/roadlinks/roadaddress",
        data: JSON.stringify(data),
        dataType: "json",
        success: function (link) {
          eventbus.trigger('linkProperties:closed');
        },
        error: errorCallback
      });
    }, 1000);

    this.saveRoadAddressProject = _.throttle(function (data, success, failure) {
      $.ajax({
        contentType: "application/json",
        type: "PUT",
        url: "api/viite/roadlinks/roadaddress/project",
        data: JSON.stringify(data),
        dataType: "json",
        success: success,
        error: failure
      });
    }, 1000);

    this.createRoadAddressProject = _.throttle(function (data, success, failure) {
      $.ajax({
        contentType: "application/json",
        type: "POST",
        url: "api/viite/roadlinks/roadaddress/project",
        data: JSON.stringify(data),
        dataType: "json",
        success: success,
        error: failure
      });
    }, 1000);

    this.deleteRoadAddressProject = _.throttle(function (projectId, success, failure) {
      $.ajax({
        contentType: "application/json",
        type: "DELETE",
        url: "api/viite/roadlinks/roadaddress/project",
        data: JSON.stringify(projectId),
        dataType: "json",
        success: success,
        error: failure
      });
    });

    this.sendProjectToTR = _.throttle(function (projectID, success, failure) {
      var Json = {
        projectID: projectID
      };
      $.ajax({
        contentType: "application/json",
        type: "POST",
        url: "api/viite/roadlinks/roadaddress/project/sendToTR",
        data: JSON.stringify(Json),
        dataType: "json",
        success: success,
        error: failure
      });
    }, 1000);

    this.checkIfRoadpartReserved = (function (roadNumber, startPart, endPart, projDate) {
      return $.get('api/viite/roadlinks/roadaddress/project/validatereservedlink/', {
        roadNumber: roadNumber,
        startPart: startPart,
        endPart: endPart,
        projDate: convertDatetoSimpleDate(projDate)
      })
        .then(function (x) {
          eventbus.trigger('roadPartsValidation:checkRoadParts', x);
        });
    });

    this.createProjectLinks = _.throttle(function (data, success, failure) {
      $.ajax({
        contentType: "application/json",
        type: "POST",
        url: "api/viite/roadlinks/roadaddress/project/links",
        data: JSON.stringify(data),
        dataType: "json",
        success: success,
        error: failure
      });
    }, 1000);

    this.updateProjectLinks = _.throttle(function (data, success, error) {
      $.ajax({
        contentType: "application/json",
        type: "PUT",
        url: "api/viite/roadlinks/roadaddress/project/links",
        data: JSON.stringify(data),
        dataType: "json",
        success: success,
        error: error
      });
    }, 1000);

    this.revertToFloating = _.throttle(function (data, linkId, success, failure) {
      $.ajax({
        contentType: "application/json",
        type: "PUT",
        url: "api/viite/roadlinks/roadaddress/tofloating/" + linkId,
        data: JSON.stringify(data),
        dataType: "json",
        success: success,
        error: failure
      });
    });

    this.getCutLine = _.throttle(function (data, success, error) {
      $.ajax({
        contentType: "application/json",
        type: "POST",
        url: "api/viite/project/getCutLine",
        data: JSON.stringify(data),
        dataType: "json",
        success: success,
        error: error
      });
    }, 1000);

    this.directionChangeNewRoadlink = _.throttle(function (data, success, failure) {
      $.ajax({
        contentType: "application/json",
        type: "PUT",
        url: "api/viite/project/reverse",
        data: JSON.stringify(data),
        dataType: "json",
        success: success,
        error: failure
      });
    }, 1000);

    this.getRoadAddressProjects = _.throttle(function (callback) {
      return $.getJSON('api/viite/roadlinks/roadaddress/project/all', function (data) {
        return _.isFunction(callback) && callback(data);
      });
    }, 1000);

    this.getProjectsWithLinksById = _.throttle(function (id, callback) {
      if (loadingProject) {
        loadingProject.abort();
      }
      loadingProject = $.getJSON('api/viite/roadlinks/roadaddress/project/all/projectId/' + id, function (data) {
        return _.isFunction(callback) && callback(data);
      });
      return loadingProject;
    }, 1000);

    this.getChangeTable = _.throttle(function (id, callback) {
      $.getJSON('api/viite/project/getchangetable/' + id, callback);
    }, 500);


    this.getUserRoles = function () {
      $.get('api/viite/user', function (response) {
        eventbus.trigger('userData:fetched', response);
      });
    };

      this.getRoadLinkDate = _.throttle(function(callback){
          return $.get('api/viite/getRoadLinkDate', function (data) {
              return _.isFunction(callback) && callback(data);
          });
      }, 1000);

      this.getStartupParametersWithCallback = function (callback) {
      var url = 'api/viite/startupParameters';
      $.getJSON(url, callback);
    };

    this.getRoadAddressProjectList = function () {
      $.get('api/viite/roadlinks/roadaddress/project/all', function (list) {
        eventbus.trigger('projects:fetched', list);
      });
    };

    this.getGeocode = function (address) {
      return $.post("vkm/geocode", {address: address}).then(function (x) {
        return JSON.parse(x);
      });
    };

    this.getCoordinatesFromRoadAddress = function (roadNumber, roadPartNumber, distance, callback) {
      return $.get('api/viite/roadlinks/roadaddress', {road: roadNumber, part: roadPartNumber, addrMValue: distance}, callback);
    };

    this.removeProjectLinkSplit = function (data, success, errorCallback) {
      $.ajax({
        contentType: "application/json",
        type: "DELETE",
        url: "api/viite/project/split",
        data: JSON.stringify(data),
        dataType: "json",
        success: success,
        error: errorCallback
      });
    };

    this.reOpenProject = function (projectId, success, errorCallback) {
      $.ajax({
        type: "DELETE",
        url: "api/viite/project/trid/" + projectId,
        success: success,
        error: errorCallback
      });
    };

    this.getPreSplitedData = _.throttle(function (data, linkId, success, errorCallback) {
      $.ajax({
        contentType: "application/json",
        type: "PUT",
        url: "api/viite/project/presplit/" + linkId,
        data: JSON.stringify(data),
        dataType: "json",
        success: success,
        error: errorCallback
      });
    }, 1000);

    this.saveProjectLinkSplit = _.throttle(function (data, linkId, success, errorCallback) {
      $.ajax({
        contentType: "application/json",
        type: "PUT",
        url: "api/viite/project/split/" + linkId,
        data: JSON.stringify(data),
        dataType: "json",
        success: success,
        error: errorCallback
      });
    }, 1000);

    this.getFloatingRoadAddresses = function () {
      return $.getJSON('api/viite/roadaddress/floatings/');
    };

    this.getRoadAddressErrors = function () {
      return $.getJSON('api/viite/roadaddress/errors/');
    };

    function createCallbackRequestor(getParameters) {
      var requestor = latestResponseRequestor(getParameters);
      return function (parameter, callback) {
        requestor(parameter).then(callback);
      };
    }

    function latestResponseRequestor(getParameters) {
      var deferred;
      var request;

      function doRequest() {
        if (request)
          request.abort();

        request = $.ajax(getParameters.apply(undefined, arguments)).done(function(result) {
          deferred.resolve(result);
        });
        return deferred;
      }
      return function () {
        deferred = $.Deferred();
        _.debounce(doRequest, 200).apply(undefined, arguments);
        return deferred;
      };
    }

    function convertDatetoSimpleDate(date) {
      return moment(date, 'DD.MM.YYYY').format("YYYY-MM-DD");
    }

    //Methods for the UI Integrated Tests
    var mockedRoadLinkModel = function (data) {
      var selected = false;
      var original = _.clone(data);

      var getId = function () {
        return data.roadLinkId || data.linkId;
      };

      var getData = function () {
        return data;
      };

      var getPoints = function () {
        return _.cloneDeep(data.points);
      };

      var setLinkProperty = function (name, value) {
        if (value != data[name]) {
          data[name] = value;
        }
      };

      var select = function () {
        selected = true;
      };

      var unselect = function () {
        selected = false;
      };

      var isSelected = function () {
        return selected;
      };

      var isCarTrafficRoad = function () {
        return !_.isUndefined(data.linkType) && !_.includes([8, 9, 21, 99], data.linkType);
      };

      var cancel = function () {
        data.trafficDirection = original.trafficDirection;
        data.functionalClass = original.functionalClass;
        data.linkType = original.linkType;
      };

      return {
        getId: getId,
        getData: getData,
        getPoints: getPoints,
        setLinkProperty: setLinkProperty,
        isSelected: isSelected,
        isCarTrafficRoad: isCarTrafficRoad,
        select: select,
        unselect: unselect,
        cancel: cancel
      };
    };

    var afterSave = false;

    this.withRoadAddressProjects = function (returnData) {
      self.getRoadAddressProjects = function () {
        return returnData;
      };
      return self;
    };

    this.withLinkData = function (linkData, afterSaveLinkData) {

      var fetchedRoadLinkModels = function (fetchedRoadLinks) {
        return _.map(fetchedRoadLinks, function (roadLinkGroup) {
          return _.map(roadLinkGroup, function (roadLink) {
            return new mockedRoadLinkModel(roadLink);
          });
        });
      };
      self.getRoadLinks = function (boundingBox, callback) {
        if (afterSave) {
          callback(afterSaveLinkData);
        } else {
          callback(linkData);
        }
        eventbus.trigger('roadLinks:fetched', afterSave ? fetchedRoadLinkModels(afterSaveLinkData) : fetchedRoadLinkModels(linkData));
      };
      return self;
    };

    this.withUserRolesData = function (userRolesData) {
      self.getUserRoles = function () {
        eventbus.trigger('userData:fetched', userRolesData);
      };
      afterSave = false;
      return self;
    };

    this.withStartupParameters = function (startupParameters) {
      self.getStartupParametersWithCallback = function (callback) {
        callback(startupParameters);
      };
      return self;
    };

    this.withFloatingAdjacents = function (selectedFloatingData, selectedUnknownData) {
      self.getFloatingAdjacent = function (linkData, callback) {
        if (linkData.linkId === 1718151 || linkData.linkId === 1718152) {
          callback(selectedFloatingData);
        } else if (linkData.linkId === 500130202) {
          callback(selectedUnknownData);
        } else {
          callback([]);
        }
      };
      return self;
    };

    this.withGetTransferResult = function (simulationData) {
      self.getTransferResult = function (selectedRoadAddressData, callback) {
        callback(simulationData);
      };
      return self;
    };

    this.withRoadAddressCreation = function () {
      self.createRoadAddress = function (data) {
        afterSave = true;
        eventbus.trigger('linkProperties:closed');
      };
      return self;
    };

    this.withRoadAddressProjectData = function (roadAddressProjectData) {
      self.getRoadAddressProjectList = function () {
        eventbus.trigger('projects:fetched', roadAddressProjectData);
      };
      return self;
    };

    this.withRoadPartReserved = function (returnData) {
      self.checkIfRoadpartReserved = function () {
        eventbus.trigger('roadPartsValidation:checkRoadParts', returnData);
        return returnData;
      };
      return self;
    };
    this.withProjectLinks = function (returnData) {
      self.getProjectLinks = function (params, callback) {
        callback(returnData);
        return returnData;
      };
      return self;
    };

    this.withGetProjectsWithLinksById = function (returnData) {
      self.getProjectsWithLinksById = function (params, callback) {
        callback(returnData);
        return returnData;
      };
      return self;
    };

    this.withCreateRoadAddressProject = function (returnData) {
      self.createRoadAddressProject = function (data, successCallback) {
        successCallback(returnData);
        return returnData;
      };
      return self;
    };

    this.withGetProjectLinkByLinkId = function (returnData) {
        self.getProjectLinkByLinkId = function (linkId, callback) {
            callback(returnData);
            return returnData;
        };
        return self;
    };

    this.withGetRoadAddressByLinkId = function (returnData) {
        self.getRoadAddressByLinkId = function (linkId, callback) {
            callback(returnData);
            return returnData;
        };
        return self;
    };

    this.withGetTargetAdjacent = function (returnData) {
      self.getTargetAdjacent = function (linkId, callback) {
        callback(returnData);
        return returnData;
      };
      return self;
    };

    this.withPreSplitData = function (returnData) {
      self.getPreSplitedData = function (data, linkId, callback) {
        callback(returnData);
        return returnData;
      };
      return self;
    };

    this.getRoadAddressesByRoadNumber = createCallbackRequestor(function (roadNumber) {
      return {
        url: 'api/viite/roadnames?roadNumber=' + roadNumber
      };
    });

    this.saveRoadNamesChanges = _.throttle(function (roadNumber, data, success, failure) {
      $.ajax({
        contentType: "application/json",
        type: "PUT",
        url: "api/viite/roadnames/" + roadNumber,
        data: JSON.stringify(data),
        dataType: "json",
        success: success,
        error: failure
      });
    }, 1000);

    this.getNodesByRoadAttributes = _.throttle(function (roadAttributes, callback) {
      return $.get('api/viite/nodes', roadAttributes, function (data) {
        return _.isFunction(callback) && callback(data);
      });
    }, 1000);

    this.getTemplates = _.throttle(function(callback){
      return $.get('api/viite/templates', function (data) {
        return _.isFunction(callback) && callback(data);
      });
    }, 1000);
    this.getJunctionPointsByJunctionId = _.throttle(function (junctionId, callback) {
      return $.get('api/viite/junctions/' + junctionId + '/junction-points', function (data) {
        return _.isFunction(callback) && callback(data);
      });
    }, 1000);
    this.getJunctionInfoByJunctionId = _.throttle(function (junctionId, callback) {
      return $.get('api/viite/junction-infos/' + junctionId, function (data) {
        return _.isFunction(callback) && callback(data);
      });
    }, 1000);

    this.getNodePointTemplateById = _.throttle(function (nodePointTemplateId, callback) {
      return $.getJSON('api/viite/node-point-templates/' + nodePointTemplateId, function (data) {
        return _.isFunction(callback) && callback(data);
      });
    }, 1000);

<<<<<<< HEAD
=======
    this.createNodeInfo = _.throttle(function (data, success, failure) {
      $.ajax({
        contentType: "application/json",
        type: "POST",
        url: "api/viite/nodes",
        data: JSON.stringify(data),
        dataType: "json",
        success: success,
        error: failure
      });
    }, 1000);

    this.saveNodeInfo = _.throttle(function (data, success, failure) {
      $.ajax({
        contentType: "application/json",
        type: "PUT",
        url: "api/viite/nodes/" + data.id,
        data: JSON.stringify(data),
        dataType: "json",
        success: success,
        error: failure
      });
    }, 1000);

>>>>>>> 56758d6e
  };
}(this));<|MERGE_RESOLUTION|>--- conflicted
+++ resolved
@@ -664,8 +664,6 @@
       });
     }, 1000);
 
-<<<<<<< HEAD
-=======
     this.createNodeInfo = _.throttle(function (data, success, failure) {
       $.ajax({
         contentType: "application/json",
@@ -690,6 +688,5 @@
       });
     }, 1000);
 
->>>>>>> 56758d6e
   };
 }(this));