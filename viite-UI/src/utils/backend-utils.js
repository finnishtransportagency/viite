--- conflicted
+++ resolved
@@ -639,19 +639,16 @@
         return _.isFunction(callback) && callback(data);
       });
     }, 1000);
-<<<<<<< HEAD
     this.getJunctionPointsByJunctionId = _.throttle(function(junctionId, callback){
         return $.get('api/viite/junctionPointsByJunctionId?junctionId=' + junctionId, function (data) {
             return _.isFunction(callback) && callback(data);
         });
     }, 1000);
-=======
     this.getJunctionInfoByJunctionId = _.throttle(function(junctionId, callback){
       return $.get('api/viite/junctionInfoByJunctionId?junctionId=' + junctionId, function (data) {
         return _.isFunction(callback) && callback(data);
       });
     }, 1000);
 
->>>>>>> 73053017
   };
 }(this));