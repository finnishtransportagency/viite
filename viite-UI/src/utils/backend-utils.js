/* eslint-disable new-cap */
(function (root) {
  root.Backend = function () {
    var me = this;
    var loadingProject;
    // var finnishDatePattern = /(\d{2})\.(\d{2})\.(\d{4})/;
    var gettingRoadLinks;
    moment.locale('fi');

    this.getRoadLinks = createCallbackRequestor(function (params) {
      var zoom = params.zoom;
      var boundingBox = params.boundingBox;
      var withHistory = params.withHistory;
      var day = params.day;
      var month = params.month;
      var year = params.year;
      if (withHistory)
        return {
          url: 'api/viite/roadaddress?zoom=' + zoom + '&bbox=' + boundingBox + '&dd=' + day + '&mm=' + month + '&yyyy=' + year
        };
      else
        return {
          url: 'api/viite/roadaddress?zoom=' + zoom + '&bbox=' + boundingBox
        };
    });

    this.getRoadLinksOfWholeRoadPart = createCallbackRequestor(function (params) {
      var roadNumber = params.roadNumber;
      var roadPart = params.roadPartNumber;
      return {
        url: 'api/viite/roadlinks/wholeroadpart/?roadnumber=' + roadNumber + '&roadpart=' + roadPart
      };
    });

    this.getNodesAndJunctions = createCallbackRequestor(function (params) {
      var zoom = params.zoom;
      var boundingBox = params.boundingBox;
      return {
        url: 'api/viite/nodesjunctions?zoom=' + zoom + '&bbox=' + boundingBox
      };
    });

    this.abortLoadingProject = (function () {
      if (loadingProject) {
        loadingProject.abort();
      }
    });

    this.abortGettingRoadLinks = (function () {
      if (gettingRoadLinks) {
        _.map(gettingRoadLinks.desc.args, function (r) {
          r.abort();
        });
      }
    });

    this.getProjectLinks = createCallbackRequestor(function (params) {
      var zoom = params.zoom;
      var boundingBox = params.boundingBox;
      var projectId = params.projectId;
      return {
        url: 'api/viite/project/roadlinks?zoom=' + zoom + '&bbox=' + boundingBox + '&id=' + projectId
      };
    });

    this.getProjectLinksById = _.throttle(function (projectId, callback) {
      return $.getJSON('api/viite/project/links/' + projectId, function (data) {
        return _.isFunction(callback) && callback(data);
      });
    }, 1000);

    this.revertChangesRoadlink = _.throttle(function (data, success, errorCallback) {
      $.ajax({
        contentType: "application/json",
        type: "PUT",
        url: "api/viite/roadlinks/roadaddress/project/revertchangesroadlink",
        data: JSON.stringify(data),
        dataType: "json",
        success: success,
        error: errorCallback
      });
    }, 1000);

    this.getProjectLinkByLinkId = _.throttle(function (linkId, callback) {
      return $.getJSON('api/viite/project/roadaddress/linkid/' + linkId, function (data) {
        return _.isFunction(callback) && callback(data);
      });
    }, 1000);

    this.getRoadAddressByLinkId = _.throttle(function (linkId, callback) {
      return $.getJSON('api/viite/roadaddress/linkid/' + linkId, function (data) {
        return _.isFunction(callback) && callback(data);
      });
    }, 1000);

    this.getRoadAddressById = _.throttle(function (id, callback) {
      return $.getJSON('api/viite/roadaddress/' + id, function (data) {
        return _.isFunction(callback) && callback(data);
      });
    }, 1000);

    this.getNonOverridenVVHValuesForLink = _.throttle(function (linkId, currentProjectId, callback) {
      return $.getJSON('api/viite/roadlinks/project/prefillfromvvh?linkId=' + linkId + '&currentProjectId=' + currentProjectId, function (data) {
        return _.isFunction(callback) && callback(data);
      });
    }, 1000);

    this.getRoadLinkByMmlId = _.throttle(function (mmlId, callback) {
      return $.getJSON('api/viite/roadlinks/mml/' + mmlId, function (data) {
        return _.isFunction(callback) && callback(data);
      });
    }, 1000);

    this.getRoadLinkByMtkId = _.throttle(function (mtkId, callback) {
      return $.getJSON('api/viite/roadlinks/mtkid/' + mtkId, function (data) {
        return _.isFunction(callback) && callback(data);
      });
    }, 1000);


    this.getRoadName =
      _.debounce(function (roadNumber, projectID, callback) {
        if (projectID !== 0 && roadNumber !== '') {
          return $.getJSON('api/viite/roadlinks/roadname/' + roadNumber + '/' + projectID, function (data) {
            return _.isFunction(callback) && callback(data);
          });
        } else {
          $('#roadName').val('').change();
          $('#roadName').prop('disabled', false);
          return null;
        }
      }, 500);

    this.getTargetAdjacent = _.throttle(function (roadData, callback) {
      return $.getJSON('api/viite/roadlinks/adjacent/target?roadData=' + JSON.stringify(roadData), function (data) {
        return _.isFunction(callback) && callback(data);
      });
    }, 1000);

    this.getTransferResult = _.throttle(function (dataTransfer, callback) {
      return $.getJSON('api/viite/roadlinks/transferRoadLink?data=' + JSON.stringify(dataTransfer), function (data) {
        return _.isFunction(callback) && callback(data);
      }).fail(function (obj) {
        eventbus.trigger('linkProperties:transferFailed', obj.status);
      });
    }, 1000);

    this.createRoadAddress = _.throttle(function (data, errorCallback) {
      $.ajax({
        contentType: "application/json",
        type: "PUT",
        url: "api/viite/roadlinks/roadaddress",
        data: JSON.stringify(data),
        dataType: "json",
        success: function (_link) {
          eventbus.trigger('linkProperties:closed');
        },
        error: errorCallback
      });
    }, 1000);

    this.saveRoadAddressProject = _.throttle(function (data, success, failure) {
      $.ajax({
        contentType: "application/json",
        type: "PUT",
        url: "api/viite/roadlinks/roadaddress/project",
        data: JSON.stringify(data),
        dataType: "json",
        success: success,
        error: failure
      });
    }, 1000);

    this.createRoadAddressProject = _.throttle(function (data, success, failure) {
      $.ajax({
        contentType: "application/json",
        type: "POST",
        url: "api/viite/roadlinks/roadaddress/project",
        data: JSON.stringify(data),
        dataType: "json",
        success: success,
        error: failure
      });
    }, 1000);

    this.deleteRoadAddressProject = _.throttle(function (projectId, success, failure) {
      $.ajax({
        contentType: "application/json",
        type: "DELETE",
        url: "api/viite/roadlinks/roadaddress/project",
        data: JSON.stringify(projectId),
        dataType: "json",
        success: success,
        error: failure
      });
    });

    this.sendProjectChangesToViite = _.throttle(function (projectID, success, failure) {
      var Json = {
        projectID: projectID
      };
      $.ajax({
        contentType: "application/json",
        type: "POST",
        url: "api/viite/roadlinks/roadaddress/project/sendProjectChangesToViite",
        data: JSON.stringify(Json),
        dataType: "json",
        success: success,
        error: failure
      });
    }, 1000);

    this.checkIfRoadpartReserved = (function (roadNumber, startPart, endPart, projDate, projectId) {
      return $.get('api/viite/roadlinks/roadaddress/project/validatereservedlink/', {
        roadNumber: roadNumber,
        startPart: startPart,
        endPart: endPart,
        projDate: convertDatetoSimpleDate(projDate),
        projectId: projectId
      }).then(function (x) {
        eventbus.trigger('roadPartsValidation:checkRoadParts', x);
      });
    });

    this.createProjectLinks = _.throttle(function (data, success, failure) {
      $.ajax({
        contentType: "application/json",
        type: "POST",
        url: "api/viite/roadlinks/roadaddress/project/links",
        data: JSON.stringify(data),
        dataType: "json",
        success: success,
        error: failure
      });
    }, 1000);

    this.updateProjectLinks = _.throttle(function (data, success, error) {
      $.ajax({
        contentType: "application/json",
        type: "PUT",
        url: "api/viite/roadlinks/roadaddress/project/links",
        data: JSON.stringify(data),
        dataType: "json",
        success: success,
        error: error
      });
    }, 1000);

<<<<<<< HEAD
    this.getCutLine = _.throttle(function (data, success, error) {
      $.ajax({
        contentType: "application/json",
        type: "POST",
        url: "api/viite/project/getCutLine",
        data: JSON.stringify(data),
        dataType: "json",
        success: success,
        error: error
      });
    }, 1000);
=======
    this.revertToFloating = _.throttle(function (data, linkId, success, failure) {
      $.ajax({
        contentType: "application/json",
        type: "PUT",
        url: "api/viite/roadlinks/roadaddress/tofloating/" + linkId,
        data: JSON.stringify(data),
        dataType: "json",
        success: success,
        error: failure
      });
    });
>>>>>>> 7bf00c0e

    this.directionChangeNewRoadlink = _.throttle(function (data, success, failure) {
      $.ajax({
        contentType: "application/json",
        type: "PUT",
        url: "api/viite/project/reverse",
        data: JSON.stringify(data),
        dataType: "json",
        success: success,
        error: failure
      });
    }, 1000);

    this.getRoadAddressProjects = _.throttle(function (callback) {
      return $.getJSON('api/viite/roadlinks/roadaddress/project/all', function (data) {
        return _.isFunction(callback) && callback(data);
      });
    }, 1000);

    this.getProjectsWithLinksById = _.throttle(function (id, callback) {
      if (loadingProject) {
        loadingProject.abort();
      }
      loadingProject = $.getJSON('api/viite/roadlinks/roadaddress/project/all/projectId/' + id, function (data) {
        return _.isFunction(callback) && callback(data);
      });
      return loadingProject;
    }, 1000);

    this.getChangeTable = _.throttle(function (id, callback) {
      $.getJSON('api/viite/project/getchangetable/' + id, callback);
    }, 500);

    this.recalculateAndValidateProject = function (id, callback) {
      $.getJSON('api/viite/project/recalculateProject/' + id, callback);
    };

    this.getJunctionPointReservedStatus = function (ids, jp) {
      $.get('api/viite/junctions/getReservedStatusOfJunctionPoints?ids=' + ids, function (response) {
        eventbus.trigger('junctionPoint:reservedStatusFetched', response, jp);
      });
    };

    this.getUserRoles = function () {
      $.get('api/viite/user', function (response) {
        eventbus.trigger('userData:fetched', response);
      });
    };

    this.getRoadLinkDate = _.throttle(function (callback) {
      return $.get('api/viite/getRoadLinkDate', function (data) {
        return _.isFunction(callback) && callback(data);
      });
    }, 1000);

    this.getStartupParametersWithCallback = function (callback) {
      var url = 'api/viite/startupParameters';
      $.getJSON(url, callback);
    };

    this.getRoadAddressProjectList = function () {
      $.get('api/viite/roadlinks/roadaddress/project/all', function (list) {
        eventbus.trigger('projects:fetched', list);
      });
    };

    this.getSearchResults = function (searchString) {
      return $.get("api/viite/roadlinks/search", {search: searchString}).then(function (x) {
        return x;
      });
    };

    this.getCoordinatesFromRoadAddress = function (roadNumber, roadPartNumber, distance, callback) {
      return $.get('api/viite/roadlinks/roadaddress', {
        road: roadNumber,
        part: roadPartNumber,
        addrMValue: distance
      }, callback);
    };

    this.reOpenProject = function (projectId, success, errorCallback) {
      $.ajax({
        type: "DELETE",
        url: "api/viite/project/trid/" + projectId,
        success: success,
        error: errorCallback
      });
    };

<<<<<<< HEAD
    this.getPreSplitedData = _.throttle(function (data, linkId, success, errorCallback) {
      $.ajax({
        contentType: "application/json",
        type: "PUT",
        url: "api/viite/project/presplit/" + linkId,
        data: JSON.stringify(data),
        dataType: "json",
        success: success,
        error: errorCallback
      });
    }, 1000);

    this.saveProjectLinkSplit = _.throttle(function (data, linkId, success, errorCallback) {
      $.ajax({
        contentType: "application/json",
        type: "PUT",
        url: "api/viite/project/split/" + linkId,
        data: JSON.stringify(data),
        dataType: "json",
        success: success,
        error: errorCallback
      });
    }, 1000);
=======
    this.getFloatingRoadAddresses = function () {
      return $.getJSON('api/viite/roadaddress/floatings/');
    };
>>>>>>> 7bf00c0e

    this.getRoadAddressErrors = function () {
      return $.getJSON('api/viite/roadaddress/errors/');
    };

    function createCallbackRequestor(getParameters) {
      var requestor = latestResponseRequestor(getParameters);
      return function (parameter, callback) {
        requestor(parameter).then(callback);
      };
    }

    function latestResponseRequestor(getParameters) {
      var deferred;
      var request;

      function doRequest() {
        if (request)
          request.abort();

        request = $.ajax(getParameters.apply(undefined, arguments)).done(function (result) {
          deferred.resolve(result);
        });
        return deferred;
      }

      return function () {
        deferred = $.Deferred();
        _.debounce(doRequest, 200).apply(undefined, arguments);
        return deferred;
      };
    }

    function convertDatetoSimpleDate(date) {
      return moment(date, 'DD.MM.YYYY').format("YYYY-MM-DD");
    }

    //Methods for the UI Integrated Tests
    var mockedRoadLinkModel = function (data) {
      var selected = false;
      var original = _.clone(data);

      var getId = function () {
        return data.roadLinkId || data.linkId;
      };

      var getData = function () {
        return data;
      };

      var getPoints = function () {
        return _.cloneDeep(data.points);
      };

      var setLinkProperty = function (name, value) {
        if (value !== data[name]) {
          data[name] = value;
        }
      };

      var select = function () {
        selected = true;
      };

      var unselect = function () {
        selected = false;
      };

      var isSelected = function () {
        return selected;
      };

      var isCarTrafficRoad = function () {
        return !_.isUndefined(data.linkType) && !_.includes([8, 9, 21, 99], data.linkType);
      };

      var cancel = function () {
        data.trafficDirection = original.trafficDirection;
        data.functionalClass = original.functionalClass;
        data.linkType = original.linkType;
      };

      return {
        getId: getId,
        getData: getData,
        getPoints: getPoints,
        setLinkProperty: setLinkProperty,
        isSelected: isSelected,
        isCarTrafficRoad: isCarTrafficRoad,
        select: select,
        unselect: unselect,
        cancel: cancel
      };
    };

    var afterSave = false;

    this.withRoadAddressProjects = function (returnData) {
      me.getRoadAddressProjects = function () {
        return returnData;
      };
      return me;
    };

    this.withLinkData = function (linkData, afterSaveLinkData) {

      var fetchedRoadLinkModels = function (fetchedRoadLinks) {
        return _.map(fetchedRoadLinks, function (roadLinkGroup) {
          return _.map(roadLinkGroup, function (roadLink) {
            return new mockedRoadLinkModel(roadLink);
          });
        });
      };
      me.getRoadLinks = function (_boundingBox, callback) {
        if (afterSave) {
          // eslint-disable-next-line callback-return
          callback(afterSaveLinkData);
        } else {
          // eslint-disable-next-line callback-return
          callback(linkData);
        }
        eventbus.trigger('roadLinks:fetched', afterSave ? fetchedRoadLinkModels(afterSaveLinkData) : fetchedRoadLinkModels(linkData));
      };
      return me;
    };

    this.withUserRolesData = function (userRolesData) {
      me.getUserRoles = function () {
        eventbus.trigger('userData:fetched', userRolesData);
      };
      afterSave = false;
      return me;
    };

    this.withStartupParameters = function (startupParameters) {
      me.getStartupParametersWithCallback = function (callback) {
        callback(startupParameters);
      };
      return me;
    };

    this.withFloatingAdjacents = function (selectedFloatingData, selectedUnknownData) {
      me.getFloatingAdjacent = function (linkData, callback) {
        if (linkData.linkId === 1718151 || linkData.linkId === 1718152) {
          return callback(selectedFloatingData);
        } else if (linkData.linkId === 500130202) {
          return callback(selectedUnknownData);
        } else {
          return callback([]);
        }
      };
      return me;
    };

    this.withGetTransferResult = function (simulationData) {
      me.getTransferResult = function (selectedRoadAddressData, callback) {
        callback(simulationData);
      };
      return me;
    };

    this.withRoadAddressCreation = function () {
      me.createRoadAddress = function () {
        afterSave = true;
        eventbus.trigger('linkProperties:closed');
      };
      return me;
    };

    this.withRoadAddressProjectData = function (roadAddressProjectData) {
      me.getRoadAddressProjectList = function () {
        eventbus.trigger('projects:fetched', roadAddressProjectData);
      };
      return me;
    };

    this.withRoadPartReserved = function (returnData) {
      me.checkIfRoadpartReserved = function () {
        eventbus.trigger('roadPartsValidation:checkRoadParts', returnData);
        return returnData;
      };
      return me;
    };
    this.withProjectLinks = function (returnData) {
      me.getProjectLinks = function (params, callback) {
        callback(returnData);
        return returnData;
      };
      return me;
    };

    this.withGetProjectsWithLinksById = function (returnData) {
      me.getProjectsWithLinksById = function (params, callback) {
        callback(returnData);
        return returnData;
      };
      return me;
    };

    this.withCreateRoadAddressProject = function (returnData) {
      me.createRoadAddressProject = function (data, successCallback) {
        successCallback(returnData);
        return returnData;
      };
      return me;
    };

    this.withGetProjectLinkByLinkId = function (returnData) {
      me.getProjectLinkByLinkId = function (linkId, callback) {
        callback(returnData);
        return returnData;
      };
      return me;
    };

    this.withGetRoadAddressByLinkId = function (returnData) {
      me.getRoadAddressByLinkId = function (linkId, callback) {
        callback(returnData);
        return returnData;
      };
      return me;
    };

    this.withGetTargetAdjacent = function (returnData) {
      me.getTargetAdjacent = function (linkId, callback) {
        callback(returnData);
        return returnData;
      };
      return me;
    };


    this.getRoadAddressesByRoadNumber = createCallbackRequestor(function (roadNumber) {
      return {
        url: 'api/viite/roadnames?roadNumber=' + roadNumber
      };
    });

    this.saveRoadNamesChanges = _.throttle(function (roadNumber, data, success, failure) {
      $.ajax({
        contentType: "application/json",
        type: "PUT",
        url: "api/viite/roadnames/" + roadNumber,
        data: JSON.stringify(data),
        dataType: "json",
        success: success,
        error: failure
      });
    }, 1000);

    this.getNodesByRoadAttributes = _.throttle(function (roadAttributes, callback) {
      return $.get('api/viite/nodes', roadAttributes, function (data) {
        return _.isFunction(callback) && callback(data);
      });
    }, 1000);

    this.getTemplates = _.throttle(function (callback) {
      return $.get('api/viite/templates', function (data) {
        return _.isFunction(callback) && callback(data);
      });
    }, 1000);

    this.getJunctionPointsByJunctionId = _.throttle(function (junctionId, callback) {
      return $.get('api/viite/junctions/' + junctionId + '/junction-points', function (data) {
        return _.isFunction(callback) && callback(data);
      });
    }, 1000);

    this.getNodePointTemplateById = _.throttle(function (nodePointTemplateId, callback) {
      return $.getJSON('api/viite/node-point-templates/' + nodePointTemplateId, function (data) {
        return _.isFunction(callback) && callback(data);
      });
    }, 1000);

    this.getJunctionTemplateById = _.throttle(function (junctionTemplateId, callback) {
      return $.getJSON('api/viite/junction-templates/' + junctionTemplateId, function (data) {
        return _.isFunction(callback) && callback(data);
      });
    }, 1000);

    this.createNodeInfo = _.throttle(function (data, success, failure) {
      $.ajax({
        contentType: "application/json",
        type: "POST",
        url: "api/viite/nodes",
        data: JSON.stringify(data),
        dataType: "json",
        success: success,
        error: failure
      });
    }, 1000);

    this.updateNodeInfo = _.throttle(function (data, success, failure) {
      $.ajax({
        contentType: "application/json",
        type: "PUT",
        url: "api/viite/nodes/" + data.id,
        data: JSON.stringify(data),
        dataType: "json",
        success: success,
        error: failure
      });
    }, 1000);

  };
}(this));<|MERGE_RESOLUTION|>--- conflicted
+++ resolved
@@ -131,8 +131,21 @@
         }
       }, 500);
 
+
+    this.getFloatingAdjacent = _.throttle(function (roadData, callback) {
+      return $.getJSON('api/viite/roadlinks/adjacent?roadData=' + JSON.stringify(roadData), function (data) {
+        return _.isFunction(callback) && callback(data);
+      });
+    }, 1000);
+
     this.getTargetAdjacent = _.throttle(function (roadData, callback) {
       return $.getJSON('api/viite/roadlinks/adjacent/target?roadData=' + JSON.stringify(roadData), function (data) {
+        return _.isFunction(callback) && callback(data);
+      });
+    }, 1000);
+
+    this.getAdjacentsFromMultipleSources = _.throttle(function (roadData, callback) {
+      return $.getJSON('api/viite/roadlinks/adjacent/multiSource?roadData=' + JSON.stringify(roadData), function (data) {
         return _.isFunction(callback) && callback(data);
       });
     }, 1000);
@@ -246,19 +259,6 @@
       });
     }, 1000);
 
-<<<<<<< HEAD
-    this.getCutLine = _.throttle(function (data, success, error) {
-      $.ajax({
-        contentType: "application/json",
-        type: "POST",
-        url: "api/viite/project/getCutLine",
-        data: JSON.stringify(data),
-        dataType: "json",
-        success: success,
-        error: error
-      });
-    }, 1000);
-=======
     this.revertToFloating = _.throttle(function (data, linkId, success, failure) {
       $.ajax({
         contentType: "application/json",
@@ -270,7 +270,6 @@
         error: failure
       });
     });
->>>>>>> 7bf00c0e
 
     this.directionChangeNewRoadlink = _.throttle(function (data, success, failure) {
       $.ajax({
@@ -360,35 +359,9 @@
       });
     };
 
-<<<<<<< HEAD
-    this.getPreSplitedData = _.throttle(function (data, linkId, success, errorCallback) {
-      $.ajax({
-        contentType: "application/json",
-        type: "PUT",
-        url: "api/viite/project/presplit/" + linkId,
-        data: JSON.stringify(data),
-        dataType: "json",
-        success: success,
-        error: errorCallback
-      });
-    }, 1000);
-
-    this.saveProjectLinkSplit = _.throttle(function (data, linkId, success, errorCallback) {
-      $.ajax({
-        contentType: "application/json",
-        type: "PUT",
-        url: "api/viite/project/split/" + linkId,
-        data: JSON.stringify(data),
-        dataType: "json",
-        success: success,
-        error: errorCallback
-      });
-    }, 1000);
-=======
     this.getFloatingRoadAddresses = function () {
       return $.getJSON('api/viite/roadaddress/floatings/');
     };
->>>>>>> 7bf00c0e
 
     this.getRoadAddressErrors = function () {
       return $.getJSON('api/viite/roadaddress/errors/');
