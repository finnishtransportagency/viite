--- conflicted
+++ resolved
@@ -91,19 +91,11 @@
       });
     }, 1000);
 
-<<<<<<< HEAD
-      this.getNonOverridenValuesForLink = _.throttle(function (linkId, currentProjectId, callback) {
-          return $.getJSON('api/viite/roadlinks/project/prefill?linkId=' + linkId +'&currentProjectId=' + currentProjectId, function (data) {
-              return _.isFunction(callback) && callback(data);
-          });
-      }, 1000);
-=======
-    this.getNonOverridenVVHValuesForLink = _.throttle(function (linkId, currentProjectId, callback) {
-      return $.getJSON('api/viite/roadlinks/project/prefillfromvvh?linkId=' + linkId + '&currentProjectId=' + currentProjectId, function (data) {
-        return _.isFunction(callback) && callback(data);
-      });
-    }, 1000);
->>>>>>> ad9da419
+    this.getNonOverridenValuesForLink = _.throttle(function (linkId, currentProjectId, callback) {
+      return $.getJSON('api/viite/roadlinks/project/prefill?linkId=' + linkId + '&currentProjectId=' + currentProjectId, function (data) {
+        return _.isFunction(callback) && callback(data);
+      });
+    }, 1000);
 
     this.getRoadLinkByMmlId = _.throttle(function (mmlId, callback) {
       return $.getJSON('api/viite/roadlinks/mml/' + mmlId, function (data) {
