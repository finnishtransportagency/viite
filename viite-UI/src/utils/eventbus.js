/* eslint-disable new-cap */
(function (BackboneEvents) {
  window.eventbus = BackboneEvents;
<<<<<<< HEAD
  eventbus.on('all', function(eventName, entity) {
    if (window.DR2_LOGGING && eventName !== 'map:mouseMoved') {
=======
  eventbus.on('all', function (eventName, entity) {
    if (true && eventName !== 'map:mouseMoved') {
>>>>>>> d43ff0d8
      console.log(eventName, entity);
    }
  });
  eventbus.oncePromise = function (eventName) {
    var eventReceived = $.Deferred();
    eventbus.once(eventName, function () {
      eventReceived.resolve();
    });
    return eventReceived;
  };
}(Backbone.Events));<|MERGE_RESOLUTION|>--- conflicted
+++ resolved
@@ -1,13 +1,8 @@
 /* eslint-disable new-cap */
 (function (BackboneEvents) {
   window.eventbus = BackboneEvents;
-<<<<<<< HEAD
-  eventbus.on('all', function(eventName, entity) {
+  eventbus.on('all', function (eventName, entity) {
     if (window.DR2_LOGGING && eventName !== 'map:mouseMoved') {
-=======
-  eventbus.on('all', function (eventName, entity) {
-    if (true && eventName !== 'map:mouseMoved') {
->>>>>>> d43ff0d8
       console.log(eventName, entity);
     }
   });
