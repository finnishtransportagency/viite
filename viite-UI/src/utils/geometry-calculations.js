<<<<<<< HEAD
(function(geometrycalculator, undefined) {
  geometrycalculator.getDistanceFromLine = function(line, point) {
    var nearest_point = geometrycalculator.nearestPointOnLine(line, point);
    var dx = nearest_point.x - point.x;
    var dy = nearest_point.y - point.y;
    return Math.sqrt(dx * dx + dy * dy);
  };

  geometrycalculator.nearestPointOnLine = function(line, point) {
    var length_of_side_x = line.end.x - line.start.x;
    var length_of_side_y = line.end.y - line.start.y;
    var sum_of_squared_sides = length_of_side_x * length_of_side_x + length_of_side_y * length_of_side_y;

    var apx = point.x - line.start.x;
    var apy = point.y - line.start.y;
    var t = (apx * length_of_side_x + apy * length_of_side_y) / sum_of_squared_sides;
    if (t < 0) { t = 0; }
    if (t > 1) { t = 1; }
    return { x: line.start.x + length_of_side_x * t, y: line.start.y + length_of_side_y * t };
  };

  geometrycalculator.findNearestLine = function(features, x, y) {
    var calculatedistance = function(item) {
      return geometrycalculator.getDistanceFromLine(item, { x: x, y: y });
    };
    var fromFeatureVectorToLine = function(vector) {
      var temp = {};
      var min_distance = 100000000.0;
      for (var i = 0; i < vector.points.length - 1; i++) {
        var start_point = vector.points[i];
        var end_point = vector.points[i + 1];
        var point_distance = calculatedistance({ start: start_point, end: end_point });
        if (point_distance < min_distance) {
          min_distance = point_distance;
          temp = {
            id: vector.roadLinkId,
            roadLinkId: vector.roadLinkId,
            linkId: vector.linkId,
            start: start_point,
            end: end_point,
            distance: point_distance
          };
        }
      }
      return temp;
    };

    return _.chain(features)
      .map(fromFeatureVectorToLine)
      .min('distance')
      .omit('distance')
      .value();
  };

  geometrycalculator.getSquaredDistanceBetweenPoints = function(pointA, pointB) {
    return Math.pow(pointA.lat - pointB.lat, 2) + Math.pow(pointA.lon - pointB.lon, 2);
  };

  geometrycalculator.getLineDirectionRadAngle = function(line) {
    return Math.atan2(line.start.x - line.end.x, line.start.y - line.end.y);
  };

  geometrycalculator.getLineDirectionDegAngle = function(line) {
    var rad = geometrycalculator.getLineDirectionRadAngle(line);
    return 180 + geometrycalculator.rad2deg(rad);
  };

  geometrycalculator.rad2deg = function(angleRad) {
    return angleRad * (180 / Math.PI);
  };

  geometrycalculator.deg2rad = function(angleDeg) {
    return angleDeg * (Math.PI / 180);
  };

  geometrycalculator.convertCompassToPolarCoordinates = function(angle) {
    return (angle - 90) % 360;
  };

  geometrycalculator.oppositeAngle = function(angle) {
    return (angle + 180) % 360;
  };

  geometrycalculator.isInBounds = function(bounds, x, y) {
    //Bounds is now obtained using via map.getView().calculateExtent(map.getSize())
    //returning an array with the following; [minx, miny, maxx, maxy]
    return ((x >= bounds[0] || x <= bounds[2]) && (y >= bounds[1] || y <= bounds[3]));
  };

  geometrycalculator.getCentroid = function(points) {
    var sums = _.reduce(points, function(sum, point) {
      return { lat: point.lat + sum.lat, lon: point.lon + sum.lon };
    }, { lat: 0, lon: 0 });

    return { lon: (sums.lon / points.length), lat: (sums.lat / points.length)};
  };

}(window.geometrycalculator = window.geometrycalculator || {}));
=======
(function(geometrycalculator, undefined) {
  geometrycalculator.getDistanceFromLine = function(line, point) {
    var nearest_point = geometrycalculator.nearestPointOnLine(line, point);
    var dx = nearest_point.x - point.x;
    var dy = nearest_point.y - point.y;
    return Math.sqrt(dx * dx + dy * dy);
  };

  geometrycalculator.nearestPointOnLine = function(line, point) {
    var length_of_side_x = line.end.x - line.start.x;
    var length_of_side_y = line.end.y - line.start.y;
    var sum_of_squared_sides = length_of_side_x * length_of_side_x + length_of_side_y * length_of_side_y;

    var apx = point.x - line.start.x;
    var apy = point.y - line.start.y;
    var t = (apx * length_of_side_x + apy * length_of_side_y) / sum_of_squared_sides;
    if (t < 0) { t = 0; }
    if (t > 1) { t = 1; }
    return { x: line.start.x + length_of_side_x * t, y: line.start.y + length_of_side_y * t };
  };

  geometrycalculator.findNearestLine = function(features, x, y) {
    var calculatedistance = function(item) {
      return geometrycalculator.getDistanceFromLine(item, { x: x, y: y });
    };
    var fromFeatureVectorToLine = function(vector) {
      var temp = {};
      var min_distance = 100000000.0;
      for (var i = 0; i < vector.points.length - 1; i++) {
        var start_point = vector.points[i];
        var end_point = vector.points[i + 1];
        var point_distance = calculatedistance({ start: start_point, end: end_point });
        if (point_distance < min_distance) {
          min_distance = point_distance;
          temp = {
            id: vector.roadLinkId,
            roadLinkId: vector.roadLinkId,
            linkId: vector.linkId,
            start: start_point,
            end: end_point,
            distance: point_distance
          };
        }
      }
      return temp;
    };

    var mappedFeaturesVectorToLine = _.map(features, function(o){
      return fromFeatureVectorToLine(o);
    });
    return _.omit(_.minBy(mappedFeaturesVectorToLine, 'distance'), "distance");
  };

  geometrycalculator.getSquaredDistanceBetweenPoints = function(pointA, pointB) {
    return Math.pow(pointA.lat - pointB.lat, 2) + Math.pow(pointA.lon - pointB.lon, 2);
  };

  geometrycalculator.getLineDirectionRadAngle = function(line) {
    return Math.atan2(line.start.x - line.end.x, line.start.y - line.end.y);
  };

  geometrycalculator.getLineDirectionDegAngle = function(line) {
    var rad = geometrycalculator.getLineDirectionRadAngle(line);
    return 180 + geometrycalculator.rad2deg(rad);
  };

  geometrycalculator.rad2deg = function(angleRad) {
    return angleRad * (180 / Math.PI);
  };

  geometrycalculator.deg2rad = function(angleDeg) {
    return angleDeg * (Math.PI / 180);
  };

  geometrycalculator.convertCompassToPolarCoordinates = function(angle) {
    return (angle - 90) % 360;
  };

  geometrycalculator.oppositeAngle = function(angle) {
    return (angle + 180) % 360;
  };

  geometrycalculator.isInBounds = function(bounds, x, y) {
    //Bounds is now obtained using via map.getView().calculateExtent(map.getSize())
    //returning an array with the following; [minx, miny, maxx, maxy]
    return ((x >= bounds[0] || x <= bounds[2]) && (y >= bounds[1] || y <= bounds[3]));
  };

  geometrycalculator.getCentroid = function(points) {
    var sums = _.reduce(points, function(sum, point) {
      return { lat: point.lat + sum.lat, lon: point.lon + sum.lon };
    }, { lat: 0, lon: 0 });

    return { lon: (sums.lon / points.length), lat: (sums.lat / points.length)};
  };

}(window.geometrycalculator = window.geometrycalculator || {}));
>>>>>>> df846e1c
<|MERGE_RESOLUTION|>--- conflicted
+++ resolved
@@ -1,103 +1,3 @@
-<<<<<<< HEAD
-(function(geometrycalculator, undefined) {
-  geometrycalculator.getDistanceFromLine = function(line, point) {
-    var nearest_point = geometrycalculator.nearestPointOnLine(line, point);
-    var dx = nearest_point.x - point.x;
-    var dy = nearest_point.y - point.y;
-    return Math.sqrt(dx * dx + dy * dy);
-  };
-
-  geometrycalculator.nearestPointOnLine = function(line, point) {
-    var length_of_side_x = line.end.x - line.start.x;
-    var length_of_side_y = line.end.y - line.start.y;
-    var sum_of_squared_sides = length_of_side_x * length_of_side_x + length_of_side_y * length_of_side_y;
-
-    var apx = point.x - line.start.x;
-    var apy = point.y - line.start.y;
-    var t = (apx * length_of_side_x + apy * length_of_side_y) / sum_of_squared_sides;
-    if (t < 0) { t = 0; }
-    if (t > 1) { t = 1; }
-    return { x: line.start.x + length_of_side_x * t, y: line.start.y + length_of_side_y * t };
-  };
-
-  geometrycalculator.findNearestLine = function(features, x, y) {
-    var calculatedistance = function(item) {
-      return geometrycalculator.getDistanceFromLine(item, { x: x, y: y });
-    };
-    var fromFeatureVectorToLine = function(vector) {
-      var temp = {};
-      var min_distance = 100000000.0;
-      for (var i = 0; i < vector.points.length - 1; i++) {
-        var start_point = vector.points[i];
-        var end_point = vector.points[i + 1];
-        var point_distance = calculatedistance({ start: start_point, end: end_point });
-        if (point_distance < min_distance) {
-          min_distance = point_distance;
-          temp = {
-            id: vector.roadLinkId,
-            roadLinkId: vector.roadLinkId,
-            linkId: vector.linkId,
-            start: start_point,
-            end: end_point,
-            distance: point_distance
-          };
-        }
-      }
-      return temp;
-    };
-
-    return _.chain(features)
-      .map(fromFeatureVectorToLine)
-      .min('distance')
-      .omit('distance')
-      .value();
-  };
-
-  geometrycalculator.getSquaredDistanceBetweenPoints = function(pointA, pointB) {
-    return Math.pow(pointA.lat - pointB.lat, 2) + Math.pow(pointA.lon - pointB.lon, 2);
-  };
-
-  geometrycalculator.getLineDirectionRadAngle = function(line) {
-    return Math.atan2(line.start.x - line.end.x, line.start.y - line.end.y);
-  };
-
-  geometrycalculator.getLineDirectionDegAngle = function(line) {
-    var rad = geometrycalculator.getLineDirectionRadAngle(line);
-    return 180 + geometrycalculator.rad2deg(rad);
-  };
-
-  geometrycalculator.rad2deg = function(angleRad) {
-    return angleRad * (180 / Math.PI);
-  };
-
-  geometrycalculator.deg2rad = function(angleDeg) {
-    return angleDeg * (Math.PI / 180);
-  };
-
-  geometrycalculator.convertCompassToPolarCoordinates = function(angle) {
-    return (angle - 90) % 360;
-  };
-
-  geometrycalculator.oppositeAngle = function(angle) {
-    return (angle + 180) % 360;
-  };
-
-  geometrycalculator.isInBounds = function(bounds, x, y) {
-    //Bounds is now obtained using via map.getView().calculateExtent(map.getSize())
-    //returning an array with the following; [minx, miny, maxx, maxy]
-    return ((x >= bounds[0] || x <= bounds[2]) && (y >= bounds[1] || y <= bounds[3]));
-  };
-
-  geometrycalculator.getCentroid = function(points) {
-    var sums = _.reduce(points, function(sum, point) {
-      return { lat: point.lat + sum.lat, lon: point.lon + sum.lon };
-    }, { lat: 0, lon: 0 });
-
-    return { lon: (sums.lon / points.length), lat: (sums.lat / points.length)};
-  };
-
-}(window.geometrycalculator = window.geometrycalculator || {}));
-=======
 (function(geometrycalculator, undefined) {
   geometrycalculator.getDistanceFromLine = function(line, point) {
     var nearest_point = geometrycalculator.nearestPointOnLine(line, point);
@@ -194,5 +94,4 @@
     return { lon: (sums.lon / points.length), lat: (sums.lat / points.length)};
   };
 
-}(window.geometrycalculator = window.geometrycalculator || {}));
->>>>>>> df846e1c
+}(window.geometrycalculator = window.geometrycalculator || {}));