(function (root) {
    root.LinkStatus = {
        NotHandled:                 {value: 0,  description: "NotHandled", transitionFrom: [0]},
        Unchanged:                  {value: 1,  description: "Unchanged",  transitionFrom: [0, 1, 3, 5]},
        New:                        {value: 2,  description: "New",        transitionFrom: [99, 2]},
        Transfer:                   {value: 3,  description: "Transfer",   transitionFrom: [0, 1, 3, 5]},
        Numbering:                  {value: 4,  description: "Numbering",  transitionFrom: [0, 1, 3, 4, 5]},
        Terminated:                 {value: 5,  description: "Terminated", transitionFrom: [0, 1, 3, 5]},
        Revert:                     {value: 6,  description: "Revert",     transitionFrom: [1, 2, 3, 4, 5, 6]},
        Undefined:                  {value: 99, description: "?",          transitionFrom: []}
    };

    root.Anomaly = {
        None:                       {value: 0, description: "None"},
        NoAddressGiven:             {value: 1, description: "NoAddressGiven"},
        GeometryChanged:            {value: 2, description: "GeometryChanged"},
        Illogical:                  {value: 3, description: "Illogical"}
    };

    root.LinkGeomSource = {
        NormalLinkInterface:        {value: 1, description: "NormalLinkInterface"},
        ComplimentaryLinkInterface: {value: 2, description: "ComplimentaryLinkInterface"},
        SuravageLinkInterface:      {value: 3, description: "SuravageLinkInterface"},
        FrozenLinkInterface:        {value: 4, description: "FrozenLinkInterface"},
        HistoryLinkInterface:       {value: 5, description: "HistoryLinkInterface"},
        Unknown:                    {value: 99, description: "Unknown"}
    };

    root.RoadLinkType = {
        UnknownRoadLinkType:        {value: 0, description: "UnknownRoadLinkType"},
        NormalRoadLinkType:         {value: 1, description: "NormalRoadLinkType"},
        ComplementaryRoadLinkType:  {value: 3, description: "ComplementaryRoadLinkType"},
        FloatingRoadLinkType:       {value: -1, description: "FloatingRoadLinkType"},
        SuravageRoadLink:           {value: 4, description: "SuravageRoadLink"}
    };

    root.ConstructionType = {
        InUse:                      {value: 0, description: "InUse"},
        UnderConstruction:          {value: 1, description: "UnderConstruction"},
        Planned:                    {value: 3, description: "Planned"},
        UnknownConstructionType:    {value: 99, description: "UnknownConstructionType"}
    };

    root.RoadClass = {
        HighwayClass:               {value: 1, description: "HighwayClass"},
        MainRoadClass:              {value: 2, description: "MainRoadClass"},
        RegionalClass:              {value: 3, description: "RegionalClass"},
        ConnectingClass:            {value: 4, description: "ConnectingClass"},
        MinorConnectingClass:       {value: 5, description: "MinorConnectingClass"},
        StreetClass:                {value: 6, description: "StreetClass"},
        RampsAndRoundAboutsClass:   {value: 7, description: "RampsAndRoundAboutsClass"},
        PedestrianAndBicyclesClass: {value: 8, description: "PedestrianAndBicyclesClass"},
        WinterRoadsClass:           {value: 9, description: "WinterRoadsClass"},
        PathsClass:                 {value: 10, description: "PathsClass"},
        NoClass:                    {value: 99, description: "NoClass"}
    };

    root.TrafficDirection = {
        BothDirections:             {value: 2, description: "BothDirections"},
        AgainstDigitizing:          {value: 3, description: "AgainstDigitizing"},
        TowardsDigitizing:          {value: 4, description: "TowardsDigitizing"},
        UnknownDirection:           {value: 99, description: "UnknownDirection"}
    };

    root.SideCode = {
        BothDirections:             {value: 1, description: "BothDirections"},
        TowardsDigitizing:          {value: 2, description: "TowardsDigitizing"},
        AgainstDigitizing:          {value: 3, description: "AgainstDigitizing"},
        Unknown:                    {value: 99, description: "Unknown"}
    };

    root.CalibrationCode = {
        None:                       {value: 0, description: "None"},
        AtEnd:                      {value: 1, description: "AtEnd"},
        AtBeginning:                {value: 2, description: "AtBeginning"},
        AtBoth:                     {value: 3, description: "AtBoth"}
    };

    root.ProjectStatus = {
        Closed:                     {value: 0, description: "Suljettu"},
        Incomplete:                 {value: 1, description: "Keskeneräinen"},
        Sent2TR:                    {value: 2, description: "Lähetetty tierekisteriin"},
        ErroredInTR:                {value: 3, description: "Virhe tierekisterissä"},
        TRProcessing:               {value: 4, description: "Tierekisterissä käsittelyssä"},
        Saved2TR:                   {value: 5, description: "Viety tierekisteriin"},
<<<<<<< HEAD
=======
        Failed2GenerateTRIdInViite: {value: 6, description: "Tierekisteri ID:tä ei voitu muodostaa"},
        Deleted:                    {value: 7, description: "Poistettu projekti"},
>>>>>>> 91761fdc
        ErrorInViite:               {value: 8, description: "Virhe Viite-sovelluksessa"},
        Unknown:                    {value: 99, description: "Tuntematon"}
    };

    root.Track = {
        Combined:                   {value: 0, description: "Combined"},
        RightSide:                  {value: 1, description: "RightSide"},
        LeftSide:                   {value: 2, description: "LeftSide"},
        Unknown:                    {value: 99, description: "Unknown"}
    };

    root.RoadZIndex = {
<<<<<<< HEAD
        VectorLayer:                {value: 1},
        SuravageLayer:              {value: 2},
=======
      VectorLayer: {value: 1},
      SuravageLayer: {value: 2},
>>>>>>> 91761fdc
        AnomalousMarkerLayer:       {value: 3},
        CalibrationPointLayer:      {value: 4},
        GeometryChangedLayer:       {value: 5},
        GreenLayer:                 {value: 10},
        ReservedRoadLayer:          {value: 6},
        HistoricRoadLayer:          {value: 7},
        DirectionMarkerLayer:       {value: 8},
        IndicatorLayer:             {value: 99}
    };

})(window.LinkValues = window.LinkValues || {});
<|MERGE_RESOLUTION|>--- conflicted
+++ resolved
@@ -83,11 +83,8 @@
         ErroredInTR:                {value: 3, description: "Virhe tierekisterissä"},
         TRProcessing:               {value: 4, description: "Tierekisterissä käsittelyssä"},
         Saved2TR:                   {value: 5, description: "Viety tierekisteriin"},
-<<<<<<< HEAD
-=======
         Failed2GenerateTRIdInViite: {value: 6, description: "Tierekisteri ID:tä ei voitu muodostaa"},
         Deleted:                    {value: 7, description: "Poistettu projekti"},
->>>>>>> 91761fdc
         ErrorInViite:               {value: 8, description: "Virhe Viite-sovelluksessa"},
         Unknown:                    {value: 99, description: "Tuntematon"}
     };
@@ -100,13 +97,8 @@
     };
 
     root.RoadZIndex = {
-<<<<<<< HEAD
-        VectorLayer:                {value: 1},
-        SuravageLayer:              {value: 2},
-=======
       VectorLayer: {value: 1},
       SuravageLayer: {value: 2},
->>>>>>> 91761fdc
         AnomalousMarkerLayer:       {value: 3},
         CalibrationPointLayer:      {value: 4},
         GeometryChangedLayer:       {value: 5},
