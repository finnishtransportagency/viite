(function(application) {
  application.start = function(customBackend, withTileMaps) {
    var backend = customBackend || new Backend();
    var tileMaps = _.isUndefined(withTileMaps) ? true : withTileMaps;
    var roadCollection = new RoadCollection(backend);
    var projectCollection = new ProjectCollection(backend);
    var roadNameCollection = new RoadNameCollection(backend);
    var selectedLinkProperty = new SelectedLinkProperty(backend, roadCollection);
    var selectedProjectLinkProperty = new SelectedProjectLink(projectCollection);
    var linkPropertiesModel = new LinkPropertiesModel();
    var instructionsPopup = new InstructionsPopup(jQuery('.digiroad2'));
    var projectChangeInfoModel = new ProjectChangeInfoModel(backend);
<<<<<<< HEAD
    window.applicationModel = new ApplicationModel([selectedLinkProperty]);
    var selectedNodeAndJunctionPoint = new SelectedNodeAndJunctionPoint();
    var nodeCollection = new NodeCollection(backend, new LocationSearch(backend, window.applicationModel), selectedNodeAndJunctionPoint);
=======
    var nodeCollection = new NodeCollection(backend);
    proj4.defs('EPSG:3067', '+proj=utm +zone=35 +ellps=GRS80 +units=m +no_defs');
    ol.proj.proj4.register(proj4);
>>>>>>> 652417f5

    var models = {
      roadCollection: roadCollection,
      projectCollection: projectCollection,
      selectedLinkProperty: selectedLinkProperty,
      linkPropertiesModel: linkPropertiesModel,
      selectedProjectLinkProperty : selectedProjectLinkProperty,
      nodeCollection: nodeCollection,
      selectedNodeAndJunctionPoint: selectedNodeAndJunctionPoint
    };

    bindEvents();

    var linkGroups = groupLinks(selectedProjectLinkProperty);

    var projectListModel = new ProjectListModel(projectCollection);
    var projectChangeTable = new ProjectChangeTable(projectChangeInfoModel, models.projectCollection);

    NavigationPanel.initialize(
      jQuery('#map-tools'),
      new SearchBox(
        instructionsPopup,
        new LocationSearch(backend, window.applicationModel)
      ),
      new ProjectSelectBox(projectListModel),
        linkGroups
    );

    WorkListView.initialize(backend);


    backend.getUserRoles();
    backend.getStartupParametersWithCallback(function (startupParameters) {
        startApplication(backend, models, tileMaps, startupParameters, projectChangeTable, roadNameCollection);
    });
  };

    var startApplication = function (backend, models, withTileMaps, startupParameters, projectChangeTable, roadNameCollection) {
    setupProjections();
      var url = 'rasteripalvelu/wmts/maasto?';
      fetch(url + 'service=wmts&request=GetCapabilities').then(function(response) {
      return response.text();
    }).then(function(arcConfig) {
      var map = setupMap(backend, models, withTileMaps, startupParameters, arcConfig, projectChangeTable, roadNameCollection);
      new URLRouter(map, backend, models);
      eventbus.trigger('application:initialized');
    });
  };

  var indicatorOverlay = function() {
    jQuery('.container').append('<div class="spinner-overlay modal-overlay"><div class="spinner"></div></div>');
  };

  $(document).ajaxError(function (event, jqxhr, settings, thrownError) {
    if (jqxhr.getAllResponseHeaders()) {
      applicationModel.removeSpinner();
      console.log("Request '" + settings.url + "' failed: " + thrownError);
    }
  });

  var createOpenLayersMap = function(startupParameters, layers) {
    var map = new ol.Map({
      keyboardEventTarget: document,
      target: 'mapdiv',
      layers: layers,
      view: new ol.View({
        center: [startupParameters.lon, startupParameters.lat],
        projection: 'EPSG:3067',
        zoom: startupParameters.zoom,
        resolutions: [2048, 1024, 512, 256, 128, 64, 32, 16, 8, 4, 2, 1, 0.5, 0.25, 0.125, 0.0625]
      })
    });

      var shiftDragZoom = new ol.interaction.DragZoom({
      duration: 1500,
      condition: function(mapBrowserEvent) {
        var originalEvent = mapBrowserEvent.originalEvent;
        return (
          originalEvent.shiftKey &&
          !(originalEvent.metaKey || originalEvent.altKey) &&
          !originalEvent.ctrlKey);
      }
    });
    map.getInteractions().forEach(function(interaction) {
      if (interaction instanceof ol.interaction.DragZoom) {
        map.removeInteraction(interaction);
      }
    }, this);

      shiftDragZoom.setActive(true);
      map.addInteraction(shiftDragZoom);
    map.setProperties({extent : [-548576, 6291456, 1548576, 8388608]});
    return map;
  };

  var setupMap = function (backend, models, withTileMaps, startupParameters, arcConfig, projectChangeTable, roadNameCollection) {
    var tileMaps = new TileMapCollection(arcConfig);

    var map = createOpenLayersMap(startupParameters, tileMaps.layers);

    var roadLayer = new RoadLayer(map, models.roadCollection, models.selectedLinkProperty, models.nodeCollection);
    var projectLinkLayer = new ProjectLinkLayer(map, models.projectCollection, models.selectedProjectLinkProperty);
    var linkPropertyLayer = new LinkPropertyLayer(map, roadLayer, models.selectedLinkProperty, models.roadCollection, models.linkPropertiesModel, applicationModel);
    var nodeLayer = new NodeLayer(map, roadLayer, models.selectedNodeAndJunctionPoint, models.nodeCollection, models.roadCollection, models.linkPropertiesModel, applicationModel);
    var roadNamingTool = new RoadNamingToolWindow(roadNameCollection);

    new LinkPropertyForm(models.selectedLinkProperty, roadNamingTool);
    new JunctionEditForm(models.selectedNodeAndJunctionPoint, backend);

    new NodeSearchForm(new InstructionsPopup(jQuery('.digiroad2')), map, models.nodeCollection, backend);
    new NodeForm(models.selectedNodeAndJunctionPoint);
    new NodePointForm(models.selectedNodeAndJunctionPoint);

    new ProjectForm(map, models.projectCollection, models.selectedProjectLinkProperty, projectLinkLayer);
    new ProjectEditForm(map, models.projectCollection, models.selectedProjectLinkProperty, projectLinkLayer, projectChangeTable, backend);
    new JunctionPointForm(backend);
    var layers = _.merge({
      road: roadLayer,
      roadAddressProject: projectLinkLayer,
      linkProperty: linkPropertyLayer,
      node: nodeLayer
    });

    var mapPluginsContainer = jQuery('#map-plugins');
    new ScaleBar(map, mapPluginsContainer);
    new TileMapSelector(mapPluginsContainer, applicationModel);
    new ZoomBox(map, mapPluginsContainer);
    new CoordinatesDisplay(map, mapPluginsContainer);

    var toolTip = '<div id="infoTooltip">' +
        '<i class="fas fa-info-circle" title="Versio: ' + startupParameters.deploy_date + '"></i>\n' +
        '</div>';

    var pictureTooltip = jQuery('#pictureTooltip');
    pictureTooltip.empty();
    pictureTooltip.append(toolTip);

    backend.getRoadLinkDate (function (versionData) {
      getRoadLinkDateInfo(versionData);
    });

    var getRoadLinkDateInfo = function (versionData) {

      // Show environment name next to Viite logo
      var notification = jQuery('#notification');
      notification.append(Environment.localizedName());
      notification.append(' Tielinkkiaineisto: ' +  versionData.result);
    };

    // Show information modal in integration environment (remove when not needed any more)
    if (Environment.name() === 'integration') {
      showInformationModal('Huom!<br>Olet integraatiotestiympäristössä.');
    }

    new MapView(map, layers, new InstructionsPopup(jQuery('.digiroad2')));

    applicationModel.refreshMap(zoomlevels.getViewZoom(map), map.getLayers().getArray()[0].getExtent());

    return map;
  };

  var setupProjections = function() {
    proj4.defs('EPSG:3067', '+proj=utm +zone=35 +ellps=GRS80 +units=m +no_defs');
  };

  function groupLinks(selectedProjectLinkProperty) {

    var roadLinkBox = new RoadLinkBox(selectedProjectLinkProperty);

    return [
      [roadLinkBox]
    ];
  }

  // Shows modal with message and close button
  function showInformationModal(message) {
    jQuery('.container').append('<div class="modal-overlay confirm-modal" style="z-index: 2000"><div class="modal-dialog"><div class="content">' + message + '</div><div class="actions"><button class="btn btn-secondary close">Sulje</button></div></div></div></div>');
    jQuery('.confirm-modal .close').on('click', function() {
      jQuery('.confirm-modal').remove();
    });
  }

  application.restart = function(backend, withTileMaps) {
    this.start(backend, withTileMaps);
  };

  var bindEvents = function() {

    eventbus.on('linkProperties:saving', function() {
      indicatorOverlay();
    });

    eventbus.on('linkProperties:available', function() {
      jQuery('.spinner-overlay').remove();
    });

    eventbus.on('confirm:show', function() { new Confirm(); });
  };

}(window.Application = window.Application || {}));<|MERGE_RESOLUTION|>--- conflicted
+++ resolved
@@ -10,15 +10,11 @@
     var linkPropertiesModel = new LinkPropertiesModel();
     var instructionsPopup = new InstructionsPopup(jQuery('.digiroad2'));
     var projectChangeInfoModel = new ProjectChangeInfoModel(backend);
-<<<<<<< HEAD
     window.applicationModel = new ApplicationModel([selectedLinkProperty]);
     var selectedNodeAndJunctionPoint = new SelectedNodeAndJunctionPoint();
     var nodeCollection = new NodeCollection(backend, new LocationSearch(backend, window.applicationModel), selectedNodeAndJunctionPoint);
-=======
-    var nodeCollection = new NodeCollection(backend);
     proj4.defs('EPSG:3067', '+proj=utm +zone=35 +ellps=GRS80 +units=m +no_defs');
     ol.proj.proj4.register(proj4);
->>>>>>> 652417f5
 
     var models = {
       roadCollection: roadCollection,
