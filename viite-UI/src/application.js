--- conflicted
+++ resolved
@@ -11,15 +11,10 @@
     var instructionsPopup = new InstructionsPopup(jQuery('.digiroad2'));
     var projectChangeInfoModel = new ProjectChangeInfoModel(backend);
     window.applicationModel = new ApplicationModel([selectedLinkProperty]);
-<<<<<<< HEAD
-    var selectedNodeAndJunctionPoint = new SelectedNodeAndJunctionPoint();
-    var nodeCollection = new NodeCollection(backend, new LocationSearch(backend, window.applicationModel), selectedNodeAndJunctionPoint);
-=======
     var selectedNodesAndJunctions = new SelectedNodesAndJunctions();
     var nodeCollection = new NodeCollection(backend, new LocationSearch(backend, window.applicationModel), selectedNodesAndJunctions);
     proj4.defs('EPSG:3067', '+proj=utm +zone=35 +ellps=GRS80 +units=m +no_defs');
     ol.proj.proj4.register(proj4);
->>>>>>> 56758d6e
 
     var models = {
       roadCollection: roadCollection,
@@ -28,11 +23,7 @@
       linkPropertiesModel: linkPropertiesModel,
       selectedProjectLinkProperty : selectedProjectLinkProperty,
       nodeCollection: nodeCollection,
-<<<<<<< HEAD
-      selectedNodeAndJunctionPoint: selectedNodeAndJunctionPoint
-=======
       selectedNodesAndJunctions: selectedNodesAndJunctions
->>>>>>> 56758d6e
     };
 
     bindEvents();
@@ -127,17 +118,6 @@
     var roadLayer = new RoadLayer(map, models.roadCollection, models.selectedLinkProperty, models.nodeCollection);
     var projectLinkLayer = new ProjectLinkLayer(map, models.projectCollection, models.selectedProjectLinkProperty);
     var linkPropertyLayer = new LinkPropertyLayer(map, roadLayer, models.selectedLinkProperty, models.roadCollection, models.linkPropertiesModel, applicationModel);
-<<<<<<< HEAD
-    var nodeLayer = new NodeLayer(map, roadLayer, models.selectedNodeAndJunctionPoint, models.nodeCollection, models.roadCollection, models.linkPropertiesModel, applicationModel);
-    var roadNamingTool = new RoadNamingToolWindow(roadNameCollection);
-
-    new LinkPropertyForm(models.selectedLinkProperty, roadNamingTool);
-    new JunctionEditForm(models.selectedNodeAndJunctionPoint, backend);
-
-    new NodeSearchForm(new InstructionsPopup(jQuery('.digiroad2')), map, models.nodeCollection, backend);
-    new NodeForm(models.selectedNodeAndJunctionPoint);
-    new NodePointForm(models.selectedNodeAndJunctionPoint);
-=======
     var nodeLayer = new NodeLayer(map, roadLayer, models.selectedNodesAndJunctions, models.nodeCollection, models.roadCollection, models.linkPropertiesModel, applicationModel);
     var roadNamingTool = new RoadNamingToolWindow(roadNameCollection);
 
@@ -147,7 +127,6 @@
     new NodeSearchForm(new InstructionsPopup(jQuery('.digiroad2')), map, models.nodeCollection, backend);
     new NodeForm(models.selectedNodesAndJunctions);
     new NodePointForm(models.selectedNodesAndJunctions);
->>>>>>> 56758d6e
 
     new ProjectForm(map, models.projectCollection, models.selectedProjectLinkProperty, projectLinkLayer);
     new ProjectEditForm(map, models.projectCollection, models.selectedProjectLinkProperty, projectLinkLayer, projectChangeTable, backend);
@@ -165,13 +144,7 @@
     new ZoomBox(map, mapPluginsContainer);
     new CoordinatesDisplay(map, mapPluginsContainer);
 
-<<<<<<< HEAD
-    var toolTip = '<div id="infoTooltip">' +
-        '<i class="fas fa-info-circle" title="Versio: ' + startupParameters.deploy_date + '"></i>\n' +
-        '</div>';
-=======
     var toolTip = '<i class="fas fa-info-circle" title="Versio: ' + startupParameters.deploy_date + '"></i>\n';
->>>>>>> 56758d6e
 
     var pictureTooltip = jQuery('#pictureTooltip');
     pictureTooltip.empty();
