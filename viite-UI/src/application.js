--- conflicted
+++ resolved
@@ -93,39 +93,20 @@
   };
 
   var setupMap = function(backend, models, withTileMaps, startupParameters) {
-<<<<<<< HEAD
-    var map = createOpenLayersMap(startupParameters);
-
-    var NavigationControl = OpenLayers.Class(OpenLayers.Control.Navigation, {
-      wheelDown: function(evt, delta) {
-        if (applicationModel.canZoomOut() && applicationModel.canZoomOutEditMode()) {
-          return OpenLayers.Control.Navigation.prototype.wheelDown.apply(this,arguments);
-        } else {
-          new Confirm();
-        }
-      }
-    });
-
-    map.addControl(new NavigationControl());
-
-=======
     var tileMaps = new TileMapCollection(map, "");
 
     var map = createOpenLayersMap(startupParameters, tileMaps.layers);
-
+    // TODO
     // var NavigationControl = OpenLayers.Class(OpenLayers.Control.Navigation, {
     //   wheelDown: function(evt, delta) {
-    //     if (applicationModel.canZoomOut()) {
+    //     if (applicationModel.canZoomOut() && applicationModel.canZoomOutEditMode()) {
     //       return OpenLayers.Control.Navigation.prototype.wheelDown.apply(this,arguments);
     //     } else {
     //       new Confirm();
     //     }
     //   }
     // });
-    //
-    // map.addControl(new NavigationControl());
-    //
->>>>>>> d5b4107a
+
     var mapOverlay = new MapOverlay($('.container'));
 
     var roadLayer = new RoadLayer3(map, models.roadCollection);
