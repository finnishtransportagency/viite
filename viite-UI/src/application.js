--- conflicted
+++ resolved
@@ -10,13 +10,9 @@
     var linkPropertiesModel = new LinkPropertiesModel();
     var instructionsPopup = new InstructionsPopup(jQuery('.digiroad2'));
     var projectChangeInfoModel = new ProjectChangeInfoModel(backend);
-<<<<<<< HEAD
-    var nodeCollection = new NodeCollection(backend);
-    var selectedNodePointTemplate = new SelectedNodePointTemplate(nodeCollection);
-=======
     window.applicationModel = new ApplicationModel([selectedLinkProperty]);
     var nodeCollection = new NodeCollection(backend, new LocationSearch(backend, window.applicationModel));
->>>>>>> bd3e396e
+    var selectedNodePointTemplate = new SelectedNodePointTemplate(nodeCollection);
 
     var models = {
       roadCollection: roadCollection,
