--- conflicted
+++ resolved
@@ -156,13 +156,8 @@
       $('.change-table-dimensions').append($(htmlTable));
       // set change table state to open
       changeTableOpen = true;
-<<<<<<< HEAD
       if (projectChangeData && !_.isUndefined(projectChangeData.changeTable)) {
-        var projectDate = new Date(projectChangeData.changeTable.changeDate).toLocaleDateString();
-=======
-      if (projectChangeData) {
         var projectDate = new Date(projectChangeData.changeTable.changeDate).toLocaleDateString('fi-FI');
->>>>>>> 00d8c54b
         $('.change-table-header').html($('<div class="font-resize">Validointi ok. Alla näet muutokset projektissa.</div><div class="font-resize">Alkupäivämäärä: ' + projectDate + '</div>'));
         var currentProject = projectCollection.getCurrentProject();
         // disable recalculate button if changetable is open and set title attribute
