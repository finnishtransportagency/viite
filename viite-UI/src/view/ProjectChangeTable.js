--- conflicted
+++ resolved
@@ -38,7 +38,6 @@
       '<table class="change-table-dimensions">' +
       '<tr>' +
       '<td class="project-change-table-dimension-first-h"></td>' +
-<<<<<<< HEAD
       '<td class="project-change-table-dimension-h">TIE</td>' +
       '<td class="project-change-table-dimension-h">AJR</td>' +
       '<td class="project-change-table-dimension-h">OSA</td>' +
@@ -46,7 +45,7 @@
       '<td class="project-change-table-dimension-h">LET</td>' +
       '<td class="project-change-table-dimension-h">PIT</td>' +
       '<td class="project-change-table-dimension-h">JATK</td>' +
-      '<td class="project-change-table-dimension-h">TIETY</td>' +
+      '<td class="project-change-table-dimension-h dimension-road-type">TIETY</td>' +
       '<td class="project-change-table-dimension-h">ELY</td>' +
       '<td class="project-change-table-dimension-h dimension-reversed">&nbsp;KÄÄNTÖ</td>' +
       '<td class="project-change-table-dimension-h">TIE</td>' +
@@ -56,29 +55,8 @@
       '<td class="project-change-table-dimension-h">LET</td>' +
       '<td class="project-change-table-dimension-h">PIT</td>' +
       '<td class="project-change-table-dimension-h">JATK</td>' +
-      '<td class="project-change-table-dimension-h">TIETY</td>' +
-      '<td class="project-change-table-dimension-h">ELY</td>' +
-=======
-      '<td class="project-change-table-dimension">TIE</td>' +
-      '<td class="project-change-table-dimension">AJR</td>' +
-      '<td class="project-change-table-dimension">AOSA</td>' +
-      '<td class="project-change-table-dimension">AET</td>' +
-      '<td class="project-change-table-dimension">LOSA</td>' +
-      '<td class="project-change-table-dimension">LET</td>' +
-      '<td class="project-change-table-dimension">JATKUU</td>' +
-      '<td class="project-change-table-dimension dimension-road-type">TIETYYPPI</td>' +
-      '<td class="project-change-table-dimension">ELY</td>' +
-      '<td class="project-change-table-dimension">&nbsp;KÄÄNTÖ</td>' +
-      '<td class="project-change-table-dimension">TIE</td>' +
-      '<td class="project-change-table-dimension">AJR</td>' +
-      '<td class="project-change-table-dimension">AOSA</td>' +
-      '<td class="project-change-table-dimension">AET</td>' +
-      '<td class="project-change-table-dimension">LOSA</td>' +
-      '<td class="project-change-table-dimension">LET</td>' +
-      '<td class="project-change-table-dimension">JATKUU</td>' +
-      '<td class="project-change-table-dimension dimension-road-type">TIETYYPPI</td>' +
-      '<td class="project-change-table-dimension dimension-last">ELY</td>' +
->>>>>>> 80ce796d
+      '<td class="project-change-table-dimension dimension-road-type-h">TIETY</td>' +
+      '<td class="project-change-table-dimension dimension-last-h">ELY</td>' +
       '</tr>' +
       '</table>' +
       '</div>');
