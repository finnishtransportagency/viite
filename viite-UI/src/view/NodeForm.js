--- conflicted
+++ resolved
@@ -285,7 +285,6 @@
         var doubleHomogeneousRows = joinedHomogeneousRows[0];
         var singleHomogeneousRows = joinedHomogeneousRows[1];
 
-<<<<<<< HEAD
         var doubleRows = _.map(doubleHomogeneousRows, function(drows) {
           var first = _.head(drows);
           return {id: first.id, nodeNumber: first.nodeNumber, road: first.road, part: first.part, addr: first.addr, beforeAfter: "EJ", type: first.type};
@@ -294,16 +293,6 @@
         var singleRows = _.map(singleHomogeneousRows, function(drows) {
           var first = _.head(drows);
           return {id: first.id, nodeNumber: first.nodeNumber, road: first.road, part: first.part, addr: first.addr, beforeAfter: (first.beforeAfter === 1 ? "E" : "J"), type: first.type};
-=======
-        var doubleRows = _.map(doubleHomogeneousRows, function(drows){
-          var first = _.head(drows);
-          return {nodePointId: first.nodePointId, road: first.road, part: first.part, addr: first.addr, beforeAfter: "EJ"};
-        });
-
-        var singleRows = _.map(singleHomogeneousRows, function(drows){
-          var first = _.head(drows);
-          return {nodePointId: first.nodePointId, road: first.road, part: first.part, addr: first.addr, beforeAfter: (first.beforeAfter === 1 ? "E" : "J")};
->>>>>>> fa88fa3e
         });
 
         return doubleRows.concat(singleRows);
