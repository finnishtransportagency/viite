(function (root) {
  root.NodeForm = function (selectedNodesAndJunctions) {
    var formCommon = new FormCommon('node-');
    var NodeType = LinkValues.NodeType;

    var NODE_POINTS_TITLE = 'Solmukohdat';
    var JUNCTIONS_TITLE = 'Liittymät';
    var picker;

    var getNodeType = function (nodeValue) {
      var nodeType = _.find(NodeType, function (type) {
        return type.value === nodeValue;
      });
      return _.isUndefined(nodeType) ? NodeType.UnknownNodeType : nodeType;
    };

    var staticField = function (labelText, dataField) {
      var field;
      field = '<div class="form-group-node-static-metadata">' +
        '<p class="form-control-static asset-log-info-metadata">' +
        '<label>' + labelText + '</label>' +
        dataField +
        '</p>' +
        '</div>';
      return field;
    };

    var inputFieldRequired = function (labelText, id, placeholder, value, propName, propValue) {
      var property = '';
      if (!_.isUndefined(propName) && !_.isUndefined(propValue)) {
        property = propName + '="' + propValue + '"';
      }
      return '<div class="form-group-node-input-metadata">' +
        '<p class="form-control-static asset-node-data">' +
        '<label class="required">' + labelText + '</label>' +
        '<input type="text" class="form-control asset-input-node-data" id = "' + id + '"' + property + ' placeholder = "' + placeholder + '" value="' + value + '"/>' +
        '</p></div>';
    };

    var addNodeTypeDropdown = function (labelText, id, nodeType) {
      var addNodeTypeOptions = function (selected) {
        var nodeTypes = _.filter(LinkValues.NodeType, function (nodeType) {
          return nodeType !== LinkValues.NodeType.UnknownNodeType;
        });

        return _.map(nodeTypes, function (nodeType) {
          var option = _.isEqual(nodeType, selected) ? 'selected' : '';
          return '<option value="' + nodeType.value + '"' + option + '>' +
            nodeType.value + ' ' + nodeType.description + '</option>';
        });
      };

      var unknownNodeType = "";
      if (nodeType === LinkValues.NodeType.UnknownNodeType) {
        unknownNodeType = '<option value="' + nodeType.value + '" selected disabled hidden>' +
          nodeType.value + ' ' + nodeType.description + '</option>';
      }

      return '<div class="form-group-node-input-metadata"><p class="form-control-static asset-node-data">' +
        ' <label class="dropdown required">' + labelText + '</label>' +
        ' <select type="text" class="form-control asset-input-node-data" id="' + id + '">' +
        unknownNodeType +
        addNodeTypeOptions(nodeType) +
        ' </select></p></div>';
    };

    var templatesForm = function (title) {
      var formButtons = function () {
        return '<div class="form form-controls">' +
          ' <button id="attachToMapNode" class="btn btn-block btn-attach-node">Valitse kartalta solmu, johon haluat liittää aihiot</button>' +
          ' <button id="attachToNewNode" class="btn btn-block btn-attach-node">Luo uusi solmu, johon haluat liittää aihiot</button>' +
          ' <button class="save btn btn-edit-node-save" disabled>Tallenna</button>' +
          ' <button class="cancel btn btn-edit-templates-cancel">Peruuta</button>' +
          '</div>';
      };

      return _.template('' +
        '<header>' +
        formCommon.captionTitle(title) +
        '</header>' +

        '<div class="wrapper read-only">' +
        ' <div class="form form-horizontal form-dark">' +
        '   <div>' +
        '     <p class="node-info">' + NODE_POINTS_TITLE + '</p>' +
        '     <div id="node-points-info-content">' +
        '     </div>' +
        '     <p class="node-info">' + JUNCTIONS_TITLE + '</p>' +
        '     <div id="junctions-info-content">' +
        '     </div>' +
        '   </div>' +
        ' </div>' +
        '</div>' +

        '<footer>' +
        formButtons() +
        '</footer>'
      );
    };

    var nodeForm = function (title, node) {
      var formButtons = function () {
        return '<div class="form form-controls">' +
          ' <button class="save btn btn-edit-node-save" disabled>Tallenna</button>' +
          ' <button class="cancel btn btn-edit-node-cancel">Peruuta</button>' +
          '</div>';
      };
      var nodeNumber = node.nodeNumber ? node.nodeNumber : '-';
      var nodeName = node.name ? node.name : '';
      var startDate = node.startDate ? node.startDate : '';

      return _.template('' +
        '<header>' +
        formCommon.captionTitle(title) +
        '</header>' +

        '<div class="wrapper read-only">' +
        ' <div class="form form-horizontal form-dark">' +
        '   <div>' +
        staticField('Solmunumero:', nodeNumber) +
        staticField('Koordinaatit (<i>P</i>, <i>I</i>):', '<label id="node-coordinates">' + node.coordinates.y + ', ' + node.coordinates.x + '</label>') +
        inputFieldRequired('Solmun nimi', 'nodeName', '', nodeName, 'maxlength', 32) +
        addNodeTypeDropdown('Solmutyyppi', 'nodeTypeDropdown', getNodeType(node.type)) +
        inputFieldRequired('Alkupvm', 'nodeStartDate', 'pp.kk.vvvv', startDate, 'disabled', true) +
        '   </div>' +
        '   <div>' +
        '     <p class="node-info">' + NODE_POINTS_TITLE + '</p>' +
        '     <div id="node-points-info-content">' +
        '     </div>' +
        '     <p class="node-info">' + JUNCTIONS_TITLE + '</p>' +
        '     <div id="junctions-info-content">' +
        '     </div>' +
        '   </div>' +
        ' </div>' +
        '</div>' +
        '<footer>' +
        formButtons() +
        '</footer>'
      );
    };

    var Junctions = function () {
      var headers = function(options) {
        return '<tr class="node-junctions-table-header-border-bottom">' +
          ((options && options.checkbox) ? '<th class="node-junctions-table-header">' +
          '   <table class="node-junctions-table-dimension">' +
          '     <tr><th class="node-junctions-table-header">Irrota</th></tr>' +
          '     <tr><th class="node-junctions-table-header">liittymä</th></tr>' +
          '     <tr><th class="node-junctions-table-header">solmusta</th></tr>' +
          '   </table>' +
          ' </th>' : '') +
          ((options && options.junctionInputNumber) ? '<th class="node-junctions-table-header">NRO</th>' : '') +
          ' <th class="node-junctions-table-header">TIE</th>' +
          ' <th class="node-junctions-table-header">AJR</th>' +
          ' <th class="node-junctions-table-header">OSA</th>' +
          ' <th class="node-junctions-table-header">ET</th>' +
          ' <th class="node-junctions-table-header">EJ</th>' +
          '</tr>';
      };

      var detachJunctionBox = function(junction) {
        return '<td><input type="checkbox" name="detach-junction-' + junction.id + '" value="' + junction.id + '" id="detach-junction-' + junction.id + '"' +
          ' data-junction-number=" ' + junction.junctionNumber + ' "></td>';
      };

      var junctionInputNumber = function (junction) {
        return '<td><input type="text" onkeypress="return (event.charCode >= 48 && event.charCode <= 57) || (event.keyCode === 8 || event.keyCode === 9)' +
          '" class="form-control junction-number-input" id = "junction-number-textbox-' + junction.id + '" junctionId="' + junction.id + '" maxlength="2" value="' + (junction.junctionNumber || '') + '"/></td>';
      };

      var toMessage = function (junctionsInfo) {
        return toHtmlTable({ currentJunctions: junctionsInfo });
      };

      var toHtmlTemplateTable = function (junctionsInfo) {
        return toHtmlTable({ junctionTemplates: junctionsInfo });
      };

      var toHtmlTable = function(data) {
        return '<table id="junctions-table-info" class="node-junctions-table-dimension">' +
            headers(data.options) +
            toHtmlRows(data.junctionTemplates, data.options, 'node-junctions-table template') +
            toHtmlRows(data.currentJunctions, data.options, 'node-junctions-table') +
          '</table>';
      };

      var toHtmlRows = function (junctionsInfo, options, tableRowClass) {
        var junctionInfoHtml = function(junctionPointsInfo) {
          var roads = _.map(_.map(junctionPointsInfo, 'roadNumber'), function (roadNumber) {
            return '<tr><td class="' + tableRowClass + '">' + roadNumber + '</td></tr>';
          });

          var tracks = _.map(_.map(junctionPointsInfo, 'track'), function (track) {
            return '<tr><td class="' + tableRowClass + '">' + track + '</td></tr>';
          });

          var parts = _.map(_.map(junctionPointsInfo, 'roadPartNumber'), function (roadPartNumber) {
            return '<tr><td class="' + tableRowClass + '">' + roadPartNumber + '</td></tr>';
          });

          var addresses = _.map(_.map(junctionPointsInfo, 'addr'), function (addr) {
            return '<tr><td class="' + tableRowClass + '">' + addr + '</td></tr>';
          });

          var beforeOrAfter = _.map(_.map(junctionPointsInfo, 'beforeAfter'), function (beforeAfter) {
            return '<tr><td class="' + tableRowClass + '">' + beforeAfter + '</td></tr>';
          });

          return '<td class="' + tableRowClass + '">' +
            ' <table class="node-junctions-table-dimension">' +
            roads.join('') +
            ' </table></td>' +
            '<td class="' + tableRowClass + '">' +
            ' <table class="node-junctions-table-dimension">' +
            tracks.join('') +
            ' </table></td>' +
            '<td class="' + tableRowClass + '">' +
            ' <table class="node-junctions-table-dimension">' +
            parts.join('') +
            ' </table></td>' +
            '<td class="' + tableRowClass + '">' +
            ' <table class="node-junctions-table-dimension">' +
            addresses.join('') +
            ' </table></td>' +
            '<td class="' + tableRowClass + '">' +
            ' <table class="node-junctions-table-dimension">' +
            beforeOrAfter.join('') +
            ' </table></td>';
        };

        var htmlTable = '';
        _.each(junctionsInfo, function (junction) {
          htmlTable += '<tr class="node-junctions-table-border-bottom">' +
              ((options && options.checkbox) ? detachJunctionBox(junction) : '') +
              ((options && options.junctionInputNumber) ? junctionInputNumber(junction) : '') +
              junctionInfoHtml(getJunctionPointsInfo(junction)) +
            '</tr>';
        });
        return htmlTable;
      };

      var getJunctionPointsInfo = function(junction) {
        var info = [];
        _.map(junction.junctionPoints, function(point){
          var row = {roadNumber: point.roadNumber, roadPartNumber: point.roadPartNumber, track: point.track, addr: point.addrM, beforeAfter: point.beforeAfter};
          info.push(row);
        });

        var groupedHomogeneousRows = _.groupBy(info, function (row) {
          return [row.roadNumber, row.track, row.roadPartNumber, row.addr];
        });

        var joinedHomogeneousRows = _.partition(groupedHomogeneousRows, function(group) {
          return group.length > 1;
        });

        var doubleHomogeneousRows = joinedHomogeneousRows[0];
        var singleHomogeneousRows = joinedHomogeneousRows[1];

        var doubleRows = _.map(doubleHomogeneousRows, function(point) {
          var first = _.head(point);
          return {roadNumber: first.roadNumber, track: first.track, roadPartNumber: first.roadPartNumber, addr: first.addr, beforeAfter: "EJ"};
        });

        var singleRows = _.map(singleHomogeneousRows, function(point) {
          var first = _.head(point);
          return {roadNumber: first.roadNumber, track: first.track, roadPartNumber: first.roadPartNumber, addr: first.addr, beforeAfter: (first.beforeAfter === 1 ? "E" : "J")};
        });

        return _.sortBy(doubleRows.concat(singleRows), ['roadNumber', 'roadPartNumber', 'track', 'addr', 'beforeAfter']);
      };

      return {
        toMessage: toMessage,
        toHtmlTemplateTable: toHtmlTemplateTable,
        toHtmlTable: toHtmlTable
      };
    };

    var NodePoints = function () {
      var toMessage = function (nodePointsInfo) {
        return toHtmlTable({ currentNodePoints: nodePointsInfo });
      };

      var toHtmlTable = function(data) {
        return '<table id="nodePoints-table-info" class="node-points-table-dimension">' +
            headers(data.options) +
            toHtmlRows(data.nodePointTemplates, data.options, 'node-points-table template') +
            toHtmlRows(data.currentNodePoints, data.options, 'node-points-table') +
          '</table>';
      };

      var toHtmlRows = function (nodePointsInfo, options, tableRowClass) {
        var nodePointInfoHtml = function(rowInfo) {
          return '<td class="' + tableRowClass + '">' + rowInfo.roadNumber + '</td>' +
            '<td class="' + tableRowClass + '">' + rowInfo.roadPartNumber + '</td>' +
            '<td class="' + tableRowClass + '">' + rowInfo.addr + '</td>' +
            '<td class="' + tableRowClass + '">' + rowInfo.beforeAfter + '</td>';
        };

        var rowsInfo = getNodePointsRowsInfo(nodePointsInfo);
        var htmlTable = '';
        _.each(_.sortBy(rowsInfo, ['roadNumber', 'roadPartNumber', 'addr']), function(row) {
          htmlTable += '<tr class="node-junctions-table-border-bottom">' +
              ((options && options.checkbox) ?  detachNodePointBox(row) : '') +
              nodePointInfoHtml(row) +
            '</tr>';
        });
        return htmlTable;
      };

      var detachNodePointBox = function(nodePoint) {
        var nodePointType = _.find(LinkValues.NodePointType, function (nodePointType) {
          return nodePointType.value === nodePoint.type;
        });
        var isDetachable = 'title="' + nodePointType.description + '"'; // added for testing purposes, needs to be confirm if this title is a good idea for production env.
        if (_.isEqual(nodePointType, LinkValues.NodePointType.CalculatedNodePoint)) {
          isDetachable += ' disabled hidden';
        }
        return '<td><input ' + isDetachable + ' type="checkbox" name="detach-node-point-' + nodePoint.id + '" value="' + nodePoint.id + '" id="detach-node-point-' + nodePoint.id + '"></td>';
      };

      var getNodePointsRowsInfo = function(nodePoints) {
        if (!_.isUndefined(nodePoints) && nodePoints.length > 0) {
          var nodePointsRows = [];
          _.map(nodePoints, function(point) {
            var row = {id: point.id, nodeNumber: point.nodeNumber, roadNumber: point.roadNumber, roadPartNumber: point.roadPartNumber, addr: point.addrM, beforeAfter: point.beforeAfter, type: point.type};
            nodePointsRows.push(row);
          });

          var groupedHomogeneousRows = _.groupBy(nodePointsRows, function (row) {
            return [row.roadNumber, row.roadPartNumber, row.addr];
          });

          var joinedHomogeneousRows = _.partition(groupedHomogeneousRows, function(group) {
            return group.length > 1;
          });

          var doubleHomogeneousRows = joinedHomogeneousRows[0];
          var singleHomogeneousRows = joinedHomogeneousRows[1];

          var doubleRows = _.map(doubleHomogeneousRows, function(drows) {
            var first = _.head(drows);
            return {id: first.id, nodeNumber: first.nodeNumber, roadNumber: first.roadNumber, roadPartNumber: first.roadPartNumber, addr: first.addr, beforeAfter: "EJ", type: first.type};
          });

          var singleRows = _.map(singleHomogeneousRows, function(drows) {
            var first = _.head(drows);
            return {id: first.id, nodeNumber: first.nodeNumber, roadNumber: first.roadNumber, roadPartNumber: first.roadPartNumber, addr: first.addr, beforeAfter: (first.beforeAfter === 1 ? "E" : "J"), type: first.type};
          });

          return _.sortBy(doubleRows.concat(singleRows), ['roadNumber', 'roadPartNumber', 'track', 'addr', 'beforeAfter']);
        } else return [];
      };

      var headers = function(options) {
        return '<tr class="node-junctions-table-header-border-bottom">' +
          ((options && options.checkbox) ? '<th class="node-points-table-header">' +
          '   <table class="node-points-table-dimension">' +
          '     <tr><th class="node-points-table-header">Irrota</th></tr>' +
          '     <tr><th class="node-points-table-header">solmukohta</th></tr>' +
          '   </table>' +
          ' </th>' : '') +
          ' <th class="node-points-table-header">TIE</th>' +
          ' <th class="node-points-table-header">OSA</th>' +
          ' <th class="node-points-table-header">ET</th>' +
          ' <th class="node-points-table-header">EJ</th>' +
          '</tr>';
      };

      return {
        toMessage: toMessage,
        toHtmlTable: toHtmlTable
      };
    };

    var junctionsTable = new Junctions();
    var nodePointsTable = new NodePoints();

    var addDatePicker = function (fromElement, minDate) {
      picker = dateutil.addSingleDatePickerWithMinDate(fromElement, minDate);
      fromElement.on('input', function () { $(this).change(); });
      fromElement.change(function () {
        selectedNodesAndJunctions.setStartDate(this.value);
      });
    };

    var resetDatePicker = function (originalStartDate) {
      picker.setDate(originalStartDate);
      picker.gotoToday();
    };

    var disabledDatePicker = function (isDisabled) {
      $('#nodeStartDate').prop('disabled', isDisabled);
    };

    var disableAutoComplete = function () {
      $('[id=nodeName]').attr('autocomplete', 'false');
      $('[id=nodeStartDate]').attr('autocomplete', 'false');
    };

    var formIsInvalid = function () {
      //  TODO remove this variable after Nodes and Junctions are imported.
      var saveBtnDisabled = Environment.name() === 'production';

      return $('#nodeName').val() === "" ||
        $('#nodeTypeDropdown').val() === LinkValues.NodeType.UnknownNodeType.value.toString() ||
        $('#nodeStartDate').val() === "" ||
        !selectedNodesAndJunctions.verifyJunctionNumbers() ||
        !selectedNodesAndJunctions.isDirty() || saveBtnDisabled;
    };

    var closeNode = function (cancel) {
      selectedNodesAndJunctions.closeNode(cancel);
      eventbus.off('change:nodeName, change:nodeTypeDropdown, change:nodeStartDate');
    };

    var bindEvents = function () {
      var rootElement = $('#feature-attributes');

      rootElement.on('change', '#nodeName, #nodeTypeDropdown, #nodeStartDate', function (event) {
        eventbus.trigger(event.type + ':' + event.target.id, $(this).val());
      });

      var buildMessage = function (junction, nodePoints) {
        var nodePointsHtmlTable = '';
        if (!_.isUndefined(nodePoints)) {
          nodePointsHtmlTable = '<p class="node-info">Solmukohdat :</p>' +
            nodePointsTable.toMessage(nodePoints);
        }

        var junctionHtmlTable = '';
        if (!_.isUndefined(junction)) {
          junctionHtmlTable = '<p class="node-info">Liittyma :</p>' +
            junctionsTable.toMessage([junction]);
        }

        return 'Haluatko varmasti irrottaa solmukohdat ja liittymän solmusta ?' +
          nodePointsHtmlTable +
          junctionHtmlTable;
      };

      var junctionAndNodePointsByJunctionPointsCoordinates = function (junctionId) {
        var junction = _.find(selectedNodesAndJunctions.getJunctions(), function (junction) {
          return junction.id === junctionId;
        });

        var nodePoints = _.filter(selectedNodesAndJunctions.getNodePoints(), function (nodePoint) {
          var junctionPointsCoordinates = _.map(junction.junctionPoints, function (junctionPoint) {
            return junctionPoint.coordinates;
          });

          return !_.isEmpty(_.intersectionWith(junctionPointsCoordinates, [nodePoint.coordinates], _.isEqual));
        });

        return {
          junction: junction,
          nodePoints: _.filter(nodePoints, function (nodePoint) {
            return nodePoint.type === LinkValues.NodePointType.RoadNodePoint.value || nodePoint.type === LinkValues.NodePointType.UnknownNodePointType.value;
          })
        };
      };

      var junctionAndNodePointsByNodePointCoordinates = function (nodePointId) {
        var nodePoints = selectedNodesAndJunctions.getNodePoints();
        var targetNodePoint = _.find(nodePoints, function (nodePoint) {
          return nodePoint.id === nodePointId;
        });

        var junction = _.find(selectedNodesAndJunctions.getJunctions(), function (junction) {
          var junctionPointsCoordinates = _.map(junction.junctionPoints, 'coordinates');

          return !_.isEmpty(_.intersectionWith(junctionPointsCoordinates, [targetNodePoint.coordinates], _.isEqual));
        });

        if (!_.isUndefined(junction)) {
          return junctionAndNodePointsByJunctionPointsCoordinates(junction.id);
        } else {
          return {
            nodePoints: _.filter(nodePoints, function (nodePoint) {
              return _.isEqual(nodePoint.coordinates, targetNodePoint.coordinates) &&
                (nodePoint.type === LinkValues.NodePointType.RoadNodePoint.value || nodePoint.type === LinkValues.NodePointType.UnknownNodePointType.value);
            })
          };
        }
      };

      var toggleJunctionInputNumber = function (junction, disabled) {
        var junctionInputNumber = $('[id="junction-number-textbox-' + junction.id + '"]');
        junction.junctionNumber = disabled ? '' : junction.junctionNumber; // clears junction number upon detach
        junctionInputNumber.prop('disabled', disabled);
        junctionInputNumber.val(junction.junctionNumber);
        selectedNodesAndJunctions.verifyJunctionNumbers();
        selectedNodesAndJunctions.updateNodesAndJunctionsMarker([junction]);
      };

      var markJunctionAndNodePoints = function (junction, nodePoints, checked) {
        if (!_.isUndefined(junction)) {
          $('[id^="detach-junction-' + junction.id + '"]').prop('checked', checked);
          toggleJunctionInputNumber(junction, checked);
        }
        _.each(nodePoints, function (nodePoint) {
          $('[id^="detach-node-point-' + nodePoint.id + '"]').prop('checked', checked);
        });
      };

      rootElement.on('change', '[id^="detach-node-point-"]', function () {
        var checkbox = this;
        var nodePointId = parseInt(checkbox.value);
        var match = junctionAndNodePointsByNodePointCoordinates(nodePointId);
        var junction = match.junction;
        var nodePoints = match.nodePoints;
        if (checkbox.checked) {
          if (!_.isEmpty(junction) || nodePoints.length > 1) {
            new GenericConfirmPopup(buildMessage(junction, match.nodePoints), {
              successCallback: function () {
                selectedNodesAndJunctions.detachJunctionAndNodePoints(junction, nodePoints);
                markJunctionAndNodePoints(junction, nodePoints, true);
              },
              closeCallback: function () {
                $(checkbox).prop('checked', false);
              }
            });
          } else {
            selectedNodesAndJunctions.detachJunctionAndNodePoints(undefined, nodePoints);
            markJunctionAndNodePoints(undefined, nodePoints, true);
          }
        } else {
          new GenericConfirmPopup('Haluatko peruuttaa solmukohtien ja liittymän irrotuksen solmusta ?', {
            successCallback: function () {
              selectedNodesAndJunctions.attachJunctionAndNodePoints(junction, nodePoints);
              markJunctionAndNodePoints(junction, nodePoints, false);
            },
            closeCallback: function () {
              $(checkbox).prop('checked', true);
            }
          });
        }
      });

      rootElement.on('change', '[id^="detach-junction-"]', function () {
        var checkbox = this;
        var junctionId = parseInt(checkbox.value);
        var match = junctionAndNodePointsByJunctionPointsCoordinates(junctionId);
        var junction = match.junction;
        var nodePoints = match.nodePoints;
        if (checkbox.checked) {
          if (!_.isEmpty(nodePoints)) {
            new GenericConfirmPopup(buildMessage(junction, match.nodePoints), {
              successCallback: function () {
                selectedNodesAndJunctions.detachJunctionAndNodePoints(junction, nodePoints);
                markJunctionAndNodePoints(junction, nodePoints, true);
              },
              closeCallback: function () {
                $(checkbox).prop('checked', false);
              }
            });
          } else {
            selectedNodesAndJunctions.detachJunctionAndNodePoints(junction, undefined);
            markJunctionAndNodePoints(junction, undefined, true);
          }
        } else {
          new GenericConfirmPopup('Haluatko peruuttaa solmukohtien ja liittymän irrotuksen solmusta ?', {
            successCallback: function () {
              selectedNodesAndJunctions.attachJunctionAndNodePoints(junction, nodePoints);
              markJunctionAndNodePoints(junction, nodePoints, false);
            },
            closeCallback: function () {
              $(checkbox).prop('checked', true);
            }
          });
        }
      });

      rootElement.on('click', '.btn-edit-node-save', function () {
<<<<<<< HEAD
        selectedNodesAndJunctions.saveNode();
=======
        var node = selectedNodesAndJunctions.getCurrentNode();
        eventbus.trigger('node:repositionNode', node, node.coordinates);
        if (selectedNodesAndJunctions.isObsoleteNode(node)) {
          new GenericConfirmPopup('Tämä toiminto päättää solmun, tallennetaanko muutokset?', {
            successCallback: function () {
              selectedNodesAndJunctions.saveNode();
            },
          });
        } else {
          selectedNodesAndJunctions.saveNode();
        }
>>>>>>> 93f19333
      });

      rootElement.on('click', '.btn-edit-node-cancel', function () {
        closeNode(true);
      });

      rootElement.on('click', '#attachToMapNode', function () {
        applicationModel.setSelectedTool(LinkValues.Tool.Attach.value);
      });

      rootElement.on('click', '#attachToNewNode', function () {
        applicationModel.setSelectedTool(LinkValues.Tool.Add.value);
      });

      rootElement.on('click', '.btn-edit-templates-cancel', function () {
        selectedNodesAndJunctions.closeTemplates();
      });

      eventbus.on('templates:selected', function (templates) {
        rootElement.empty();
        if (!_.isEmpty(templates.nodePoints) || !_.isEmpty(templates.junctions)) {
          rootElement.html(templatesForm('Aihioiden tiedot:'));
          var nodePointsElement = $('#node-points-info-content');
          nodePointsElement.html(nodePointsTable.toHtmlTable({ nodePointTemplates: templates.nodePoints }));
          var junctionsElement = $('#junctions-info-content');
          junctionsElement.html(junctionsTable.toHtmlTemplateTable(templates.junctions));
        }
        applicationModel.removeSpinner();
      });

      eventbus.on('node:selected', function (currentNode, templates) {
        rootElement.empty();
        if (!_.isEmpty(currentNode)) {
          var nodePointTemplates = !_.isUndefined(templates) && _.has(templates, 'nodePoints') && templates.nodePoints;
          var junctionTemplates = !_.isUndefined(templates) && _.has(templates, 'junctions') && templates.junctions;
          rootElement.html(nodeForm('Solmun tiedot:', currentNode));
          addDatePicker($('#nodeStartDate'), currentNode.startDate || moment("1.1.2000", dateutil.FINNISH_DATE_FORMAT).toDate());
          disableAutoComplete(); // this code should broke on different browsers

          //  setting nodePoints on the form
          var nodePointsElement = $('#node-points-info-content');
          nodePointsElement.html(nodePointsTable.toHtmlTable({
            nodePointTemplates: nodePointTemplates,
            currentNodePoints:  currentNode.nodePoints,
            options:            { checkbox: _.isUndefined(templates), junctionInputNumber: true }
          }));
          selectedNodesAndJunctions.addNodePointTemplates(nodePointTemplates);

          //  setting junctions on the form
          var junctionsElement = $('#junctions-info-content');
          junctionsElement.html(junctionsTable.toHtmlTable({
            junctionTemplates:  junctionTemplates,
            currentJunctions:   _.sortBy(currentNode.junctions, 'junctionNumber'),
            options:            { checkbox: _.isUndefined(templates), junctionInputNumber: true }
          }));

          $('.btn-edit-node-save').prop('disabled', formIsInvalid());

          eventbus.on('node:displayCoordinates', function (coordinates) {
            $("#node-coordinates").text(coordinates.x + ', ' + coordinates.y);
          });

          $('[id=nodeName]').on('input', function () { $(this).change(); });
          eventbus.on('change:nodeName', function (nodeName) {
            selectedNodesAndJunctions.setNodeName(nodeName);
          });

          eventbus.on('change:nodeTypeDropdown', function (nodeType) {
            var typeHasChanged = selectedNodesAndJunctions.typeHasChanged(parseInt(nodeType));
            selectedNodesAndJunctions.setNodeType(parseInt(nodeType));
            //  revert date picker to it's original value when node type is changed back
            if(!typeHasChanged) {
              selectedNodesAndJunctions.setStartDate(selectedNodesAndJunctions.getInitialStartDate());
              $("#nodeStartDate").val(selectedNodesAndJunctions.getInitialStartDate());
            }
            disabledDatePicker(!typeHasChanged);
          });

          $('[id^=junction-number-textbox-]').on('input', function () { $(this).change(); });
          rootElement.on('change', '[id^=junction-number-textbox-]', function () {
            selectedNodesAndJunctions.setJunctionNumber(parseInt($(this).attr('junctionId')), parseInt(this.value));
          });

          eventbus.on('junction:validate', function () {
            selectedNodesAndJunctions.verifyJunctionNumbers();
          });

          eventbus.on('change:node-coordinates change:nodeName change:nodeTypeDropdown change:nodeStartDate ' +
                      'junction:validate junction:detach nodePoint:detach junction:attach nodePoint:attach', function () {
            $('.btn-edit-node-save').prop('disabled', formIsInvalid());
          });

          eventbus.on('junction:setCustomValidity', function (junctions, errorMessage) {
            _.each(junctions, function (junction) {
              document.getElementById('junction-number-textbox-' + junction.id).setCustomValidity(errorMessage);
            });
          });

          selectedNodesAndJunctions.addJunctionTemplates(junctionTemplates);
        }
      });

      eventbus.on('reset:startDate', function (originalStartDate) {
        resetDatePicker(originalStartDate);
      });

      eventbus.on('nodeLayer:closeForm', function (current) {
        // templates should be handle here, by the time it's possible to change anything in templates form.
        if (!_.isUndefined(current) && !_.isUndefined(current.node)) {
          closeNode(true);
        }
      });

      eventbus.on('node:saveSuccess', function () {
        applicationModel.removeSpinner();
        closeNode(false);
      });

      eventbus.on('node:saveFailed', function (errorMessage) {
        applicationModel.removeSpinner();
        new ModalConfirm(errorMessage);
      });
    };

    bindEvents();
  };
})(this);<|MERGE_RESOLUTION|>--- conflicted
+++ resolved
@@ -573,23 +573,17 @@
       });
 
       rootElement.on('click', '.btn-edit-node-save', function () {
-<<<<<<< HEAD
-        selectedNodesAndJunctions.saveNode();
-=======
         var node = selectedNodesAndJunctions.getCurrentNode();
-        eventbus.trigger('node:repositionNode', node, node.coordinates);
         if (selectedNodesAndJunctions.isObsoleteNode(node)) {
           new GenericConfirmPopup('Tämä toiminto päättää solmun, tallennetaanko muutokset?', {
             successCallback: function () {
               selectedNodesAndJunctions.saveNode();
-            },
+            }
           });
         } else {
           selectedNodesAndJunctions.saveNode();
         }
->>>>>>> 93f19333
-      });
-
+      });
       rootElement.on('click', '.btn-edit-node-cancel', function () {
         closeNode(true);
       });
