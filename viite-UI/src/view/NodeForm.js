--- conflicted
+++ resolved
@@ -25,11 +25,7 @@
       field = '<div class="form-group-node-static-metadata">' +
         '<p class="form-control-static asset-log-info-metadata">' +
         '<label>' + labelText + '</label>' +
-<<<<<<< HEAD
-          dataField +
-=======
         dataField +
->>>>>>> 3d01c501
         '</p>' +
         '</div>';
       return field;
@@ -47,14 +43,30 @@
         '</div>';
     };
 
-<<<<<<< HEAD
+    var staticField = function (labelText, dataField) {
+      var field;
+      field = '<div class="form-group-node-static-metadata">' +
+        '<p class="form-control-static asset-log-info-metadata">' +
+        '<label>' + labelText + '</label>' +
+          dataField +
+        '</p>' +
+        '</div>';
+      return field;
+    };
+
+    var inputField = function (labelText, id, placeholder, value, maxLength) {
+      var lengthLimit = '';
+      if (maxLength)
+        lengthLimit = 'maxlength="' + maxLength + '"';
+      return '<div class="form-group-node-input-metadata">' +
+        '<p class="form-control-static asset-node-data">' +
+        '<label>' + labelText + '</label>' +
+        '<input type="text" class="form-control-static asset-input-node-data" id = "' + id + '"' + lengthLimit + ' placeholder = "' + placeholder + '" value="' + value + '" disabled/>' +
+        '</p>' +
+        '</div>';
+    };
+
     var nodeForm = function (node) {
-=======
-    var nodeForm = function (nodes) {
-      var node = _.sortBy(nodes, function (node) {
-        return [node.nodeNumber, node.type];
-      })[0];
->>>>>>> 3d01c501
       return _.template('' +
         '<header>' +
         formCommon.captionTitle('Solmun tiedot:') +
@@ -64,30 +76,19 @@
         ' <div class="form form-horizontal form-dark">' +
         '   <div>' +
         staticField('Solmunumero:', node.nodeNumber) +
-<<<<<<< HEAD
         inputField('*Solumn nimi:', 'name', '', node.name, 32) +
         inputField('*Solmutyyppi:', 'type', '', getNodeType(node.type).description) +
         inputField('*Alkupvm    :', 'date', '', node.startDate) +
-=======
-        inputField('*Solmun nimi:', 'name', '', node.name, 32) +
-        inputField('*Solmutyyppi:', 'type', '', getNodeType(node.type).description) +
-        inputField('*Alkupvm:', 'date', '', node.startDate) +
->>>>>>> 3d01c501
         staticField('Koordinaatit:', node.coordY + ', ' + node.coordX) +
         '   </div>' +
         ' </div>' +
         '<div>' +
-<<<<<<< HEAD
         '<p><a id="node-point-link" class="node-info-link" href="/">Näytä solmukohdat</a></p>' +
         '<div id="node-points-info-content">' +
         '</div>' +
         '<p><a id="junction-link" class="node-info-link" href="/">Näytä liittymat</a></p>' +
         '<div id="junctions-info-content">' +
         '</div>' +
-=======
-        '<p><a id="node-point-link" class="node-points">Näytä solmukohdat</a></p>' +
-        '<p><a id="junction-link" class="node-points">Näytä liittymät</a></p>' +
->>>>>>> 3d01c501
         '</div>' +
         '</div>' +
         '<footer>' +
