--- conflicted
+++ resolved
@@ -5,19 +5,10 @@
         const me = this;
 
         const roadAddressChangesBrowserWindow = $('<div class="form-horizontal road-address-changes-browser-window"></div>').hide();
-<<<<<<< HEAD
-        roadAddressChangesBrowserWindow.append('<a href="manual/index.html#!index.md#11_Tieosoitemuutosten_katselu_-ty%C3%B6kalu" target="_blank">' +
-            '<button class="btn-manual" title="Avaa käyttöohje">' +
-            '<i class="fas fa-question"></i>' +
-            '</button>' +
-            '</a>');
-        roadAddressChangesBrowserWindow.append('<button class="close btn-close">x</button>');
-        roadAddressChangesBrowserWindow.append('<div class="road-address-browser-modal-header">Tieosoitemuutosten katselu</div>');
-=======
         const roadAddressChangesBrowserHeader = $(
             '<div class="road-address-browser-modal-header">' +
                 '<p>Tieosoitemuutosten katselu</p>' +
-                '<a href="" target="_blank">' + // TODO add link to manual, once manual is done
+                '<a href="manual/index.html#!index.md#11_Tieosoitemuutosten_katselu_-ty%C3%B6kalu" target="_blank">' +
                     '<button class="btn-manual" title="Avaa käyttöohje">' +
                         '<i class="fas fa-question"></i>' +
                     '</button>' +
@@ -26,7 +17,6 @@
             '</div>'
         );
         roadAddressChangesBrowserWindow.append(roadAddressChangesBrowserHeader);
->>>>>>> eae5c660
         roadAddressChangesBrowserWindow.append(roadAddressBrowserForm.getRoadRoadAddressChangesBrowserForm());
 
         /**
