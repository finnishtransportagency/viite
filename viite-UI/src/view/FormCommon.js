(function (root) {
  root.FormCommon = function (prefix) {
    const Track = LinkValues.Track;
    const RoadNameSource = LinkValues.RoadNameSource;
    const editableStatus = LinkValues.ProjectStatus.Incomplete.value;
    const AdministrativeClass = LinkValues.AdministrativeClass;

    const title = function (titleName) {
      const fixedTitle = titleName || "Uusi tieosoiteprojekti";
      return `<span class ="edit-mode-title"> ${fixedTitle} </span>`;
    };

    const titleWithEditingTool = function (project) {
      return '<span class ="edit-mode-title">' + project.name + ' <i id="editProjectSpan" class=' +
        '"btn-pencil-edit fas fa-pencil-alt" value="' + project.id + '"></i></span>' +
        '<span id="closeProjectSpan" class="rightSideSpan">Sulje <i class="fas fa-window-close"></i></span>';
    };

    const captionTitle = function (titleName) {
      return `<span class="caption-title"> ${titleName} </span>`;
    };

    const addRoadNameField = function (name, isBlocked, maxLength) {
      const nameToDisplay = _.isUndefined(name) || _.isNull(name) || name === 'null' || name === '' ? "" : name;
      const disabled = nameToDisplay !== "" && isBlocked;
      return '<input type="text" class="form-control administrativeClassAndRoadName" style="float:none; display:inline-block" id = "roadName" value="' + nameToDisplay + '" ' + (disabled ? 'disabled' : '') + (_.isUndefined(maxLength) ? '' : ' maxlength="' + maxLength + '"') + '/>';
    };

    const projectButtons = function () {
<<<<<<< HEAD
      return '<button class="show-changes btn btn-block btn-show-changes">Avaa projektin yhteenvetotaulukko</button>' +
        '<button disabled id ="send-button" class="send btn btn-block btn-send">Hyväksy tieosoitemuutokset</button>';
=======
      return '<button class="recalculate btn btn-block btn-recalculate">Päivitä etäisyyslukemat</button>' +
        '<button class="show-changes btn btn-block btn-show-changes">Avaa projektin yhteenvetotaulukko</button>' +
        '<button id ="send-button" class="send btn btn-block btn-send">Lähetä muutosilmoitus Tierekisteriin</button>';
    };

    const projectButtonsRecalculateAndChanges = function () {
      return  '<button class="recalculate btn btn-block btn-recalculate">Päivitä etäisyyslukemat</button>' +
          '<button class="show-changes btn btn-block btn-show-changes">Avaa projektin yhteenvetotaulukko</button>' +
          '<button disabled id ="send-button" class="send btn btn-block btn-send">Lähetä muutosilmoitus Tierekisteriin</button>';
    };

    const projectButtonsRecalculate = function () {
      return  '<button class="recalculate btn btn-block btn-recalculate">Päivitä etäisyyslukemat</button>' +
          '<button disabled class="show-changes btn btn-block btn-show-changes">Avaa projektin yhteenvetotaulukko</button>' +
          '<button disabled id ="send-button" class="send btn btn-block btn-send">Lähetä muutosilmoitus Tierekisteriin</button>';
    };

    const projectButtonsDisabled = function () {
      return  '<button disabled class="recalculate btn btn-block btn-recalculate">Päivitä etäisyyslukemat</button>' +
          '<button disabled class="show-changes btn btn-block btn-show-changes">Avaa projektin yhteenvetotaulukko</button>' +
          '<button disabled id ="send-button" class="send btn btn-block btn-send">Lähetä muutosilmoitus Tierekisteriin</button>';
>>>>>>> 6a181b0f
    };

    const newRoadAddressInfo = function (project, selected, links, road) {
      const roadNumber = road.roadNumber;
      const part = road.roadPartNumber;
      const track = road.trackCode;
      const roadName = selected[0].roadName;
      const link = _.head(_.filter(links, function (l) {
        return !_.isUndefined(l.status);
      }));
      const administrativeClass = (link.administrativeClassId) ? link.administrativeClassId : AdministrativeClass.Empty.value;
      const projectEditable = project.statusCode === editableStatus;
      let trackCodeDropdown;
      if (track === Track.Unknown.value) {
        trackCodeDropdown = (roadNumber >= 20001 && roadNumber <= 39999) ? '0' : '';
      } else {
        trackCodeDropdown = track;
      }
      return '<div class="' + prefix + 'form-group new-road-address" hidden>' +
        '<div><label></label></div><div><label style = "margin-top: 50px">TIEOSOITTEEN TIEDOT</label></div>' +
        addSmallLabel('TIE') + addSmallLabel('OSA') + addSmallLabel('AJR') + addSmallLabel('ELY') +
        addSmallLabel('JATKUU') +
        '</div>' +
        '<div class="' + prefix + 'form-group new-road-address" id="new-address-input1" hidden>' +
        addSmallInputNumber('tie', (roadNumber === 0 ? '' : roadNumber), !projectEditable, 5) +
        addSmallInputNumber('osa', (part === 0 ? '' : part), !projectEditable, 3) +
        addTrackCodeDropdown(trackCodeDropdown) +
        addSmallInputNumber('ely', link.elyCode, !projectEditable, 2) +
        addDiscontinuityDropdown() +
        addWideLabel('HALL. LUOKKA') +
        administrativeClassDropdown(administrativeClass) + '<br>' +
        addWideLabel('NIMI') +
        addRoadNameField(roadName, selected[0].roadNameBlocked, 50) +
        ((selected.length === 2 && selected[0].linkId === selected[1].linkId) ? '' : distanceValue()) +
        '</div>';
    };

    const replaceAddressInfo = function (backend, selectedProjectLink, currentProjectId) {
      const roadNameField = $('#roadName');
      if (selectedProjectLink[0].roadNumber === 0 && selectedProjectLink[0].roadPartNumber === 0 && selectedProjectLink[0].trackCode === 99) {
        backend.getNonOverridenVVHValuesForLink(selectedProjectLink[0].linkId, currentProjectId, function (response) {
          if (response.success) {
            $('#tie').val(response.roadNumber);
            $('#osa').val(response.roadPartNumber);
            if (response.roadName !== '') {
              roadNameField.val(response.roadName);
              roadNameField.prop('disabled', response.roadNameSource === RoadNameSource.RoadAddressSource.value);
              $('.project-form button.update').prop("disabled", false);
            }
            if (!_.isUndefined(response.roadNumber) && response.roadNumber >= 20001 && response.roadNumber <= 39999)
              $('#trackCodeDropdown').val("0");
          }
        });
      }
    };

    const administrativeClassLabel = function (administrativeClass) {
      const administrativeClassInfo = _.find(LinkValues.AdministrativeClass, function (obj) {
        return obj.value === administrativeClass;
      });
      return administrativeClassInfo.displayText;
    };
    const administrativeClassDropdown = function (administrativeClassDefaultValue) {
      return '<select class="' + prefix + 'form-control administrativeClassAndRoadName" id="administrativeClassDropdown" size = "1" style="width: 190px !important; display: inline">' +
        '<option value = "' + administrativeClassDefaultValue + '" selected hidden >' + administrativeClassLabel(administrativeClassDefaultValue) + '</option>' +
        '<option value = "1">1 Valtio</option>' +
        '<option value = "2">2 Kunta</option>' +
        '<option value = "3">3 Yksityinen</option>' +

        '</select>';
    };

    const addSmallLabel = function (label) {
      return '<label class="control-label-small">' + label + '</label>';
    };

    const addWideLabel = function (label) {
      return '<label class="control-label-wide">' + label + '</label>';
    };

    const addSmallLabelLowercase = function (label) {
      return '<label class="control-label-small" style="text-transform: none">' + label + '</label>';
    };


    const addSmallLabelTopped = function (label) {
      return '<label class="control-label-small" style="vertical-align: top;">' + label + '</label>';
    };

    const addSmallLabelWrapped = function (label) {
      return '<label class="control-label-small" style="word-wrap: break-word;max-width: 250px">' + label + '</label>';
    };

    const addSmallInputNumber = function (id, value, isDisabled, maxLength) {
      //Validate only number characters on "onkeypress" including TAB and backspace
      const disabled = isDisabled ? ' readonly="readonly" ' : '';
      return '<input type="text" onkeypress="return (event.charCode >= 48 && event.charCode <= 57) || (event.keyCode == 8 || event.keyCode == 9)' +
        '" class="' + prefix + 'form-control small-input roadAddressProject" id="' + id + '" value="' + (_.isUndefined(value) ? '' : value) + '" ' +
        disabled + (_.isUndefined(maxLength) ? '' : ' maxlength="' + maxLength + '"') + ' onclick=""/>';
    };

    const nodeInputNumber = function (id, maxLength) {
      return '<input type="text" onkeypress="return (event.charCode >= 48 && event.charCode <= 57) || (event.keyCode === 8 || event.keyCode === 9)' +
        '" class="form-control node-input" id = "' + id + '"' +
        (_.isUndefined(maxLength) ? '' : ' maxlength="' + maxLength + '" ') + '/>';
    };

    const addDiscontinuityDropdown = function () {
      return '<select class="form-select-control" id="discontinuityDropdown" size="1">' +
        '<option value = "5" selected disabled hidden>5 Jatkuva</option>' +
        '<option value="1" >1 Tien loppu</option>' +
        '<option value="2" >2 Epäjatkuva</option>' +
        '<option value="3" >3 ELY:n raja</option>' +
        '<option value="4" >4 Lievä epäjatkuvuus</option>' +
        '<option value="5" >5 Jatkuva</option>' +
        '<option value="6" >5 Jatkuva (Rinnakkainen linkki)</option>' +
        '</select>';
    };

    const addTrackCodeDropdown = function (trackDefaultValue, properties) {
      const trackCodeDropdown = {
        value:  trackDefaultValue,
        toShow: trackDefaultValue
      };

      if (trackDefaultValue === '') {
        trackCodeDropdown.value = Track.Unknown.value;
        trackCodeDropdown.toShow = '--';
      }

      return `<select class="form-select-small-control" id="trackCodeDropdown" size="1" ${properties}>` +
        `<option value="${trackCodeDropdown.value}" selected hidden> ${trackCodeDropdown.toShow} </option>` +
        `<option value="0" >0</option>` +
        `<option value="1" >1</option>` +
        `<option value="2" >2</option>` +
        `</select>`;
    };

    const directionChangedInfo = function (selected, isPartialReversed) {
      if (selected[0].status === LinkValues.LinkStatus.New.value) return '';
      if (isPartialReversed) {
        return '<label class="split-form-group">Osittain käännetty</label>';
      } else if (selected[0].reversed) {
        return '<label class="split-form-group"><span class="dingbats">&#9745;</span> Käännetty</label>';
      } else {
        return '<label class="split-form-group"><span class="dingbats">&#9744;</span> Käännetty</label>';
      }
    };

    const changeDirection = function (selected, project) {
      const projectEditable = project.statusCode === editableStatus;
      if (!projectEditable) {
        return ''; // Don't show the button if project status is not incomplete
      }
      const reversedInGroup = _.uniq(_.map(selected, 'reversed'));
      const isPartialReversed = reversedInGroup.length > 1;
      return '<div hidden class="' + prefix + 'form-group changeDirectionDiv" style="margin-top:15px">' +
        '<button class="' + prefix + 'form-group changeDirection btn btn-primary">Käännä tieosan kasvusuunta</button>' +
        directionChangedInfo(selected, isPartialReversed) +
        '</div>';
    };

    const selectedData = function (selected) {
      const span = [];
      if (selected[0]) {
        const link = selected[0];
        const startM = Math.min.apply(Math, _.map(selected, function (l) {
          return l.startAddressM;
        }));
        const endM = Math.max.apply(Math, _.map(selected, function (l) {
          return l.endAddressM;
        }));
        const div = '<div class="project-edit-selections" style="display:inline-block;padding-left:8px;">' +
          '<div class="project-edit">' +
          ' TIE <span class="project-edit">' + link.roadNumber + '</span>' +
          ' OSA <span class="project-edit">' + link.roadPartNumber + '</span>' +
          ' AJR <span class="project-edit">' + link.trackCode + '</span>' +
          ' M:  <span class="project-edit">' + startM + ' - ' + endM + '</span>' +
          (selected.length > 1 ? ' (' + selected.length + ' linkkiä)' : '') +
          '</div>' +
          '</div>';
        span.push(div);
      }
      return span;
    };

    const actionButtons = function (btnPrefix, notDisabled) {
      return '<div class="' + btnPrefix + 'form form-controls" id="actionButtons">' +
        '<button class="update btn btn-save" ' + (notDisabled ? '' : 'disabled') + ' style="width:auto;">Tallenna</button>' +
        '<button class="cancelLink btn btn-cancel">Peruuta</button>' +
        '</div>';
    };

    const actionSelectedField = function () {
      return '<div class="' + prefix + 'form-group action-selected-field" hidden = "true">' +
        '<div class="asset-log-info">Tarkista tekemäsi muutokset.<br>Jos muutokset ok, tallenna.</div>' +
        '</div>';
    };

    const toggleAdditionalControls = function () {
      $('#editProjectSpan').css('visibility', 'visible');
      $('#closeProjectSpan').css('visibility', 'visible');
    };

    const checkInputs = function (localPrefix) {
      const rootElement = $('#feature-attributes');
      const inputs = rootElement.find('input');
      let filled = true;
      for (let i = 0; i < inputs.length; i++) {
        if (inputs[i].type === 'text' && !inputs[i].value) {
          filled = false;
        }
      }
      if (filled) {
        rootElement.find(localPrefix + 'form button.update').prop("disabled", false);
      } else {
        rootElement.find(localPrefix + 'form button.update').prop("disabled", true);
      }
    };

    const clearInformationContent = function () {
      $('#information-content').empty();
    };

    const setInformationContent = function () {
      $('#information-content').html('' +
        '<div class="form form-horizontal">' +
        '<p class="validation-text">Validointi ok. Voit tehdä tieosoitteenmuutosilmoituksen<br>' +
        'tai jatkaa muokkauksia.</p>' +
        '</div>');
    };

    const sendRoadAddressChangeButton = function (localPrefix) {
      return '<div class="' + localPrefix + 'form form-controls">' +
<<<<<<< HEAD
        '<button class="show-changes btn btn-block btn-show-changes">Avaa projektin yhteenvetotaulukko</button>' +
        '<button id ="send-button" class="send btn btn-block btn-send">Hyväksy tieosoitemuutokset</button></div>';
=======
          '<button class="recalculate btn btn-block btn-recalculate">Päivitä etäisyyslukemat</button>' +
          '<button class="show-changes btn btn-block btn-show-changes">Avaa projektin yhteenvetotaulukko</button>' +
          '<button id ="send-button" class="send btn btn-block btn-send">Lähetä muutosilmoitus Tierekisteriin</button></div>';
>>>>>>> 6a181b0f
    };

    const distanceValue = function () {
      return '<div id="distanceValue" hidden>' +
        '<div class="' + prefix + 'form-group" style="margin-top: 15px">' +
        '<img src="images/calibration-point.svg" style="margin-right: 5px" class="calibration-point"/>' +
        '<label class="control-label-small" style="display: inline">ETÄISYYSLUKEMA VALINNAN</label>' +
        '</div>' +
        '<div class="' + prefix + 'form-group">' +
        '<label class="control-label-small" style="float: left; margin-top: 10px">ALUSSA</label>' +
        addSmallInputNumber('beginDistance', '--', false, 5) +
        '<label class="control-label-small" style="float: left;margin-top: 10px">LOPUSSA</label>' +
        addSmallInputNumber('endDistance', '--', false, 5) +
        '<span id="manualCPWarning" class="manualCPWarningSpan">!</span>' +
        '</div></div>';
    };

    const staticField = function (labelText, dataField) {
      return '<div class="' + prefix + 'form-group">' +
        '<p class="form-control-static asset-log-info">' + labelText + ' : ' + dataField + '</p>' +
        '</div>';
    };

    const getCoordButton = function (index, coordinates) {
      return coordButton(index, coordinates);
    };

    const coordButton = function (index, coordinates) {
      const html = '<button id=' + index + ' class="btn btn-primary projectErrorButton">Korjaa</button>';
      return {index: index, html: html, coordinates: coordinates};
    };

    const getErrorCoordinates = function (error, links) {
      if (error.coordinates.length > 0) {
        return error.coordinates;
      }
      const linkCoords = _.find(links, function (link) {
        return link.linkId === error.linkIds[0];
      });
      if (!_.isUndefined(linkCoords)) {
        return linkCoords.points[0];
      }
      return false;
    };

    const getProjectErrors = function (projectErrors, links, projectCollection) {
      let buttonIndex = 0;
      let errorLines = '';
      projectCollection.clearCoordinates();
      projectErrors.sort(function (a, b) {
        return a.priority - b.priority; // Sort by priority ascending
      });
      _.each(projectErrors, function (error) {
        let button = '';
        const coordinates = getErrorCoordinates(error, links);
        if (coordinates) {
          button = getCoordButton(buttonIndex, error.coordinates);
          projectCollection.pushCoordinates(button);
          buttonIndex++;
        }
        errorLines += '<div class="form-project-errors-list' + (error.priority === 1 ? ' warning' : '') + '">' +
          addSmallLabelTopped('LINKIDS: ') + ' ' + addSmallLabelWrapped(error.linkIds) + '</br>' +
          addSmallLabel('VIRHE: ') + ' ' + addSmallLabelLowercase((error.errorMessage ? error.errorMessage : 'N/A')) + '</br>' +
          addSmallLabel('INFO: ') + ' ' + addSmallLabelLowercase((error.info ? error.info : 'N/A')) + '</br>' +
          (button.html ? button.html : '') + '</br> <hr class="horizontal-line"/>' +
          '</div>';
      });
      return errorLines;
    };

    return {
      newRoadAddressInfo: newRoadAddressInfo,
      replaceAddressInfo: replaceAddressInfo,
      administrativeClass: administrativeClassDropdown,
      addSmallLabel: addSmallLabel,
      addWideLabel: addWideLabel,
      addSmallInputNumber: addSmallInputNumber,
      nodeInputNumber: nodeInputNumber,
      addDiscontinuityDropdown: addDiscontinuityDropdown,
      changeDirection: changeDirection,
      selectedData: selectedData,
      actionButtons: actionButtons,
      actionSelectedField: actionSelectedField,
      toggleAdditionalControls: toggleAdditionalControls,
      checkInputs: checkInputs,
      clearInformationContent: clearInformationContent,
      setInformationContent: setInformationContent,
      sendRoadAddressChangeButton: sendRoadAddressChangeButton,
      distanceValue: distanceValue,
      title: title,
      titleWithEditingTool: titleWithEditingTool,
      captionTitle: captionTitle,
      projectButtons: projectButtons,
      projectButtonsDisabled: projectButtonsDisabled,
      projectButtonsRecalculate: projectButtonsRecalculate,
      projectButtonsRecalculateAndChanges: projectButtonsRecalculateAndChanges,
      staticField: staticField,
      getProjectErrors: getProjectErrors
    };
  };
}(this));<|MERGE_RESOLUTION|>--- conflicted
+++ resolved
@@ -27,10 +27,6 @@
     };
 
     const projectButtons = function () {
-<<<<<<< HEAD
-      return '<button class="show-changes btn btn-block btn-show-changes">Avaa projektin yhteenvetotaulukko</button>' +
-        '<button disabled id ="send-button" class="send btn btn-block btn-send">Hyväksy tieosoitemuutokset</button>';
-=======
       return '<button class="recalculate btn btn-block btn-recalculate">Päivitä etäisyyslukemat</button>' +
         '<button class="show-changes btn btn-block btn-show-changes">Avaa projektin yhteenvetotaulukko</button>' +
         '<button id ="send-button" class="send btn btn-block btn-send">Lähetä muutosilmoitus Tierekisteriin</button>';
@@ -39,7 +35,7 @@
     const projectButtonsRecalculateAndChanges = function () {
       return  '<button class="recalculate btn btn-block btn-recalculate">Päivitä etäisyyslukemat</button>' +
           '<button class="show-changes btn btn-block btn-show-changes">Avaa projektin yhteenvetotaulukko</button>' +
-          '<button disabled id ="send-button" class="send btn btn-block btn-send">Lähetä muutosilmoitus Tierekisteriin</button>';
+        '<button disabled id ="send-button" class="send btn btn-block btn-send">Hyväksy tieosoitemuutokset</button>';
     };
 
     const projectButtonsRecalculate = function () {
@@ -52,7 +48,6 @@
       return  '<button disabled class="recalculate btn btn-block btn-recalculate">Päivitä etäisyyslukemat</button>' +
           '<button disabled class="show-changes btn btn-block btn-show-changes">Avaa projektin yhteenvetotaulukko</button>' +
           '<button disabled id ="send-button" class="send btn btn-block btn-send">Lähetä muutosilmoitus Tierekisteriin</button>';
->>>>>>> 6a181b0f
     };
 
     const newRoadAddressInfo = function (project, selected, links, road) {
@@ -287,14 +282,9 @@
 
     const sendRoadAddressChangeButton = function (localPrefix) {
       return '<div class="' + localPrefix + 'form form-controls">' +
-<<<<<<< HEAD
+          '<button class="recalculate btn btn-block btn-recalculate">Päivitä etäisyyslukemat</button>' +
         '<button class="show-changes btn btn-block btn-show-changes">Avaa projektin yhteenvetotaulukko</button>' +
         '<button id ="send-button" class="send btn btn-block btn-send">Hyväksy tieosoitemuutokset</button></div>';
-=======
-          '<button class="recalculate btn btn-block btn-recalculate">Päivitä etäisyyslukemat</button>' +
-          '<button class="show-changes btn btn-block btn-show-changes">Avaa projektin yhteenvetotaulukko</button>' +
-          '<button id ="send-button" class="send btn btn-block btn-send">Lähetä muutosilmoitus Tierekisteriin</button></div>';
->>>>>>> 6a181b0f
     };
 
     const distanceValue = function () {
