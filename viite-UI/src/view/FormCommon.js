(function (root) {
  root.FormCommon = function(prefix) {
    var Track = LinkValues.Track;
<<<<<<< HEAD
      var disabledInput = false;
=======
>>>>>>> 432bc36d

      var title = function (titleName) {
          if (!titleName)
              titleName = "Uusi tieosoiteprojekti";
          return '<span class ="edit-mode-title">' + titleName + '</span>';
    };

      var titleWithEditingTool = function (project) {
          return '<span class ="edit-mode-title">' + project.name + ' <i id="editProjectSpan" class="btn-edit-project fas fa-pencil-alt"' +
              'value="' + project.id + '"></i></span>' +
              '<span id="closeProjectSpan" class="rightSideSpan">Sulje <i class="fas fa-window-close"></i></span>';
    };

    var addRoadNameField = function (name, isBlocked) {
      var nameToDisplay = _.isUndefined(name) || _.isNull(name) || name === 'null' || name === '' ? "" : name;
      var disabled = nameToDisplay !== "" && isBlocked;
      return '<input type="text" class="form-control" style="float:none; display:inline-block" id = "roadName" value="' + nameToDisplay + '" ' + (disabled ? 'disabled' : '') + '/>';
    };

    var projectButtons = function() {
      return '<button class="show-changes btn btn-block btn-show-changes">Avaa projektin yhteenvetotaulukko</button>' +
      '<button disabled id ="send-button" class="send btn btn-block btn-send">Lähetä muutosilmoitus Tierekisteriin</button>';
    };

    var newRoadAddressInfo = function(selected, links, road){
      var roadNumber = road.roadNumber;
      var part = road.roadPartNumber;
      var track = road.trackCode;
        var roadName = selected[0].roadName;
      var link = _.first(_.filter(links, function (l) {
        return !_.isUndefined(l.status);
      }));
      return '<div class="'+prefix+'form-group new-road-address" hidden>' +
        '<div><label></label></div><div><label style = "margin-top: 50px">TIEOSOITTEEN TIEDOT</label></div>' +
        addSmallLabel('TIE') + addSmallLabel('OSA') + addSmallLabel('AJR')+ addSmallLabel('ELY')  +
        (link.endAddressM !== 0 ? addSmallLabel('JATKUU'): '') +
        '</div>' +
        '<div class="'+prefix+'form-group new-road-address" id="new-address-input1" hidden>'+
        addSmallInputNumber('tie',(roadNumber !== 0 ? roadNumber : '')) +
        addSmallInputNumber('osa',(part !== 0 ? part : '')) +
        addTrackCodeDropdown((track !== Track.Unknown.value ? track :
          (roadNumber >= 20001 && roadNumber <= 39999 ? '0' : ''))) +
        addSmallInputNumberDisabled('ely', link.elyCode) +
        addDiscontinuityDropdown(link) +
        addSmallLabel('TIETYYPPI') +
          roadTypeDropdown() + '<br>' +
          addSmallLabel('NIMI') +
          addRoadNameField(roadName, selected[0].roadNameBlocked) +
          ((selected.length === 2 && selected[0].linkId === selected[1].linkId) ? '' : distanceValue()) +
        '</div>';
    };

    var replaceAddressInfo = function(backend, selectedProjectLink) {
        var roadNameField = $('#roadName');
        if (selectedProjectLink[0].roadNumber === 0 && selectedProjectLink[0].roadPartNumber === 0 && selectedProjectLink[0].trackCode === 99) {
        backend.getNonOverridenVVHValuesForLink(selectedProjectLink[0].linkId, function (response) {
          if (response.success) {
            $('#tie').val(response.roadNumber);
            $('#osa').val(response.roadPartNumber);
            if(response.roadName !== ''){
                roadNameField.val(response.roadName);
                roadNameField.prop('disabled', true);
                $('.project-form button.update').prop("disabled", false);
            }
            if (!_.isUndefined(response.roadNumber) && response.roadNumber >= 20001 && response.roadNumber <= 39999)
              $('#trackCodeDropdown').val("0");
          }
        });
      }
    };

    var roadTypeDropdown = function() {
      return '<select class="'+prefix+'form-control" id="roadTypeDropDown" size = "1" style="width: auto !important; display: inline">' +
        '<option value = "1">1 Maantie</option>'+
        '<option value = "2">2 Lauttaväylä maantiellä</option>'+
        '<option value = "3">3 Kunnan katuosuus</option>'+
        '<option value = "4">4 Maantien työmaa</option>'+
        '<option value = "5">5 Yksityistie</option>'+
        '<option value = "9">9 Omistaja selvittämättä</option>' +
        '<option value = "99">99 Ei määritelty</option>' +
        '</select>';
    };

    var addSmallLabel = function(label){
      return '<label class="control-label-small">'+label+'</label>';
    };

    var addSmallLabelLowercase = function(label){
      return '<label class="control-label-small" style="text-transform: none">'+label+'</label>';
    };


    var addSmallLabelTopped = function(label){
      return '<label class="control-label-small" style="vertical-align: top;">'+label+'</label>';
    };

    var addSmallLabelWrapped = function(label){
      return '<label class="control-label-small" style="word-wrap: break-word;max-width: 250px">'+label+'</label>';
    };

    var addSmallInputNumber = function(id, value){
      //Validate only number characters on "onkeypress" including TAB and backspace
      return '<input type="text" onkeypress="return (event.charCode >= 48 && event.charCode <= 57) || (event.keyCode == 8 || event.keyCode == 9)' +
        '" class="'+prefix+'form-control small-input roadAddressProject" id="'+id+'" value="'+(_.isUndefined(value)? '' : value )+'" onclick=""/>';
    };

    var addSmallInputNumberDisabled = function(id, value){
      return '<input type="text" class="form-control small-input roadAddressProject" id="'+id+'" value="'+(_.isUndefined(value)? '' : value )+'" readonly="readonly"/>';
    };

    var addDiscontinuityDropdown = function(link){
        if (link.endAddressM === 0) {
        return '<select class="form-select-control" id="discontinuityDropdown" size="1" style="visibility: hidden">'+
          '<option value = "5" selected disabled hidden>5 Jatkuva</option>'+
          '</select>';
        } else {
        return '<select class="form-select-control" id="discontinuityDropdown" size="1">' +
          '<option value = "5" selected disabled hidden>5 Jatkuva</option>' +
          '<option value="1" >1 Tien loppu</option>' +
          '<option value="2" >2 Epäjatkuva</option>' +
          '<option value="3" >3 ELY:n raja</option>' +
          '<option value="4" >4 Lievä epäjatkuvuus</option>' +
          '<option value="5" >5 Jatkuva</option>' +
          '</select>';
      }
    };

    var addTrackCodeDropdown = function (trackDefaultValue, properties){
      var trackDefaultValueToShow = '';
        if (trackDefaultValue === '') {
        trackDefaultValue = Track.Unknown.value;
        trackDefaultValueToShow = '--';
        } else {
        trackDefaultValueToShow = trackDefaultValue;
      }

      return '<select class="form-select-small-control" id="trackCodeDropdown" size="1" '+properties+'>' +
        '<option value = "'+trackDefaultValue+'" selected hidden>'+trackDefaultValueToShow+'</option>' +
        '<option value="0" >0</option>' +
        '<option value="1" >1</option>' +
        '<option value="2" >2</option>' +
        '</select>';

    };

    var directionChangedInfo = function (selected, isPartialReversed) {
      if (isPartialReversed) {
        return '<label class="split-form-group">Osittain käännetty</label>';
      } else if (selected[0].reversed) {
        return '<label class="split-form-group">&#9745; Käännetty</label>';
      } else {
        return '<label class="split-form-group">&#9744; Käännetty</label>';
      }
    };

    var changeDirection = function (selected) {
      var reversedInGroup = _.uniq(_.pluck(selected, 'reversed'));
        var isPartialReversed = reversedInGroup.length > 1;
        return '<div hidden class="' + prefix + 'form-group changeDirectionDiv" style="margin-top:15px">' +
            '<button class="' + prefix + 'form-group changeDirection btn btn-primary">Käännä tieosan kasvusuunta</button>' +
        directionChangedInfo(selected, isPartialReversed) +
        '</div>';
    };

    var selectedData = function (selected) {
      var span = [];
      if (selected[0]) {
        var link = selected[0];
        var startM = Math.min.apply(Math, _.map(selected, function(l) { return l.startAddressM; }));
        var endM = Math.max.apply(Math, _.map(selected, function(l) { return l.endAddressM; }));
        var div = '<div class="project-edit-selections" style="display:inline-block;padding-left:8px;">' +
          '<div class="project-edit">' +
          ' TIE ' + '<span class="project-edit">' + link.roadNumber + '</span>' +
          ' OSA ' + '<span class="project-edit">' + link.roadPartNumber + '</span>' +
          ' AJR ' + '<span class="project-edit">' + link.trackCode + '</span>' +
          ' M:  ' + '<span class="project-edit">' + startM + ' - ' + endM + '</span>' +
          (selected.length > 1 ? ' (' + selected.length + ' linkkiä)' : '')+
          '</div>' +
          '</div>';
        span.push(div);
      }
      return span;
    };

    var actionButtons = function(btnPrefix, notDisabled) {
      return '<div class="'+btnPrefix+'form form-controls" id="actionButtons">' +
        '<button class="update btn btn-save" ' + (notDisabled ? '' : 'disabled') + ' style="width:auto;">Tallenna</button>' +
        '<button class="cancelLink btn btn-cancel">Peruuta</button>' +
        '</div>';
    };

    var actionSelectedField = function() {
      var field;
      field = '<div class="'+prefix+'form-group action-selected-field" hidden = "true">' +
        '<div class="asset-log-info">' + 'Tarkista tekemäsi muutokset.' + '<br>' + 'Jos muutokset ok, tallenna.' + '</div>' +
        '</div>';
      return field;
    };

    var toggleAdditionalControls = function(){
        $('#editProjectSpan').css('visibility', 'visible');
      $('#closeProjectSpan').css('visibility', 'visible');
    };

    var hideEditAndCloseControls = function(){
        $('#editProjectSpan').css('visibility', 'hidden');
      $('#closeProjectSpan').css('visibility', 'hidden');
    };

    var checkInputs = function (localPrefix) {
      var rootElement = $('#feature-attributes');
      var inputs = rootElement.find('input');
      var filled = true;
      for (var i = 0; i < inputs.length; i++) {
        if (inputs[i].type === 'text' && !inputs[i].value) {
          filled = false;
        }
      }
      if (filled) {
        rootElement.find(localPrefix + 'form button.update').prop("disabled", false);
      } else {
        rootElement.find(localPrefix + 'form button.update').prop("disabled", true);
      }
    };

    var clearInformationContent = function() {
      $('#information-content').empty();
    };

    var setInformationContent = function() {
      $('#information-content').html('' +
        '<div class="form form-horizontal">' +
        '<p>' + 'Validointi ok. Voit tehdä tieosoitteenmuutosilmoituksen' + '<br>' +
        'tai jatkaa muokkauksia.' + '</p>' +
        '</div>');
    };

    var sendRoadAddressChangeButton = function (localPrefix) {
      return '<div class="' + localPrefix + 'form form-controls">' +
        '<button class="show-changes btn btn-block btn-show-changes">Avaa projektin yhteenvetotaulukko</button>' +
        '<button id ="send-button" class="send btn btn-block btn-send"' + '>Lähetä muutosilmoitus Tierekisteriin</button></div>';
    };

    var distanceValue = function() {
      return '<div id="distanceValue" hidden>' +
        '<div class="'+prefix+'form-group" style="margin-top: 15px">' +
        '<img src="images/calibration-point.svg" style="margin-right: 5px" class="calibration-point"/>' +
        '<label class="control-label-small" style="display: inline">ETÄISYYSLUKEMA VALINNAN</label>' +
        '</div>' +
        '<div class="'+prefix+'form-group">' +
        '<label class="control-label-small" style="float: left; margin-top: 10px">ALUSSA</label>' +
        addSmallInputNumber('beginDistance', '--') +
        '<label class="control-label-small" style="float: left;margin-top: 10px">LOPUSSA</label>' +
        addSmallInputNumber('endDistance', '--') +
        '<span id="manualCPWarning" class="manualCPWarningSpan">!</span>' +
        '</div></div>';
    };

    var staticField = function(labelText, dataField) {
      var field;
      field = '<div class="'+prefix+'form-group">' +
        '<p class="form-control-static asset-log-info">' + labelText + ' : ' + dataField + '</p>' +
        '</div>';
      return field;
    };

    var getCoordButton = function (index, coordinates) {
      return coordButton(index, coordinates);
    };

    var coordButton = function(index, coordinates){
        var html = '<button id=' + index + ' class="btn btn-primary projectErrorButton">Korjaa</button>';
      return {index:index, html:html, coordinates:coordinates};
    };

    var getErrorCoordinates = function(error, links){
      if (error.coordinates.length  > 0){
        return error.coordinates;
      }
      var linkCoords = _.find(links, function (link) {
        return link.linkId == error.linkIds[0];
      });
      if (!_.isUndefined(linkCoords)){
        return linkCoords.points[0];
      }
      return false;
    };

    var getProjectErrors = function (projectErrors, links, projectCollection) {
      var buttonIndex = 0;
      var errorLines = '';
      projectCollection.clearCoordinates();
      _.each(projectErrors, function (error) {
        var button = '';
        var coordinates = getErrorCoordinates(error, links);
        if (coordinates) {
          button = getCoordButton(buttonIndex, error.coordinates);
          projectCollection.pushCoordinates(button);
          buttonIndex++;
        }
        errorLines += '<div class="form-project-errors-list">' +
          addSmallLabelTopped('LINKIDS: ') + ' ' + addSmallLabelWrapped(error.linkIds) + '</br>' +
          addSmallLabel('VIRHE: ') + ' ' + addSmallLabelLowercase((error.errorMessage ? error.errorMessage: 'N/A')) + '</br>' +
          addSmallLabel('INFO: ') + ' ' + addSmallLabelLowercase((error.info ? error.info: 'N/A')) + '</br>' +
          (button.html ? button.html : '') + '</br>' + ' ' + '<hr class="horizontal-line"/>' +
          '</div>';
      });
      return errorLines;
    };

    return {
      newRoadAddressInfo: newRoadAddressInfo,
      replaceAddressInfo: replaceAddressInfo,
      roadTypeDropdown: roadTypeDropdown,
      addSmallLabel: addSmallLabel,
      addSmallInputNumber: addSmallInputNumber,
      addSmallInputNumberDisabled: addSmallInputNumberDisabled,
      addDiscontinuityDropdown: addDiscontinuityDropdown,
      changeDirection: changeDirection,
      selectedData: selectedData,
      actionButtons: actionButtons,
      actionSelectedField: actionSelectedField,
      toggleAdditionalControls: toggleAdditionalControls,
      checkInputs: checkInputs,
      clearInformationContent: clearInformationContent,
      setInformationContent: setInformationContent,
      sendRoadAddressChangeButton: sendRoadAddressChangeButton,
      distanceValue: distanceValue,
      title: title,
        titleWithEditingTool: titleWithEditingTool,
      projectButtons: projectButtons,
      staticField: staticField,
      getProjectErrors:getProjectErrors
    };
  };
})(this);<|MERGE_RESOLUTION|>--- conflicted
+++ resolved
@@ -1,10 +1,6 @@
 (function (root) {
   root.FormCommon = function(prefix) {
     var Track = LinkValues.Track;
-<<<<<<< HEAD
-      var disabledInput = false;
-=======
->>>>>>> 432bc36d
 
       var title = function (titleName) {
           if (!titleName)
