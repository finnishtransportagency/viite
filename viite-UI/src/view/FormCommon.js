--- conflicted
+++ resolved
@@ -158,15 +158,9 @@
 
     var changeDirection = function (selected, enabled) {
       var reversedInGroup = _.uniq(_.pluck(selected, 'reversed'));
-<<<<<<< HEAD
-        var isPartialReversed = reversedInGroup.length > 1;
-        return '<div hidden class="' + prefix + 'form-group changeDirectionDiv" style="margin-top:15px">' +
-            '<button class="' + prefix + 'form-group changeDirection btn btn-primary">Käännä tieosan kasvusuunta</button>' +
-=======
       var isPartialReversed = reversedInGroup.length > 1;
       return '<div hidden class="' + prefix + 'form-group changeDirectionDiv" style="margin-top:15px">' +
         '<button class="' + prefix + 'form-group changeDirection btn btn-primary"' + (enabled ? '' : 'disabled') +'>Käännä tieosan kasvusuunta</button>' +
->>>>>>> 362b7855
         directionChangedInfo(selected, isPartialReversed) +
         '</div>';
     };
