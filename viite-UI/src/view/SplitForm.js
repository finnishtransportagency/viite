--- conflicted
+++ resolved
@@ -174,7 +174,6 @@
     var selectedProjectLinkTemplate = function (project, optionTags, selected) {
       var selection = (((applicationModel.getSelectedTool() == 'Cut' || !_.isUndefined(selected[0].connectedLinkId)) && selected[0].roadLinkSource == LinkGeomSource.SuravageLinkInterface.value) ? selectedSplitData(selected) : selectedData(selected));
       return _.template('' +
-<<<<<<< HEAD
         '<header>' +
         titleWithProjectName(project.name) +
         '</header>' +
@@ -193,26 +192,6 @@
         '</div>' +
         '</div>' +
         '<footer>' + actionButtons() + '</footer>');
-=======
-          '<header>' +
-          titleWithProjectName(project.name) +
-          '</header>' +
-          '<div class="wrapper read-only">'+
-          '<div class="form form-horizontal form-dark">'+
-          '<div class="edit-control-group choice-group">'+
-          staticField('Lisätty järjestelmään', project.createdBy + ' ' + project.startDate)+
-          staticField('Muokattu viimeksi', project.modifiedBy + ' ' + project.dateModified)+
-          '<div class="split-form-group editable form-editable-roadAddressProject">'+
-          selectionFormCutted(selection, selected)+
-          ((selected.size == 2 && Math.abs(selected[0].linkId) !== Math.abs(selected[1].linkId)) ? '' : changeDirection()) +
-          actionSelectedField()+
-          ((!_.isUndefined(selected[0].connectedLinkId)) ? revertSplitButton(): '') +
-          '</div>'+
-          '</div>' +
-          '</div>'+
-          '</div>'+
-          '<footer>' + actionButtons() + '</footer>');
->>>>>>> 40680fa6
     };
 
     var getSplitPointBySideCode = function (link) {
@@ -327,7 +306,6 @@
       }
     };
 
-<<<<<<< HEAD
     var directionChangedInfo = function (selected, isPartialReversed) {
       if (isPartialReversed) {
         return '<label class="split-form-group">Osittain käännetty</label>';
@@ -343,10 +321,6 @@
       var isPartialReversed = ((reversedInGroup.length > 1) ? true : false);
 
       return '<div hidden class="split-form-group changeDirectionDiv" style="margin-top:15px">' +
-=======
-    var changeDirection = function () {
-      return '<div class="split-form-group changeDirectionDiv" style="margin-top:15px">' +
->>>>>>> 40680fa6
           '<button class="split-form-group changeDirection btn btn-primary">Käännä kasvusuunta</button>' +
         directionChangedInfo(selected, isPartialReversed) +
           '</div>';
