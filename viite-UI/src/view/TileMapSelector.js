--- conflicted
+++ resolved
@@ -15,12 +15,8 @@
       '</div>' +
         '<div class="roads-visible-wrapper">' +
         '<div class="checkbox">' +
-<<<<<<< HEAD
         '<label><input type="checkbox" name="roadsVisible" value="roadsVisible" checked="true" id="roadsVisibleCheckbox">Näytä tieosoiteverkko</label>' +
-=======
-        '<label><input type="checkbox" name="roadsVisible" value="roadsVisible" checked="true" id="roadsVisibleCheckbox">Näytä tieverkko</label>' +
         '</div>' +
->>>>>>> 6a694998
         '</div>' +
     '</div>';
     container.append(element);
