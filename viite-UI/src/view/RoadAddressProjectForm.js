(function (root) {
  root.RoadAddressProjectForm = function(projectCollection) {
    var currentProject = false;
    var selectedProjectLink = false;
    var activeLayer = false;
    var hasReservedRoadParts = false;
    var projectStatus = LinkValues.ProjectStatus;
<<<<<<< HEAD
    var editableStatus = [projectStatus.Incomplete.value, projectStatus.ErroredInTR.value, projectStatus.Unknown.value];
=======
>>>>>>> de79fc14

    var staticField = function(labelText, dataField) {
      var field;
      field = '<div class="form-group">' +
        '<p class="form-control-static asset-log-info">' + labelText + ' : ' + dataField + '</p>' +
        '</div>';
      return field;
    };
    var actionSelectedField = function() {
      //TODO: cancel and save buttons Viite-374
      var field;
      field = '<div class="form-group action-selected-field" hidden = "true">' +
        '<p class="asset-log-info">' + 'Tarkista tekemäsi muutokset.' + '<br>' + 'Jos muutokset ok, tallenna.' + '</p>' +
        '</div>';
      return field;
    };
    var options =['Valitse'];

    var largeInputField = function (dataField) {
      return '<div class="form-group">' +
        '<label class="control-label">LISÄTIEDOT</label>'+
        '<textarea class="form-control large-input roadAddressProject" id="lisatiedot">'+(dataField === undefined || dataField === null ? "" : dataField )+'</textarea>'+
        '</div>';
    };

    var inputFieldRequired = function(labelText, id, placeholder, value, maxLength) {
      var lengthLimit = '';
      if (maxLength)
        lengthLimit = 'maxlength="' + maxLength + '"';
      return '<div class="form-group input-required">' +
        '<label class="control-label required">' + labelText + '</label>' +
        '<input type="text" class="form-control" id = "'+id+'"'+lengthLimit+' placeholder = "'+placeholder+'" value="'+value+'"/>' +
        '</div>';
    };

    var title = function() {
      return '<span class ="edit-mode-title">Uusi tieosoiteprojekti</span>';
    };

    var titleWithProjectName = function(projectName) {
      return '<span class ="edit-mode-title">'+projectName+'<button id="editProject_'+ currentProject.id +'" ' +
        'class="btn-edit-project" style="visibility:hidden;" value="' + currentProject.id + '"></button></span>' +
        '<span id="closeProjectSpan" class="rightSideSpan" style="visibility:hidden;">Poistu projektista</span>';
    };

    var actionButtons = function(ready) {
      var html = '<div class="project-form form-controls" id="actionButtons">' +
        '<button id="generalNext" class="save btn btn-save" style="width:auto;">Jatka Toimenpiteisiin</button>' +
        '<button id="saveAndCancelDialogue" class="cancel btn btn-cancel">Poistu</button>' +
        '</div>';
      return html;
    };

    var selectedData = function (selected) {
      var span = '';
      if (selected[0]) {
        var link = selected[0];
        var startM = Math.min.apply(Math, _.map(selected, function(l) { return l.startAddressM; }));
        var endM = Math.max.apply(Math, _.map(selected, function(l) { return l.endAddressM; }));
        span = '<div class="edit-control-group choice-group">' +
          '<label class="control-label-floating"> TIE </label>' +
          '<span class="form-control-static-floating" style="display:inline-flex;width:auto;margin-right:5px">' + link.roadNumber + '</span>' +
          '<label class="control-label-floating"> OSA </label>' +
          '<span class="form-control-static-floating" style="display:inline-flex;width:auto;margin-right:5px">' + link.roadPartNumber + '</span>' +
          '<label class="control-label-floating"> AJR </label>' +
          '<span class="form-control-static-floating" style="display:inline-flex;width:auto;margin-right:5px">' + link.trackCode + '</span>' +
          '<label class="control-label-floating"> M: </label>' +
          '<span class="form-control-static-floating" style="display:inline-flex;width:auto;margin-right:5px">' + startM + ' - ' + endM + '</span>' +
          '</div>' +
          '</div>';
      }
      return span;
    };

    var newProjectTemplate = function() {
      return _.template('' +
        '<header>' +
        title() +
        '</header>' +
        '<div class="wrapper read-only">' +
        '<div class="form form-horizontal form-dark">' +
        '<div class="edit-control-group choice-group">' +
        staticField('Lisätty järjestelmään', '-') +
        staticField('Muokattu viimeksi', '-') +
        '<div class="form-group editable form-editable-roadAddressProject"> ' +
        '<form  id="roadAddressProject"  class="input-unit-combination form-group form-horizontal roadAddressProject">' +
        inputFieldRequired('*Nimi', 'nimi', '', '', 32) +
        inputFieldRequired('*Alkupvm', 'alkupvm', 'pp.kk.vvvv', '') +
        largeInputField() +
        '<div class="form-group">' +
        '<label class="control-label"></label>' +
        addSmallLabel('TIE') + addSmallLabel('AOSA') + addSmallLabel('LOSA') +
        '</div>' +
        '<div class="form-group">' +
        '<label class="control-label">Tieosat</label>' +
        addSmallInputNumber('tie') + addSmallInputNumber('aosa') + addSmallInputNumber('losa') +  addReserveButton() +
        '</div>' +
        '</form>' +
        ' </div>'+
        '</div>' + '<div class = "form-result">'  +'<label >' + 'PROJEKTIIN VALITUT TIEOSAT:' + '</label>'+
        '<div>' +
        addSmallLabel('TIE')+ addSmallLabel('OSA')+ addSmallLabel('PITUUS')+ addSmallLabel('JATKUU')+ addSmallLabel('ELY')+
        '</div>'+
        '<div id ="roadpartList">'+
        '</div></div>' +
        '</div> </div>'  +
        '<footer>' + actionButtons(false) + '</footer>');
    };

    var openProjectTemplate = function(project, reservedRoads, newReservedRoads) {
      return _.template('' +
        '<header>' +
        titleWithProjectName(project.name) +
        '</header>' +
        '<div class="wrapper read-only">'+
        '<div class="form form-horizontal form-dark">'+
        '<div class="edit-control-group choice-group">'+
        staticField('Lisätty järjestelmään', project.createdBy + ' ' + project.startDate)+
        staticField('Muokattu viimeksi', project.modifiedBy + ' ' + project.dateModified)+
        '<div class="form-group editable form-editable-roadAddressProject"> '+
        '<form id="roadAddressProject" class="input-unit-combination form-group form-horizontal roadAddressProject">'+
        inputFieldRequired('*Nimi', 'nimi', '', project.name, 32) +
        inputFieldRequired('*Alkupvm', 'alkupvm', 'pp.kk.vvvv', project.startDate)+
        largeInputField(project.additionalInfo)+
        '<div class="form-group">' +
        '<label class="control-label"></label>' +
        addSmallLabel('TIE')+ addSmallLabel('AOSA')+ addSmallLabel('LOSA')+
        '</div>'+
        '<div class="form-group">' +
        '<label class="control-label">Tieosat</label>' +
        addSmallInputNumber('tie')+ addSmallInputNumber('aosa')+ addSmallInputNumber('losa')+ addReserveButton() +
        '</div>'+
        '</form>' +
        '</div>'+
        '</div>' +
        '<div class = "form-result">' +
        '<label>PROJEKTIIN VALITUT TIEOSAT:</label>'+
        '<div style="margin-left: 16px;">'+
        addSmallLabel('TIE')+ addSmallLabel('OSA')+ addSmallLabel('PITUUS')+ addSmallLabel('JATKUU')+ addSmallLabel('ELY')+
        '</div>'+
        '<div id ="reservedRoads">'+
        reservedRoads +
        '</div></div></br></br>' +
        '<div class = "form-result">' +
        '<label>UUDET VARATUT TIEOSAT:</label>'+
        '<div style="margin-left: 16px;">'+
        addSmallLabel('TIE')+ addSmallLabel('OSA')+ addSmallLabel('PITUUS')+ addSmallLabel('JATKUU')+ addSmallLabel('ELY')+
        '</div>'+
        '<div id ="newReservedRoads">'+
        newReservedRoads +
        '</div></div></div></div>'+
        '<footer>' + actionButtons(reservedRoads !== '') + '</footer>');
    };

    var selectedProjectLinkTemplate = function(project, optionTags, selected) {
      var selection = selectedData(selected);

      return _.template('' +
        '<header>' +
        titleWithProjectName(project.name) +
        '</header>' +
        '<footer>'+ showProjectChangeButton() +'</footer>');
    };

    var showProjectChangeButton = function() {
      return '<div class="project-form form-controls">' +
        '<button class="show-changes btn btn-block btn-show-changes">Avaa projektin yhteenvetotaulukko</button>' +
        '<button disabled id ="send-button" class="send btn btn-block btn-send">Tee tieosoitteenmuutosilmoitus</button></div>';
    };

    var addSmallLabel = function(label){
      return '<label class="control-label-small">'+label+'</label>';
    };

    var addSmallLabelWithIds = function(label, id){
      return '<label class="control-label-small" id='+ id+'>'+label+'</label>';
    };

    var addSmallInputNumber = function(id, value){
      //Validate only number characters on "onkeypress" including TAB and backspace
      return '<input type="text" onkeypress="return (event.charCode >= 48 && event.charCode <= 57) || (event.keyCode == 8 || event.keyCode == 9)' +
        '" class="form-control small-input roadAddressProject" id="'+id+'" value="'+(_.isUndefined(value)? '' : value )+'" onclick=""/>';
    };

    var addDatePicker = function () {
      var $validFrom = $('#alkupvm');
      dateutil.addSingleDependentDatePicker($validFrom);
    };

    var formIsInvalid = function(rootElement) {
      return !(rootElement.find('#nimi').val() && rootElement.find('#alkupvm').val() !== '');
    };

    var formIsValid = function(rootElement) {
      if (rootElement.find('#nimi').val() && rootElement.find('#alkupvm').val() !== ''){
        return false;
      }
      else {
        return true;
      }
    };

    var projDateEmpty = function(rootElement) {
      return !rootElement.find('#alkupvm').val();
    };

    var addReserveButton = function() {
      return '<button class="btn btn-reserve" disabled>Lisää</button>';
    };

    var bindEvents = function() {

      var rootElement = $('#feature-attributes');
      var toggleMode = function(readOnly) {
        rootElement.find('.wrapper read-only').toggle();
      };

      var removePart = function (roadNumber, roadPartNumber) {
        projectCollection.setDirtyRoadParts(projectCollection.deleteRoadPartFromList(projectCollection.getDirtyRoadParts(), roadNumber, roadPartNumber));
        projectCollection.setReservedDirtyRoadParts(projectCollection.deleteRoadPartFromList(projectCollection.getReservedDirtyRoadParts(), roadNumber, roadPartNumber));
        fillForm(projectCollection.getDirtyRoadParts(), projectCollection.getReservedDirtyRoadParts());
      };

      var writeHtmlList = function (list) {
        var text = '';
        var index = 0;
        _.each(list, function (line) {
          text += '<div style="display:inline-block;">' + projectCollection.getDeleteButton(index++, line.roadNumber, line.roadPartNumber) +
            addSmallLabel(line.roadNumber) +
            addSmallLabelWithIds(line.roadPartNumber,'reservedRoadPartNumber') + addSmallLabelWithIds(line.roadLength,'reservedRoadLength') + addSmallLabelWithIds(line.discontinuity, 'reservedDiscontinuity') + addSmallLabelWithIds(line.ely,'reservedEly') +
            '</div>';
        });
        return text;
      };

      var toggleAditionalControls = function(){
        $('[id^=editProject]').css('visibility', 'visible');
        $('#closeProjectSpan').css('visibility', 'visible');
      };

      var createOrSaveProject = function() {
        var data = $('#roadAddressProject').get(0);
        if(_.isUndefined(currentProject) || currentProject.id === 0){
          projectCollection.setDirtyRoadParts(projectCollection.getReservedDirtyRoadParts());
          projectCollection.createProject(data);
        } else {
          projectCollection.saveProject(data);
        }
      };

      var saveChanges = function() {
        applicationModel.addSpinner();
        eventbus.once('roadAddress:projectSaved', function (result) {
          hasReservedRoadParts = false;
          currentProject = result.project;
          currentProject.isDirty = false;
          var text = '';
          var index = 0;
          projectCollection.setCurrentRoadPartList(result.formInfo);
          projectCollection.setReservedDirtyRoadParts([]);
          _.each(result.formInfo, function(line){
            var button = projectCollection.getDeleteButton(index++, line.roadNumber, line.roadPartNumber);
            text += '<div class="form-reserved-roads-list">'  + button +
              addSmallLabel(line.roadNumber)+ addSmallLabel(line.roadPartNumber)+ addSmallLabel(line.roadLength)+ addSmallLabel(line.discontinuity)+ addSmallLabel(line.ely) +
              '</div>';
          });
          rootElement.html(openProjectTemplate(currentProject, text, ''));

          jQuery('.modal-overlay').remove();
          addDatePicker();
          if(!_.isUndefined(result.projectAddresses)) {
            eventbus.trigger('linkProperties:selectedProject', result.projectAddresses.linkId);
          }
        });
        createOrSaveProject();
      };

      var nextStage = function(){
        applicationModel.addSpinner();
        currentProject.isDirty = false;
        jQuery('.modal-overlay').remove();
        eventbus.trigger('roadAddressProject:openProject', currentProject);
        rootElement.html(selectedProjectLinkTemplate(currentProject, options, selectedProjectLink));
        _.defer(function(){
          applicationModel.selectLayer('roadAddressProject');
          toggleAditionalControls();
        });
      };

      var createNewProject = function() {
        applicationModel.addSpinner();
        eventbus.once('roadAddress:projectSaved', function (result) {
          currentProject = result.project;
          currentProject.isDirty = false;
          jQuery('.modal-overlay').remove();
          if(!_.isUndefined(result.projectAddresses)) {
            eventbus.trigger('linkProperties:selectedProject', result.projectAddresses);
          }
          eventbus.trigger('roadAddressProject:openProject', result.project);
          rootElement.html(selectedProjectLinkTemplate(currentProject, options, selectedProjectLink));
          _.defer(function(){
            applicationModel.selectLayer('roadAddressProject');
            toggleAditionalControls();
          });
        });
        createOrSaveProject();
      };

      var fillForm = function (currParts, newParts) {
        if (newParts.length === 0) {
          hasReservedRoadParts = false;
        }
        if (newParts.length === 0 && currParts.length === 0 && currentProject.id === 0 ) {
          rootElement.html(newProjectTemplate());
          addDatePicker();
        }else{
          rootElement.html(openProjectTemplate(currentProject, writeHtmlList(currParts), writeHtmlList(newParts)));
        }
        applicationModel.setProjectButton(true);
        applicationModel.setProjectFeature(currentProject.id);
        applicationModel.setOpenProject(true);
        activeLayer = true;
        rootElement.find('.btn-reserve').prop("disabled", false);
        rootElement.find('.btn-save').prop("disabled", false);
        rootElement.find('.btn-next').prop("disabled", false);
      };

      var disableFormInputs = function () {
        if (!isProjectEditable()) {
          $('#roadAddressProject input').prop('disabled',true);
          $('.btn-reserve').prop('disabled',true);
          $('.btn-delete').prop('hidden',true);
        }
      };

      eventbus.on('roadAddress:newProject', function() {
        currentProject = {
          id: 0,
          isDirty:false
        }; //clears old data
        $("#roadAddressProject").html("");
        rootElement.html(newProjectTemplate());
        jQuery('.modal-overlay').remove();
        addDatePicker();
        applicationModel.setOpenProject(true);
        activeLayer = true;
        projectCollection.clearRoadAddressProjects();
        _.defer(function(){
          $('#generalNext').prop('disabled', true);
        });
      });

      eventbus.on('roadAddress:openProject', function(result) {
        currentProject = result.project;
        currentProject.isDirty = false;
        projectCollection.clearRoadAddressProjects();
        projectCollection.setCurrentRoadPartList(result.projectLinks);
        var text = '';
        var index = 0;
        _.each(result.projectLinks, function(line){
          var button = projectCollection.getDeleteButton(index++, line.roadNumber, line.roadPartNumber);
          text += '<div class="form-reserved-roads-list">'  + button +
            addSmallLabel(line.roadNumber)+
            addSmallLabel(line.roadPartNumber)+ addSmallLabel(line.roadLength)+ addSmallLabel(line.discontinuity)+ addSmallLabel(line.ely) +
            '</div>';
        });
        rootElement.html(openProjectTemplate(currentProject, text, ''));
        jQuery('.modal-overlay').remove();
        setTimeout(function(){}, 0);
        if(!_.isUndefined(currentProject))
          eventbus.trigger('linkProperties:selectedProject', result.linkId, result.project.id);
        applicationModel.setProjectButton(true);
        applicationModel.setProjectFeature(currentProject.id);
        applicationModel.setOpenProject(true);
        activeLayer = true;
        rootElement.find('.btn-reserve').prop("disabled", false);
        rootElement.find('.btn-next').prop("disabled", false);
        eventbus.trigger('roadAddressProject:clearTool');
        applicationModel.removeSpinner();
        disableFormInputs();
      });

      eventbus.on('roadAddress:projectValidationFailed', function (result) {
        new ModalConfirm(result.toString());
        applicationModel.removeSpinner();
      });

      eventbus.on('roadAddress:projectValidationSucceed', function () {
        rootElement.find('#generalNext').prop("disabled", formIsInvalid(rootElement));
        $('#saveEdit:disabled').prop('disabled', formIsInvalid(rootElement));
        currentProject.isDirty = true;
        hasReservedRoadParts = true;
      });

      eventbus.on('layer:selected', function(layer) {
        activeLayer = layer === 'linkPropertyLayer';
      });

      eventbus.on('roadAddress:projectFailed', function() {
        applicationModel.removeSpinner();
      });

      eventbus.on('roadAddressProject:reOpenCurrent',function(){
        reOpenCurrent();
      });

      rootElement.on('click', '[id^=editProject]', currentProject, function(eventObject){
        var projectId = eventObject.currentTarget.value === "undefined" ? currentProject.id : eventObject.currentTarget.value;
        applicationModel.addSpinner();
        projectCollection.getProjectsWithLinksById(parseInt(projectId)).then(function(result){
          rootElement.empty();
          setTimeout(function(){}, 0);
          eventbus.trigger('roadAddress:openProject', result);
          if(applicationModel.isReadOnly()) {
            $('.edit-mode-btn:visible').click();
          }
          _.defer(function(){
            loadEditbuttons();
          });
        });
      });

      var loadEditbuttons = function(){
        $('#activeButtons').empty();
        $('#actionButtons').html('<button id="saveEdit" class="save btn btn-save" disabled>Tallenna</button>' +
          '<button id="cancelEdit" class="cancel btn btn-cancel">Peruuta</button>');
        eventbus.trigger("roadAddressProject:clearAndDisableInteractions");
      };

      var saveAndNext = function() {
        saveChanges();
        eventbus.once('roadAddress:projectSaved', function () {
          nextStage();
        });
      };

      var isProjectEditable = function(){
        return _.contains(editableStatus, projectCollection.getCurrentProject().project.statusCode);
      };

      rootElement.on('click', '#generalNext', function() {
        if(currentProject.statusCode === projectStatus.ErroredInTR.value){
          currentProject.statusCode = projectStatus.Incomplete.value;
          currentProject.statusDescription = projectStatus.Incomplete.description;
          saveAndNext();
        } else if(currentProject.isDirty){
          if(currentProject.id === 0){
            createNewProject();
          } else {
            saveAndNext();
          }
        } else {
          nextStage();
        }
        if (!isProjectEditable()) {
          $('.btn-edit-project').prop('disabled', true);
        }
      });

      var textFieldChangeHandler = function (eventData) {
        if(currentProject) {
          currentProject.isDirty = true;
        }
        var textIsNonEmpty = $('#nimi').val() !== "" && $('#alkupvm').val() !== "";
        var nextAreDisabled = $('#generalNext').is(':disabled') || $('#saveEdit').is(':disabled');
        var reservedRemoved = !_.isUndefined(eventData) && eventData.removedReserved;

        if((textIsNonEmpty || reservedRemoved) && nextAreDisabled){
          $('#generalNext').prop('disabled', false);
          $('#saveEdit:disabled').prop('disabled', false);
          currentProject.isDirty = true;
        }
      };

      rootElement.on('change','#nimi', function(){
        textFieldChangeHandler();
      });
      rootElement.on('change','#alkupvm', function(){
        textFieldChangeHandler();
      });
      rootElement.on('change','#lisatiedot', function(){
        textFieldChangeHandler();
      });

      rootElement.on('click', '.btn-reserve', function() {
        var data;
        var lists = $('.roadAddressProject');
        if ($('#roadAddressProject').get(0)!==null) {
          data = $('#roadAddressProject').get(0);
        } else {
          data =$('#reservedRoads').get(0);
        }
        projectCollection.checkIfReserved(data);
        return false;
      });

      rootElement.on('click', '.btn-delete', function() {
        var id = this.id;
        var roadNumber = this.attributes.roadNumber.value;
        var roadPartNumber = this.attributes.roadPartNumber.value;
        if (!currentProject) {
          projectCollection.setReservedDirtyRoadParts(projectCollection.deleteRoadPartFromList(projectCollection.getReservedDirtyRoadParts(), roadNumber, roadPartNumber));
          $('#roadpartList').html(writeHtmlList(projectCollection.getReservedDirtyRoadParts()));
        } else
        if(projectCollection.getCurrentRoadPartList()[id] && projectCollection.getCurrentRoadPartList()[id].isDirty){
          new GenericConfirmPopup('Haluatko varmasti poistaa tieosan varauksen ja \r\nsiihen mahdollisesti tehdyt tieosoitemuutokset?', {
            successCallback: function () {
              removePart(roadNumber, roadPartNumber);
              loadEditbuttons();
              _.defer(function(){
                textFieldChangeHandler({removedReserved: true});
              });
            }
          });
        }
        else {
          removePart(roadNumber, roadPartNumber);
        }
      });

      rootElement.on('change', '.form-group', function() {
        rootElement.find('.action-selected-field').prop("hidden", false);
      });


      var closeProjectMode = function(changeLayerMode, noSave) {
        eventbus.trigger("roadAddressProject:startAllInteractions");
        applicationModel.setOpenProject(false);
        rootElement.find('header').toggle();
        rootElement.find('.wrapper').toggle();
        rootElement.find('footer').toggle();
        projectCollection.clearRoadAddressProjects();
        eventbus.trigger('layer:enableButtons', true);
        if(changeLayerMode){
          eventbus.trigger('roadAddressProject:clearOnClose');
          applicationModel.selectLayer('linkProperty', true, noSave);
        }
      };

      var displayCloseConfirmMessage = function(popupMessage, changeLayerMode) {
        var isDirty = !_.isUndefined(currentProject.isDirty) && currentProject.isDirty;
        new GenericConfirmPopup(popupMessage, {
          successCallback: function () {
            if(isDirty){
              createOrSaveProject();
              _.defer(function(){
                closeProjectMode(changeLayerMode);
              });
            } else {
              closeProjectMode(changeLayerMode);
            }
          },
          closeCallback: function(){
            closeProjectMode(changeLayerMode);
          }
        });
      };

      var reOpenCurrent = function(){
        rootElement.empty();
        rootElement.html(selectedProjectLinkTemplate(currentProject, options, selectedProjectLink));
        toggleAditionalControls();
        eventbus.trigger('roadAddressProject:enableInteractions');
      };

      rootElement.on('click', '#saveEdit', function(){
        saveAndNext();
        eventbus.trigger('roadAddressProject:enableInteractions');
      });

      rootElement.on('click', '#cancelEdit', function(){
        new GenericConfirmPopup('Haluatko tallentaa tekemäsi muutokset?', {
          successCallback: function() {
            saveAndNext();
            eventbus.trigger('roadAddressProject:enableInteractions');
          },
          closeCallback: function(){
            reOpenCurrent();
          }
        });

      });

      rootElement.on('click', '#saveAndCancelDialogue', function(eventData){
        var defaultPopupMessage = 'Haluatko tallentaa tekemäsi muutokset?';
        displayCloseConfirmMessage(defaultPopupMessage, true);
      });
      rootElement.on('click', '#closeProjectSpan', function(){
        displayCloseConfirmMessage("Haluatko tallentaa tekemäsi muutokset?", true);
      });

      rootElement.on('change', '.input-required', function() {
        rootElement.find('.project-form button.next').attr('disabled', formIsInvalid(rootElement));
        rootElement.find('.project-form button.save').attr('disabled', formIsInvalid(rootElement));
        rootElement.find('#roadAddressProject button.btn-reserve').attr('disabled', projDateEmpty(rootElement));
      });

    };
    bindEvents();
  };
})(this);<|MERGE_RESOLUTION|>--- conflicted
+++ resolved
@@ -5,11 +5,8 @@
     var activeLayer = false;
     var hasReservedRoadParts = false;
     var projectStatus = LinkValues.ProjectStatus;
-<<<<<<< HEAD
     var editableStatus = [projectStatus.Incomplete.value, projectStatus.ErroredInTR.value, projectStatus.Unknown.value];
-=======
->>>>>>> de79fc14
-
+    
     var staticField = function(labelText, dataField) {
       var field;
       field = '<div class="form-group">' +
