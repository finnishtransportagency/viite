(function (root) {
  root.RoadAddressProjectForm = function(projectCollection) {
    var currentProject = false;
    var selectedProjectLink = false;
    var activeLayer = false;
    var hasReservedRoadParts = false;
    var projectStatus = LinkValues.ProjectStatus;
<<<<<<< HEAD
=======
    var disabledInput = false;
>>>>>>> 38f4a0f2

    var staticField = function(labelText, dataField) {
      var field;
      field = '<div class="form-group">' +
        '<p class="form-control-static asset-log-info">' + labelText + ' : ' + dataField + '</p>' +
        '</div>';
      return field;
    };
    var actionSelectedField = function() {
      //TODO: cancel and save buttons Viite-374
      var field;
      field = '<div class="form-group action-selected-field" hidden = "true">' +
        '<p class="asset-log-info">' + 'Tarkista tekemäsi muutokset.' + '<br>' + 'Jos muutokset ok, tallenna.' + '</p>' +
        '</div>';
      return field;
    };
    var options =['Valitse'];

    var largeInputField = function (dataField) {
      return '<div class="form-group">' +
        '<label class="control-label">LISÄTIEDOT</label>'+
        '<textarea class="form-control large-input roadAddressProject" id="lisatiedot" ' + (disabledInput ? 'disabled' : '') +'>'+(dataField === undefined || dataField === null ? "" : dataField )+'</textarea>'+
        '</div>';
    };

    var inputFieldRequired = function(labelText, id, placeholder, value, maxLength) {
      var lengthLimit = '';
      if (maxLength)
        lengthLimit = 'maxlength="' + maxLength + '"';
      return '<div class="form-group input-required">' +
        '<label class="control-label required">' + labelText + '</label>' +
        '<input type="text" class="form-control" id = "'+id+'"'+lengthLimit+' placeholder = "'+placeholder+'" value="'+value+'" '+ (disabledInput ? 'disabled' : '') +'/>' +
        '</div>';
    };

    var title = function() {
      return '<span class ="edit-mode-title">Uusi tieosoiteprojekti</span>';
    };

    var titleWithProjectName = function(projectName) {
      return '<span class ="edit-mode-title">'+projectName+'<button id="editProject_'+ currentProject.id +'" ' +
        'class="btn-edit-project" style="visibility:hidden;" value="' + currentProject.id + '"></button></span>' +
        '<span id="closeProjectSpan" class="rightSideSpan" style="visibility:hidden;">Poistu projektista</span>';
    };

    var actionButtons = function(ready) {
      var html = '<div class="project-form form-controls" id="actionButtons">' +
        '<button id="generalNext" class="save btn btn-save" style="width:auto;">Jatka Toimenpiteisiin</button>' +
        '<button id="saveAndCancelDialogue" class="cancel btn btn-cancel">Poistu</button>' +
        '</div>';
      return html;
    };

    var selectedData = function (selected) {
      var span = '';
      if (selected[0]) {
        var link = selected[0];
        var startM = Math.min.apply(Math, _.map(selected, function(l) { return l.startAddressM; }));
        var endM = Math.max.apply(Math, _.map(selected, function(l) { return l.endAddressM; }));
        span = '<div class="edit-control-group choice-group">' +
          '<label class="control-label-floating"> TIE </label>' +
          '<span class="form-control-static-floating" style="display:inline-flex;width:auto;margin-right:5px">' + link.roadNumber + '</span>' +
          '<label class="control-label-floating"> OSA </label>' +
          '<span class="form-control-static-floating" style="display:inline-flex;width:auto;margin-right:5px">' + link.roadPartNumber + '</span>' +
          '<label class="control-label-floating"> AJR </label>' +
          '<span class="form-control-static-floating" style="display:inline-flex;width:auto;margin-right:5px">' + link.trackCode + '</span>' +
          '<label class="control-label-floating"> M: </label>' +
          '<span class="form-control-static-floating" style="display:inline-flex;width:auto;margin-right:5px">' + startM + ' - ' + endM + '</span>' +
          '</div>' +
          '</div>';
      }
      return span;
    };

    var newProjectTemplate = function() {
      return _.template('' +
        '<header>' +
        title() +
        '</header>' +
        '<div class="wrapper read-only">' +
        '<div class="form form-horizontal form-dark">' +
        '<div class="edit-control-group choice-group">' +
        staticField('Lisätty järjestelmään', '-') +
        staticField('Muokattu viimeksi', '-') +
        '<div class="form-group editable form-editable-roadAddressProject"> ' +
        '<form  id="roadAddressProject"  class="input-unit-combination form-group form-horizontal roadAddressProject">' +
        inputFieldRequired('*Nimi', 'nimi', '', '', 32) +
        inputFieldRequired('*Alkupvm', 'alkupvm', 'pp.kk.vvvv', '') +
        largeInputField() +
        '<div class="form-group">' +
        '<label class="control-label"></label>' +
        addSmallLabel('TIE') + addSmallLabel('AOSA') + addSmallLabel('LOSA') +
        '</div>' +
        '<div class="form-group">' +
        '<label class="control-label">Tieosat</label>' +
        addSmallInputNumber('tie') + addSmallInputNumber('aosa') + addSmallInputNumber('losa') +  addReserveButton() +
        '</div>' +
        '</form>' +
        ' </div>'+
        '</div>' + '<div class = "form-result">'  +'<label >' + 'PROJEKTIIN VALITUT TIEOSAT:' + '</label>'+
        '<div>' +
        addSmallLabel('TIE')+ addSmallLabel('OSA')+ addSmallLabel('PITUUS')+ addSmallLabel('JATKUU')+ addSmallLabel('ELY')+
        '</div>'+
        '<div id ="roadpartList">'+
        '</div></div>' +
        '</div> </div>'  +
        '<footer>' + actionButtons(false) + '</footer>');
    };

    var openProjectTemplate = function(project, reservedRoads, newReservedRoads) {
      return _.template('' +
        '<header>' +
        titleWithProjectName(project.name) +
        '</header>' +
        '<div class="wrapper read-only">'+
        '<div class="form form-horizontal form-dark">'+
        '<div class="edit-control-group choice-group">'+
        staticField('Lisätty järjestelmään', project.createdBy + ' ' + project.startDate)+
        staticField('Muokattu viimeksi', project.modifiedBy + ' ' + project.dateModified)+
        '<div class="form-group editable form-editable-roadAddressProject"> '+
        '<form id="roadAddressProject" class="input-unit-combination form-group form-horizontal roadAddressProject">'+
        inputFieldRequired('*Nimi', 'nimi', '', project.name, 32) +
        inputFieldRequired('*Alkupvm', 'alkupvm', 'pp.kk.vvvv', project.startDate)+
        largeInputField(project.additionalInfo)+
        '<div class="form-group">' +
        '<label class="control-label"></label>' +
        addSmallLabel('TIE')+ addSmallLabel('AOSA')+ addSmallLabel('LOSA')+
        '</div>'+
        '<div class="form-group">' +
        '<label class="control-label">Tieosat</label>' +
        addSmallInputNumber('tie')+ addSmallInputNumber('aosa')+ addSmallInputNumber('losa')+ addReserveButton() +
        '</div>'+
        '</form>' +
        '</div>'+
        '</div>' +
        '<div class = "form-result">' +
        '<label>PROJEKTIIN VALITUT TIEOSAT:</label>'+
        '<div style="margin-left: 16px;">'+
        addSmallLabel('TIE')+ addSmallLabel('OSA')+ addSmallLabel('PITUUS')+ addSmallLabel('JATKUU')+ addSmallLabel('ELY')+
        '</div>'+
        '<div id ="reservedRoads">'+
        reservedRoads +
        '</div></div></br></br>' +
        '<div class = "form-result">' +
        '<label>UUDET VARATUT TIEOSAT:</label>'+
        '<div style="margin-left: 16px;">'+
        addSmallLabel('TIE')+ addSmallLabel('OSA')+ addSmallLabel('PITUUS')+ addSmallLabel('JATKUU')+ addSmallLabel('ELY')+
        '</div>'+
        '<div id ="newReservedRoads">'+
        newReservedRoads +
        '</div></div></div></div>'+
        '<footer>' + actionButtons(reservedRoads !== '') + '</footer>');
    };

    var selectedProjectLinkTemplate = function(project, optionTags, selected) {
      var selection = selectedData(selected);

      return _.template('' +
        '<header>' +
        titleWithProjectName(project.name) +
        '</header>' +
        '<footer>'+ showProjectChangeButton() +'</footer>');
    };

    var showProjectChangeButton = function() {
      return '<div class="project-form form-controls">' +
        '<button class="show-changes btn btn-block btn-show-changes">Avaa projektin yhteenvetotaulukko</button>' +
        '<button disabled id ="send-button" class="send btn btn-block btn-send">Tee tieosoitteenmuutosilmoitus</button></div>';
    };

    var addSmallLabel = function(label){
      return '<label class="control-label-small">'+label+'</label>';
    };

    var addSmallLabelWithIds = function(label, id){
      return '<label class="control-label-small" id='+ id+'>'+label+'</label>';
    };

    var addSmallInputNumber = function(id, value){
      //Validate only number characters on "onkeypress" including TAB and backspace
      var smallNumberImput = '<input type="text" onkeypress="return (event.charCode >= 48 && event.charCode <= 57) || (event.keyCode == 8 || event.keyCode == 9)' +
        '" class="form-control small-input roadAddressProject" id="'+id+'" value="'+(_.isUndefined(value)? '' : value )+'" onclick="" '+ (disabledInput ? 'disabled' : '')+'/>';
      return smallNumberImput;
    };

    var addDatePicker = function () {
      var $validFrom = $('#alkupvm');
      dateutil.addSingleDependentDatePicker($validFrom);
    };

    var formIsInvalid = function(rootElement) {
      return !(rootElement.find('#nimi').val() && rootElement.find('#alkupvm').val() !== '');
    };

    var formIsValid = function(rootElement) {
      if (rootElement.find('#nimi').val() && rootElement.find('#alkupvm').val() !== ''){
        return false;
      }
      else {
        return true;
      }
    };

    var projDateEmpty = function(rootElement) {
      return !rootElement.find('#alkupvm').val();
    };

    var addReserveButton = function() {
      return '<button class="btn btn-reserve" disabled>Lisää</button>';
    };

    var bindEvents = function() {

      var rootElement = $('#feature-attributes');
      var toggleMode = function(readOnly) {
        rootElement.find('.wrapper read-only').toggle();
      };

      var removePart = function (roadNumber, roadPartNumber) {
        projectCollection.setDirtyRoadParts(projectCollection.deleteRoadPartFromList(projectCollection.getDirtyRoadParts(), roadNumber, roadPartNumber));
        projectCollection.setReservedDirtyRoadParts(projectCollection.deleteRoadPartFromList(projectCollection.getReservedDirtyRoadParts(), roadNumber, roadPartNumber));
        fillForm(projectCollection.getDirtyRoadParts(), projectCollection.getReservedDirtyRoadParts());
      };

      var writeHtmlList = function (list) {
        var text = '';
        var index = 0;
        _.each(list, function (line) {
          text += '<div style="display:inline-block;">' + projectCollection.getDeleteButton(index++, line.roadNumber, line.roadPartNumber) +
            addSmallLabel(line.roadNumber) +
            addSmallLabelWithIds(line.roadPartNumber,'reservedRoadPartNumber') + addSmallLabelWithIds(line.roadLength,'reservedRoadLength') + addSmallLabelWithIds(line.discontinuity, 'reservedDiscontinuity') + addSmallLabelWithIds(line.ely,'reservedEly') +
            '</div>';
        });
        return text;
      };

      var toggleAditionalControls = function(){
        $('[id^=editProject]').css('visibility', 'visible');
        $('#closeProjectSpan').css('visibility', 'visible');
      };

      var createOrSaveProject = function() {
        var data = $('#roadAddressProject').get(0);
        if(_.isUndefined(currentProject) || currentProject.id === 0){
          projectCollection.setDirtyRoadParts(projectCollection.getReservedDirtyRoadParts());
          projectCollection.createProject(data);
        } else {
          projectCollection.saveProject(data);
        }
      };

      var saveChanges = function() {
        applicationModel.addSpinner();
        eventbus.once('roadAddress:projectSaved', function (result) {
          hasReservedRoadParts = false;
          currentProject = result.project;
          currentProject.isDirty = false;
          disabledInput = !_.isUndefined(currentProject) && currentProject.statusCode === projectStatus.ErroredInTR.value;
          var text = '';
          var index = 0;
          projectCollection.setCurrentRoadPartList(result.formInfo);
          projectCollection.setReservedDirtyRoadParts([]);
          _.each(result.formInfo, function(line){
            var button = projectCollection.getDeleteButton(index++, line.roadNumber, line.roadPartNumber);
            text += '<div class="form-reserved-roads-list">'  + button +
              addSmallLabel(line.roadNumber)+ addSmallLabel(line.roadPartNumber)+ addSmallLabel(line.roadLength)+ addSmallLabel(line.discontinuity)+ addSmallLabel(line.ely) +
              '</div>';
          });
          rootElement.html(openProjectTemplate(currentProject, text, ''));

          jQuery('.modal-overlay').remove();
          addDatePicker();
          if(!_.isUndefined(result.projectAddresses)) {
            eventbus.trigger('linkProperties:selectedProject', result.projectAddresses.linkId);
          }
        });
        createOrSaveProject();
      };

      var nextStage = function(){
        applicationModel.addSpinner();
        currentProject.isDirty = false;
        jQuery('.modal-overlay').remove();
        eventbus.trigger('roadAddressProject:openProject', currentProject);
        rootElement.html(selectedProjectLinkTemplate(currentProject, options, selectedProjectLink));
        _.defer(function(){
          applicationModel.selectLayer('roadAddressProject');
          toggleAditionalControls();
        });
      };

      var createNewProject = function() {
        applicationModel.addSpinner();
        eventbus.once('roadAddress:projectSaved', function (result) {
          currentProject = result.project;
          currentProject.isDirty = false;
          disabledInput = !_.isUndefined(currentProject) && currentProject.statusCode === projectStatus.ErroredInTR.value;
          jQuery('.modal-overlay').remove();
          if(!_.isUndefined(result.projectAddresses)) {
            eventbus.trigger('linkProperties:selectedProject', result.projectAddresses);
          }
          eventbus.trigger('roadAddressProject:openProject', result.project);
          rootElement.html(selectedProjectLinkTemplate(currentProject, options, selectedProjectLink));
          _.defer(function(){
            applicationModel.selectLayer('roadAddressProject');
            toggleAditionalControls();
          });
        });
        createOrSaveProject();
      };

      var fillForm = function (currParts, newParts) {
        if (newParts.length === 0) {
          hasReservedRoadParts = false;
        }
        if (newParts.length === 0 && currParts.length === 0 && currentProject.id === 0 ) {
          rootElement.html(newProjectTemplate());
          addDatePicker();
        }else{
          rootElement.html(openProjectTemplate(currentProject, writeHtmlList(currParts), writeHtmlList(newParts)));
        }
        applicationModel.setProjectButton(true);
        applicationModel.setProjectFeature(currentProject.id);
        applicationModel.setOpenProject(true);
        activeLayer = true;
        rootElement.find('.btn-reserve').prop("disabled", false);
        rootElement.find('.btn-save').prop("disabled", false);
        rootElement.find('.btn-next').prop("disabled", false);
      };

      eventbus.on('roadAddress:newProject', function() {
        currentProject = {
          id: 0,
          isDirty:false
        }; //clears old data
        disabledInput = !_.isUndefined(currentProject) && currentProject.statusCode === projectStatus.ErroredInTR.value;
        $("#roadAddressProject").html("");
        rootElement.html(newProjectTemplate());
        jQuery('.modal-overlay').remove();
        addDatePicker();
        applicationModel.setOpenProject(true);
        activeLayer = true;
        projectCollection.clearRoadAddressProjects();
        _.defer(function(){
          $('#generalNext').prop('disabled', true);
        });
      });

      eventbus.on('roadAddress:openProject', function(result) {
        currentProject = result.project;
        currentProject.isDirty = false;
        disabledInput = !_.isUndefined(currentProject) && currentProject.statusCode === projectStatus.ErroredInTR.value;
        projectCollection.clearRoadAddressProjects();
        projectCollection.setCurrentRoadPartList(result.projectLinks);
        var text = '';
        var index = 0;
        _.each(result.projectLinks, function(line){
          var button = projectCollection.getDeleteButton(index++, line.roadNumber, line.roadPartNumber);
          text += '<div class="form-reserved-roads-list">'  + button +
            addSmallLabel(line.roadNumber)+
            addSmallLabel(line.roadPartNumber)+ addSmallLabel(line.roadLength)+ addSmallLabel(line.discontinuity)+ addSmallLabel(line.ely) +
            '</div>';
        });
        rootElement.html(openProjectTemplate(currentProject, text, ''));
        jQuery('.modal-overlay').remove();
        setTimeout(function(){}, 0);
        if(!_.isUndefined(currentProject))
          eventbus.trigger('linkProperties:selectedProject', result.linkId, result.project.id);
        applicationModel.setProjectButton(true);
        applicationModel.setProjectFeature(currentProject.id);
        applicationModel.setOpenProject(true);
        activeLayer = true;        
        rootElement.find('.btn-reserve').prop("disabled", disabledInput);
        rootElement.find('.btn-next').prop("disabled", disabledInput);
        eventbus.trigger('roadAddressProject:clearTool');
        applicationModel.removeSpinner();
      });

      eventbus.on('roadAddress:projectValidationFailed', function (result) {
        new ModalConfirm(result.toString());
        applicationModel.removeSpinner();
      });

      eventbus.on('roadAddress:projectValidationSucceed', function () {
        rootElement.find('#generalNext').prop("disabled", formIsInvalid(rootElement));
        $('#saveEdit:disabled').prop('disabled', formIsInvalid(rootElement));
        currentProject.isDirty = true;
        hasReservedRoadParts = true;
      });

      eventbus.on('layer:selected', function(layer) {
        activeLayer = layer === 'linkPropertyLayer';
      });

      eventbus.on('roadAddress:projectFailed', function() {
        applicationModel.removeSpinner();
      });

      eventbus.on('roadAddressProject:reOpenCurrent',function(){
        reOpenCurrent();
      });

      rootElement.on('click', '[id^=editProject]', currentProject, function(eventObject){
        var projectId = eventObject.currentTarget.value === "undefined" ? currentProject.id : eventObject.currentTarget.value;
        applicationModel.addSpinner();
        projectCollection.getProjectsWithLinksById(parseInt(projectId)).then(function(result){
          rootElement.empty();
          setTimeout(function(){}, 0);
          eventbus.trigger('roadAddress:openProject', result);
          if(applicationModel.isReadOnly()) {
            $('.edit-mode-btn:visible').click();
          }
          _.defer(function(){
            loadEditbuttons();
          });
        });
      });

      var loadEditbuttons = function(){
        $('#activeButtons').empty();
        $('#actionButtons').html('<button id="saveEdit" class="save btn btn-save" disabled>Tallenna</button>' +
          '<button id="cancelEdit" class="cancel btn btn-cancel">Peruuta</button>');
        eventbus.trigger("roadAddressProject:clearAndDisableInteractions");
      };

      var saveAndNext = function() {
        saveChanges();
        eventbus.once('roadAddress:projectSaved', function () {
          nextStage();
        });
      };

      rootElement.on('click', '#generalNext', function() {
<<<<<<< HEAD
        if(currentProject.statusCode === projectStatus.ErroredInTR.value){
          currentProject.statusCode = projectStatus.Incomplete.value;
          currentProject.statusDescription = projectStatus.Incomplete.description;
          saveAndNext();
        } else if(currentProject.isDirty){
=======
        if(currentProject.isDirty && !disabledInput){
>>>>>>> 38f4a0f2
          if(currentProject.id === 0){
            createNewProject();
          } else {
            saveAndNext();
          }
        } else {
          nextStage();
        }
      });

      var textFieldChangeHandler = function (eventData) {
        if(currentProject) {
          currentProject.isDirty = true;
        }
        var textIsNonEmpty = $('#nimi').val() !== "" && $('#alkupvm').val() !== "";
        var nextAreDisabled = $('#generalNext').is(':disabled') || $('#saveEdit').is(':disabled');
        var reservedRemoved = !_.isUndefined(eventData) && eventData.removedReserved;

        if((textIsNonEmpty || reservedRemoved) && nextAreDisabled){
          $('#generalNext').prop('disabled', false);
          $('#saveEdit:disabled').prop('disabled', false);
          currentProject.isDirty = true;
        }
      };

      rootElement.on('change','#nimi', function(){
        textFieldChangeHandler();
      });
      rootElement.on('change','#alkupvm', function(){
        textFieldChangeHandler();
      });
      rootElement.on('change','#lisatiedot', function(){
        textFieldChangeHandler();
      });

      rootElement.on('click', '.btn-reserve', function() {
        var data;
        var lists = $('.roadAddressProject');
        if ($('#roadAddressProject').get(0)!==null) {
          data = $('#roadAddressProject').get(0);
        } else {
          data =$('#reservedRoads').get(0);
        }
        projectCollection.checkIfReserved(data);
        return false;
      });

      rootElement.on('click', '.btn-delete', function() {
        var id = this.id;
        var roadNumber = this.attributes.roadNumber.value;
        var roadPartNumber = this.attributes.roadPartNumber.value;
        if (!currentProject) {
          projectCollection.setReservedDirtyRoadParts(projectCollection.deleteRoadPartFromList(projectCollection.getReservedDirtyRoadParts(), roadNumber, roadPartNumber));
          $('#roadpartList').html(writeHtmlList(projectCollection.getReservedDirtyRoadParts()));
        } else
        if(projectCollection.getCurrentRoadPartList()[id] && projectCollection.getCurrentRoadPartList()[id].isDirty){
          new GenericConfirmPopup('Haluatko varmasti poistaa tieosan varauksen ja \r\nsiihen mahdollisesti tehdyt tieosoitemuutokset?', {
            successCallback: function () {
              removePart(roadNumber, roadPartNumber);
              loadEditbuttons();
              _.defer(function(){
                textFieldChangeHandler({removedReserved: true});
              });
            }
          });
        }
        else {
          removePart(roadNumber, roadPartNumber);
        }
      });

      rootElement.on('change', '.form-group', function() {
        rootElement.find('.action-selected-field').prop("hidden", false);
      });


      var closeProjectMode = function(changeLayerMode, noSave) {
        eventbus.trigger("roadAddressProject:startAllInteractions");
        applicationModel.setOpenProject(false);
        rootElement.find('header').toggle();
        rootElement.find('.wrapper').toggle();
        rootElement.find('footer').toggle();
        projectCollection.clearRoadAddressProjects();
        eventbus.trigger('layer:enableButtons', true);
        if(changeLayerMode){
          eventbus.trigger('roadAddressProject:clearOnClose');
          applicationModel.selectLayer('linkProperty', true, noSave);
        }
      };

      var displayCloseConfirmMessage = function(popupMessage, changeLayerMode) {
        var isDirty = !_.isUndefined(currentProject.isDirty) && currentProject.isDirty;
        new GenericConfirmPopup(popupMessage, {
          successCallback: function () {
            if(isDirty && !disabledInput){
              createOrSaveProject();
              _.defer(function(){
                closeProjectMode(changeLayerMode);
              });
            } else {
              closeProjectMode(changeLayerMode);
            }
          },
          closeCallback: function(){
            closeProjectMode(changeLayerMode);
          }
        });
      };

      var reOpenCurrent = function(){
        rootElement.empty();
        rootElement.html(selectedProjectLinkTemplate(currentProject, options, selectedProjectLink));
        toggleAditionalControls();
        eventbus.trigger('roadAddressProject:enableInteractions');
      };

      rootElement.on('click', '#saveEdit', function(){
        saveAndNext();
        eventbus.trigger('roadAddressProject:enableInteractions');
      });

      rootElement.on('click', '#cancelEdit', function(){
        new GenericConfirmPopup('Haluatko tallentaa tekemäsi muutokset?', {
          successCallback: function() {
            if(!disabledInput) {
              saveAndNext();
            } else {
              reOpenCurrent();
            }
            eventbus.trigger('roadAddressProject:enableInteractions');
          },
          closeCallback: function(){
            reOpenCurrent();
          }
        });

      });

      rootElement.on('click', '#saveAndCancelDialogue', function(eventData){
        var defaultPopupMessage = 'Haluatko tallentaa tekemäsi muutokset?';
        displayCloseConfirmMessage(defaultPopupMessage, true);
      });
      rootElement.on('click', '#closeProjectSpan', function(){
        displayCloseConfirmMessage("Haluatko tallentaa tekemäsi muutokset?", true);
      });

      rootElement.on('change', '.input-required', function() {
        rootElement.find('.project-form button.next').attr('disabled', formIsInvalid(rootElement));
        rootElement.find('.project-form button.save').attr('disabled', formIsInvalid(rootElement));
        rootElement.find('#roadAddressProject button.btn-reserve').attr('disabled', projDateEmpty(rootElement));
      });

    };
    bindEvents();
  };
})(this);<|MERGE_RESOLUTION|>--- conflicted
+++ resolved
@@ -5,10 +5,7 @@
     var activeLayer = false;
     var hasReservedRoadParts = false;
     var projectStatus = LinkValues.ProjectStatus;
-<<<<<<< HEAD
-=======
     var disabledInput = false;
->>>>>>> 38f4a0f2
 
     var staticField = function(labelText, dataField) {
       var field;
@@ -380,7 +377,7 @@
         applicationModel.setProjectButton(true);
         applicationModel.setProjectFeature(currentProject.id);
         applicationModel.setOpenProject(true);
-        activeLayer = true;        
+        activeLayer = true;
         rootElement.find('.btn-reserve').prop("disabled", disabledInput);
         rootElement.find('.btn-next').prop("disabled", disabledInput);
         eventbus.trigger('roadAddressProject:clearTool');
@@ -442,15 +439,11 @@
       };
 
       rootElement.on('click', '#generalNext', function() {
-<<<<<<< HEAD
         if(currentProject.statusCode === projectStatus.ErroredInTR.value){
           currentProject.statusCode = projectStatus.Incomplete.value;
           currentProject.statusDescription = projectStatus.Incomplete.description;
           saveAndNext();
-        } else if(currentProject.isDirty){
-=======
-        if(currentProject.isDirty && !disabledInput){
->>>>>>> 38f4a0f2
+        } else if(currentProject.isDirty && !disabledInput){
           if(currentProject.id === 0){
             createNewProject();
           } else {
