--- conflicted
+++ resolved
@@ -53,8 +53,13 @@
         '<button class="cancel btn btn-cancel">Peruuta</button>' +
         '</div>';
       return html;
-<<<<<<< HEAD
-    };
+  };
+    var sendRoadAddressChangeButton = function() {
+      //TODO: Viite-375 show send-button after successful save
+      var sendButton = '<div class="project-form form-controls">' +
+        '<button class="send btn btn-block btn-send">Tee tieosoitteenmuutosilmoitus</button>';
+        return sendButton;
+      };
 
     var terminationButtons = function() {
       var html = '<div class="project-form form-controls">' +
@@ -100,15 +105,6 @@
     //     '</div>';
     //   return html;
     // };
-=======
-  };
-    var sendRoadAddressChangeButton = function() {
-      //TODO: Viite-375 show send-button after successful save
-      var sendButton = '<div class="project-form form-controls">' +
-        '<button class="send btn btn-block btn-send">Tee tieosoitteenmuutosilmoitus</button>';
-        return sendButton;
-      };
->>>>>>> 5c116a1c
 
     var headerButton =
       '<div class="linear-asset form-controls">'+
