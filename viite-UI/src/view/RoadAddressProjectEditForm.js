--- conflicted
+++ resolved
@@ -643,13 +643,8 @@
             rootElement.find('#distanceValue').prop("hidden", false);
           }
         }
-<<<<<<< HEAD
-        else if(this.value == LinkStatus.Unchanged.action){
-          rootElement.find('.new-road-address').prop("hidden", false);
-=======
         else if(this.value == LinkStatus.Unchanged.description){
           rootElement.find('.new-road-address').prop("hidden", true);
->>>>>>> 5ac34f5a
           rootElement.find('.changeDirectionDiv').prop("hidden", true);
           $('#tie').prop('disabled',true);
           $('#osa').prop('disabled',true);
