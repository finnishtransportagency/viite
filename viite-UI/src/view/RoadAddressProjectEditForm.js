--- conflicted
+++ resolved
@@ -378,7 +378,7 @@
       eventbus.on('roadAddress:projectLinksSaveFailed', function (result) {
         new ModalConfirm(result.toString());
       });
-      
+
       eventbus.on('roadAddressProject:discardChanges',function(){
         cancelChanges();
       });
@@ -429,13 +429,10 @@
       });
 
       rootElement.on('change', '#dropDown', function() {
-<<<<<<< HEAD
+        eventbus.trigger('roadAddressProject:editingRoad');
         $('#ajr').prop('disabled',false);
         $('#discontinuityDropdown').prop('disabled',false);
         $('#roadTypeDropDown').prop('disabled',false);
-=======
-        eventbus.trigger('roadAddressProject:editingRoad');
->>>>>>> 0eecf59d
         if(this.value == ACTION_TERMINATE) {
           rootElement.find('.new-road-address').prop("hidden", true);
           rootElement.find('.changeDirectionDiv').prop("hidden", true);
