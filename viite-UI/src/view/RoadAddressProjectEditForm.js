(function (root) {
  root.RoadAddressProjectEditForm = function(projectCollection, selectedProjectLinkProperty, projectLinkLayer, projectChangeTable) {
    var LinkStatus = LinkValues.LinkStatus;
    var LinkGeomSource = LinkValues.LinkGeomSource;
    var CalibrationCode = LinkValues.CalibrationCode;

    var currentProject = false;
    var selectedProjectLink = false;
    var markers = ['A', 'B'];
    var backend=new Backend();
    var staticField = function(labelText, dataField) {
      var field;
      field = '<div class="form-group">' +
        '<p class="form-control-static asset-log-info">' + labelText + ' : ' + dataField + '</p>' +
        '</div>';
      return field;
    };
    var actionSelectedField = function() {
      //TODO: cancel and save buttons Viite-374
      var field;
      field = '<div class="form-group action-selected-field" hidden = "true">' +
        '<div class="asset-log-info">' + 'Tarkista tekemäsi muutokset.' + '<br>' + 'Jos muutokset ok, tallenna.' + '</div>' +
        '</div>';
      return field;
    };
    var endDistanceOriginalValue = '--';
    var options =['Valitse'];

    var title = function() {
      return '<span class ="edit-mode-title">Uusi tieosoiteprojekti</span>';
    };

    var titleWithProjectName = function(projectName) {
      return '<span class ="edit-mode-title">'+projectName+'<button id="editProject_'+ currentProject.id +'" ' +
        'class="btn-edit-project" style="visibility:hidden;" value="' + currentProject.id + '"></button></span>' +
        '<span id="closeProjectSpan" class="rightSideSpan" style="visibility:hidden;">Poistu projektista</span>';
    };

    var clearInformationContent = function() {
      $('#information-content').empty();
    };

    var sendRoadAddressChangeButton = function() {

      return '<div class="project-form form-controls">' +
        '<button class="show-changes btn btn-block btn-show-changes">Avaa projektin yhteenvetotaulukko</button>' +
        '<button id ="send-button" class="send btn btn-block btn-send">Tee tieosoitteenmuutosilmoitus</button></div>';
    };

    var showProjectChangeButton = function() {
      return '<div class="project-form form-controls">' +
        '<button class="show-changes btn btn-block btn-show-changes">Avaa projektin yhteenvetotaulukko</button>' +
        '<button disabled id ="send-button" class="send btn btn-block btn-send">Tee tieosoitteenmuutosilmoitus</button></div>';
    };

    var actionButtons = function() {
      var html = '<div class="project-form form-controls" id="actionButtons">' +
        '<button class="update btn btn-save"' + (projectCollection.isDirty() ? '' : 'disabled') + ' style="width:auto;">Tallenna</button>' +
        '<button class="cancelLink btn btn-cancel">Peruuta</button>' +
        '</div>';
      return html;
    };

    var selectedData = function (selected) {
      var span = [];
      if (selected[0]) {
        var link = selected[0];
        var startM = Math.min.apply(Math, _.map(selected, function(l) { return l.startAddressM; }));
        var endM = Math.max.apply(Math, _.map(selected, function(l) { return l.endAddressM; }));
        var div = '<div class="project-edit-selections" style="display:inline-block;padding-left:8px;">' +
            '<div class="project-edit">' +
            ' TIE ' + '<span class="project-edit">' + link.roadNumber + '</span>' +
            ' OSA ' + '<span class="project-edit">' + link.roadPartNumber + '</span>' +
            ' AJR ' + '<span class="project-edit">' + link.trackCode + '</span>' +
            ' M:  ' + '<span class="project-edit">' + startM + ' - ' + endM + '</span>' +
            (selected.length > 1 ? ' (' + selected.length + ' linkkiä)' : '')+
            '</div>' +
            '</div>';
        span.push(div);
      }
      return span;
    };

    var selectedSplitData = function (selected) {
      var span = [];
      _.each(selected, function(sel){
        if (sel) {
          var link = sel;
          var startM = ((applicationModel.getSelectedTool() === 'Cut' && selected.length == 2) ? Math.round(link.startMValue) : Math.min.apply(Math, _.map(selected, function(l) { return l.startAddressM; })));
          var endM = ((applicationModel.getSelectedTool() === 'Cut' && selected.length == 2) ? Math.round(link.endMValue) : Math.max.apply(Math, _.map(selected, function(l) { return l.endAddressM; })));
          var div = '<div class="project-edit-selections" style="display:inline-block;padding-left:8px;">' +
              '<div class="project-edit">' +
              ' TIE ' + '<span class="project-edit">' + link.roadNumber + '</span>' +
              ' OSA ' + '<span class="project-edit">' + link.roadPartNumber + '</span>' +
              ' AJR ' + '<span class="project-edit">' + link.trackCode + '</span>' +
              ' M:  ' + '<span class="project-edit">' + startM + ' - ' + endM + '</span>' +
              '</div>' +
              '</div>';
          span.push(div);
        }
      });
      return span;
    };

    var defineOptionModifiers = function(option, selection) {
<<<<<<< HEAD
      var roadIsUnknownOrOther = projectCollection.roadIsUnknown(selection[0]) || projectCollection.roadIsOther(selection[0]) || selection[0].roadLinkSource === LinkGeomSource.SuravageLinkInterface.value;
      var roadIsSuravage = selection[0].roadLinkSource === LinkGeomSource.SuravageLinkInterface.value;
      var isSplitMode = selection.length == 2 && selection[0].linkId === selection[1].linkId;
      var toEdit = !isSplitMode && selection[0].id === 0;
=======
      var roadIsUnknownOrOther = projectCollection.roadIsUnknown(selection[0]) || projectCollection.roadIsOther(selection[0]) || selection[0].roadLinkSource === 3;
      var toEdit = selection[0].id === 0;
      var linkStatus = selection[0].status;
>>>>>>> 4214a969
      var modifiers = '';

      switch(option) {
        case LinkStatus.Unchanged.description: {
          if ((roadIsUnknownOrOther || roadIsSuravage) && !isSplitMode) {
            modifiers = 'disabled hidden';
          } else {
            modifiers = '';
          }
          break;
        }
        case LinkStatus.Transfer.description: {
          if ((roadIsUnknownOrOther || roadIsSuravage) && !isSplitMode) {
            modifiers = 'disabled hidden';
          } else if(toEdit){
            modifiers = 'disabled';
          }
          break;
        }
        case LinkStatus.New.description: {
          var enableStatusNew = (selection[0].status !== LinkStatus.NotHandled.value &&
            selection[0].status !== LinkStatus.Terminated.value) || roadIsSuravage;
          if(!roadIsUnknownOrOther) {
            if(!enableStatusNew)
              modifiers = 'disabled';
          }
          break;
        }
        case LinkStatus.Terminated.description: {
          if(roadIsUnknownOrOther || roadIsSuravage){
            modifiers = 'disabled hidden';
          } else {
            var status = _.uniq(_.map(selection, function(l) { return l.status; }));
            if (status.length == 1)
              status = status[0];
            else
              status = 0;
            if (status === LinkStatus.Terminated.value){
              modifiers = 'selected';
            } else if(selection[0].roadLinkSource === LinkGeomSource.SuravageLinkInterface.value) {
              modifiers = 'disabled';
            }
          }
          break;
        }
        case LinkStatus.Numbering.description: {
          if(roadIsUnknownOrOther || roadIsSuravage){
            modifiers = 'disabled hidden';
          } else if(toEdit) {
            modifiers = 'disabled';
          } else if(selection[0].status === LinkStatus.Terminated.value) {
            modifiers = 'hidden';
          }
          break;
        }
        case LinkStatus.Revert.description: {
          if(roadIsUnknownOrOther){
            modifiers = 'disabled hidden';
          } else if(toEdit) {
            modifiers = 'disabled';
          }
          break;
        }
        default: {
          modifiers = 'selected disabled hidden';
        }
      }
      return modifiers;
    };

    var selectedProjectLinkTemplate = function(project, optionTags, selected) {
      var selection = ((applicationModel.getSelectedTool() == 'Cut' && selected[0].roadLinkSource == LinkGeomSource.SuravageLinkInterface.value) ? selectedSplitData(selected) : selectedData(selected));
      return _.template('' +
        '<header>' +
        titleWithProjectName(project.name) +
        '</header>' +
        '<div class="wrapper read-only">'+
        '<div class="form form-horizontal form-dark">'+
        '<div class="edit-control-group choice-group">'+
        staticField('Lisätty järjestelmään', project.createdBy + ' ' + project.startDate)+
        staticField('Muokattu viimeksi', project.modifiedBy + ' ' + project.dateModified)+
        '<div class="form-group editable form-editable-roadAddressProject"> '+

        ((applicationModel.getSelectedTool() === 'Cut' && selected.length == 2) ?
          selectionFormCutted(selection, selected) : selectionForm(selection, selected, 0)) +
        ((selected.size == 2 && selected[0].linkId === selected[1].linkId) ? changeDirection(): '') +
        actionSelectedField()+
        '</div>'+
        '</div>' +
        '</div>'+
        '</div>'+
        '<footer>' + actionButtons() + '</footer>');
    };

    var selectionForm = function(selection, selected){
      return '<form id="roadAddressProjectForm" class="input-unit-combination form-group form-horizontal roadAddressProject">'+
      '<label>Toimenpiteet,' + selection  + '</label>' +
      '<div class="input-unit-combination">' +
      '<select class="form-control" id="dropdown_0" size="1">'+
      '<option id="drop_0_' + '" '+ defineOptionModifiers('', selected) +'>Valitse</option>'+
      '<option id="drop_0_' + LinkStatus.Unchanged.description + '" value='+ LinkStatus.Unchanged.description+' ' + defineOptionModifiers(LinkStatus.Unchanged.description, selected) + '>Ennallaan</option>'+
      '<option id="drop_0_' + LinkStatus.Transfer.description + '" value='+ LinkStatus.Transfer.description + ' ' + defineOptionModifiers(LinkStatus.Transfer.description, selected) + '>Siirto</option>'+
      '<option id="drop_0_' + LinkStatus.New.description + '" value='+ LinkStatus.New.description + ' ' + defineOptionModifiers(LinkStatus.New.description, selected) +'>Uusi</option>'+
      '<option id="drop_0_' + LinkStatus.Terminated.description + '" value='+ LinkStatus.Terminated.description + ' ' + defineOptionModifiers(LinkStatus.Terminated.description, selected) + '>Lakkautus</option>'+
      '<option id="drop_0_' + LinkStatus.Numbering.description + '" value='+ LinkStatus.Numbering.description + ' ' + defineOptionModifiers(LinkStatus.Numbering.description, selected) + '>Numerointi</option>'+
      '<option id="drop_0_' + LinkStatus.Revert.description + '" value='+ LinkStatus.Revert.description + ' ' + defineOptionModifiers(LinkStatus.Revert.description, selected) + '>Palautus aihioksi tai tieosoitteettomaksi</option>' +
      '</select>'+
      '</div>'+
      newRoadAddressInfo(selected) +
      '</form>';
    };

    var selectionFormCutted = function(selection, selected){
      return '<form id="roadAddressProjectFormCut" class="input-unit-combination form-group form-horizontal roadAddressProject">'+
        '<label>Toimenpiteet,' + selection[0]  + '</label>' +
          '<span class="marker">'+markers[0]+'</span>'+
        dropdownOption(0, selected) +
        '<hr class="horizontal-line"/>' +
        '<label>Toimenpiteet,' + selection[1]  + '</label>' +
          '<span class="marker">'+markers[1]+'</span>' +
        dropdownOption(1, selected)+
        newRoadAddressInfo(selected) +
        '</form>';
    };

    var dropdownOption = function(index, selected){
      return '<div class="input-unit-combination">' +
      '<select class="form-control" id="dropdown_'+index+'" size="1">'+
      '<option id="drop_'+ index +'_' + '" '+ defineOptionModifiers('', selected) +'>Valitse</option>'+
      '<option id="drop_'+ index +'_' + LinkStatus.Unchanged.description + '" value='+ LinkStatus.Unchanged.description+' ' + defineOptionModifiers(LinkStatus.Unchanged.description, selected) + '>Ennallaan</option>'+
      '<option id="drop_'+ index +'_' + LinkStatus.Transfer.description + '" value='+ LinkStatus.Transfer.description + ' ' + defineOptionModifiers(LinkStatus.Transfer.description, selected) + '>Siirto</option>'+
      '<option id="drop_'+ index +'_' + LinkStatus.New.description + '" value='+ LinkStatus.New.description + ' ' + defineOptionModifiers(LinkStatus.New.description, selected) +'>Uusi</option>'+
      '<option id="drop_'+ index +'_' + LinkStatus.Terminated.description + '" value='+ LinkStatus.Terminated.description + ' ' + defineOptionModifiers(LinkStatus.Terminated.description, selected) + '>Lakkautus</option>'+
      '<option id="drop_'+ index +'_' + LinkStatus.Numbering.description + '" value='+ LinkStatus.Numbering.description + ' ' + defineOptionModifiers(LinkStatus.Numbering.description, selected) + '>Numerointi</option>'+
      '<option id="drop_'+ index +'_' + LinkStatus.Revert.description + '" value='+ LinkStatus.Revert.description + ' ' + defineOptionModifiers(LinkStatus.Revert.description, selected) + '>Palautus aihioksi tai tieosoitteettomaksi</option>' +
      '</select>'+
      '</div>';
    };

    var newRoadAddressInfo = function(selected){
      return '<div class="form-group new-road-address" hidden>' +
        '<div><label></label></div><div><label style = "margin-top: 50px">TIEOSOITTEEN TIEDOT</label></div>' +
        addSmallLabel('TIE') + addSmallLabel('OSA') + addSmallLabel('AJR')+ addSmallLabel('ELY')  + addSmallLabel('JATKUU')+
        '</div>' +
        '<div class="form-group new-road-address" id="new-address-input1" hidden>'+
        addSmallInputNumber('tie',(selectedProjectLink[0].roadNumber !== 0 ? selectedProjectLink[0].roadNumber : '')) +
        addSmallInputNumber('osa',(selectedProjectLink[0].roadPartNumber !== 0 ? selectedProjectLink[0].roadPartNumber : '')) +
        addSmallInputNumber('ajr',(selectedProjectLink[0].trackCode !== 99 ? selectedProjectLink[0].trackCode : '')) +
        addSmallInputNumberDisabled('ely', selectedProjectLink[0].elyCode) +
        addSelect() +
        addSmallLabel('TIETYYPPI') +
        roadTypeDropdown() +
        ((selected.length == 2 && selected[0].linkId === selected[1].linkId) ? '' : distanceValue()) +
        '</div>';
    };

    function replaceAddressInfo()
    {
      if (selectedProjectLink[0].roadNumber === 0 && selectedProjectLink[0].roadPartNumber === 0 && selectedProjectLink[0].trackCode === 99 )
      {
        backend.getNonOverridenVVHValuesForLink(selectedProjectLink[0].linkId, function (response) {
          if (response.success) {
            $('#tie').val(response.roadNumber);
            $('#osa').val(response.roadPartNumber);
          }
        });
      }
    }

    var roadTypeDropdown = function() {
      return '<select class="form-control" id="roadTypeDropDown" size = "1" style="width: auto !important; display: inline">' +
        '<option value = "1">1 Yleinen tie</option>'+
        '<option value = "2">2 Lauttaväylä yleisellä tiellä</option>'+
        '<option value = "3">3 Kunnan katuosuus</option>'+
        '<option value = "4">4 Yleisen tien työmaa</option>'+
        '<option value = "5">5 Yksityistie</option>'+
        '<option value = "9">9 Omistaja selvittämättä</option>' +
        '<option value = "99">99 Ei määritelty</option>' +
        '</select>';
    };

    var distanceValue = function() {
      return '<div id="distanceValue" hidden>' +
        '<div class="form-group" style="margin-top: 15px">' +
        '<img src="images/calibration-point.svg" style="margin-right: 5px" class="calibration-point"/>' +
        '<label class="control-label-small" style="display: inline">ETÄISYYSLUKEMA VALINNAN</label>' +
        '</div>' +
        '<div class="form-group">' +
        '<label class="control-label-small" style="float: left; margin-top: 10px">ALLUSSA</label>' +
        addSmallInputNumber('beginDistance', '--') +
        '<label class="control-label-small" style="float: left;margin-top: 10px">LOPUSSA</label>' +
        addSmallInputNumber('endDistance', '--') +
        '<span id="manualCPWarning" class="manualCPWarningSpan">!</span>' +
        '</div></div>';
    };

    var addSelect = function(){
      return '<select class="form-select-control" id="discontinuityDropdown" size="1">'+
        '<option value = "5" selected disabled hidden>5 Jatkuva</option>'+
        '<option value="1" >1 Tien loppu</option>'+
        '<option value="2" >2 Epäjatkuva</option>'+
        '<option value="3" >3 ELY:n raja</option>'+
        '<option value="4" >4 Lievä epäjatkuvuus</option>'+
        '<option value="5" >5 Jatkuva</option>'+
        '</select>';
    };

    var changeDirection = function () {
      return '<div hidden class="form-group changeDirectionDiv" style="margin-top:15px">' +
        '<button class="form-group changeDirection btn btn-primary">Käännä kasvusuunta</button>' +
        '</div>';
    };

    var addSmallLabel = function(label){
      return '<label class="control-label-small">'+label+'</label>';
    };

    var addSmallInputNumber = function(id, value){
      //Validate only number characters on "onkeypress" including TAB and backspace
      return '<input type="text" onkeypress="return (event.charCode >= 48 && event.charCode <= 57) || (event.keyCode == 8 || event.keyCode == 9)' +
        '"class="form-control small-input roadAddressProject" id="'+id+'" value="'+(_.isUndefined(value)? '' : value )+'" onclick=""/>';
    };

    var addSmallInputNumberDisabled = function(id, value){
      return '<input type="text" class="form-control small-input roadAddressProject" id="'+id+'" value="'+(_.isUndefined(value)? '' : value )+'" readonly="readonly"/>';
    };

    var emptyTemplate = function(project) {
      return _.template('' +
        '<header style ="display:-webkit-inline-box;">' +
        titleWithProjectName(project.name) +
        '</header>' +
        '<footer>'+showProjectChangeButton()+'</footer>');
    };

    var isProjectPublishable = function(){
      return projectCollection.getPublishableStatus();
    };

    var checkInputs = function () {
      var rootElement = $('#feature-attributes');
      var inputs = rootElement.find('input');
      var filled = true;
      for (var i = 0; i < inputs.length; i++) {
        if (inputs[i].type === 'text' && !inputs[i].value) {
          filled = false;
        }
      }
      if (filled) {
        rootElement.find('.project-form button.update').prop("disabled", false);
      } else {
        rootElement.find('.project-form button.update').prop("disabled", true);
      }
    };

    var toggleAditionalControls = function(){
      $('[id^=editProject]').css('visibility', 'visible');
      $('#closeProjectSpan').css('visibility', 'visible');
    };

    var changeDropDownValue = function (statusCode) {
      var rootElement = $('#feature-attributes');
      if (statusCode === LinkStatus.Unchanged.value) {
        $("#dropDown_0" ).val(LinkStatus.Unchanged.description).change();
      }
      else if(statusCode === LinkStatus.New.value){
        $("#dropDown_0" ).val(LinkStatus.New.description).change();
        projectCollection.setTmpDirty(projectCollection.getTmpDirty().concat(selectedProjectLink));
        rootElement.find('.new-road-address').prop("hidden", false);
        if(selectedProjectLink[0].id !== 0)
          rootElement.find('.changeDirectionDiv').prop("hidden", false);
      }
      else if (statusCode == LinkStatus.Transfer.value) {
<<<<<<< HEAD
        $("select option[value*="+LinkStatus.New.description+"]").prop('disabled',true);
        $('#dropDown').val(LinkStatus.Transfer.description).change();
=======
        $("select option[value*="+LinkStatus.New.action+"]").prop('disabled',true);
        $('#dropDown').val(LinkStatus.Transfer.action).change();
>>>>>>> 4214a969
      }
      $('#discontinuityDropdown').val(selectedProjectLink[selectedProjectLink.length - 1].discontinuity);
      $('#roadTypeDropDown').val(selectedProjectLink[0].roadTypeId);
    };

    var fillDistanceValues = function (selectedLinks) {
      if (selectedLinks.length === 1 && selectedLinks[0].calibrationCode === CalibrationCode.AtBoth.value) {
        $('#beginDistance').val(selectedLinks[0].startAddressM);
        $('#endDistance').val(selectedLinks[0].endAddressM);
      } else {
        var orderedByStartM = _.sortBy(selectedLinks, function (l) {
          return l.startAddressM;
        });
        if (orderedByStartM[0].calibrationCode === CalibrationCode.AtBeginning.value) {
          $('#beginDistance').val(orderedByStartM[0].startAddressM);
        }
        if (orderedByStartM[orderedByStartM.length - 1].calibrationCode === CalibrationCode.AtEnd.value) {
          $('#endDistance').val(orderedByStartM[orderedByStartM.length - 1].endAddressM);
          endDistanceOriginalValue = orderedByStartM[orderedByStartM.length - 1].endAddressM;
        }
      }
    };

    var bindEvents = function() {

      var rootElement = $('#feature-attributes');
      var toggleMode = function(readOnly) {
        rootElement.find('.wrapper read-only').toggle();
      };

      eventbus.on('projectLink:clicked', function(selected) {
        selectedProjectLink = selected;
        currentProject = projectCollection.getCurrentProject();
        clearInformationContent();
        rootElement.html(selectedProjectLinkTemplate(currentProject.project, options, selectedProjectLink));
        replaceAddressInfo();
        checkInputs();
        toggleAditionalControls();
        changeDropDownValue(selectedProjectLink[0].status);
      });

      eventbus.on('roadAddress:projectFailed', function() {
        applicationModel.removeSpinner();
      });

      eventbus.on('roadAddress:projectLinksUpdateFailed',function(errorCode){
        applicationModel.removeSpinner();
        if (errorCode == 400){
          return new ModalConfirm("Päivitys epäonnistui puutteelisten tietojen takia. Ota yhteyttä järjestelmätukeen.");
        } else if (errorCode == 401){
          return new ModalConfirm("Sinulla ei ole käyttöoikeutta muutoksen tekemiseen.");
        } else if (errorCode == 412){
          return new ModalConfirm("Täyttämättömien vaatimusten takia siirtoa ei saatu tehtyä. Ota yhteyttä järjestelmätukeen.");
        } else if (errorCode == 500){
          return new ModalConfirm("Siirto ei onnistunut taustajärjestelmässä tapahtuneen virheen takia, ota yhteyttä järjestelmätukeen.");
        } else {
          return new ModalConfirm("Siirto ei onnistunut taustajärjestelmässä tapahtuneen tuntemattoman virheen takia, ota yhteyttä järjestelmätukeen.");
        }
      });

      eventbus.on('roadAddress:projectLinksUpdated',function(data){
        eventbus.trigger('projectChangeTable:refresh');
        projectCollection.setTmpDirty([]);
        if (typeof data !== 'undefined' && typeof data.publishable !== 'undefined' && data.publishable) {
          eventbus.trigger('roadAddressProject:projectLinkSaved', data.id, data.publishable);
        }
        else {
          eventbus.trigger('roadAddressProject:projectLinkSaved', data.id, data.publishable);
        }
      });

      eventbus.on('roadAddress:projectSentSuccess', function() {
        new ModalConfirm("Muutosilmoitus lähetetty Tierekisteriin.");
        //TODO: make more generic layer change/refresh
        applicationModel.selectLayer('linkProperty');

        rootElement.empty();
        clearInformationContent();

        selectedProjectLinkProperty.close();
        projectCollection.clearRoadAddressProjects();
        projectCollection.reset();
        applicationModel.setOpenProject(false);

        eventbus.trigger('roadAddressProject:deselectFeaturesSelected');
        eventbus.trigger('roadLinks:refreshView');
      });

      eventbus.on('roadAddress:projectSentFailed', function(error) {
        new ModalConfirm(error);
      });

      eventbus.on('roadAddress:projectLinksCreateSuccess', function () {
        eventbus.trigger('projectChangeTable:refresh');
        projectCollection.setTmpDirty([]);
        rootElement.find('.changeDirectionDiv').prop("hidden", false);
      });

      eventbus.on('roadAddress:changeDirectionFailed', function(error) {
        new ModalConfirm(error);
      });

      rootElement.on('click','.changeDirection', function () {
        projectCollection.changeNewProjectLinkDirection(projectCollection.getCurrentProject().project.id, selectedProjectLinkProperty.get());
      });

      eventbus.on('roadAddress:projectLinksSaveFailed', function (result) {
        new ModalConfirm(result.toString());
      });

      eventbus.on('roadAddressProject:discardChanges',function(){
        cancelChanges();
      });

      var saveChanges = function(){
        currentProject = projectCollection.getCurrentProject();
        //TODO revert dirtyness if others than ACTION_TERMINATE is choosen, because now after Lakkautus, the link(s) stay always in black color
        var statusDropdown_0 =$('#dropdown_0').val();
        var statusDropdown_1 = $('#dropdown_1').val();
        switch (statusDropdown_0){
          case LinkStatus.Unchanged.description : {
            if(!_.isUndefined(statusDropdown_1) && statusDropdown_1 == LinkStatus.New.description){
              projectCollection.saveCuttedProjectLinks(projectCollection.getTmpDirty(), LinkStatus.Unchanged.value, LinkStatus.New.value);
            }
            else if(_.isUndefined(statusDropdown_1)){
              projectCollection.saveProjectLinks(projectCollection.getTmpDirty(), LinkStatus.Unchanged.value);
            }
            break;
          }
          case LinkStatus.New.description : {
            if(!_.isUndefined(statusDropdown_1) && statusDropdown_1 == LinkStatus.Unchanged.description){
              projectCollection.saveCuttedProjectLinks(projectCollection.getTmpDirty(), LinkStatus.New.value, LinkStatus.Unchanged.value);
            }

            else if(!_.isUndefined(statusDropdown_1) && statusDropdown_1 == LinkStatus.Transfer.description){
              projectCollection.saveCuttedProjectLinks(projectCollection.getTmpDirty(), LinkStatus.New.value, LinkStatus.Transfer.value);
            }
            else if(_.isUndefined(statusDropdown_1)) {
              projectCollection.saveProjectLinks(projectCollection.getTmpDirty(), LinkStatus.New.value);
            }
            break;
          }
          case LinkStatus.Transfer.description : {
            if(!_.isUndefined(statusDropdown_1) && statusDropdown_1 == LinkStatus.New.description){
              projectCollection.saveCuttedProjectLinks(projectCollection.getTmpDirty(), LinkStatus.Unchanged.value, LinkStatus.New.value);
            }
            else if(_.isUndefined(statusDropdown_1)){
              projectCollection.saveProjectLinks(projectCollection.getTmpDirty(), LinkStatus.Transfer.value);
            }
            break;
          }
          case LinkStatus.Numbering.description : {
            projectCollection.saveProjectLinks(projectCollection.getTmpDirty(), LinkStatus.Numbering.value); break;
          }
          case LinkStatus.Terminated.description: {
            projectCollection.saveProjectLinks(projectCollection.getTmpDirty(), LinkStatus.Terminated.value); break;
          }
          case LinkStatus.Revert.description : {
            projectCollection.revertChangesRoadlink(selectedProjectLink); break;
          }
        }
        selectedProjectLinkProperty.setDirty(false);
        rootElement.html(emptyTemplate(currentProject.project));
      };

      var cancelChanges = function() {
        selectedProjectLinkProperty.setDirty(false);
        if(projectCollection.isDirty()) {
          projectCollection.revertLinkStatus();
          projectCollection.setDirty([]);
          projectCollection.setTmpDirty([]);
          projectLinkLayer.clearHighlights();
          $('.wrapper').remove();
          eventbus.trigger('roadAddress:projectLinksEdited');
          eventbus.trigger('roadAddressProject:toggleEditingRoad', true);
          eventbus.trigger('roadAddressProject:reOpenCurrent');
        } else {
          eventbus.trigger('roadAddress:openProject', projectCollection.getCurrentProject());
          eventbus.trigger('roadLinks:refreshView');
        }
      };

      rootElement.on('change', '#endDistance', function(eventData){
        var changedValue = parseInt(eventData.target.value);
        if(!isNaN(changedValue) && !isNaN(parseInt(endDistanceOriginalValue)) && changedValue !== endDistanceOriginalValue)
          $('#manualCPWarning').css('display', 'inline-block');
        else $('#manualCPWarning').css('display', 'none');
      });

      rootElement.on('click', '.project-form button.update', function() {
        eventbus.trigger('roadAddressProject:toggleEditingRoad', true);
        saveChanges();
      });


      rootElement.on('change', '#roadAddressProjectFormCut #dropdown_0, #roadAddressProjectFormCut #dropdown_1', function(){
        if (this.value == LinkStatus.New.description) {
          $('#drop_0_'+ LinkStatus.Revert.description).prop('disabled',true).prop('hidden',true);
          $('#drop_0_'+ LinkStatus.Transfer.description).prop('disabled',false).prop('hidden',false);
          $('#drop_0_'+ LinkStatus.Unchanged.description).prop('disabled',false).prop('hidden',false);
          $('#drop_0_'+ LinkStatus.New.description).prop('disabled',false).prop('hidden',true);
          $('#drop_1_'+ LinkStatus.New.description).prop('disabled',false).prop('hidden',true);
          $('#drop_1_'+ LinkStatus.Unchanged.description).prop('disabled',false).prop('hidden',false);
          $('#drop_1_'+ LinkStatus.Transfer.description).prop('disabled',false).prop('hidden',false);
          $('#drop_1_'+ LinkStatus.Revert.description).prop('disabled',true).prop('hidden',true);

        } else if ((this.value == LinkStatus.Unchanged.description )) {
          $('#drop_0_'+ LinkStatus.Revert.description).prop('disabled',true).prop('hidden',true);
          $('#drop_0_'+ LinkStatus.Transfer.description).prop('disabled',false).prop('hidden',false);
          $('#drop_0_'+ LinkStatus.Unchanged.description).prop('disabled',false).prop('hidden',true);
          $('#drop_0_'+ LinkStatus.New.description).prop('disabled',false).prop('hidden',false);
          $('#drop_1_'+ LinkStatus.New.description).prop('disabled',false).prop('hidden',false);
          $('#drop_1_'+ LinkStatus.Unchanged.description).prop('disabled',false).prop('hidden',true);
          $('#drop_1_'+ LinkStatus.Transfer.description).prop('disabled',false).prop('hidden',false);
          $('#drop_1_'+ LinkStatus.Revert.description).prop('disabled',true).prop('hidden',true);
        }
        else if ((this.value == LinkStatus.Transfer.description )) {
          $('#drop_0_' + LinkStatus.Revert.description).prop('disabled', true).prop('hidden', true);
          $('#drop_0_' + LinkStatus.Transfer.description).prop('disabled', false).prop('hidden', true);
          $('#drop_0_' + LinkStatus.Unchanged.description).prop('disabled', false).prop('hidden', true);
          $('#drop_0_' + LinkStatus.New.description).prop('disabled', false).prop('hidden', false);
          $('#drop_1_' + LinkStatus.New.description).prop('disabled', false).prop('hidden', false);
          $('#drop_1_' + LinkStatus.Unchanged.description).prop('disabled', false).prop('hidden', true);
          $('#drop_1_' + LinkStatus.Transfer.description).prop('disabled', false).prop('hidden', true);
          $('#drop_1_' + LinkStatus.Revert.description).prop('disabled', true).prop('hidden', true);
        }
      });

      rootElement.on('change', '#roadAddressProjectForm #dropdown_0', function() {
        selectedProjectLinkProperty.setDirty(true);
        eventbus.trigger('roadAddressProject:toggleEditingRoad', false);
        $('#ajr').prop('disabled',false);
        $('#discontinuityDropdown').prop('disabled',false);
        $('#roadTypeDropDown').prop('disabled',false);
        if(this.value == LinkStatus.Terminated.description) {
          rootElement.find('.new-road-address').prop("hidden", true);
          rootElement.find('.changeDirectionDiv').prop("hidden", true);
          projectCollection.setDirty(projectCollection.getDirty().concat(_.map(selectedProjectLink, function (link) {
            return {'linkId': link.linkId, 'status': LinkStatus.Terminated.value, 'roadLinkSource': link.roadLinkSource, 'points': link.points};
          })));
          projectCollection.setTmpDirty(projectCollection.getTmpDirty().concat(selectedProjectLink));
          rootElement.find('.project-form button.update').prop("disabled", false);
        }
        else if(this.value == LinkStatus.New.description){
          projectCollection.setTmpDirty(_.filter(projectCollection.getTmpDirty(), function (l) { return l.status !== LinkStatus.Terminated.value;}).concat(selectedProjectLink));
          rootElement.find('.new-road-address').prop("hidden", false);
          if(selectedProjectLink[0].id !== 0) {
            fillDistanceValues(selectedProjectLink);
            rootElement.find('.changeDirectionDiv').prop("hidden", false);
            rootElement.find('#distanceValue').prop("hidden", false);
          }
        }
        else if(this.value == LinkStatus.Unchanged.description){
          rootElement.find('.new-road-address').prop("hidden", true);
          rootElement.find('.changeDirectionDiv').prop("hidden", true);
          projectCollection.setDirty(projectCollection.getDirty().concat(_.map(selectedProjectLink, function (link) {
            return {'linkId': link.linkId, 'status': LinkStatus.Unchanged.value, 'roadLinkSource': link.roadLinkSource, 'points': link.points};
          })));
          projectCollection.setTmpDirty(projectCollection.getTmpDirty().concat(selectedProjectLink));
        }
        else if(this.value == LinkStatus.Transfer.description) {
          projectCollection.setDirty(_.filter(projectCollection.getDirty(), function(dirty) {return dirty.status !== LinkStatus.Unchanged.value;}).concat(_.map(selectedProjectLink, function (link) {
            return {'linkId': link.linkId, 'status': LinkStatus.Transfer.value, 'roadLinkSource': link.roadLinkSource, 'points': link.points};
          })));
          projectCollection.setTmpDirty(projectCollection.getDirty());
          rootElement.find('.new-road-address').prop("hidden", false);
          if(selectedProjectLink[0].id !== 0)
            rootElement.find('.changeDirectionDiv').prop("hidden", false);
        }
        else if(this.value == LinkStatus.Numbering.description) {
          new ModalConfirm("Numerointi koskee kokonaista tieosaa. Valintaasi on tarvittaessa laajennettu koko tieosalle.");
          $('#ajr').prop('disabled',true);
          $('#discontinuityDropdown').prop('disabled',true);
          $('#roadTypeDropDown').prop('disabled',true);
          projectCollection.setDirty(projectCollection.getDirty().concat(_.map(selectedProjectLink, function (link) {
            return {'linkId': link.linkId, 'status': LinkStatus.Numbering.value, 'roadLinkSource': link.roadLinkSource, 'points': link.points};
          })));
          projectCollection.setTmpDirty(projectCollection.getDirty());
          rootElement.find('.new-road-address').prop("hidden", false);
          rootElement.find('.changeDirectionDiv').prop("hidden", true);
          rootElement.find('.project-form button.update').prop("disabled", false);
        }
        else if(this.value == LinkStatus.Revert.description) {
          rootElement.find('.new-road-address').prop("hidden", true);
          rootElement.find('.changeDirectionDiv').prop("hidden", true);
          rootElement.find('.project-form button.update').prop("disabled", false);
        }
      });

      rootElement.on('change', '#roadAddressProjectFormCut #dropdown_0, #roadAddressProjectFormCut #dropdown_1', function() {
        selectedProjectLinkProperty.setDirty(true);
        eventbus.trigger('roadAddressProject:toggleEditingRoad', false);
        $('#ajr').prop('disabled',false);
        $('#discontinuityDropdown').prop('disabled',false);
        $('#roadTypeDropDown').prop('disabled',false);

        if(this.value == LinkStatus.New.description){
          rootElement.find('.new-road-address').prop("hidden", false);
          projectCollection.setTmpDirty(_.filter(projectCollection.getTmpDirty(), function (l) { return l.status !== LinkStatus.Terminated.value;}).concat(selectedProjectLink));
        }
        if(this.value == LinkStatus.Unchanged.description){
          projectCollection.setDirty(projectCollection.getDirty().concat(_.map(selectedProjectLink, function (link) {
            return {'linkId': link.linkId, 'status': LinkStatus.Unchanged.value, 'roadLinkSource': link.roadLinkSource, 'points': link.points};
          })));
          projectCollection.setTmpDirty(projectCollection.getTmpDirty().concat(selectedProjectLink));
        }
        else if(this.value == LinkStatus.Transfer.description) {
          projectCollection.setDirty(_.filter(projectCollection.getDirty(), function(dirty) {return dirty.status !== LinkStatus.Unchanged.value;}).concat(_.map(selectedProjectLink, function (link) {
            return {'linkId': link.linkId, 'status': LinkStatus.Transfer.value, 'roadLinkSource': link.roadLinkSource, 'points': link.points};
          })));
          projectCollection.setTmpDirty(projectCollection.getDirty());
          rootElement.find('.new-road-address').prop("hidden", false);
        }
        else if(this.value == LinkStatus.Revert.description) {
          rootElement.find('.project-form button.update').prop("disabled", false);
        }
      });

      rootElement.on('change', '.form-group', function() {
        rootElement.find('.action-selected-field').prop("hidden", false);
      });

      rootElement.on('click', ' .project-form button.cancelLink', function(){
        cancelChanges();
      });

      rootElement.on('click', '.project-form button.send', function(){
        projectCollection.publishProject();
      });

      rootElement.on('click', '.project-form button.show-changes', function(){
        $(this).empty();
        projectChangeTable.show();
        var publishButton = sendRoadAddressChangeButton();
        var projectChangesButton = showProjectChangeButton();
        if(isProjectPublishable()) {
          $('#information-content').html('' +
            '<div class="form form-horizontal">' +
            '<p>' + 'Validointi ok. Voit tehdä tieosoitteenmuutosilmoituksen' + '<br>' +
            'tai jatkaa muokkauksia.' + '</p>' +
            '</div>');
          $('footer').html(publishButton);
        }
        else
          $('footer').html(projectChangesButton);
      });

      rootElement.on('keyup','.form-control.small-input', function () {
        checkInputs();
      });

    };
    bindEvents();
  };
})(this);<|MERGE_RESOLUTION|>--- conflicted
+++ resolved
@@ -103,16 +103,11 @@
     };
 
     var defineOptionModifiers = function(option, selection) {
-<<<<<<< HEAD
       var roadIsUnknownOrOther = projectCollection.roadIsUnknown(selection[0]) || projectCollection.roadIsOther(selection[0]) || selection[0].roadLinkSource === LinkGeomSource.SuravageLinkInterface.value;
       var roadIsSuravage = selection[0].roadLinkSource === LinkGeomSource.SuravageLinkInterface.value;
       var isSplitMode = selection.length == 2 && selection[0].linkId === selection[1].linkId;
       var toEdit = !isSplitMode && selection[0].id === 0;
-=======
-      var roadIsUnknownOrOther = projectCollection.roadIsUnknown(selection[0]) || projectCollection.roadIsOther(selection[0]) || selection[0].roadLinkSource === 3;
-      var toEdit = selection[0].id === 0;
       var linkStatus = selection[0].status;
->>>>>>> 4214a969
       var modifiers = '';
 
       switch(option) {
@@ -386,13 +381,8 @@
           rootElement.find('.changeDirectionDiv').prop("hidden", false);
       }
       else if (statusCode == LinkStatus.Transfer.value) {
-<<<<<<< HEAD
-        $("select option[value*="+LinkStatus.New.description+"]").prop('disabled',true);
-        $('#dropDown').val(LinkStatus.Transfer.description).change();
-=======
         $("select option[value*="+LinkStatus.New.action+"]").prop('disabled',true);
         $('#dropDown').val(LinkStatus.Transfer.action).change();
->>>>>>> 4214a969
       }
       $('#discontinuityDropdown').val(selectedProjectLink[selectedProjectLink.length - 1].discontinuity);
       $('#roadTypeDropDown').val(selectedProjectLink[0].roadTypeId);
