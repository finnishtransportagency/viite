(function (root) {
  root.RoadAddressProjectEditForm = function(projectCollection, selectedProjectLinkProperty, projectLinkLayer, projectChangeTable) {
    var STATUS_NOT_HANDLED = 0;
    var STATUS_TERMINATED = 1;
    var STATUS_NEW_LINK = 2;
    var STATUS_TRANSFER = 3;
    var STATUS_UNCHANGED = 4;
    var STATUS_NUMBERING = 5;
    var ACTION_TERMINATE = "terminate";
    var ACTION_NEW_LINK = "new";
    var ACTION_TRANSFER = "transfer";
    var ACTION_UNCHANGED = "unchanged";
    var ACTION_NUMBERING= "numbering";
    var ACTION_REVERT = "revert";

    var currentProject = false;
    var selectedProjectLink = false;
    var backend=new Backend();
    var staticField = function(labelText, dataField) {
      var field;
      field = '<div class="form-group">' +
        '<p class="form-control-static asset-log-info">' + labelText + ' : ' + dataField + '</p>' +
        '</div>';
      return field;
    };
    var actionSelectedField = function() {
      //TODO: cancel and save buttons Viite-374
      var field;
      field = '<div class="form-group action-selected-field" hidden = "true">' +
        '<div class="asset-log-info">' + 'Tarkista tekemäsi muutokset.' + '<br>' + 'Jos muutokset ok, tallenna.' + '</div>' +
        '</div>';
      return field;
    };
    var options =['Valitse'];

    var title = function() {
      return '<span class ="edit-mode-title">Uusi tieosoiteprojekti</span>';
    };

    var titleWithProjectName = function(projectName) {
      return '<span class ="edit-mode-title">'+projectName+'</span>';
    };

    var clearInformationContent = function() {
      $('#information-content').empty();
    };

    var sendRoadAddressChangeButton = function() {

      return '<div class="project-form form-controls">' +
        '<button class="show-changes btn btn-block btn-show-changes">Avaa projektin yhteenvetotaulukko</button>' +
        '<button id ="send-button" class="send btn btn-block btn-send">Tee tieosoitteenmuutosilmoitus</button></div>';
    };

    var showProjectChangeButton = function() {
      return '<div class="project-form form-controls">' +
        '<button class="show-changes btn btn-block btn-show-changes">Avaa projektin yhteenvetotaulukko</button>' +
        '<button disabled id ="send-button" class="send btn btn-block btn-send">Tee tieosoitteenmuutosilmoitus</button></div>';
    };

    var actionButtons = function() {
      var html = '<div class="project-form form-controls" id="actionButtons">' +
        '<button class="update btn btn-save"' + (projectCollection.isDirty() ? '' : 'disabled') + '>Tallenna</button>' +
        '<button class="cancelLink btn btn-cancel">Peruuta</button>' +
        '</div>';
      return html;
    };

    var selectedData = function (selected) {
      var span = '';
      if (selected[0]) {
        var link = selected[0];
        var startM = Math.min.apply(Math, _.map(selected, function(l) { return l.startAddressM; }));
        var endM = Math.max.apply(Math, _.map(selected, function(l) { return l.endAddressM; }));
        span = '<div class="project-edit-selections" style="display:inline-block;padding-left:8px;">' +
          '<div class="project-edit">' +
          ' TIE ' + '<span class="project-edit">' + link.roadNumber + '</span>' +
          ' OSA ' + '<span class="project-edit">' + link.roadPartNumber + '</span>' +
          ' AJR ' + '<span class="project-edit">' + link.trackCode + '</span>' +
          ' M:  ' + '<span class="project-edit">' + startM + ' - ' + endM + '</span>' +
           (selected.length > 1 ? ' (' + selected.length + ' linkkiä)' : '')+
          '</div>' +
          '</div>';
      }
      return span;
    };

    var selectedProjectLinkTemplate = function(project, optionTags, selected) {
      var selection = selectedData(selected);
      var status = _.uniq(_.map(selected, function(l) { return l.status; }));
      if (status.length == 1)
        status = status[0];
      else
        status = 0;
      var enableStatusNew = (selected[0].status !== STATUS_NOT_HANDLED && selected[0].status !== STATUS_TERMINATED)|| selected[0].roadLinkSource === 3;
      var terminationState = status == STATUS_TERMINATED ? ' selected' : selected[0].roadLinkSource === 3 ? 'disabled' : '';
      var toEdit = selected[0].id !== 0;
      return _.template('' +
        '<header>' +
        titleWithProjectName(project.name) +
        '</header>' +
        '<div class="wrapper read-only">'+
        '<div class="form form-horizontal form-dark">'+
        '<div class="edit-control-group choice-group">'+
        staticField('Lisätty järjestelmään', project.createdBy + ' ' + project.startDate)+
        staticField('Muokattu viimeksi', project.modifiedBy + ' ' + project.dateModified)+
        '<div class="form-group editable form-editable-roadAddressProject"> '+
        '<form id="roadAddressProject" class="input-unit-combination form-group form-horizontal roadAddressProject">'+
        '<label>Toimenpiteet,' + selection  + '</label>' +
        '<div class="input-unit-combination">' +
        '<select class="form-control" id="dropDown" size="1">'+
        '<option selected disabled hidden>Valitse</option>'+
        '<option value='+ACTION_UNCHANGED+'>Ennallaan</option>'+
        '<option value='+ ACTION_TRANSFER + ' ' + (toEdit ? ' ' : ' disabled') + '>Siirto</option>'+
        '<option value='+ ACTION_NEW_LINK + ' ' + (enableStatusNew ? ' ' : ' disabled')+'>Uusi</option>'+
        '<option value= '+ ACTION_TERMINATE + ' ' + (terminationState) + '>Lakkautus</option>'+
        '<option value='+ ACTION_NUMBERING + ' ' + (toEdit ? ' ' : ' disabled') + '>Numerointi</option>'+
        '<option value='+ ACTION_REVERT + ' ' + (toEdit ? ' ' : ' disabled') + '>Palautus aihioksi tai tieosoitteettomaksi</option>' +
        '</select>'+
        '</div>'+
        newRoadAddressInfo() +
        '</form>' +
        changeDirection()+
        actionSelectedField()+
        '</div>'+
        '</div>' +
        '</div>'+
        '</div>'+
        '<footer>' + actionButtons() + '</footer>');
    };

    var newRoadAddressInfo = function(){
      return '<div class="form-group new-road-address" hidden>' +
        '<div><label></label></div><div><label style = "margin-top: 50px">TIEOSOITTEEN TIEDOT</label></div>' +
        addSmallLabel('TIE') + addSmallLabel('OSA') + addSmallLabel('AJR')+ addSmallLabel('ELY')  + addSmallLabel('JATKUU')+
        '</div>' +
        '<div class="form-group new-road-address" id="new-address-input1" hidden>'+
          addSmallInputNumber('tie',(selectedProjectLink[0].roadNumber !== 0 ? selectedProjectLink[0].roadNumber : '')) +
          addSmallInputNumber('osa',(selectedProjectLink[0].roadPartNumber !== 0 ? selectedProjectLink[0].roadPartNumber : '')) +
          addSmallInputNumber('ajr',(selectedProjectLink[0].trackCode !== 99 ? selectedProjectLink[0].trackCode : '')) +
          addSmallInputNumberDisabled('ely', selectedProjectLink[0].elyCode) +
          addSelect() +
          addSmallLabel('TIETYYPPI') +
          roadTypeDropdown() +
          distanceValue() +
        '</div>';
    };

    function replaceAddressInfo()
    {
      if (selectedProjectLink[0].roadNumber === 0 && selectedProjectLink[0].roadPartNumber === 0 && selectedProjectLink[0].trackCode === 99 )
      {
        backend.getNonOverridenVVHValuesForLink(selectedProjectLink[0].linkId, function (response) {
          if (response.success) {
            $('#tie').val(response.roadNumber);
            $('#osa').val(response.roadPartNumber);
          }
        });
      }
    }

    var roadTypeDropdown = function() {
      return '<select class="form-control" id="roadTypeDropDown" size = "1" style="width: auto !important; display: inline">' +
              '<option value = "1">1 Yleinen tie</option>'+
              '<option value = "2">2 Lauttaväylä yleisellä tiellä</option>'+
              '<option value = "3">3 Kunnan katuosuus</option>'+
              '<option value = "4">4 Yleisen tien työmaa</option>'+
              '<option value = "5">5 Yksityistie</option>'+
              '<option value = "9">9 Omistaja selvittämättä</option>' +
              '<option value = "99">99 Ei määritelty</option>' +
              '</select>';
    };

    var distanceValue = function() {
      return '<div id="distanceValue" hidden>' +
             '<div class="form-group" style="margin-top: 15px">' +
             '<img src="../images/calibration-point.svg" style="margin-right: 5px" class="calibration-point"/>' +
             '<label class="control-label-small" style="display: inline">ETÄISYYSLUKEMA VALINNAN</label>' +
             '</div>' +
             '<div class="form-group">' +
             '<label class="control-label-small" style="float: left; margin-top: 10px">ALLUSSA</label>' +
             addSmallInputNumber('beginDistance', '--') +
             '<label class="control-label-small" style="float: left;margin-top: 10px">LOPUSSA</label>' +
             addSmallInputNumber('endDistance', '--') +
             '</div></div>';
    };

    var addSelect = function(){
      return '<select class="form-select-control" id="discontinuityDropdown" size="1">'+
      '<option value = "5" selected disabled hidden>5 Jatkuva</option>'+
      '<option value="1" >1 Tien loppu</option>'+
      '<option value="2" >2 Epäjatkuva</option>'+
      '<option value="3" >3 ELY:n raja</option>'+
      '<option value="4" >4 Lievä epäjatkuvuus</option>'+
      '<option value="5" >5 Jatkuva</option>'+
      '</select>';
    };

    var changeDirection = function () {
      return '<div hidden class="form-group changeDirectionDiv" style="margin-top:15px">' +
          '<button class="form-group changeDirection btn btn-primary">Käännä kasvusuunta</button>' +
          '</div>';
    };

    var addSmallLabel = function(label){
      return '<label class="control-label-small">'+label+'</label>';
    };

    var addSmallInputNumber = function(id, value){
      //Validate only number characters on "onkeypress" including TAB and backspace
      return '<input type="text" onkeypress="return (event.charCode >= 48 && event.charCode <= 57) || (event.keyCode == 8 || event.keyCode == 9)' +
        '"class="form-control small-input roadAddressProject" id="'+id+'" value="'+(_.isUndefined(value)? '' : value )+'" onclick=""/>';
    };

    var addSmallInputNumberDisabled = function(id, value){
      return '<input type="text" class="form-control small-input roadAddressProject" id="'+id+'" value="'+(_.isUndefined(value)? '' : value )+'" readonly="readonly"/>';
    };

    var emptyTemplate = function(project) {
      var selection = selectedData(selectedProjectLink);

      return _.template('' +
        '<header>' +
        titleWithProjectName(project.name) +
        '</header>' +
        '<footer>'+showProjectChangeButton()+'</footer>');
    };

    var isProjectPublishable = function(){
      return projectCollection.getPublishableStatus();
    };

    var checkInputs = function () {
        var rootElement = $('#feature-attributes');
        var inputs = rootElement.find('input');
        var filled = true;
        for (var i = 0; i < inputs.length; i++) {
            if (inputs[i].type === 'text' && !inputs[i].value) {
                filled = false;
            }
        }
        if (filled) {
            rootElement.find('.project-form button.update').prop("disabled", false);
        } else {
            rootElement.find('.project-form button.update').prop("disabled", true);
        }
    };

    var changeDropDownValue = function (statusCode) {
      var rootElement = $('#feature-attributes');
      if (statusCode === STATUS_UNCHANGED) {
        $("#dropDown").val(ACTION_UNCHANGED).change();
      }
      else if(statusCode === STATUS_NEW_LINK){
        $("#dropDown").val(ACTION_NEW_LINK).change();
        projectCollection.setTmpDirty(projectCollection.getTmpDirty().concat(selectedProjectLink));
        rootElement.find('.new-road-address').prop("hidden", false);
        if(selectedProjectLink[0].id !== 0)
          rootElement.find('.changeDirectionDiv').prop("hidden", false);
      }
      $('#discontinuityDropdown').val(selectedProjectLink[selectedProjectLink.length - 1].discontinuity);
      $('#roadTypeDropDown').val(selectedProjectLink[0].roadTypeId);
    };

<<<<<<< HEAD
    var fillDistanceValues = function (selectedLinks) {
      if (selectedLinks.length === 1 && selectedLinks[0].calibrationCode === 3) {
        $('#beginDistance').val(selectedLinks[0].startAddressM);
        $('#endDistance').val(selectedLinks[0].endAddressM);
      } else {
        var orderedByStartM = _.sortBy(selectedLinks, function (l) {
           return l.startAddressM;
        });
        if (orderedByStartM[0].calibrationCode === 2) {
          $('#beginDistance').val(orderedByStartM[0].startAddressM);
        }
        if (orderedByStartM[orderedByStartM.length - 1].calibrationCode === 1) {
          $('#endDistance').val(orderedByStartM[orderedByStartM.length - 1].endAddressM);
        }
      }
=======
    var fillDistanceValues = function(selectedLinks) {
      _.map(selectedLinks, function (link) {
          console.log('');
      })
>>>>>>> 3c1c1688
    };

    var bindEvents = function() {

      var rootElement = $('#feature-attributes');
      var toggleMode = function(readOnly) {
        rootElement.find('.wrapper read-only').toggle();
      };

      eventbus.on('roadAddress:selected roadAddress:cancelled', function(roadAddress) {

      });

      eventbus.on('projectLink:clicked', function(selected) {
        selectedProjectLink = selected;
        currentProject = projectCollection.getCurrentProject();
        clearInformationContent();
        rootElement.html(selectedProjectLinkTemplate(currentProject.project, options, selectedProjectLink));
        replaceAddressInfo();
        checkInputs();
        // Change selected value in dropdown according to project link status
        changeDropDownValue(selectedProjectLink[0].status);
      });

      eventbus.on('roadAddress:projectFailed', function() {
        applicationModel.removeSpinner();
      });

      eventbus.on('roadAddress:projectLinksUpdateFailed',function(errorCode){
        applicationModel.removeSpinner();
        if (errorCode == 400){
          return new ModalConfirm("Päivitys epäonnistui puutteelisten tietojen takia. Ota yhteyttä järjestelmätukeen.");
        } else if (errorCode == 401){
          return new ModalConfirm("Sinulla ei ole käyttöoikeutta muutoksen tekemiseen.");
        } else if (errorCode == 412){
          return new ModalConfirm("Täyttämättömien vaatimusten takia siirtoa ei saatu tehtyä. Ota yhteyttä järjestelmätukeen.");
        } else if (errorCode == 500){
          return new ModalConfirm("Siirto ei onnistunut taustajärjestelmässä tapahtuneen virheen takia, ota yhteyttä järjestelmätukeen.");
        } else {
          return new ModalConfirm("Siirto ei onnistunut taustajärjestelmässä tapahtuneen tuntemattoman virheen takia, ota yhteyttä järjestelmätukeen.");
        }
      });

      eventbus.on('roadAddress:projectLinksUpdated',function(data){
        eventbus.trigger('projectChangeTable:refresh');
        projectCollection.setTmpDirty([]);
        if (typeof data !== 'undefined' && typeof data.publishable !== 'undefined' && data.publishable) {
          eventbus.trigger('roadAddressProject:projectLinkSaved', data.id, data.publishable);
        }
        else {
          eventbus.trigger('roadAddressProject:projectLinkSaved', data.id, data.publishable);
          applicationModel.removeSpinner();
        }
      });

      eventbus.on('roadAddress:projectSentSuccess', function() {
        new ModalConfirm("Muutosilmoitus lähetetty Tierekisteriin.");
        //TODO: make more generic layer change/refresh
        applicationModel.selectLayer('linkProperty');

        rootElement.empty();
        clearInformationContent();

        selectedProjectLinkProperty.close();
        projectCollection.clearRoadAddressProjects();
        projectCollection.reset();
        applicationModel.setOpenProject(false);

        eventbus.trigger('roadAddressProject:deselectFeaturesSelected');
        eventbus.trigger('roadLinks:refreshView');
      });

      eventbus.on('roadAddress:projectSentFailed', function(error) {
        new ModalConfirm(error);
      });

      eventbus.on('roadAddress:projectLinksCreateSuccess', function () {
        eventbus.trigger('projectChangeTable:refresh');
        projectCollection.setTmpDirty([]);
        rootElement.find('.changeDirectionDiv').prop("hidden", false);
      });

      eventbus.on('roadAddress:changeDirectionFailed', function(error) {
            new ModalConfirm(error);
      });

      rootElement.on('click','.changeDirection', function () {
          projectCollection.changeNewProjectLinkDirection(projectCollection.getCurrentProject().project.id, selectedProjectLinkProperty.get());
      });

      eventbus.on('roadAddress:projectLinksSaveFailed', function (result) {
        new ModalConfirm(result.toString());
      });

      rootElement.on('click', '.project-form button.update', function() {
        currentProject = projectCollection.getCurrentProject();
        if( $('[id=dropDown] :selected').val() == ACTION_TERMINATE) {
          projectCollection.saveProjectLinks(projectCollection.getTmpDirty(), STATUS_TERMINATED);
          rootElement.html(emptyTemplate(currentProject.project));
        }
        else if( $('[id=dropDown] :selected').val() === ACTION_TRANSFER){
          projectCollection.createProjectLinks(projectCollection.getTmpDirty());
          rootElement.html(emptyTemplate(currentProject.project));
        }
        else if( $('[id=dropDown] :selected').val() === ACTION_NEW_LINK){
          projectCollection.createProjectLinks(selectedProjectLink);
        }
        else if( $('[id=dropDown] :selected').val() === ACTION_UNCHANGED){
          projectCollection.createProjectLinks(projectCollection.getTmpDirty());
          rootElement.html(emptyTemplate(currentProject.project));
        }
        else if( $('[id=dropDown] :selected').val() === ACTION_NUMBERING){
            projectCollection.createProjectLinks(projectCollection.getTmpDirty());
            rootElement.html(emptyTemplate(currentProject.project));
        }
        else if( $('[id=dropDown] :selected').val() === ACTION_REVERT){
          projectCollection.revertChangesRoadlink(selectedProjectLink);
          rootElement.html(emptyTemplate(currentProject.project));
        }
      });

      rootElement.on('change', '#dropDown', function() {
        $('#ajr').prop('disabled',false);
        $('#discontinuityDropdown').prop('disabled',false);
        $('#roadTypeDropDown').prop('disabled',false);
        if(this.value == ACTION_TERMINATE) {
          rootElement.find('.new-road-address').prop("hidden", true);
          rootElement.find('.changeDirectionDiv').prop("hidden", true);
          projectCollection.setDirty(projectCollection.getDirty().concat(_.map(selectedProjectLink, function (link) {
            return {'id': link.linkId, 'status': STATUS_TERMINATED};
          })));
          projectCollection.setTmpDirty(projectCollection.getTmpDirty().concat(selectedProjectLink));
          rootElement.find('.project-form button.update').prop("disabled", false);
        }
        else if(this.value == ACTION_NEW_LINK){
          projectCollection.setTmpDirty(projectCollection.getTmpDirty().concat(selectedProjectLink));
          rootElement.find('.new-road-address').prop("hidden", false);
          if(selectedProjectLink[0].id !== 0) {
            fillDistanceValues(selectedProjectLink);
            rootElement.find('.changeDirectionDiv').prop("hidden", false);
            rootElement.find('#distanceValue').prop("hidden", false);
          }
        }
        else if(this.value == ACTION_UNCHANGED){
          rootElement.find('.new-road-address').prop("hidden", true);
          rootElement.find('.changeDirectionDiv').prop("hidden", true);
          projectCollection.setDirty(projectCollection.getDirty().concat(_.map(selectedProjectLink, function (link) {
            return {'id': link.linkId, 'status': STATUS_UNCHANGED};
          })));
          projectCollection.setTmpDirty(projectCollection.getTmpDirty().concat(selectedProjectLink));
        }
        else if(this.value == ACTION_TRANSFER) {
          projectCollection.setDirty(projectCollection.getDirty().concat(_.map(selectedProjectLink, function (link) {
              return {'id': link.linkId, 'status': STATUS_TRANSFER};
          })));
          projectCollection.setTmpDirty(projectCollection.getDirty());
          rootElement.find('.new-road-address').prop("hidden", false);
          if(selectedProjectLink[0].id !== 0)
              rootElement.find('.changeDirectionDiv').prop("hidden", false);
        }
        else if(this.value == ACTION_NUMBERING) {
            $('#ajr').prop('disabled',true);
            $('#discontinuityDropdown').prop('disabled',true);
            $('#roadTypeDropDown').prop('disabled',true);
            projectCollection.setDirty(projectCollection.getDirty().concat(_.map(selectedProjectLink, function (link) {
                return {'id': link.linkId, 'status': STATUS_NUMBERING};
            })));
            projectCollection.setTmpDirty(projectCollection.getDirty());
            rootElement.find('.new-road-address').prop("hidden", false);
            rootElement.find('.changeDirectionDiv').prop("hidden", false);
            rootElement.find('.project-form button.update').prop("disabled", false);
        }
        else if(this.value == ACTION_REVERT) {
          rootElement.find('.new-road-address').prop("hidden", true);
          rootElement.find('.changeDirectionDiv').prop("hidden", true);
          rootElement.find('.project-form button.update').prop("disabled", false);
        }
      });

      rootElement.on('change', '.form-group', function() {
        rootElement.find('.action-selected-field').prop("hidden", false);
      });

      rootElement.on('click', '.project-form button.cancelLink', function(){
        if(projectCollection.isDirty()) {
          projectCollection.revertLinkStatus();
          projectCollection.setDirty([]);
          projectCollection.setTmpDirty([]);
          projectLinkLayer.clearHighlights();
          $('.wrapper').remove();
          eventbus.trigger('roadAddress:projectLinksEdited');
        } else {
          eventbus.trigger('roadAddress:openProject', projectCollection.getCurrentProject());
          eventbus.trigger('roadLinks:refreshView');
        }
      });

      rootElement.on('click', '.project-form button.send', function(){
        projectCollection.publishProject();
      });

      rootElement.on('click', '.project-form button.show-changes', function(){
        $(this).empty();
        projectChangeTable.show();
        var publishButton = sendRoadAddressChangeButton();
        var projectChangesButton = showProjectChangeButton();
        if(isProjectPublishable()) {
          $('#information-content').html('' +
            '<div class="form form-horizontal">' +
            '<p>' + 'Validointi ok. Voit tehdä tieosoitteenmuutosilmoituksen' + '<br>' +
            'tai jatkaa muokkauksia.' + '</p>' +
            '</div>');
          $('footer').html(publishButton);
        }
        else
          $('footer').html(projectChangesButton);
      });

      rootElement.on('keyup','.form-control.small-input', function () {
         checkInputs();
      });

    };
    bindEvents();
  };
})(this);<|MERGE_RESOLUTION|>--- conflicted
+++ resolved
@@ -262,7 +262,6 @@
       $('#roadTypeDropDown').val(selectedProjectLink[0].roadTypeId);
     };
 
-<<<<<<< HEAD
     var fillDistanceValues = function (selectedLinks) {
       if (selectedLinks.length === 1 && selectedLinks[0].calibrationCode === 3) {
         $('#beginDistance').val(selectedLinks[0].startAddressM);
@@ -278,12 +277,6 @@
           $('#endDistance').val(orderedByStartM[orderedByStartM.length - 1].endAddressM);
         }
       }
-=======
-    var fillDistanceValues = function(selectedLinks) {
-      _.map(selectedLinks, function (link) {
-          console.log('');
-      })
->>>>>>> 3c1c1688
     };
 
     var bindEvents = function() {
