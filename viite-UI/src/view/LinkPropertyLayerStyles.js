--- conflicted
+++ resolved
@@ -17,16 +17,10 @@
     ];
 
     var unknownRoadAddressAnomalyRules = [
-<<<<<<< HEAD
-      new OpenLayersRule().where('anomaly').is(1).use({ strokeColor: '#000000', strokeOpacity: 0.8, graphicZIndex: 2})
-=======
       new OpenLayersRule().where('anomaly').is(1).use({ strokeColor: '#000000', strokeOpacity: 0.8, externalGraphic: 'images/speed-limits/unknown.svg', pointRadius: 14, graphicZIndex: 3})
->>>>>>> f8751e7a
-    ];
-
+    ];
     var unknownRoadAddressAnomalyUnselectedRules = [
-<<<<<<< HEAD
-      new OpenLayersRule().where('anomaly').is(1).use({ strokeColor: '#000000', strokeOpacity: 0.3, graphicZIndex: 2})
+      new OpenLayersRule().where('anomaly').is(1).use({ strokeColor: '#000000', strokeOpacity: 0.3, externalGraphic: 'images/speed-limits/unknown.svg', pointRadius: 14, graphicZIndex: 3})
     ];
 
     var gapTransferProcessingRules = [
@@ -35,9 +29,6 @@
 
     var gapTransferProcessingUnselectedRules = [
       new OpenLayersRule().where('gapTransfering').is(true).use({ strokeColor: '#00FF00', strokeOpacity: 0.3, graphicZIndex: 4})
-=======
-      new OpenLayersRule().where('anomaly').is(1).use({ strokeColor: '#000000', strokeOpacity: 0.3, externalGraphic: 'images/speed-limits/unknown.svg', pointRadius: 14, graphicZIndex: 3})
->>>>>>> f8751e7a
     ];
 
     var floatingRoadAddressRules = [
@@ -184,13 +175,10 @@
     roadClassDefaultStyle.addRules(borderRules);
     roadClassDefaultStyle.addRules(complementaryRoadAddressRules);
     roadClassDefaultStyle.addRules(floatingRoadAddressRules);
-<<<<<<< HEAD
-    roadClassDefaultStyle.addRules(gapTransferProcessingRules);
-=======
     roadClassDefaultStyle.addRules(constructionTypeRules);
     roadClassDefaultStyle.addRules(darkOverlayRules);
     roadClassDefaultStyle.addRules(unknownConstructionTypeRule);
->>>>>>> f8751e7a
+    roadClassDefaultStyle.addRules(gapTransferProcessingRules);
     var roadClassDefaultStyleMap = new OpenLayers.StyleMap({ default: roadClassDefaultStyle });
 
     var unknownLimitStyleRule = new OpenLayers.Rule({
@@ -233,10 +221,6 @@
     roadClassSelectionSelectStyle.addRules(complementaryRoadAddressRules);
     roadClassSelectionDefaultStyle.addRules(floatingRoadAddressUnselectedRules);
     roadClassSelectionSelectStyle.addRules(floatingRoadAddressRules);
-<<<<<<< HEAD
-    roadClassSelectionDefaultStyle.addRules(gapTransferProcessingUnselectedRules);
-    roadClassSelectionSelectStyle.addRules(gapTransferProcessingRules);
-=======
     roadClassSelectionDefaultStyle.addRules(constructionTypeRules);
     roadClassSelectionSelectStyle.addRules(constructionTypeRules);
     roadClassSelectionDefaultStyle.addRules(unknownConstructionTypeRule);
@@ -245,7 +229,8 @@
     roadClassSelectionSelectStyle.addRules(darkOverlayRules);
     roadClassSelectionDefaultStyle.addRules(darkOverlayUnselectedOpacity);
     roadClassSelectionSelectStyle.addRules(darkOverlayDefaultOpacity);
->>>>>>> f8751e7a
+    roadClassSelectionDefaultStyle.addRules(gapTransferProcessingUnselectedRules);
+    roadClassSelectionSelectStyle.addRules(gapTransferProcessingRules);
     var roadClassSelectionStyleMap = new OpenLayers.StyleMap({
       select: roadClassSelectionSelectStyle,
       default: roadClassSelectionDefaultStyle
