--- conflicted
+++ resolved
@@ -169,14 +169,9 @@
 
     var showProjectDisabledButtons = function () {
       return '<div class="project-form form-controls">' +
-<<<<<<< HEAD
-        '<button class="show-changes btn btn-block btn-show-changes">Avaa projektin yhteenvetotaulukko</button>' +
-        '<button disabled id ="send-button" class="send btn btn-block btn-send">Hyväksy tieosoitemuutokset</button></div>';
-=======
           '<button disabled class="recalculate btn btn-block btn-recalculate">Päivitä etäisyyslukemat</button>' +
           '<button disabled id = "show-changes-button" class="show-changes btn btn-block btn-show-changes">Avaa projektin yhteenvetotaulukko</button>' +
-        '<button disabled id ="send-button" class="send btn btn-block btn-send">Lähetä muutosilmoitus Tierekisteriin</button></div>';
->>>>>>> 6a181b0f
+        '<button disabled id ="send-button" class="send btn btn-block btn-send">Hyväksy tieosoitemuutokset</button></div>';
     };
 
     var showProjectRecalculateButton = function () {
