--- conflicted
+++ resolved
@@ -124,59 +124,10 @@
     };
 
     var displayNodeType = function (nodeTypeCode) {
-<<<<<<< HEAD
-      var nodeType;
-      switch (nodeTypeCode) {
-        case LinkValues.NodeType.NormalIntersection.value:
-          nodeType = LinkValues.NodeType.NormalIntersection.description;
-          break;
-        case LinkValues.NodeType.Roundabout.value:
-          nodeType = LinkValues.NodeType.Roundabout.description;
-          break;
-        case LinkValues.NodeType.YIntersection.value:
-          nodeType = LinkValues.NodeType.YIntersection.description;
-          break;
-        case LinkValues.NodeType.Interchange.value:
-          nodeType = LinkValues.NodeType.Interchange.description;
-          break;
-        case LinkValues.NodeType.RoadBoundary.value:
-          nodeType = LinkValues.NodeType.RoadBoundary.description;
-          break;
-        case LinkValues.NodeType.MultiTrackIntersection.value:
-          nodeType = LinkValues.NodeType.MultiTrackIntersection.description;
-          break;
-        case LinkValues.NodeType.DropIntersection.value:
-          nodeType = LinkValues.NodeType.DropIntersection.description;
-          break;
-        case LinkValues.NodeType.AccessRoad.value:
-          nodeType = LinkValues.NodeType.AccessRoad.description;
-          break;
-        case LinkValues.NodeType.EndOfRoad.value:
-          nodeType = LinkValues.NodeType.EndOfRoad.description;
-          break;
-        case LinkValues.NodeType.Bridge.value:
-          nodeType = LinkValues.NodeType.Bridge.description;
-          break;
-        case LinkValues.NodeType.MaintenanceOpening.value:
-          nodeType = LinkValues.NodeType.MaintenanceOpening.description;
-          break;
-        case LinkValues.NodeType.PrivateRoad.value:
-          nodeType = LinkValues.NodeType.PrivateRoad.description;
-          break;
-        case LinkValues.NodeType.StaggeredIntersection.value:
-          nodeType = LinkValues.NodeType.StaggeredIntersection.description;
-          break;
-        case LinkValues.NodeType.UnkownNodeType.value:
-          nodeType = LinkValues.NodeType.UnkownNodeType.description;
-          break;
-      }
-      return nodeType;
-=======
       var nodeType = _.find(LinkValues.NodeType, function (type) {
         return type.value === nodeTypeCode;
       });
       return _.isUndefined(nodeType) ? NodeType.UnknownNodeType.description : nodeType.description;
->>>>>>> 56758d6e
     };
 
     var displayJunctionInfo = function (event, pixel) {
