(function (root) {
  root.RoadLayer = function (map, roadCollection, selectedLinkProperty, nodeCollection) {

    Layer.call(this, map);
    var me = this;
    var roadLinkStyler = new RoadLinkStyler();

    var roadVector = new ol.source.Vector({
      loader: function (extent, resolution, projection) {
        var zoom = Math.log(1024 / resolution) / Math.log(2);
        eventbus.once('roadLinks:fetched', function () {
          var features = _.map(roadCollection.getAll(), function (roadLink) {
            var points = _.map(roadLink.points, function (point) {
              return [point.x, point.y];
            });
            var feature = new ol.Feature({
              geometry: new ol.geom.LineString(points)
            });
            feature.linkData = roadLink;
            return feature;
          });
          loadFeatures(features);
        });
      },
      strategy: ol.loadingstrategy.bbox
    });

    var roadLayer = new ol.layer.Vector({
      source: roadVector,
      style: vectorLayerStyle
    });
    roadLayer.setVisible(true);
    roadLayer.set('name', 'roadLayer');

    function vectorLayerStyle(feature) {
      return [roadLinkStyler.getBorderStyle().getStyle(feature.linkData, {zoomLevel: zoomlevels.getViewZoom(map)}), roadLinkStyler.getRoadLinkStyle().getStyle(feature.linkData, {zoomLevel: zoomlevels.getViewZoom(map)}),
        roadLinkStyler.getOverlayStyle().getStyle(feature.linkData, {zoomLevel: zoomlevels.getViewZoom(map)})];
    }

    var loadFeatures = function (features) {
      roadVector.clear(true);
      roadVector.addFeatures(selectedLinkProperty.filterFeaturesAfterSimulation(features));
      eventbus.trigger('roadLayer:featuresLoaded', features); // For testing: tells that the layer is ready to be "clicked"
    };


    var infoContainer = document.getElementById('popup');
    var infoContent = document.getElementById('popup-content');

    var overlay = new ol.Overlay(({
      element: infoContainer
    }));

    map.addOverlay(overlay);

    var displayRoadAddressInfo = function (event, pixel) {
      var featureAtPixel = map.forEachFeatureAtPixel(pixel, function (feature) {
        return feature;
      });
      var coordinate;
      //Ignore if target feature is marker
      if (!_.isUndefined(featureAtPixel) && !_.isUndefined(featureAtPixel.linkData)) {
        var roadData = featureAtPixel.linkData;
        coordinate = map.getEventCoordinate(event.originalEvent);
        //TODO roadData !== null is there for test having no info ready (race condition where hover often loses) should be somehow resolved
        if (infoContent !== null) {
          if (roadData !== null && (roadData.roadNumber !== 0 && roadData.roadPartNumber !== 0)) {
            infoContent.innerHTML = 'Tienumero:&nbsp;' + roadData.roadNumber + '<br>' +
              'Tieosanumero:&nbsp;' + roadData.roadPartNumber + '<br>' +
              'Ajorata:&nbsp;' + roadData.trackCode + '<br>' +
              'AET:&nbsp;' + roadData.startAddressM + '<br>' +
              'LET:&nbsp;' + roadData.endAddressM + '<br>' +
              'Tietyyppi:&nbsp;' + displayRoadType(roadData.roadTypeId) + '<br>'
            ;
          } else {
            infoContent.innerHTML = 'Linkillä ' + '<br>' + 'ei ole tieosoitetta';
          }
        }
      }
      overlay.setPosition(coordinate);
    };

    var displayRoadType = function (roadTypeCode) {
      var roadType;
      switch (roadTypeCode) {
        case LinkValues.RoadTypeShort.PublicRoad.value:
          roadType = LinkValues.RoadTypeShort.PublicRoad.description;
          break;
        case LinkValues.RoadTypeShort.FerryRoad.value:
          roadType = LinkValues.RoadTypeShort.FerryRoad.description;
          break;
        case LinkValues.RoadTypeShort.MunicipalityStreetRoad.value:
          roadType = LinkValues.RoadTypeShort.MunicipalityStreetRoad.description;
          break;
        case LinkValues.RoadTypeShort.PublicUnderConstructionRoad.value:
          roadType = LinkValues.RoadTypeShort.PublicUnderConstructionRoad.description;
          break;
        case LinkValues.RoadTypeShort.PrivateRoadType.value:
          roadType = LinkValues.RoadTypeShort.PrivateRoadType.description;
          break;
        case roadType = LinkValues.RoadTypeShort.UnknownOwnerRoad.value:
          roadType = LinkValues.RoadTypeShort.UnknownOwnerRoad.description;
          break;
      }
      return roadType;
    };

    var displayNodeInfo = function (event, pixel) {
      var featureAtPixel = map.forEachFeatureAtPixel(pixel, function (feature) {
        return feature;
      });
      var coordinate;
      if (!_.isUndefined(featureAtPixel) && !_.isUndefined(featureAtPixel.nodeInfo)) {
        var nodeData = featureAtPixel.nodeInfo;
        coordinate = map.getEventCoordinate(event.originalEvent);
        if (infoContent !== null) {
          infoContent.innerHTML =
            'Nimi:&nbsp;' + nodeData.name + '<br>' +
            'Solmutyyppi:&nbsp;' + displayNodeType(nodeData.type) + '<br>'
          ;
        }
        overlay.setPosition(coordinate);
      }

    };

    var displayNodeType = function (nodeTypeCode) {
      var nodeType;
      switch (nodeTypeCode) {
        case LinkValues.NodeType.NormalIntersection.value:
          nodeType = LinkValues.NodeType.NormalIntersection.description;
          break;
        case LinkValues.NodeType.Roundabout.value:
          nodeType = LinkValues.NodeType.Roundabout.description;
          break;
        case LinkValues.NodeType.YIntersection.value:
          nodeType = LinkValues.NodeType.YIntersection.description;
          break;
        case LinkValues.NodeType.Interchange.value:
          nodeType = LinkValues.NodeType.Interchange.description;
          break;
        case LinkValues.NodeType.RoadBoundary.value:
          nodeType = LinkValues.NodeType.RoadBoundary.description;
          break;
        case LinkValues.NodeType.MultitrackIntersection.value:
          nodeType = LinkValues.NodeType.MultitrackIntersection.description;
          break;
        case LinkValues.NodeType.DropIntersection.value:
          nodeType = LinkValues.NodeType.DropIntersection.description;
          break;
        case LinkValues.NodeType.AccessRoad.value:
          nodeType = LinkValues.NodeType.AccessRoad.description;
          break;
        case LinkValues.NodeType.EndOfRoad.value:
          nodeType = LinkValues.NodeType.EndOfRoad.description;
          break;
        case LinkValues.NodeType.Bridge.value:
          nodeType = LinkValues.NodeType.Bridge.description;
          break;
        case LinkValues.NodeType.MaintenanceOpening.value:
          nodeType = LinkValues.NodeType.MaintenanceOpening.description;
          break;
        case LinkValues.NodeType.PrivateRoad.value:
          nodeType = LinkValues.NodeType.PrivateRoad.description;
          break;
        case LinkValues.NodeType.StaggeredIntersection.value:
          nodeType = LinkValues.NodeType.StaggeredIntersection.description;
          break;
        case LinkValues.NodeType.UnkownNodeType.value:
          nodeType = LinkValues.NodeType.UnkownNodeType.description;
          break;
      }
      return nodeType;
    };

    var displayJunctionInfo = function (event, pixel) {
      var featureAtPixel = map.forEachFeatureAtPixel(pixel, function (feature) {
        return feature;
      });
      var coordinate;
      if (!_.isUndefined(featureAtPixel) && !_.isUndefined(featureAtPixel.junction) && !_.isUndefined(featureAtPixel.junctionPoint)) {
        var junctionData = featureAtPixel.junction;
        var junctionPointData = featureAtPixel.junctionPoint;
        var nodes = nodeCollection.getNodesWithAttributes();
        var node = _.find(nodes, function (node) {
          return node.id === junctionData.nodeId;
        });
        var roadLink = featureAtPixel.roadLink;
        coordinate = map.getEventCoordinate(event.originalEvent);
        if (infoContent !== null) {
          infoContent.innerHTML =
            'Tieosoite:&nbsp;' + roadLink.roadNumber + '/'+ roadLink.trackCode + '/' + roadLink.roadPartNumber + '/' + junctionPointData.addrM + '<br>' +
            'Solmun nimi:&nbsp;' + (!_.isUndefined(node) ? node.name : '') + '<br>'
          ;
        }
        overlay.setPosition(coordinate);
      }
    };

    //Listen pointerMove and get pixel for displaying roadAddress feature info
    me.eventListener.listenTo(eventbus, 'overlay:update', function (event, pixel) {
      displayRoadAddressInfo(event, pixel);
      displayNodeInfo(event, pixel);
      displayJunctionInfo(event, pixel);

    });

    var handleRoadsVisibility = function () {
      roadLayer.setVisible(applicationModel.getRoadVisibility() && zoomlevels.getViewZoom(map) >= zoomlevels.minZoomForRoadLinks);
    };

    this.refreshMap = function (mapState) {
<<<<<<< HEAD
=======
      //if ((applicationModel.getSelectedTool() === 'Cut' && selectSingleClick.getFeatures().getArray().length > 0))
      //return;
>>>>>>> e4076f1f
      if (mapState.zoom < zoomlevels.minZoomForRoadLinks) {
        roadLayer.getSource().clear();
        eventbus.trigger('map:clearLayers');
        applicationModel.removeSpinner();
      } else {
        /*
         This could be implemented also with eventbus.trigger(applicationModel.getSelectedLayer() + ':fetch');
         but this implementation makes it easier to find the eventbus call when needed.
        */
        switch (applicationModel.getSelectedLayer()) {
          case 'linkProperty':
            eventbus.trigger('linkProperty:fetch');
            break;
          case 'roadAddressProject':
            eventbus.trigger('roadAddressProject:fetch');
            break;
          case 'node':
            eventbus.trigger('nodeLayer:fetch');
        }
        handleRoadsVisibility();
      }
    };

    this.eventListener.listenTo(eventbus, 'map:refresh', me.refreshMap, this);

    var clear = function () {
      roadLayer.getSource().clear();
    };

    return {
      layer: roadLayer,
      clear: clear
    };
  };
})(this);<|MERGE_RESOLUTION|>--- conflicted
+++ resolved
@@ -210,11 +210,6 @@
     };
 
     this.refreshMap = function (mapState) {
-<<<<<<< HEAD
-=======
-      //if ((applicationModel.getSelectedTool() === 'Cut' && selectSingleClick.getFeatures().getArray().length > 0))
-      //return;
->>>>>>> e4076f1f
       if (mapState.zoom < zoomlevels.minZoomForRoadLinks) {
         roadLayer.getSource().clear();
         eventbus.trigger('map:clearLayers');
