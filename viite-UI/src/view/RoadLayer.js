--- conflicted
+++ resolved
@@ -128,11 +128,7 @@
       var nodeType = _.find(LinkValues.NodeType, function (type) {
         return type.value === nodeTypeCode;
       });
-<<<<<<< HEAD
       return _.isUndefined(nodeType) ? NodeType.UnknownNodeType.description : nodeType.description;
-=======
-      return _.isUndefined(nodeType) ? NodeType.UnkownNodeType.description : nodeType.description;
->>>>>>> 78f1a0c0
     };
 
     var displayJunctionInfo = function (event, pixel) {
