(function (root) {
  root.LinkPropertyLayer = function (map, roadLayer, selectedLinkProperty, roadCollection, linkPropertiesModel, applicationModel, styler) {
    var layerName = 'linkProperty';
    var unknownCalibrationPointValue = -1;
    var cachedLinkPropertyMarker = null;
    var cachedMarker = null;
    Layer.call(this, layerName, roadLayer);
    var me = this;
    var eventListener = _.extend({running: false}, eventbus);
    this.minZoomForContent = zoomlevels.minZoomForRoadLinks;

    var indicatorVector = new ol.source.Vector({});
    var floatingMarkerVector = new ol.source.Vector({});
    var anomalousMarkerVector = new ol.source.Vector({});
    var suravageMarkerVector = new ol.source.Vector({});
    var directionMarkerVector = new ol.source.Vector({});
    var calibrationPointVector = new ol.source.Vector({});
    var greenRoadLayerVector = new ol.source.Vector({});
    var pickRoadsLayerVector = new ol.source.Vector({});
    var simulationVector = new ol.source.Vector({});
    var geometryChangedVector = new ol.source.Vector({});
    var suravageRoadLayerVector = new ol.source.Vector({});
    var reservedRoadVector = new ol.source.Vector({});
    var historicRoadsVector = new ol.source.Vector({});

    var RoadLinkType = LinkValues.RoadLinkType;
    var Anomaly = LinkValues.Anomaly;
    var LinkGeomSource = LinkValues.LinkGeomSource;
    var SideCode = LinkValues.SideCode;
    var RoadZIndex = LinkValues.RoadZIndex;
    var activeLayer = false;

    var projectLinkStyler = new ProjectLinkStyler();

    var indicatorLayer = new ol.layer.Vector({
      source: indicatorVector,
      name: 'indicatorLayer',
      zIndex: RoadZIndex.IndicatorLayer.value
    });

    var floatingMarkerLayer = new ol.layer.Vector({
      source: floatingMarkerVector,
      name: 'floatingMarkerLayer'
    });

    var anomalousMarkerLayer = new ol.layer.Vector({
      source: anomalousMarkerVector,
      name: 'anomalousMarkerLayer',
      zIndex: RoadZIndex.IndicatorLayer.value
    });

    var suravageMarkerLayer = new ol.layer.Vector({
      source: suravageMarkerVector,
      name: 'suravageMarkerLayer',
      zIndex: RoadZIndex.DirectionMarkerLayer.value
    });

    var directionMarkerLayer = new ol.layer.Vector({
      source: directionMarkerVector,
      name: 'directionMarkerLayer',
      zIndex: RoadZIndex.DirectionMarkerLayer.value
    });

    var geometryChangedLayer = new ol.layer.Vector({
      source: geometryChangedVector,
      style: function (feature) {
        return styler.generateStyleByFeature(feature.linkData, map.getView().getZoom());
      },
      zIndex: RoadZIndex.GeometryChangedLayer.value
    });

    var calibrationPointLayer = new ol.layer.Vector({
      source: calibrationPointVector,
      name: 'calibrationPointLayer',
      zIndex: RoadZIndex.CalibrationPointLayer.value
    });

    var greenRoadLayer = new ol.layer.Vector({
      source: greenRoadLayerVector,
      name: 'greenRoadLayer',
      zIndex: RoadZIndex.GreenLayer.value
    });

    var reservedRoadLayer = new ol.layer.Vector({
      source: reservedRoadVector,
      name: 'reservedRoadLayer',
      zIndex: RoadZIndex.ReservedRoadLayer.value
    });

    var greenRoads = function (Ol3Features, addToGreenLayer) {
      var features = [];

      var style = new ol.style.Style({
        fill: new ol.style.Fill({
          color: 'rgba(0, 255, 0, 0.75)'
        }),
        stroke: new ol.style.Stroke({
          color: 'rgba(0, 255, 0, 0.95)',
          width: 8
        })
      });

      var greenRoadStyle = function (feature) {
        feature.setStyle(style);
        features.push(feature);
      };

      var greenStyle = function () {
        _.each(Ol3Features, function (feature) {
          greenRoadStyle(feature);
        });
      };
      greenStyle();

      if (!addToGreenLayer) {
        greenRoadLayer.getSource().addFeatures(features);
        selectSingleClick.getFeatures().clear();
      }
    };

    var pickRoadsLayer = new ol.layer.Vector({
      source: pickRoadsLayerVector,
      name: 'pickRoadsLayer',
      style: function (feature) {
        return styler.generateStyleByFeature(feature.linkData, map.getView().getZoom());
      }
    });

    var simulatedRoadsLayer = new ol.layer.Vector({
      source: simulationVector,
      name: 'simulatedRoadsLayer',
      style: function (feature) {
        return styler.generateStyleByFeature(feature.linkData, map.getView().getZoom());
      }
    });

    var suravageRoadLayer = new ol.layer.Vector({
      source: suravageRoadLayerVector,
      name: 'suravageRoadLayer',
      style: function (feature) {
        return styler.generateStyleByFeature(feature.linkData, map.getView().getZoom());
      }
    });

    var historicRoadsLayer = new ol.layer.Vector({
      source: historicRoadsVector,
      name: 'historicRoadsLayer',
      style: function (feature) {
        return styler.generateStyleByFeature(feature.linkData, map.getView().getZoom());
      },
      zIndex: RoadZIndex.HistoricRoadLayer.value
    });

    map.addLayer(floatingMarkerLayer);
    map.addLayer(anomalousMarkerLayer);
    map.addLayer(suravageMarkerLayer);
    map.addLayer(directionMarkerLayer);
    map.addLayer(geometryChangedLayer);
    map.addLayer(calibrationPointLayer);
    map.addLayer(indicatorLayer);
    map.addLayer(greenRoadLayer);
    map.addLayer(pickRoadsLayer);
    map.addLayer(simulatedRoadsLayer);
    map.addLayer(suravageRoadLayer);
    map.addLayer(reservedRoadLayer);
    map.addLayer(historicRoadsLayer);

    var toggleLayerVisibility = function (visibleToggle, withVectorLayer) {
      floatingMarkerLayer.setVisible(visibleToggle);
      anomalousMarkerLayer.setVisible(visibleToggle);
      suravageMarkerLayer.setVisible(visibleToggle);
      directionMarkerLayer.setVisible(visibleToggle);
      geometryChangedLayer.setVisible(visibleToggle);
      calibrationPointLayer.setVisible(visibleToggle);
      indicatorLayer.setVisible(visibleToggle);
      greenRoadLayer.setVisible(visibleToggle);
      pickRoadsLayer.setVisible(visibleToggle);
      simulatedRoadsLayer.setVisible(visibleToggle);
      suravageRoadLayer.setVisible(visibleToggle);
      reservedRoadLayer.setVisible(visibleToggle);
      historicRoadsLayer.setVisible(visibleToggle);
      if (withVectorLayer) {
        roadLayer.layer.setVisible(visibleToggle);
      }
    };

    toggleLayerVisibility(true);


    var isAnomalousById = function (featureId) {
      var anomalousMarkers = anomalousMarkerLayer.getSource().getFeatures();
      var isAnomalous = _.isUndefined(_.find(anomalousMarkers, function (am) {
        return am.id === featureId;
      }));
      var roadLayerFeatures = roadLayer.layer.getSource().getFeatures();
      var isAnomalousRoadLayerFeature = _.find(roadLayerFeatures, function (rlf) {
        return rlf.id === featureId;
      });
      var isAnomalousRoadLayer = _.isUndefined(isAnomalousRoadLayerFeature) ? false : isAnomalousRoadLayerFeature.linkData.anomaly === Anomaly.NoAddressGiven.value;
      return isAnomalous || isAnomalousRoadLayer;
    };

    var isFloatingById = function (featureId) {
      var floatingMarkers = floatingMarkerLayer.getSource().getFeatures();
      return !_.isUndefined(_.find(floatingMarkers, function (fm) {
        return fm.id === featureId;
      }));
    };

    var setGeneralOpacity = function (opacity) {
      roadLayer.layer.setOpacity(opacity);
      floatingMarkerLayer.setOpacity(opacity);
      anomalousMarkerLayer.setOpacity(opacity);
      suravageMarkerLayer.setOpacity(opacity);
      directionMarkerLayer.setOpacity(opacity);
      suravageRoadLayer.setOpacity(opacity);
      historicRoadsLayer.setOpacity(opacity);
    };

    /**
     * We declare the type of interaction we want the map to be able to respond.
     * A selected feature is moved to a new/temporary layer out of the default roadLayer.
     * This interaction is restricted to a double click.
     * @type {ol.interaction.Select}
     */
    var selectDoubleClick = new ol.interaction.Select({
      //Multi is the one en charge of defining if we select just the feature we clicked or all the overlaping
      //multi: true,
      //This will limit the interaction to the specific layer, in this case the layer where the roadAddressLinks are drawn
      layer: [roadLayer.layer, geometryChangedLayer, suravageRoadLayer, historicRoadsLayer],
      //Limit this interaction to the doubleClick
      condition: ol.events.condition.doubleClick,
      //The new/temporary layer needs to have a style function as well, we define it here.
      style: function (feature) {
        return styler.generateStyleByFeature(feature.linkData, map.getView().getZoom());
      }
    });

    //We add the defined interaction to the map.
    map.addInteraction(selectDoubleClick);

    /**
     * We now declare what kind of custom actions we want when the interaction happens.
     * Note that 'select' is triggered when a feature is either selected or deselected.
     * The event holds the selected features in the events.selected and the deselected in event.deselected.
     */
    selectDoubleClick.on('select', function (event) {
      var visibleFeatures = getVisibleFeatures(true, true, true, false, false, true, true);
      if (selectSingleClick.getFeatures().getLength() !== 0) {
        selectSingleClick.getFeatures().clear();
      }

      if (applicationModel.isReadOnly()) {
        selectDoubleClick.getFeatures().clear();
      }

      //Since the selected features are moved to a new/temporary layer we just need to reduce the roadlayer's opacity levels.
      if (event.selected.length !== 0) {
        if (roadLayer.layer.getOpacity() === 1) {
          setGeneralOpacity(0.2);
        }
        var selection = _.find(event.selected, function (selectionTarget) {
          return !_.isUndefined(selectionTarget.linkData);
        });
        if (selection.linkData.roadLinkType === RoadLinkType.FloatingRoadLinkType.value &&
          ('all' === applicationModel.getSelectionType() || 'floating' === applicationModel.getSelectionType()) &&
          !applicationModel.isReadOnly()) {
          selectedLinkProperty.openFloating(selection.linkData.linkId, selection.linkData.id, true, visibleFeatures);
          floatingMarkerLayer.setOpacity(1);
        } else {
          selectedLinkProperty.open(selection.linkData.linkId, selection.linkData.id, true, visibleFeatures, selection.linkData.roadLinkSource === LinkGeomSource.SuravageLinkInterface.value);
        }
      } else if (event.selected.length === 0 && event.deselected.length !== 0) {
        selectedLinkProperty.close();
        setGeneralOpacity(1);
      }
    });
    selectDoubleClick.set('name', 'selectDoubleClickInteractionLPL');


    var zoomDoubleClickListener = function (event) {
      if (activeLayer)
<<<<<<< HEAD
        _.defer(function () {
          if (selectDoubleClick.getFeatures().getLength() === 0 && applicationModel.getSelectedLayer() == 'linkProperty' && map.getView().getZoom() <= 13) {
            map.getView().setZoom(map.getView().getZoom() + 1);
=======
        _.defer(function(){
          if((selectDoubleClick.getFeatures().getLength() === 0 && selectSingleClick.getFeatures().getLength() === 0) && applicationModel.getSelectedLayer() == 'linkProperty' && map.getView().getZoom() <= 13){
            map.getView().setZoom(map.getView().getZoom()+1);
>>>>>>> 432bc36d
          }
        });
    };
    //This will control the double click zoom when there is no selection that activates
    map.on('dblclick', zoomDoubleClickListener);

    /**
     * We declare the type of interaction we want the map to be able to respond.
     * A selected feature is moved to a new/temporary layer out of the default roadLayer.
     * This interaction is restricted to a single click (there is a 250 ms enforced
     * delay between single clicks in order to diferentiate from double click).
     * @type {ol.interaction.Select}
     */
    var selectSingleClick = new ol.interaction.Select({
      //Multi is the one en charge of defining if we select just the feature we clicked or all the overlaping
      //multi: true,
      //This will limit the interaction to the specific layer, in this case the layer where the roadAddressLinks are drawn
      layer: [roadLayer.layer, floatingMarkerLayer, anomalousMarkerLayer, greenRoadLayer, pickRoadsLayer, geometryChangedLayer, suravageRoadLayer, historicRoadsLayer],
      //Limit this interaction to the singleClick
      condition: ol.events.condition.singleClick,
      //The new/temporary layer needs to have a style function as well, we define it here.
      style: function (feature, resolution) {
        return styler.generateStyleByFeature(feature.linkData, map.getView().getZoom(), true);
      }
    });
    selectSingleClick.set('name', 'selectSingleClickInteractionLPL');

    //We add the defined interaction to the map.
    map.addInteraction(selectSingleClick);

    /**
     * We now declare what kind of custom actions we want when the interaction happens.
     * Note that 'select' is triggered when a feature is either selected or deselected.
     * The event holds the selected features in the events.selected and the deselected in event.deselected.
     *
     * In this particular case we are fetching every roadLinkAddress and anomaly marker in view and
     * sending them to the selectedLinkProperty.open for further processing.
     */
    selectSingleClick.on('select', function (event) {
      var visibleFeatures = getVisibleFeatures(true, true, true, true, true, true, true);
      if (selectDoubleClick.getFeatures().getLength() !== 0) {
        selectDoubleClick.getFeatures().clear();
      }
      var selection = _.find(event.selected, function (selectionTarget) {
        return !_.isUndefined(selectionTarget.linkData);
      });
      //Since the selected features are moved to a new/temporary layer we just need to reduce the roadlayer's opacity levels.
      if (!_.isUndefined(selection)) {
        if (event.selected.length !== 0) {
          if (roadLayer.layer.getOpacity() === 1) {
            setGeneralOpacity(0.2);
          }
          if (selection.linkData.roadLinkType === RoadLinkType.FloatingRoadLinkType.value &&
            ('all' === applicationModel.getSelectionType() || 'floating' === applicationModel.getSelectionType()) &&
            !applicationModel.isReadOnly()) {
            selectedLinkProperty.close();
            selectedLinkProperty.openFloating(selection.linkData.linkId, selection.linkData.id, false, visibleFeatures);
            floatingMarkerLayer.setOpacity(1);
            anomalousMarkerLayer.setOpacity(1);
          } else if (selection.linkData.roadLinkType !== RoadLinkType.FloatingRoadLinkType.value && 'floating' === applicationModel.getSelectionType() &&
            !applicationModel.isReadOnly() && event.deselected.length !== 0) {
            var floatings = event.deselected;
            var nonFloatings = event.selected;
            removeFeaturesFromSelection(nonFloatings);
            addFeaturesToSelection(floatings);
          } else if ('unknown' === applicationModel.getSelectionType() && !applicationModel.isReadOnly()) {
            if ((selection.linkData.anomaly === Anomaly.NoAddressGiven.value || selection.linkData.anomaly === Anomaly.GeometryChanged.value) && selection.linkData.roadLinkType !== RoadLinkType.FloatingRoadLinkType.value) {
              selectedLinkProperty.openUnknown(selection.linkData.linkId, selection.linkData.id, visibleFeatures);
            } else if (event.selected.length !== 0) {
              var deselecting = event.deselected;
              var selecting = event.selected;
              removeFeaturesFromSelection(selecting);
              addFeaturesToSelection(deselecting);
            }
          }
          else {
            if (isAnomalousById(selection.id) || isFloatingById(selection.id)) {
              selectedLinkProperty.open(selection.linkData.linkId, selection.linkData.id, false, visibleFeatures, selection.linkData.roadLinkSource === LinkGeomSource.SuravageLinkInterface.value);
            } else {
              selectedLinkProperty.open(selection.linkData.linkId, selection.linkData.id, true, visibleFeatures, selection.linkData.roadLinkSource === LinkGeomSource.SuravageLinkInterface.value);
            }
          }
        }
      } else if (event.selected.length === 0 && event.deselected.length !== 0 && applicationModel.getSelectionType() !== 'unknown') {
        selectedLinkProperty.close();
        setGeneralOpacity(1);
      } else if (event.selected.length === 0 && event.deselected.length !== 0 && applicationModel.getSelectionType() === 'unknown') {
        return new ModalConfirm("Olet muokannut tietoja.Tallenna tai peru muutoksesi.");
      }

      if (!_.isUndefined(selection)) {
        if (applicationModel.getSelectionType() === 'unknown' && selection.linkData.roadLinkType !== RoadLinkType.FloatingRoadLinkType.value && (selection.linkData.anomaly === Anomaly.NoAddressGiven.value || selection.linkData.anomaly === Anomaly.GeometryChanged.value)) {
          greenRoadLayer.setOpacity(1);
          var anomalousFeatures = _.uniq(_.filter(selectedLinkProperty.getFeaturesToKeep(), function (ft) {
              return ft.anomaly === Anomaly.NoAddressGiven.value;
            })
          );
          anomalousFeatures.forEach(function (fmf) {
            editFeatureDataForGreen(fmf);
          });
        }
      }
    });

    /**
     * Simple method that will add various open layers 3 features to a selection.
     * @param ol3Features
     */
    var addFeaturesToSelection = function (ol3Features) {
      var olUids = _.map(selectSingleClick.getFeatures().getArray(), function (feature) {
        return feature.ol_uid;
      });
      _.each(ol3Features, function (feature) {
        if (!_.contains(olUids, feature.ol_uid)) {
          selectSingleClick.getFeatures().push(feature);
          olUids.push(feature.ol_uid); // prevent adding duplicate entries
        }
      });
    };

    /**
     * Simple method that will remove various open layers 3 features from a selection.
     * @param ol3Features
     */
    var removeFeaturesFromSelection = function (ol3Features) {
      var olUids = _.map(selectSingleClick.getFeatures().getArray(), function (feature) {
        return feature.ol_uid;
      });
      _.each(ol3Features, function (feature) {
        if (_.contains(olUids, feature.ol_uid)) {
          selectSingleClick.getFeatures().remove(feature);
        }
      });

    };

    /**
     * Event triggred by the selectedLinkProperty.open() returning all the open layers 3 features
     * that need to be included in the selection.
     */
    eventbus.on('linkProperties:ol3Selected', function (ol3Features) {
      selectSingleClick.getFeatures().clear();
      addFeaturesToSelection(ol3Features);
    });

    var getVisibleFeatures = function (withRoads, withAnomalyMarkers, withFloatingMarkers, withGreenRoads, withPickRoads, withDirectionalMarkers, withSuravageRoads) {
      var extent = map.getView().calculateExtent(map.getSize());
      var visibleRoads = withRoads ? roadLayer.layer.getSource().getFeaturesInExtent(extent) : [];
      var visibleAnomalyMarkers = withAnomalyMarkers ? anomalousMarkerLayer.getSource().getFeaturesInExtent(extent) : [];
      var visibleFloatingMarkers = withFloatingMarkers ? floatingMarkerLayer.getSource().getFeaturesInExtent(extent) : [];
      var visibleGreenRoadLayer = withGreenRoads ? greenRoadLayer.getSource().getFeaturesInExtent(extent) : [];
      var visiblePickRoadsLayer = withGreenRoads ? pickRoadsLayer.getSource().getFeaturesInExtent(extent) : [];
      var visibleDirectionalMarkers = withDirectionalMarkers ? directionMarkerLayer.getSource().getFeaturesInExtent(extent) : [];
      var visibleSuravageMarkers = withDirectionalMarkers ? suravageMarkerLayer.getSource().getFeaturesInExtent(extent) : [];
      var visibleSuravageRoads = withSuravageRoads ? suravageRoadLayer.getSource().getFeaturesInExtent(extent) : [];
      return visibleRoads.concat(visibleAnomalyMarkers).concat(visibleFloatingMarkers).concat(visibleGreenRoadLayer).concat(visibleDirectionalMarkers).concat(visibleSuravageRoads).concat(visibleSuravageMarkers);
    };

    /**
     * This is remove all the features from all the selections.
     */
    var clearHighlights = function () {
      if (selectDoubleClick.getFeatures().getLength() !== 0) {
        selectDoubleClick.getFeatures().clear();
      }
      if (selectSingleClick.getFeatures().getLength() !== 0) {
        selectSingleClick.getFeatures().clear();
      }
      map.updateSize();
    };

    var clearLayers = function () {
      floatingMarkerLayer.getSource().clear();
      anomalousMarkerLayer.getSource().clear();
      suravageMarkerLayer.getSource().clear();
      directionMarkerLayer.getSource().clear();
      calibrationPointLayer.getSource().clear();
      indicatorLayer.getSource().clear();
      greenRoadLayer.getSource().clear();
      pickRoadsLayer.getSource().clear();
      suravageRoadLayer.getSource().clear();
      reservedRoadLayer.getSource().clear();
    };

    /**
     * This will remove all the following interactions from the map:
     * -selectDoubleClick
     * -selectSingleClick
     */
    var removeSelectInteractions = function () {
      map.removeInteraction(selectDoubleClick);
      map.removeInteraction(selectSingleClick);
    };

    /**
     * This will add all the following interactions from the map:
     * -selectDoubleClick
     * -selectSingleClick
     */
    var addSelectInteractions = function () {
      map.addInteraction(selectDoubleClick);
      map.addInteraction(selectSingleClick);
    };

    /**
     * This will deactivate the following interactions from the map:
     * -selectDoubleClick
     * -selectSingleClick - only if demanded with the Both
     */
    var deactivateSelectInteractions = function (both) {
      selectDoubleClick.setActive(false);
      if (both) {
        selectSingleClick.setActive(false);
      }
    };

    /**
     * This will activate the following interactions from the map:
     * -selectDoubleClick
     * -selectSingleClick - only if demanded with the Both
     */
    var activateSelectInteractions = function (both) {
      selectDoubleClick.setActive(true);
      if (both) {
        selectSingleClick.setActive(true);
      }
    };

    var unselectRoadLink = function () {
      indicatorLayer.getSource().clear();
      greenRoadLayer.getSource().clear();
      _.map(roadLayer.layer.getSource().getFeatures(), function (feature) {
        if (feature.linkData.gapTransfering) {
          feature.linkData.gapTransfering = false;
          feature.linkData.anomaly = feature.linkData.prevAnomaly;
          var unknownRoadStyle = styler.generateStyleByFeature(feature.linkData, map.getView().getZoom());
          feature.setStyle(unknownRoadStyle);
        }
      });
    };

    var highlightFeatures = function () {
      clearHighlights();
      var featuresToHighlight = [];
      _.each(roadLayer.layer.features, function (feature) {
        var gapTransfering = x.data.gapTransfering;
        var canIHighlight = !_.isUndefined(feature.attributes.linkId) ? selectedLinkProperty.isSelectedByLinkId(feature.attributes.linkId) : selectedLinkProperty.isSelectedById(feature.attributes.id);
        if (gapTransfering || canIHighlight) {
          featuresToHighlight.push(feature);
        }
      });
      if (featuresToHighlight.length !== 0)
        addFeaturesToSelection(featuresToHighlight);
    };

    var unhighlightFeatures = function () {
      _.each(roadLayer.layer.features, function (feature) {
        feature.clear();
      });
    };

    var draw = function () {
      var marker;
      var middlefloating;
      cachedLinkPropertyMarker = new LinkPropertyMarker(selectedLinkProperty);
      cachedMarker = new LinkPropertyMarker(selectedLinkProperty);
      removeSelectInteractions();
      var roadLinks = roadCollection.getAll();
      var suravageLinks = roadCollection.getSuravageLinks();
      var linkIdsToRemove = applicationModel.getCurrentAction() !== applicationModel.actionCalculated ? [] : selectedLinkProperty.linkIdsToExclude();
      if (floatingMarkerLayer.getSource() !== null)
        floatingMarkerLayer.getSource().clear();
      if (anomalousMarkerLayer.getSource() !== null)
        anomalousMarkerLayer.getSource().clear();
      if (geometryChangedLayer.getSource() !== null)
        geometryChangedLayer.getSource().clear();
      if (suravageMarkerLayer.getSource() !== null)
        suravageMarkerLayer.getSource().clear();
      if (directionMarkerLayer.getSource() !== null)
        directionMarkerLayer.getSource().clear();

      if (map.getView().getZoom() >= zoomlevels.minZoomForAssets) {

        var directionRoadMarker = _.filter(roadLinks, function (roadlink) {
          return roadlink.roadLinkType !== RoadLinkType.FloatingRoadLinkType.value && roadlink.anomaly !== Anomaly.NoAddressGiven.value && roadlink.anomaly !== Anomaly.GeometryChanged.value && (roadlink.sideCode === SideCode.AgainstDigitizing.value || roadlink.sideCode === SideCode.TowardsDigitizing.value);
        });

        var floatingRoadMarkers = _.filter(roadLinks, function (roadlink) {
          return roadlink.roadLinkType === RoadLinkType.FloatingRoadLinkType.value;
        });

        var anomalousRoadMarkers = _.filter(roadLinks, function (roadlink) {
          return roadlink.anomaly === Anomaly.NoAddressGiven.value;
        });
        var suravageRoadMarkers = _.filter(suravageLinks, function (roadlink) {
          return roadlink.roadLinkSource === LinkGeomSource.SuravageLinkInterface.value;
        });

        _.each(suravageRoadMarkers, function (directionLink) {
          var marker = cachedMarker.createMarker(directionLink);
          if (map.getView().getZoom() > zoomlevels.minZoomForDirectionalMarkers)
            suravageMarkerLayer.getSource().addFeature(marker);
        });

        var geometryChangedRoadMarkers = _.filter(roadLinks, function (roadlink) {
          return roadlink.anomaly === Anomaly.GeometryChanged.value;
        });

        var floatingGroups = _.groupBy(floatingRoadMarkers, function (value) {
          return value.linkId;
        });

        var orderFloatGroup = _.sortBy(floatingGroups, 'startAddressM');
<<<<<<< HEAD
        _.each(orderFloatGroup, function (floatGroup) {
          floatGroup.sort(function (firstFloat, secondFloat) {
            return firstFloat.startAddressM - secondFloat.startAddressM;
          });
          middlefloating = floatGroup[Math.floor(floatGroup.length / 2)];
          marker = cachedLinkPropertyMarker.createMarker(middlefloating);
          if (applicationModel.getCurrentAction() !== applicationModel.actionCalculated && !_.contains(linkIdsToRemove, marker.linkData.linkId))
            floatingMarkerLayer.getSource().addFeature(marker);
=======
        _.each(orderFloatGroup, function(floatGroup) {
            _.each(floatGroup, function(floating){
                marker = cachedLinkPropertyMarker.createMarker(floating);
                if (applicationModel.getCurrentAction() !== applicationModel.actionCalculated && !_.contains(linkIdsToRemove, marker.linkData.linkId))
                    floatingMarkerLayer.getSource().addFeature(marker);
            });
>>>>>>> 432bc36d
        });

        _.each(directionRoadMarker, function (directionlink) {
          var marker = cachedMarker.createMarker(directionlink);
          if (map.getView().getZoom() > zoomlevels.minZoomForDirectionalMarkers)
            directionMarkerLayer.getSource().addFeature(marker);
        });

        _.each(anomalousRoadMarkers, function (anomalouslink) {
          var marker = cachedMarker.createMarker(anomalouslink);
          if (applicationModel.getCurrentAction() !== applicationModel.actionCalculated && !_.contains(linkIdsToRemove, marker.linkData.linkId))
            anomalousMarkerLayer.getSource().addFeature(marker);
        });

        _.each(geometryChangedRoadMarkers, function (geometryChangedLink) {

          var newLinkData = Object.assign({}, geometryChangedLink);
          newLinkData.roadClass = 99;
          newLinkData.roadLinkSource = 99;
          newLinkData.sideCode = 99;
          newLinkData.linkType = 99;
          newLinkData.constructionType = 0;
          newLinkData.roadLinkType = 0;
          newLinkData.id = 0;
          newLinkData.startAddressM = "";
          newLinkData.endAddressM = "";
          newLinkData.anomaly = Anomaly.NoAddressGiven.value;
          newLinkData.points = newLinkData.newGeometry;

          var marker = cachedMarker.createMarker(newLinkData);
          geometryChangedLayer.getSource().addFeature(marker);

          var points = _.map(newLinkData.newGeometry, function (point) {
            return [point.x, point.y];
          });
          var feature = new ol.Feature({geometry: new ol.geom.LineString(points)});
          feature.linkData = newLinkData;
          roadCollection.addTmpRoadLinkGroups(newLinkData);
          geometryChangedLayer.getSource().addFeature(feature);
        });

        calibrationPointLayer.getSource().clear();
        if (!applicationModel.isActiveButtons() && map.getView().getZoom() >= zoomlevels.minZoomLevelForCalibrationPoints) {
          var actualPoints = me.drawCalibrationMarkers(calibrationPointLayer.source, roadLinks);
          _.each(actualPoints, function (actualPoint) {
            var calMarker = new CalibrationPoint(actualPoint);
            calibrationPointLayer.getSource().addFeature(calMarker.getMarker(true));
          });
        }
      }
      addSelectInteractions();
      if (applicationModel.getCurrentAction() === -1) {
        applicationModel.removeSpinner();
      }
    };

    this.refreshView = function () {
      //Generalize the zoom levels as the resolutions and zoom levels differ between map tile sources
      roadCollection.reset();
      roadCollection.fetch(map.getView().calculateExtent(map.getSize()), map.getView().getZoom());
      suravageRoadLayer.changed();
      roadLayer.layer.changed();
    };

    this.isDirty = function () {
      return selectedLinkProperty.isDirty();
    };

    var vectorLayer = new ol.layer.Vector();
    vectorLayer.setOpacity(1);
    vectorLayer.setVisible(true);
    vectorLayer.set('name', 'vectorLayer');

    var reselectRoadLink = function (targetFeature, adjacents) {
      var visibleFeatures = getVisibleFeatures(true, true, true, true, true, true, true);
      var indicators = adjacents;
      indicatorLayer.getSource().clear();
      if (indicators.length !== 0) {
        drawIndicators(indicators);
      }
      if (applicationModel.getSelectionType() === 'unknown' && !applicationModel.isReadOnly() &&
        targetFeature.linkData.anomaly === Anomaly.NoAddressGiven.value && targetFeature.linkData.roadLinkType !== RoadLinkType.FloatingRoadLinkType.value) {
        selectedLinkProperty.openUnknown(targetFeature.linkData.linkId, targetFeature.linkData.id, visibleFeatures);
      }

      if (applicationModel.getSelectionType() === 'unknown' && targetFeature.linkData.roadLinkType !== RoadLinkType.FloatingRoadLinkType.value && targetFeature.linkData.anomaly === Anomaly.NoAddressGiven.value) {
        greenRoadLayer.setOpacity(1);
        var anomalousFeatures = _.uniq(_.filter(selectedLinkProperty.getFeaturesToKeep(), function (ft) {
            return ft.anomaly === Anomaly.NoAddressGiven.value;
          })
        );
        anomalousFeatures.forEach(function (fmf) {
          editFeatureDataForGreen(targetFeature.linkData);
        });
      }
    };

    var handleLinkPropertyChanged = function (eventListener) {
      removeSelectInteractions();
      eventListener.stopListening(eventbus, 'map:clicked', me.displayConfirmMessage);
      eventListener.listenTo(eventbus, 'map:clicked', me.displayConfirmMessage);
    };

    var concludeLinkPropertyEdit = function (eventListener) {
      addSelectInteractions();
      eventListener.stopListening(eventbus, 'map:clicked', me.displayConfirmMessage);
      geometryChangedLayer.setVisible(false);
      setGeneralOpacity(1);
      if (selectDoubleClick.getFeatures().getLength() !== 0) {
        selectDoubleClick.getFeatures().clear();
      }
    };

    this.layerStarted = function (eventListener) {
      var linkPropertyChangeHandler = _.partial(handleLinkPropertyChanged, eventListener);
      var linkPropertyEditConclusion = _.partial(concludeLinkPropertyEdit, eventListener);
      eventListener.listenTo(eventbus, 'linkProperties:changed', linkPropertyChangeHandler);
      eventListener.listenTo(eventbus, 'linkProperties:cancelled linkProperties:saved', linkPropertyEditConclusion);
      eventListener.listenTo(eventbus, 'linkProperties:closed', refreshViewAfterClosingFloating);

      eventListener.listenTo(eventbus, 'linkProperties:selected linkProperties:multiSelected', function (link) {
        var selectedLink = (_.isUndefined(link) ? link : (_.isArray(link) ? link : [link]));
        var features = [];
        _.each(selectedLink, function (featureLink) {
          _.each(roadLayer.layer.getSource().getFeatures(), function (feature) {
            if (featureLink.linkId !== 0 && _.contains(featureLink.selectedLinks, feature.linkData.linkId)) {
              return features.push(feature);
            }
          });
        });
        if (features) {
          addFeaturesToSelection(features);
        }
        clearIndicators();
      });

      eventListener.listenTo(eventbus, 'linkProperties:reselect', reselectRoadLink);
      eventListener.listenTo(eventbus, 'roadLinks:drawAfterGapCanceling', function () {
        currentRenderIntent = 'default';
        _.map(roadLayer.layer.getSource().getFeatures(), function (feature) {
          if (feature.linkData.gapTransfering) {
            feature.linkData.gapTransfering = false;
            feature.linkData.anomaly = feature.linkData.prevAnomaly;
          }
        });
        unhighlightFeatures();
        roadLayer.redraw();
        var current = selectedLinkProperty.get();
        _.forEach(current, function (road) {
          var feature = _.find(roadLayer.layer.getSource().getFeatures(), function (feature) {
            return road.linkId !== 0 && feature.attributes.linkId === road.linkId;
          });
          if (feature) {
            _.each(selectControl.layer.selectedFeatures, function (selectedFeature) {
              if (selectedFeature.attributes.linkId !== feature.attributes.linkId) {
                selectControl.select(feature);
              }
            });
          }
        });
        indicatorLayer.getSource().clear();
      });

      eventListener.listenTo(eventbus, 'roadLinks:fetched', function (eventData, noReselection, selectedIds) {
        draw();
        if (!noReselection && applicationModel.getSelectionType() !== 'unknown') {
          _.defer(function () {
            var currentGreenFeatures = greenRoadLayer.getSource().getFeatures();
            var floatingsLinkIds = _.chain(selectedLinkProperty.getFeaturesToKeepFloatings()).map(function (feature) {
              return feature.linkId;
            }).uniq().value();
            var visibleFeatures = getVisibleFeatures(true, false, true);
            var featuresToReSelect = _.filter(visibleFeatures, function (feature) {
              return _.contains(floatingsLinkIds, feature.linkData.linkId);
            });
            var filteredFeaturesToReselect = _.reject(featuresToReSelect, function (feat) {
              return _.some(currentGreenFeatures, function (green) {
                return green.linkData.id === feat.linkData.id;
              });
            });
            if (filteredFeaturesToReselect.length !== 0) {
              addFeaturesToSelection(filteredFeaturesToReselect);
            }

            var fetchedDataInSelection = _.map(_.filter(roadLayer.layer.getSource().getFeatures(), function (feature) {
              return _.contains(_.unique(selectedIds), feature.linkData.linkId);
            }), function (feat) {
              return feat.linkData;
            });

            var groups = _.flatten(eventData);
            var fetchedLinksInSelection = _.filter(groups, function (group) {
              return _.contains(_.pluck(fetchedDataInSelection, 'linkId'), group.getData().linkId);
            });
            if (fetchedLinksInSelection.length > 0) {
              eventbus.trigger('linkProperties:deselectFeaturesSelected');
              selectedLinkProperty.setCurrent(fetchedLinksInSelection);
              if (applicationModel.getCurrentAction() !== applicationModel.actionCalculating)
                eventbus.trigger('linkProperties:selected', selectedLinkProperty.extractDataForDisplay(fetchedDataInSelection));
            }
          }, noReselection);
        }
      });
      eventListener.listenTo(eventbus, 'suravageRoadLinks:fetched', function (suravageRoads) {
        var ol3SuravageRoads = _.map(_.flatten(suravageRoads), function (road) {
          var roadData = road.getData();
          var points = _.map(roadData.points, function (point) {
            return [point.x, point.y];
          });
          var feature = new ol.Feature({
            geometry: new ol.geom.LineString(points)
          });
          feature.linkData = roadData;
          return feature;
        });
        suravageRoadLayer.getSource().addFeatures(ol3SuravageRoads);
      });
      eventListener.listenTo(eventbus, 'suravageRoads:toggleVisibility', function (visibility) {
        suravageRoadLayer.setVisible(visibility);
        suravageMarkerLayer.setVisible(visibility);
      });
      eventListener.listenTo(eventbus, 'allRoads:toggleVisibility', function (visibility) {
        toggleLayerVisibility(visibility, true);
      });
      eventListener.listenTo(eventbus, 'linkProperties:dataset:changed', draw);
      eventListener.listenTo(eventbus, 'linkProperties:updateFailed', cancelSelection);
      eventListener.listenTo(eventbus, 'adjacents:nextSelected', function (sources, adjacents, targets) {
        applicationModel.addSpinner();
        if (applicationModel.getCurrentAction() !== applicationModel.actionCalculated) {
          drawIndicators(adjacents);
          selectedLinkProperty.addTargets(targets, adjacents);
        }
        redrawNextSelectedTarget(targets, adjacents);
      });
      eventListener.listenTo(eventbus, 'adjacents:added', function (sources, targets) {
        clearIndicators();
        drawIndicators(targets);
        _.map(_.filter(selectedLinkProperty.getFeaturesToKeep(), function (link) {
          return link.roadNumber === 0;
        }), function (roads) {
          editFeatureDataForGreen(roads);
        });
      });

      eventListener.listenTo(eventbus, 'adjacents:floatingAdded', function (sources, targets) {
        clearIndicators();
        drawIndicators(targets);
      });

      eventListener.listenTo(eventbus, 'adjacents:floatingAdded', function (floatings) {
        var visibleFeatures = getVisibleFeatures(true, true, true, true, true, true, true);
        selectedLinkProperty.processOL3Features(visibleFeatures);
        drawIndicators(floatings);
      });
      eventListener.listenTo(eventbus, 'adjacents:roadTransfer', function (newRoads, changedIds) {

        var floatingsLinkIds = _.map(selectedLinkProperty.getFeaturesToKeepFloatings(), function (f) {
          return f.linkId;
        });
        var roadLinks = _.reject(roadCollection.getAll(), function (rl) {
          return _.contains(floatingsLinkIds, rl.linkId);
        });
        var afterTransferLinks = _.filter(roadLinks, function (roadlink) {
          return !_.contains(changedIds, roadlink.linkId.toString());
        });
        var simulatedOL3Features = [];
        _.map(newRoads, function (road) {
          var points = _.map(road.points, function (point) {
            return [point.x, point.y];
          });
          var feature = new ol.Feature({
            geometry: new ol.geom.LineString(points)
          });
          feature.linkData = road;
          simulatedOL3Features.push(feature);
          afterTransferLinks.push(road);
          var marker = cachedMarker.createMarker(feature.linkData);
          if (map.getView().getZoom() > zoomlevels.minZoomForDirectionalMarkers) {
            simulatedRoadsLayer.getSource().addFeature(marker);
          }
        });

        var actualPoints = me.drawCalibrationMarkers(calibrationPointLayer.source, newRoads);
        _.each(actualPoints, function (actualPoint) {
          var calMarker = new CalibrationPoint(actualPoint);
          simulatedRoadsLayer.getSource().addFeature(calMarker.getMarker(true));
        });

        indicatorLayer.getSource().clear();
        roadCollection.setTmpRoadAddresses(afterTransferLinks);
        roadCollection.setChangedIds(changedIds);
        applicationModel.setCurrentAction(applicationModel.actionCalculated);
        selectedLinkProperty.cancelAfterDefloat(applicationModel.actionCalculated, changedIds);

        clearHighlights();
        greenRoadLayer.getSource().clear();
        setGeneralOpacity(0.2);

        _.each(simulatedOL3Features, function (elem) {
          roadLayer.layer.getSource().getFeatures().filter(function (item) {
            if (item.linkData.linkId === elem.linkData.linkId)
              roadLayer.layer.getSource().removeFeature(item);
          });
        });
        simulatedRoadsLayer.getSource().addFeatures(simulatedOL3Features);
        roadLayer.layer.getSource().addFeatures(simulatedRoadsLayer);
      });

      eventListener.listenTo(eventbus, 'roadLink:editModeAdjacents', function () {
        if (applicationModel.isReadOnly() && !applicationModel.isActiveButtons()) {
          indicatorLayer.getSource().clear();
          var floatingsLinkIds = _.map(_.filter(selectedLinkProperty.getFeaturesToKeep(), function (feature) {
            return feature.roadLinkType == RoadLinkType.FloatingRoadLinkType.value;
          }), function (floating) {
            return floating.linkId;
          });
          _.defer(function () {
            _.map(roadLayer.layer.features, function (feature) {
              if (_.contains(floatingsLinkIds, feature.attributes.linkId)) {
                selectControl.select(feature);
              }
            });
          });
        } else {
          var selectedFloatings = _.filter(selectedLinkProperty.get(), function (features) {
            return features.roadLinkType == RoadLinkType.FloatingRoadLinkType.value;
          });
          _.each(selectedFloatings, function (sf) {
            selectedLinkProperty.getFeaturesToKeep().push(sf);
          });
        }
      });

      eventListener.listenTo(eventbus, 'roadLinks:unSelectIndicators', function (originalFeature) {
        var visibleFeatures = getVisibleFeatures(true, true, true, true);
        clearIndicators();
        greenRoadLayerVector.clear();
        clearHighlights();
        if (applicationModel.getSelectionType() !== 'floating') {
          var features = [];
          var extractedLinkIds = _.map(originalFeature, function (of) {
            return of.linkId;
          });
          _.each(roadLayer.layer.getSource().getFeatures(), function (feature) {
            if (!_.contains(extractedLinkIds, feature.linkData.linkId) && feature.linkData.roadLinkType === RoadLinkType.FloatingRoadLinkType.value) {
              features.push(feature);
            }
          });

          if (!_.isEmpty(features)) {
            currentRenderIntent = 'select';
            var featureToSelect = _.first(features);
            selectedLinkProperty.openFloating(featureToSelect.linkData.linkId, featureToSelect.linkData.id, false, visibleFeatures);
            highlightFeatures();
          }
        }
      });

      eventListener.listenTo(eventbus, 'linkProperties:clearIndicators', function () {
        clearIndicators();
      });

      eventListener.listenTo(eventbus, 'roadLinks:refreshView', function () {
        me.refreshView();
      });

      var clearIndicators = function () {
        indicatorLayer.getSource().clear();
      };

      eventListener.listenTo(eventListener, 'map:clearLayers', clearLayers);
    };

    var drawIndicators = function (links) {
      var features = [];

      var markerContainer = function (link, position) {
        var style = new ol.style.Style({
          image: new ol.style.Icon({
            src: 'images/center-marker2.svg'
          }),
          text: new ol.style.Text({
            text: link.marker,
            fill: new ol.style.Fill({
              color: '#ffffff'
            }),
            font: '12px sans-serif'
          })
        });
        var marker = new ol.Feature({
          geometry: new ol.geom.Point([position.x, position.y])
        });
        marker.setStyle(style);
        features.push(marker);
      };

      var indicators = function () {
        return me.mapOverLinkMiddlePoints(links, function (link, middlePoint) {
          markerContainer(link, middlePoint);
        });
      };
      indicators();
      indicatorLayer.getSource().addFeatures(features);
    };

    var cancelSelection = function () {
      if (!applicationModel.isActiveButtons()) {
        selectedLinkProperty.cancel();
        selectedLinkProperty.close();
        unselectRoadLink();
      }
    };

    var refreshViewAfterClosingFloating = function () {
      selectedLinkProperty.setDirty(false);
      selectedLinkProperty.resetTargets();
      selectedLinkProperty.clearFeaturesToKeep();
      applicationModel.resetCurrentAction();
      applicationModel.setActiveButtons(false);
      applicationModel.setContinueButton(false);
      eventbus.trigger('layer:enableButtons', true);
      eventbus.trigger('form:showPropertyForm');
      clearLayers();
      me.refreshView();
      activateSelectInteractions(true);
      applicationModel.toggleSelectionTypeAll();
      selectedLinkProperty.clearFeaturesToKeep();
      greenRoadLayer.getSource().clear();
      simulatedRoadsLayer.getSource().clear();
      eventbus.once('roadLinks:fetched', function () {
        applicationModel.removeSpinner();
      });
    };

    var redrawNextSelectedTarget = function (targets, adjacents) {
      _.find(roadLayer.layer.getSource().getFeatures(), function (feature) {
        return targets !== 0 && feature.linkData.linkId === parseInt(targets);
      }).linkData.gapTransfering = true;
      var targetFeature = _.find(geometryChangedLayer.getSource().getFeatures(), function (feature) {
        return targets !== 0 && feature.linkData.linkId === parseInt(targets);
      });
      if (_.isUndefined(targetFeature)) {
        targetFeature = _.find(roadLayer.layer.getSource().getFeatures(), function (feature) {
          return targets !== 0 && feature.linkData.linkId === parseInt(targets);
        });
      }
      reselectRoadLink(targetFeature, adjacents);
      draw();
      reHighlightGreen();
    };

    var reHighlightGreen = function () {
      var greenFeaturesLinkId = _.map(greenRoadLayer.getSource().getFeatures(), function (gf) {
        return gf.linkData.linkId;
      });

      if (greenFeaturesLinkId.length !== 0) {
        var features = [];
        _.each(roadLayer.layer.getSource().getFeatures(), function (feature) {
          if (_.contains(greenFeaturesLinkId, feature.linkData.linkId)) {

            feature.linkData.prevAnomaly = feature.linkData.anomaly;
            feature.linkData.gapTransfering = true;
            var greenRoadStyle = styler.generateStyleByFeature(feature.linkData, map.getView().getZoom());
            feature.setStyle(greenRoadStyle);
            features.push(feature);
          }
        });
        greenRoads(features, true);
        addFeaturesToSelection(features);
      }
    };

    var editFeatureDataForGreen = function (targets) {
      var features = [];
      if (targets !== 0) {
        var targetFeature = _.find(greenRoadLayer.getSource().getFeatures(), function (greenFeature) {
          return targets.linkId !== 0 && greenFeature.linkData.linkId === parseInt(targets.linkId);
        });
        if (!targetFeature) {
          _.map(roadLayer.layer.getSource().getFeatures(), function (feature) {
            if (feature.linkData.linkId === targets.linkId) {
              var pickAnomalousMarker;
              if (feature.linkData.anomaly === Anomaly.GeometryChanged.value) {
                var roadLink = feature.linkData;
                var points = _.map(roadLink.newGeometry, function (point) {
                  return [point.x, point.y];
                });
                feature = new ol.Feature({geometry: new ol.geom.LineString(points)});
                feature.linkData = roadLink;
                pickAnomalousMarker = _.filter(geometryChangedLayer.getSource().getFeatures(), function (marker) {
                  return marker.linkData.linkId === feature.linkData.linkId;
                });
                _.each(pickAnomalousMarker, function (pickRoads) {
                  geometryChangedLayer.getSource().removeFeature(pickRoads);
                });
              }

              feature.linkData.prevAnomaly = feature.linkData.anomaly;
              feature.linkData.gapTransfering = true;
              var greenRoadStyle = styler.generateStyleByFeature(feature.linkData, map.getView().getZoom());
              feature.setStyle(greenRoadStyle);
              features.push(feature);
              roadCollection.addPreMovedRoadAddresses(feature.data);
              pickAnomalousMarker = _.filter(pickRoadsLayer.getSource().getFeatures(), function (markersPick) {
                return markersPick.linkData.linkId === feature.linkData.linkId;
              });
              _.each(pickAnomalousMarker, function (pickRoads) {
                pickRoadsLayer.getSource().removeFeature(pickRoads);
              });
              if(applicationModel.getSelectionType() !== 'unknown')
                geometryChangedLayer.setVisible(false);
            }
          });
          addFeaturesToSelection(features);
          greenRoads(features);
        }
      }
      if (features.length === 0)
        return undefined;
      else return _.first(features);
    };

    eventbus.on('linkProperties:highlightSelectedProject', function (featureLinkId) {
      setGeneralOpacity(0.2);
      var boundingBox = map.getView().calculateExtent(map.getSize());
      var zoomLevel = map.getView().getZoom();
      roadCollection.findReservedProjectLinks(boundingBox, zoomLevel, featureLinkId);
    });

    eventbus.on('linkProperties:highlightReservedRoads', function (reservedOL3Features) {
      var styledFeatures = _.map(reservedOL3Features, function (feature) {
        feature.setStyle(projectLinkStyler.getProjectLinkStyle().getStyle(feature.linkData, {zoomLevel: map.getView().getZoom()}));
        return feature;
      });
      if (applicationModel.getSelectedLayer() === "linkProperty") { //check if user is still in reservation form
        reservedRoadLayer.getSource().addFeatures(styledFeatures);
      }
    });

    eventbus.on('linkProperties:deselectFeaturesSelected', function () {
      clearHighlights();
      geometryChangedLayer.setVisible(true);
    });

    eventbus.on('linkProperties:highlightAnomalousByFloating', function () {
      highlightAnomalousFeaturesByFloating();
    });

    eventbus.on('linkProperties:highlightSelectedFloatingFeatures', function () {
      highlightSelectedFloatingFeatures();
    });

    var highlightAnomalousFeaturesByFloating = function () {
      var allFeatures = roadLayer.layer.getSource().getFeatures().concat(anomalousMarkerLayer.getSource().getFeatures()).concat(floatingMarkerLayer.getSource().getFeatures());
      _.each(allFeatures, function (feature) {
        if (feature.linkData.anomaly === Anomaly.NoAddressGiven.value || feature.linkData.anomaly === Anomaly.GeometryChanged.value || feature.linkData.roadLinkType === RoadLinkType.FloatingRoadLinkType.value)
          pickRoadsLayer.getSource().addFeature(feature);
      });
      pickRoadsLayer.setOpacity(1);
      setGeneralOpacity(0.2);
    };

    var highlightSelectedFloatingFeatures = function () {
      var allFeatures = roadLayer.layer.getSource().getFeatures().concat(anomalousMarkerLayer.getSource().getFeatures()).concat(floatingMarkerLayer.getSource().getFeatures());
      var selectedFloatingIds = _.pluck(selectedLinkProperty.getFeaturesToKeepFloatings(), 'linkId');

      _.each(allFeatures, function (feature) {
        if (feature.linkData.anomaly === 1 || (_.contains(selectedFloatingIds, feature.linkData.linkId) && feature.linkData.roadLinkType === -1))
          pickRoadsLayer.getSource().addFeature(feature);
      });
      pickRoadsLayer.setOpacity(1);
      setGeneralOpacity(0.2);
    };

    eventbus.on('linkProperties:cleanFloatingsAfterDefloat', function () {
      cleanFloatingsAfterDefloat();
      cleanUnknownsAfterDefloat();
    });

    var cleanFloatingsAfterDefloat = function () {
      var floatingRoadMarker = [];
      /*
       * Clean from pickLayer floatings selected
       */
      var FeaturesToKeepFloatings = _.reject(_.map(selectedLinkProperty.getFeaturesToKeepFloatings(), function (featureToKeep) {
        if (featureToKeep.roadLinkType === RoadLinkType.FloatingRoadLinkType.value && featureToKeep.anomaly === Anomaly.None.value) {
          return featureToKeep.linkId;
        } else return undefined;
      }), function (featuresNotToKeep) {
        return _.isUndefined(featuresNotToKeep);
      });

      var olUids = _.reject(_.map(pickRoadsLayer.getSource().getFeatures(), function (pickFeature) {
        if (_.contains(FeaturesToKeepFloatings, pickFeature.linkData.linkId))
          return pickFeature.ol_uid;
        else return undefined;
      }), function (featuresNotToKeep) {
        return _.isUndefined(featuresNotToKeep);
      });
      var PickFeaturesToRemove = _.filter(pickRoadsLayer.getSource().getFeatures(), function (pickFeatureToRemove) {
        return !_.contains(olUids, pickFeatureToRemove.ol_uid);
      });

      pickRoadsLayer.getSource().clear();
      pickRoadsLayer.getSource().addFeatures(PickFeaturesToRemove);

      /*
       * Clean from calibrationPoints layer selected
       */

      _.map(selectedLinkProperty.getFeaturesToKeepFloatings(), function (featureToKeep) {
        if (featureToKeep.calibrationPoints.length > 0) {
          _.each(featureToKeep.calibrationPoints, function (cPoint) {
            var newPoint = new CalibrationPoint({
              points: cPoint.point,
              calibrationCode: unknownCalibrationPointValue
            }).getMarker(true);
            _.each(calibrationPointLayer.getSource().getFeatures(), function (feature) {
              if (newPoint.values_.geometry.flatCoordinates[0] == feature.values_.geometry.flatCoordinates[0] &&
                newPoint.values_.geometry.flatCoordinates[1] == feature.values_.geometry.flatCoordinates[1]) {
                calibrationPointLayer.getSource().removeFeature(feature);
              }
            });
          });
        }
      });

      /*
       * Clean from roadLayer floatings selected
       */
      var olUidsRoadLayer = _.reject(_.map(roadLayer.layer.getSource().getFeatures(), function (featureRoadLayer) {
        if (_.contains(FeaturesToKeepFloatings, featureRoadLayer.linkData.linkId))
          return featureRoadLayer.ol_uid;
        else return undefined;
      }), function (featuresNotToKeep) {
        return _.isUndefined(featuresNotToKeep);
      });
      var featuresRoadLayerToKeep = _.filter(roadLayer.layer.getSource().getFeatures(), function (featureRoadLayer) {
        return !_.contains(olUidsRoadLayer, featureRoadLayer.ol_uid);
      });
      var featuresRoadLayerToRemove = _.filter(roadLayer.layer.getSource().getFeatures(), function (featureRoadLayer) {
        return _.contains(olUidsRoadLayer, featureRoadLayer.ol_uid);
      });

      roadLayer.layer.getSource().clear();
      roadLayer.layer.getSource().addFeatures(featuresRoadLayerToKeep);
      floatingRoadMarker = floatingRoadMarker.concat(featuresRoadLayerToRemove);

      /*
       * Clean from floatingMarkerLayer markers from selected floatings
       */
      var olUidsFloatingLayer = _.reject(_.map(floatingMarkerLayer.getSource().getFeatures(), function (feature) {
        if (_.contains(FeaturesToKeepFloatings, feature.linkData.linkId))
          return feature.ol_uid;
        else return undefined;
      }), function (featuresNotToKeep) {
        return _.isUndefined(featuresNotToKeep);
      });
      var featuresFloatingLayerToKeep = _.filter(floatingMarkerLayer.getSource().getFeatures(), function (featureFloatMarker) {
        return !_.contains(olUidsFloatingLayer, featureFloatMarker.ol_uid);
      });

      var featuresFloatingLayerToRemove = _.filter(floatingMarkerLayer.getSource().getFeatures(), function (featureFloatMarker) {
        return _.contains(olUidsFloatingLayer, featureFloatMarker.ol_uid);
      });

      floatingMarkerLayer.getSource().clear();
      floatingMarkerLayer.getSource().addFeatures(featuresFloatingLayerToKeep);
      floatingRoadMarker = floatingRoadMarker.concat(featuresFloatingLayerToRemove);
      /*
       * Add to FloatingRoadMarker to keep in the case of clicking cancel (peruuta).
       */
      selectedLinkProperty.setFloatingRoadMarker(floatingRoadMarker);
      geometryChangedLayer.setVisible(false);
    };

    var cleanUnknownsAfterDefloat = function () {
      var unknownRoadMarkers = [];

      var unknownFeaturesToKeep = _.reject(_.map(selectedLinkProperty.getFeaturesToKeepUnknown(), function (feature) {
        if (feature.anomaly === Anomaly.NoAddressGiven.value) {
          return feature.linkId;
        } else return undefined;
      }), function (featureNotToKeep) {
        return _.isUndefined(featureNotToKeep);
      });

      //Clean from anomalousMarkerLayer

      var olUidsAnomalousMarkerLayer = _.reject(_.map(anomalousMarkerLayer.getSource().getFeatures(), function (anomalousMarkerLayerFeature) {
        if (_.contains(unknownFeaturesToKeep, anomalousMarkerLayerFeature.linkData.linkId)) {
          return anomalousMarkerLayerFeature.ol_uid;
        } else return undefined;
      }), function (featuresNotToKeep) {
        return _.isUndefined(featuresNotToKeep);
      });

      var anomalousMarkerLayerFeaturesToKeep = _.filter(anomalousMarkerLayer.getSource().getFeatures(), function (pf) {
        return !_.contains(olUidsAnomalousMarkerLayer, pf.ol_uid);
      });

      var anomalousMarkerLayerFeaturesToRemove = _.filter(anomalousMarkerLayer.getSource().getFeatures(), function (pf) {
        return _.contains(olUidsAnomalousMarkerLayer, pf.ol_uid);
      });
      anomalousMarkerLayer.getSource().clear();
      anomalousMarkerLayer.getSource().addFeatures(anomalousMarkerLayerFeaturesToKeep);
      unknownRoadMarkers = unknownRoadMarkers.concat(anomalousMarkerLayerFeaturesToRemove);
      selectedLinkProperty.setAnomalousMarkers(unknownRoadMarkers);
    };

    eventbus.on('linkProperties:floatingRoadMarkerPreviousSelected', function () {
      addSelectedFloatings();
      addSelectedUnknowns();
    });

    var addSelectedFloatings = function () {
      var floatingRoadMarker = selectedLinkProperty.getFloatingRoadMarker();
      var floatingRoad = [];
      var floatingMarker = [];
      _.each(floatingRoadMarker, function (floating) {
        if (floating.getGeometry().getType() == 'LineString') {
          floatingRoad.push(floating);
        } else {
          floatingMarker.push(floating);
        }
      });

      _.each(floatingMarker, function (marker) {
        floatingMarkerLayer.getSource().addFeature(marker);
      });

      _.each(floatingRoad, function (road) {
        roadLayer.layer.getSource().addFeature(road);
      });
    };

    var addSelectedUnknowns = function () {
      var anomalousRoadMarker = selectedLinkProperty.getAnomalousMarkers();
      var anomalousMarker = [];
      _.each(anomalousRoadMarker, function (anomalous) {
        if (anomalous.getGeometry().getType() !== 'LineString') {
          anomalousMarker.push(anomalous);
        }
      });

      _.each(anomalousMarker, function (marker) {
        anomalousMarkerLayer.getSource().addFeature(marker);
      });
    };

    eventbus.on('linkProperties:activateInteractions', function () {
      activateSelectInteractions(true);
    });

    eventbus.on('linkProperties:deactivateInteractions', function () {
      deactivateSelectInteractions(true);
    });

    eventbus.on('linkProperties:addFeaturesToInteractions', function () {
      activateSelectInteractions();
    });

    eventbus.on('linkProperty:fetchedHistoryLinks', function (historyLinkData) {
      var points = _.map(historyLinkData.geometry, function (point) {
        return [point.x, point.y];
      });
      var historyFeatures = _.map(historyLinkData, function (link) {
        var feature = new ol.Feature({
          geometry: new ol.geom.LineString(points)
        });
        feature.linkData = link;
        return feature;
      });
      historicRoadsLayer.getSource().addFeatures(historyFeatures);
    });

    eventbus.on('linkProperty:fetchHistoryLinks', function (date) {
      roadCollection.setDate(date);
      roadCollection.fetch(map.getView().calculateExtent(map.getSize()), map.getView().getZoom());
    });

    eventListener.listenTo(eventbus, 'linkProperties:unselected', function () {
      clearHighlights();
      setGeneralOpacity(1);
      if (greenRoadLayer.getSource().getFeatures().length !== 0) {
        unselectRoadLink();
      }
      if (indicatorLayer.getSource().getFeatures().length !== 0) {
        indicatorLayer.getSource().clear();
      }
      if ('floating' === applicationModel.getSelectionType()) {
        setGeneralOpacity(0.2);
        floatingMarkerLayer.setOpacity(1);
      } else if ('unknown' === applicationModel.getSelectionType()) {
        setGeneralOpacity(0.2);
        anomalousMarkerLayer.setOpacity(1);
      }
    });

    eventListener.listenTo(eventbus, 'linkProperties:clearHighlights', function () {
      unselectRoadLink();
      geometryChangedLayer.setVisible(false);
      if (pickRoadsLayer.getSource().getFeatures().length !== 0) {
        pickRoadsLayer.getSource().clear();
      }
      clearHighlights();
      if (simulatedRoadsLayer.getSource().getFeatures().length !== 0) {
        simulatedRoadsLayer.getSource().clear();
      }
      var featureToReOpen = _.cloneDeep(_.first(selectedLinkProperty.getFeaturesToKeepFloatings()));
      var visibleFeatures = getVisibleFeatures(true, true, true);
      selectedLinkProperty.openFloating(featureToReOpen.linkId, featureToReOpen.id, false, visibleFeatures);
    });

    eventListener.listenTo(eventbus, 'linkProperties:deactivateDoubleClick', function () {
      deactivateSelectInteractions(false);
    });

    eventListener.listenTo(eventbus, 'linkProperties:deactivateAllSelections roadAddressProject:deactivateAllSelections', function () {
      deactivateSelectInteractions(true);
    });

    eventListener.listenTo(eventbus, 'linkProperties:activateDoubleClick', function () {
      activateSelectInteractions(false);
    });

    eventListener.listenTo(eventbus, 'linkProperties:activateAllSelections roadAddressProject:startAllInteractions', function () {
      activateSelectInteractions(true);
    });

    eventListener.listenTo(eventbus, 'layer:selected', function (layer, previouslySelectedLayer) {
      //TODO: there might be room for improvement on this, but I am not seeing it
      if (layer !== 'linkProperty') {
        deactivateSelectInteractions(true);
        removeSelectInteractions();
        activeLayer = false;
      } else {
        activeLayer = true;
        activateSelectInteractions(true);
        addSelectInteractions();
      }
      if (previouslySelectedLayer === 'linkProperty') {
        clearLayers();
        clearHighlights();
        hideLayer();
        removeSelectInteractions();
      } else if (previouslySelectedLayer === 'roadAddressProject') {
        clearLayers();
        clearHighlights();
        setGeneralOpacity(1);
        showLayer();
        _.defer(function () {
          roadCollection.fetch(map.getView().calculateExtent(map.getSize()), map.getView().getZoom());
        });
      }
    });

    eventListener.listenTo(eventbus, 'roadAddressProject:clearOnClose', function () {
      setGeneralOpacity(1);
      reservedRoadLayer.getSource().clear();
      applicationModel.setReadOnly(true);
    });

    var show = function (map) {
      vectorLayer.setVisible(true);
    };

    var showLayer = function () {
      me.start();
      me.show(map);
    };

    var hideLayer = function () {
      unselectRoadLink();
      me.stop();
      me.hide();
    };

    me.layerStarted(eventListener);

    return {
      show: show,
      hide: hideLayer,
      deactivateSelection: removeSelectInteractions,
      activateSelection: addSelectInteractions,
      minZoomForContent: me.minZoomForContent
    };
  };
})(this);<|MERGE_RESOLUTION|>--- conflicted
+++ resolved
@@ -280,15 +280,9 @@
 
     var zoomDoubleClickListener = function (event) {
       if (activeLayer)
-<<<<<<< HEAD
-        _.defer(function () {
-          if (selectDoubleClick.getFeatures().getLength() === 0 && applicationModel.getSelectedLayer() == 'linkProperty' && map.getView().getZoom() <= 13) {
-            map.getView().setZoom(map.getView().getZoom() + 1);
-=======
         _.defer(function(){
           if((selectDoubleClick.getFeatures().getLength() === 0 && selectSingleClick.getFeatures().getLength() === 0) && applicationModel.getSelectedLayer() == 'linkProperty' && map.getView().getZoom() <= 13){
             map.getView().setZoom(map.getView().getZoom()+1);
->>>>>>> 432bc36d
           }
         });
     };
@@ -602,23 +596,12 @@
         });
 
         var orderFloatGroup = _.sortBy(floatingGroups, 'startAddressM');
-<<<<<<< HEAD
-        _.each(orderFloatGroup, function (floatGroup) {
-          floatGroup.sort(function (firstFloat, secondFloat) {
-            return firstFloat.startAddressM - secondFloat.startAddressM;
-          });
-          middlefloating = floatGroup[Math.floor(floatGroup.length / 2)];
-          marker = cachedLinkPropertyMarker.createMarker(middlefloating);
-          if (applicationModel.getCurrentAction() !== applicationModel.actionCalculated && !_.contains(linkIdsToRemove, marker.linkData.linkId))
-            floatingMarkerLayer.getSource().addFeature(marker);
-=======
         _.each(orderFloatGroup, function(floatGroup) {
             _.each(floatGroup, function(floating){
                 marker = cachedLinkPropertyMarker.createMarker(floating);
                 if (applicationModel.getCurrentAction() !== applicationModel.actionCalculated && !_.contains(linkIdsToRemove, marker.linkData.linkId))
                     floatingMarkerLayer.getSource().addFeature(marker);
             });
->>>>>>> 432bc36d
         });
 
         _.each(directionRoadMarker, function (directionlink) {
