--- conflicted
+++ resolved
@@ -824,29 +824,12 @@
         }
         redrawNextSelectedTarget(targets, adjacents);
       });
-<<<<<<< HEAD
-      eventListener.listenTo(eventbus, 'adjacents:added adjacents:additionalSourceFound', function(sources,targets, additionalLinkId){
-        clearIndicators();
-        drawIndicators(targets);
-        var selType = applicationModel.getSelectionType();
-        var keepMe = _.filter(selectedLinkProperty.getFeaturesToKeep(), function (feat) {
-          if (selType === 'floating') {
-            return feat.roadLinkType === -1;
-          } else if (selType === 'unknown') {
-            return feat.anomaly === 1 && feat.id === 0;
-          } else if (selType === 'all') {
-            return true;
-          }
-        });
-        _.map(keepMe, function (roads) {
-=======
       eventListener.listenTo(eventbus, 'adjacents:added', function(sources, targets) {
         clearIndicators();
         drawIndicators(targets);
         _.map(_.filter(selectedLinkProperty.getFeaturesToKeep(), function(link) {
           return link.roadNumber === 0;
         }), function (roads) {
->>>>>>> 91761fdc
           editFeatureDataForGreen(roads);
         });
       });
