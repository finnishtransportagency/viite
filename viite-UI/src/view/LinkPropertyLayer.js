--- conflicted
+++ resolved
@@ -1,7 +1,7 @@
-(function (root) {
-  root.LinkPropertyLayer = function (map, roadLayer, selectedLinkProperty, roadCollection, linkPropertiesModel, applicationModel, styler) {
+(function(root) {
+  root.LinkPropertyLayer = function(map, roadLayer, selectedLinkProperty, roadCollection, linkPropertiesModel, applicationModel,styler) {
     var layerName = 'linkProperty';
-    var unknownCalibrationPointValue = -1;
+    var unknownCalibrationPointValue=-1;
     var cachedLinkPropertyMarker = null;
     var cachedMarker = null;
     Layer.call(this, layerName, roadLayer);
@@ -63,8 +63,8 @@
 
     var geometryChangedLayer = new ol.layer.Vector({
       source: geometryChangedVector,
-      style: function (feature) {
-        return styler.generateStyleByFeature(feature.linkData, map.getView().getZoom());
+      style: function(feature) {
+          return styler.generateStyleByFeature(feature.linkData, map.getView().getZoom());
       },
       zIndex: RoadZIndex.GeometryChangedLayer.value
     });
@@ -87,7 +87,7 @@
       zIndex: RoadZIndex.ReservedRoadLayer.value
     });
 
-    var greenRoads = function (Ol3Features, addToGreenLayer) {
+    var greenRoads = function(Ol3Features, addToGreenLayer) {
       var features = [];
 
       var style = new ol.style.Style({
@@ -100,13 +100,13 @@
         })
       });
 
-      var greenRoadStyle = function (feature) {
+      var greenRoadStyle = function(feature) {
         feature.setStyle(style);
         features.push(feature);
       };
 
-      var greenStyle = function () {
-        _.each(Ol3Features, function (feature) {
+      var greenStyle = function() {
+        _.each(Ol3Features, function(feature) {
           greenRoadStyle(feature);
         });
       };
@@ -121,32 +121,32 @@
     var pickRoadsLayer = new ol.layer.Vector({
       source: pickRoadsLayerVector,
       name: 'pickRoadsLayer',
-      style: function (feature) {
-        return styler.generateStyleByFeature(feature.linkData, map.getView().getZoom());
+      style: function(feature) {
+          return styler.generateStyleByFeature(feature.linkData, map.getView().getZoom());
       }
     });
 
     var simulatedRoadsLayer = new ol.layer.Vector({
       source: simulationVector,
       name: 'simulatedRoadsLayer',
-      style: function (feature) {
-        return styler.generateStyleByFeature(feature.linkData, map.getView().getZoom());
+      style: function(feature) {
+          return styler.generateStyleByFeature(feature.linkData, map.getView().getZoom());
       }
     });
 
     var suravageRoadLayer = new ol.layer.Vector({
       source: suravageRoadLayerVector,
       name: 'suravageRoadLayer',
-      style: function (feature) {
-        return styler.generateStyleByFeature(feature.linkData, map.getView().getZoom());
+      style: function(feature) {
+          return styler.generateStyleByFeature(feature.linkData, map.getView().getZoom());
       }
     });
 
     var historicRoadsLayer = new ol.layer.Vector({
       source: historicRoadsVector,
       name: 'historicRoadsLayer',
-      style: function (feature) {
-        return styler.generateStyleByFeature(feature.linkData, map.getView().getZoom());
+      style: function(feature) {
+          return styler.generateStyleByFeature(feature.linkData, map.getView().getZoom());
       },
       zIndex: RoadZIndex.HistoricRoadLayer.value
     });
@@ -165,49 +165,49 @@
     map.addLayer(reservedRoadLayer);
     map.addLayer(historicRoadsLayer);
 
-    var toggleLayerVisibility = function (visibleToggle, withVectorLayer) {
-      floatingMarkerLayer.setVisible(visibleToggle);
-      anomalousMarkerLayer.setVisible(visibleToggle);
-      suravageMarkerLayer.setVisible(visibleToggle);
-      directionMarkerLayer.setVisible(visibleToggle);
-      geometryChangedLayer.setVisible(visibleToggle);
-      calibrationPointLayer.setVisible(visibleToggle);
-      indicatorLayer.setVisible(visibleToggle);
-      greenRoadLayer.setVisible(visibleToggle);
-      pickRoadsLayer.setVisible(visibleToggle);
-      simulatedRoadsLayer.setVisible(visibleToggle);
-      suravageRoadLayer.setVisible(visibleToggle);
-      reservedRoadLayer.setVisible(visibleToggle);
-      historicRoadsLayer.setVisible(visibleToggle);
-      if (withVectorLayer) {
-        roadLayer.layer.setVisible(visibleToggle);
-      }
-    };
-
-    toggleLayerVisibility(true);
-
-
-    var isAnomalousById = function (featureId) {
+      var toggleLayerVisibility = function (visibleToggle, withVectorLayer) {
+          floatingMarkerLayer.setVisible(visibleToggle);
+          anomalousMarkerLayer.setVisible(visibleToggle);
+          suravageMarkerLayer.setVisible(visibleToggle);
+          directionMarkerLayer.setVisible(visibleToggle);
+          geometryChangedLayer.setVisible(visibleToggle);
+          calibrationPointLayer.setVisible(visibleToggle);
+          indicatorLayer.setVisible(visibleToggle);
+          greenRoadLayer.setVisible(visibleToggle);
+          pickRoadsLayer.setVisible(visibleToggle);
+          simulatedRoadsLayer.setVisible(visibleToggle);
+          suravageRoadLayer.setVisible(visibleToggle);
+          reservedRoadLayer.setVisible(visibleToggle);
+          historicRoadsLayer.setVisible(visibleToggle);
+          if (withVectorLayer) {
+              roadLayer.layer.setVisible(visibleToggle);
+          }
+      };
+
+      toggleLayerVisibility(true);
+
+
+    var isAnomalousById = function(featureId){
       var anomalousMarkers = anomalousMarkerLayer.getSource().getFeatures();
-      var isAnomalous = _.isUndefined(_.find(anomalousMarkers, function (am) {
+      var isAnomalous = _.isUndefined(_.find(anomalousMarkers, function(am){
         return am.id === featureId;
       }));
       var roadLayerFeatures = roadLayer.layer.getSource().getFeatures();
-      var isAnomalousRoadLayerFeature = _.find(roadLayerFeatures, function (rlf) {
+      var isAnomalousRoadLayerFeature = _.find(roadLayerFeatures,function(rlf){
         return rlf.id === featureId;
       });
-      var isAnomalousRoadLayer = _.isUndefined(isAnomalousRoadLayerFeature) ? false : isAnomalousRoadLayerFeature.linkData.anomaly === Anomaly.NoAddressGiven.value;
+        var isAnomalousRoadLayer = _.isUndefined(isAnomalousRoadLayerFeature) ? false : isAnomalousRoadLayerFeature.linkData.anomaly === Anomaly.NoAddressGiven.value;
       return isAnomalous || isAnomalousRoadLayer;
     };
 
-    var isFloatingById = function (featureId) {
+    var isFloatingById = function(featureId){
       var floatingMarkers = floatingMarkerLayer.getSource().getFeatures();
-      return !_.isUndefined(_.find(floatingMarkers, function (fm) {
+      return !_.isUndefined(_.find(floatingMarkers, function(fm){
         return fm.id === featureId;
       }));
     };
 
-    var setGeneralOpacity = function (opacity) {
+    var setGeneralOpacity = function (opacity){
       roadLayer.layer.setOpacity(opacity);
       floatingMarkerLayer.setOpacity(opacity);
       anomalousMarkerLayer.setOpacity(opacity);
@@ -231,8 +231,8 @@
       //Limit this interaction to the doubleClick
       condition: ol.events.condition.doubleClick,
       //The new/temporary layer needs to have a style function as well, we define it here.
-      style: function (feature) {
-        return styler.generateStyleByFeature(feature.linkData, map.getView().getZoom());
+      style: function(feature) {
+          return styler.generateStyleByFeature(feature.linkData, map.getView().getZoom());
       }
     });
 
@@ -244,13 +244,13 @@
      * Note that 'select' is triggered when a feature is either selected or deselected.
      * The event holds the selected features in the events.selected and the deselected in event.deselected.
      */
-    selectDoubleClick.on('select', function (event) {
-      var visibleFeatures = getVisibleFeatures(true, true, true, false, false, true, true);
-      if (selectSingleClick.getFeatures().getLength() !== 0) {
+    selectDoubleClick.on('select',function(event) {
+      var visibleFeatures = getVisibleFeatures(true, true, true, false, false, true,true);
+      if(selectSingleClick.getFeatures().getLength() !== 0){
         selectSingleClick.getFeatures().clear();
       }
 
-      if (applicationModel.isReadOnly()) {
+      if(applicationModel.isReadOnly()){
         selectDoubleClick.getFeatures().clear();
       }
 
@@ -259,26 +259,26 @@
         if (roadLayer.layer.getOpacity() === 1) {
           setGeneralOpacity(0.2);
         }
-        var selection = _.find(event.selected, function (selectionTarget) {
-          return !_.isUndefined(selectionTarget.linkData);
-        });
-        if (selection.linkData.roadLinkType === RoadLinkType.FloatingRoadLinkType.value &&
+        var selection = _.find(event.selected, function(selectionTarget){
+            return !_.isUndefined(selectionTarget.linkData);
+        });
+          if (selection.linkData.roadLinkType === RoadLinkType.FloatingRoadLinkType.value &&
           ('all' === applicationModel.getSelectionType() || 'floating' === applicationModel.getSelectionType()) &&
           !applicationModel.isReadOnly()) {
-          selectedLinkProperty.openFloating(selection.linkData.linkId, selection.linkData.id, true, visibleFeatures);
+              selectedLinkProperty.openFloating(selection.linkData.linkId, selection.linkData.id, true, visibleFeatures);
           floatingMarkerLayer.setOpacity(1);
         } else {
-          selectedLinkProperty.open(selection.linkData.linkId, selection.linkData.id, true, visibleFeatures, selection.linkData.roadLinkSource === LinkGeomSource.SuravageLinkInterface.value);
-        }
-      } else if (event.selected.length === 0 && event.deselected.length !== 0) {
+              selectedLinkProperty.open(selection.linkData.linkId, selection.linkData.id, true, visibleFeatures, selection.linkData.roadLinkSource === LinkGeomSource.SuravageLinkInterface.value);
+        }
+      } else if (event.selected.length === 0 && event.deselected.length !== 0){
         selectedLinkProperty.close();
         setGeneralOpacity(1);
       }
     });
-    selectDoubleClick.set('name', 'selectDoubleClickInteractionLPL');
-
-
-    var zoomDoubleClickListener = function (event) {
+    selectDoubleClick.set('name','selectDoubleClickInteractionLPL');
+
+
+    var zoomDoubleClickListener = function(event) {
       if (activeLayer)
         _.defer(function(){
           if((selectDoubleClick.getFeatures().getLength() === 0 && selectSingleClick.getFeatures().getLength() === 0) && applicationModel.getSelectedLayer() == 'linkProperty' && map.getView().getZoom() <= 13){
@@ -304,11 +304,11 @@
       //Limit this interaction to the singleClick
       condition: ol.events.condition.singleClick,
       //The new/temporary layer needs to have a style function as well, we define it here.
-      style: function (feature, resolution) {
-        return styler.generateStyleByFeature(feature.linkData, map.getView().getZoom(), true);
-      }
-    });
-    selectSingleClick.set('name', 'selectSingleClickInteractionLPL');
+      style: function(feature, resolution) {
+          return styler.generateStyleByFeature(feature.linkData, map.getView().getZoom(), true);
+      }
+    });
+    selectSingleClick.set('name','selectSingleClickInteractionLPL');
 
     //We add the defined interaction to the map.
     map.addInteraction(selectSingleClick);
@@ -321,13 +321,13 @@
      * In this particular case we are fetching every roadLinkAddress and anomaly marker in view and
      * sending them to the selectedLinkProperty.open for further processing.
      */
-    selectSingleClick.on('select', function (event) {
+    selectSingleClick.on('select',function(event) {
       var visibleFeatures = getVisibleFeatures(true, true, true, true, true, true, true);
       if (selectDoubleClick.getFeatures().getLength() !== 0) {
         selectDoubleClick.getFeatures().clear();
       }
       var selection = _.find(event.selected, function (selectionTarget) {
-        return !_.isUndefined(selectionTarget.linkData);
+          return !_.isUndefined(selectionTarget.linkData);
       });
       //Since the selected features are moved to a new/temporary layer we just need to reduce the roadlayer's opacity levels.
       if (!_.isUndefined(selection)) {
@@ -335,23 +335,23 @@
           if (roadLayer.layer.getOpacity() === 1) {
             setGeneralOpacity(0.2);
           }
-          if (selection.linkData.roadLinkType === RoadLinkType.FloatingRoadLinkType.value &&
+            if (selection.linkData.roadLinkType === RoadLinkType.FloatingRoadLinkType.value &&
             ('all' === applicationModel.getSelectionType() || 'floating' === applicationModel.getSelectionType()) &&
             !applicationModel.isReadOnly()) {
             selectedLinkProperty.close();
-            selectedLinkProperty.openFloating(selection.linkData.linkId, selection.linkData.id, false, visibleFeatures);
+                selectedLinkProperty.openFloating(selection.linkData.linkId, selection.linkData.id, false, visibleFeatures);
             floatingMarkerLayer.setOpacity(1);
             anomalousMarkerLayer.setOpacity(1);
-          } else if (selection.linkData.roadLinkType !== RoadLinkType.FloatingRoadLinkType.value && 'floating' === applicationModel.getSelectionType() &&
+            } else if (selection.linkData.roadLinkType !== RoadLinkType.FloatingRoadLinkType.value && 'floating' === applicationModel.getSelectionType() &&
             !applicationModel.isReadOnly() && event.deselected.length !== 0) {
             var floatings = event.deselected;
             var nonFloatings = event.selected;
             removeFeaturesFromSelection(nonFloatings);
             addFeaturesToSelection(floatings);
-          } else if ('unknown' === applicationModel.getSelectionType() && !applicationModel.isReadOnly()) {
-            if ((selection.linkData.anomaly === Anomaly.NoAddressGiven.value || selection.linkData.anomaly === Anomaly.GeometryChanged.value) && selection.linkData.roadLinkType !== RoadLinkType.FloatingRoadLinkType.value) {
-              selectedLinkProperty.openUnknown(selection.linkData.linkId, selection.linkData.id, visibleFeatures);
-            } else if (event.selected.length !== 0) {
+          }else if('unknown' === applicationModel.getSelectionType() && !applicationModel.isReadOnly()) {
+                if ((selection.linkData.anomaly === Anomaly.NoAddressGiven.value || selection.linkData.anomaly === Anomaly.GeometryChanged.value) && selection.linkData.roadLinkType !== RoadLinkType.FloatingRoadLinkType.value) {
+                    selectedLinkProperty.openUnknown(selection.linkData.linkId, selection.linkData.id, visibleFeatures);
+            } else if(event.selected.length !== 0){
               var deselecting = event.deselected;
               var selecting = event.selected;
               removeFeaturesFromSelection(selecting);
@@ -360,21 +360,21 @@
           }
           else {
             if (isAnomalousById(selection.id) || isFloatingById(selection.id)) {
-              selectedLinkProperty.open(selection.linkData.linkId, selection.linkData.id, false, visibleFeatures, selection.linkData.roadLinkSource === LinkGeomSource.SuravageLinkInterface.value);
+                selectedLinkProperty.open(selection.linkData.linkId, selection.linkData.id, false, visibleFeatures, selection.linkData.roadLinkSource === LinkGeomSource.SuravageLinkInterface.value);
             } else {
-              selectedLinkProperty.open(selection.linkData.linkId, selection.linkData.id, true, visibleFeatures, selection.linkData.roadLinkSource === LinkGeomSource.SuravageLinkInterface.value);
+                selectedLinkProperty.open(selection.linkData.linkId, selection.linkData.id, true, visibleFeatures, selection.linkData.roadLinkSource === LinkGeomSource.SuravageLinkInterface.value);
             }
           }
         }
       } else if (event.selected.length === 0 && event.deselected.length !== 0 && applicationModel.getSelectionType() !== 'unknown') {
         selectedLinkProperty.close();
         setGeneralOpacity(1);
-      } else if (event.selected.length === 0 && event.deselected.length !== 0 && applicationModel.getSelectionType() === 'unknown') {
+      } else if (event.selected.length === 0 && event.deselected.length !== 0 && applicationModel.getSelectionType() === 'unknown'){
         return new ModalConfirm("Olet muokannut tietoja.Tallenna tai peru muutoksesi.");
       }
 
       if (!_.isUndefined(selection)) {
-        if (applicationModel.getSelectionType() === 'unknown' && selection.linkData.roadLinkType !== RoadLinkType.FloatingRoadLinkType.value && (selection.linkData.anomaly === Anomaly.NoAddressGiven.value || selection.linkData.anomaly === Anomaly.GeometryChanged.value)) {
+          if (applicationModel.getSelectionType() === 'unknown' && selection.linkData.roadLinkType !== RoadLinkType.FloatingRoadLinkType.value && (selection.linkData.anomaly === Anomaly.NoAddressGiven.value || selection.linkData.anomaly === Anomaly.GeometryChanged.value)) {
           greenRoadLayer.setOpacity(1);
           var anomalousFeatures = _.uniq(_.filter(selectedLinkProperty.getFeaturesToKeep(), function (ft) {
               return ft.anomaly === Anomaly.NoAddressGiven.value;
@@ -392,11 +392,11 @@
      * @param ol3Features
      */
     var addFeaturesToSelection = function (ol3Features) {
-      var olUids = _.map(selectSingleClick.getFeatures().getArray(), function (feature) {
+      var olUids = _.map(selectSingleClick.getFeatures().getArray(), function(feature){
         return feature.ol_uid;
       });
-      _.each(ol3Features, function (feature) {
-        if (!_.contains(olUids, feature.ol_uid)) {
+      _.each(ol3Features, function(feature){
+        if(!_.contains(olUids,feature.ol_uid)){
           selectSingleClick.getFeatures().push(feature);
           olUids.push(feature.ol_uid); // prevent adding duplicate entries
         }
@@ -408,11 +408,11 @@
      * @param ol3Features
      */
     var removeFeaturesFromSelection = function (ol3Features) {
-      var olUids = _.map(selectSingleClick.getFeatures().getArray(), function (feature) {
+      var olUids = _.map(selectSingleClick.getFeatures().getArray(), function(feature){
         return feature.ol_uid;
       });
-      _.each(ol3Features, function (feature) {
-        if (_.contains(olUids, feature.ol_uid)) {
+      _.each(ol3Features, function(feature){
+        if(_.contains(olUids,feature.ol_uid)){
           selectSingleClick.getFeatures().remove(feature);
         }
       });
@@ -423,16 +423,16 @@
      * Event triggred by the selectedLinkProperty.open() returning all the open layers 3 features
      * that need to be included in the selection.
      */
-    eventbus.on('linkProperties:ol3Selected', function (ol3Features) {
+    eventbus.on('linkProperties:ol3Selected',function(ol3Features){
       selectSingleClick.getFeatures().clear();
       addFeaturesToSelection(ol3Features);
     });
 
-    var getVisibleFeatures = function (withRoads, withAnomalyMarkers, withFloatingMarkers, withGreenRoads, withPickRoads, withDirectionalMarkers, withSuravageRoads) {
+    var getVisibleFeatures = function(withRoads, withAnomalyMarkers, withFloatingMarkers, withGreenRoads, withPickRoads, withDirectionalMarkers, withSuravageRoads){
       var extent = map.getView().calculateExtent(map.getSize());
       var visibleRoads = withRoads ? roadLayer.layer.getSource().getFeaturesInExtent(extent) : [];
-      var visibleAnomalyMarkers = withAnomalyMarkers ? anomalousMarkerLayer.getSource().getFeaturesInExtent(extent) : [];
-      var visibleFloatingMarkers = withFloatingMarkers ? floatingMarkerLayer.getSource().getFeaturesInExtent(extent) : [];
+      var visibleAnomalyMarkers =  withAnomalyMarkers ? anomalousMarkerLayer.getSource().getFeaturesInExtent(extent) : [];
+      var visibleFloatingMarkers =  withFloatingMarkers ? floatingMarkerLayer.getSource().getFeaturesInExtent(extent) : [];
       var visibleGreenRoadLayer = withGreenRoads ? greenRoadLayer.getSource().getFeaturesInExtent(extent) : [];
       var visiblePickRoadsLayer = withGreenRoads ? pickRoadsLayer.getSource().getFeaturesInExtent(extent) : [];
       var visibleDirectionalMarkers = withDirectionalMarkers ? directionMarkerLayer.getSource().getFeaturesInExtent(extent) : [];
@@ -444,17 +444,17 @@
     /**
      * This is remove all the features from all the selections.
      */
-    var clearHighlights = function () {
-      if (selectDoubleClick.getFeatures().getLength() !== 0) {
+    var clearHighlights = function(){
+      if(selectDoubleClick.getFeatures().getLength() !== 0){
         selectDoubleClick.getFeatures().clear();
       }
-      if (selectSingleClick.getFeatures().getLength() !== 0) {
+      if(selectSingleClick.getFeatures().getLength() !== 0){
         selectSingleClick.getFeatures().clear();
       }
-      map.updateSize();
-    };
-
-    var clearLayers = function () {
+        map.updateSize();
+    };
+
+    var clearLayers = function(){
       floatingMarkerLayer.getSource().clear();
       anomalousMarkerLayer.getSource().clear();
       suravageMarkerLayer.getSource().clear();
@@ -472,7 +472,7 @@
      * -selectDoubleClick
      * -selectSingleClick
      */
-    var removeSelectInteractions = function () {
+    var removeSelectInteractions = function() {
       map.removeInteraction(selectDoubleClick);
       map.removeInteraction(selectSingleClick);
     };
@@ -492,9 +492,9 @@
      * -selectDoubleClick
      * -selectSingleClick - only if demanded with the Both
      */
-    var deactivateSelectInteractions = function (both) {
+    var deactivateSelectInteractions = function(both) {
       selectDoubleClick.setActive(false);
-      if (both) {
+      if(both){
         selectSingleClick.setActive(false);
       }
     };
@@ -504,94 +504,94 @@
      * -selectDoubleClick
      * -selectSingleClick - only if demanded with the Both
      */
-    var activateSelectInteractions = function (both) {
+    var activateSelectInteractions = function(both) {
       selectDoubleClick.setActive(true);
-      if (both) {
+      if(both){
         selectSingleClick.setActive(true);
       }
     };
 
-    var unselectRoadLink = function () {
+    var unselectRoadLink = function() {
       indicatorLayer.getSource().clear();
       greenRoadLayer.getSource().clear();
-      _.map(roadLayer.layer.getSource().getFeatures(), function (feature) {
-        if (feature.linkData.gapTransfering) {
-          feature.linkData.gapTransfering = false;
-          feature.linkData.anomaly = feature.linkData.prevAnomaly;
-          var unknownRoadStyle = styler.generateStyleByFeature(feature.linkData, map.getView().getZoom());
+      _.map(roadLayer.layer.getSource().getFeatures(),function (feature){
+          if (feature.linkData.gapTransfering) {
+              feature.linkData.gapTransfering = false;
+              feature.linkData.anomaly = feature.linkData.prevAnomaly;
+              var unknownRoadStyle = styler.generateStyleByFeature(feature.linkData, map.getView().getZoom());
           feature.setStyle(unknownRoadStyle);
         }
       });
     };
 
-    var highlightFeatures = function () {
+    var highlightFeatures = function() {
       clearHighlights();
       var featuresToHighlight = [];
-      _.each(roadLayer.layer.features, function (feature) {
+      _.each(roadLayer.layer.features, function(feature) {
         var gapTransfering = x.data.gapTransfering;
         var canIHighlight = !_.isUndefined(feature.attributes.linkId) ? selectedLinkProperty.isSelectedByLinkId(feature.attributes.linkId) : selectedLinkProperty.isSelectedById(feature.attributes.id);
-        if (gapTransfering || canIHighlight) {
+        if(gapTransfering || canIHighlight){
           featuresToHighlight.push(feature);
         }
       });
-      if (featuresToHighlight.length !== 0)
+      if(featuresToHighlight.length !== 0)
         addFeaturesToSelection(featuresToHighlight);
     };
 
-    var unhighlightFeatures = function () {
-      _.each(roadLayer.layer.features, function (feature) {
+    var unhighlightFeatures = function() {
+      _.each(roadLayer.layer.features, function(feature) {
         feature.clear();
       });
     };
 
-    var draw = function () {
+    var draw = function() {
       var marker;
       var middlefloating;
       cachedLinkPropertyMarker = new LinkPropertyMarker(selectedLinkProperty);
       cachedMarker = new LinkPropertyMarker(selectedLinkProperty);
       removeSelectInteractions();
       var roadLinks = roadCollection.getAll();
-      var suravageLinks = roadCollection.getSuravageLinks();
+      var suravageLinks=roadCollection.getSuravageLinks();
       var linkIdsToRemove = applicationModel.getCurrentAction() !== applicationModel.actionCalculated ? [] : selectedLinkProperty.linkIdsToExclude();
-      if (floatingMarkerLayer.getSource() !== null)
+      if(floatingMarkerLayer.getSource() !== null)
         floatingMarkerLayer.getSource().clear();
-      if (anomalousMarkerLayer.getSource() !== null)
+      if(anomalousMarkerLayer.getSource() !== null)
         anomalousMarkerLayer.getSource().clear();
-      if (geometryChangedLayer.getSource() !== null)
+      if(geometryChangedLayer.getSource() !== null)
         geometryChangedLayer.getSource().clear();
-      if (suravageMarkerLayer.getSource() !== null)
+      if(suravageMarkerLayer.getSource() !== null)
         suravageMarkerLayer.getSource().clear();
-      if (directionMarkerLayer.getSource() !== null)
+      if(directionMarkerLayer.getSource() !== null)
         directionMarkerLayer.getSource().clear();
 
-      if (map.getView().getZoom() >= zoomlevels.minZoomForAssets) {
-
-        var directionRoadMarker = _.filter(roadLinks, function (roadlink) {
+      if(map.getView().getZoom() >= zoomlevels.minZoomForAssets) {
+
+        var directionRoadMarker = _.filter(roadLinks, function(roadlink) {
           return roadlink.roadLinkType !== RoadLinkType.FloatingRoadLinkType.value && roadlink.anomaly !== Anomaly.NoAddressGiven.value && roadlink.anomaly !== Anomaly.GeometryChanged.value && (roadlink.sideCode === SideCode.AgainstDigitizing.value || roadlink.sideCode === SideCode.TowardsDigitizing.value);
         });
 
-        var floatingRoadMarkers = _.filter(roadLinks, function (roadlink) {
+        var floatingRoadMarkers = _.filter(roadLinks, function(roadlink) {
           return roadlink.roadLinkType === RoadLinkType.FloatingRoadLinkType.value;
         });
 
-        var anomalousRoadMarkers = _.filter(roadLinks, function (roadlink) {
+        var anomalousRoadMarkers = _.filter(roadLinks, function(roadlink) {
           return roadlink.anomaly === Anomaly.NoAddressGiven.value;
         });
-        var suravageRoadMarkers = _.filter(suravageLinks, function (roadlink) {
+        var suravageRoadMarkers = _.filter(suravageLinks, function(roadlink) {
           return roadlink.roadLinkSource === LinkGeomSource.SuravageLinkInterface.value;
         });
 
-        _.each(suravageRoadMarkers, function (directionLink) {
+        _.each(suravageRoadMarkers, function(directionLink) {
           var marker = cachedMarker.createMarker(directionLink);
-          if (map.getView().getZoom() > zoomlevels.minZoomForDirectionalMarkers)
+          if(map.getView().getZoom() > zoomlevels.minZoomForDirectionalMarkers)
             suravageMarkerLayer.getSource().addFeature(marker);
         });
 
-        var geometryChangedRoadMarkers = _.filter(roadLinks, function (roadlink) {
+        var geometryChangedRoadMarkers = _.filter(roadLinks, function(roadlink){
           return roadlink.anomaly === Anomaly.GeometryChanged.value;
         });
 
-        var floatingGroups = _.groupBy(floatingRoadMarkers, function (value) {
+        var floatingGroups = _.groupBy(floatingRoadMarkers, function(value){
           return value.linkId;
         });
 
@@ -604,42 +604,42 @@
             });
         });
 
-        _.each(directionRoadMarker, function (directionlink) {
+        _.each(directionRoadMarker, function(directionlink) {
           var marker = cachedMarker.createMarker(directionlink);
-          if (map.getView().getZoom() > zoomlevels.minZoomForDirectionalMarkers)
+          if(map.getView().getZoom() > zoomlevels.minZoomForDirectionalMarkers)
             directionMarkerLayer.getSource().addFeature(marker);
         });
 
-        _.each(anomalousRoadMarkers, function (anomalouslink) {
+        _.each(anomalousRoadMarkers, function(anomalouslink) {
           var marker = cachedMarker.createMarker(anomalouslink);
-          if (applicationModel.getCurrentAction() !== applicationModel.actionCalculated && !_.contains(linkIdsToRemove, marker.linkData.linkId))
+            if (applicationModel.getCurrentAction() !== applicationModel.actionCalculated && !_.contains(linkIdsToRemove, marker.linkData.linkId))
             anomalousMarkerLayer.getSource().addFeature(marker);
         });
 
-        _.each(geometryChangedRoadMarkers, function (geometryChangedLink) {
-
-          var newLinkData = Object.assign({}, geometryChangedLink);
-          newLinkData.roadClass = 99;
-          newLinkData.roadLinkSource = 99;
-          newLinkData.sideCode = 99;
-          newLinkData.linkType = 99;
-          newLinkData.constructionType = 0;
-          newLinkData.roadLinkType = 0;
-          newLinkData.id = 0;
-          newLinkData.startAddressM = "";
-          newLinkData.endAddressM = "";
-          newLinkData.anomaly = Anomaly.NoAddressGiven.value;
-          newLinkData.points = newLinkData.newGeometry;
-
-          var marker = cachedMarker.createMarker(newLinkData);
+        _.each(geometryChangedRoadMarkers, function(geometryChangedLink) {
+
+            var newLinkData = Object.assign({}, geometryChangedLink);
+            newLinkData.roadClass = 99;
+            newLinkData.roadLinkSource = 99;
+            newLinkData.sideCode = 99;
+            newLinkData.linkType = 99;
+            newLinkData.constructionType = 0;
+            newLinkData.roadLinkType = 0;
+            newLinkData.id = 0;
+            newLinkData.startAddressM = "";
+            newLinkData.endAddressM = "";
+            newLinkData.anomaly = Anomaly.NoAddressGiven.value;
+            newLinkData.points = newLinkData.newGeometry;
+
+            var marker = cachedMarker.createMarker(newLinkData);
           geometryChangedLayer.getSource().addFeature(marker);
 
-          var points = _.map(newLinkData.newGeometry, function (point) {
+            var points = _.map(newLinkData.newGeometry, function (point) {
             return [point.x, point.y];
           });
-          var feature = new ol.Feature({geometry: new ol.geom.LineString(points)});
-          feature.linkData = newLinkData;
-          roadCollection.addTmpRoadLinkGroups(newLinkData);
+          var feature = new ol.Feature({ geometry: new ol.geom.LineString(points)});
+            feature.linkData = newLinkData;
+            roadCollection.addTmpRoadLinkGroups(newLinkData);
           geometryChangedLayer.getSource().addFeature(feature);
         });
 
@@ -653,12 +653,12 @@
         }
       }
       addSelectInteractions();
-      if (applicationModel.getCurrentAction() === -1) {
+      if(applicationModel.getCurrentAction() === -1){
         applicationModel.removeSpinner();
       }
     };
 
-    this.refreshView = function () {
+    this.refreshView = function() {
       //Generalize the zoom levels as the resolutions and zoom levels differ between map tile sources
       roadCollection.reset();
       roadCollection.fetch(map.getView().calculateExtent(map.getSize()), map.getView().getZoom());
@@ -666,68 +666,68 @@
       roadLayer.layer.changed();
     };
 
-    this.isDirty = function () {
+    this.isDirty = function() {
       return selectedLinkProperty.isDirty();
     };
 
     var vectorLayer = new ol.layer.Vector();
     vectorLayer.setOpacity(1);
     vectorLayer.setVisible(true);
-    vectorLayer.set('name', 'vectorLayer');
-
-    var reselectRoadLink = function (targetFeature, adjacents) {
+    vectorLayer.set('name','vectorLayer');
+
+    var reselectRoadLink = function(targetFeature, adjacents) {
       var visibleFeatures = getVisibleFeatures(true, true, true, true, true, true, true);
       var indicators = adjacents;
       indicatorLayer.getSource().clear();
-      if (indicators.length !== 0) {
+      if(indicators.length !== 0){
         drawIndicators(indicators);
       }
       if (applicationModel.getSelectionType() === 'unknown' && !applicationModel.isReadOnly() &&
-        targetFeature.linkData.anomaly === Anomaly.NoAddressGiven.value && targetFeature.linkData.roadLinkType !== RoadLinkType.FloatingRoadLinkType.value) {
-        selectedLinkProperty.openUnknown(targetFeature.linkData.linkId, targetFeature.linkData.id, visibleFeatures);
-      }
-
-      if (applicationModel.getSelectionType() === 'unknown' && targetFeature.linkData.roadLinkType !== RoadLinkType.FloatingRoadLinkType.value && targetFeature.linkData.anomaly === Anomaly.NoAddressGiven.value) {
+          targetFeature.linkData.anomaly === Anomaly.NoAddressGiven.value && targetFeature.linkData.roadLinkType !== RoadLinkType.FloatingRoadLinkType.value) {
+          selectedLinkProperty.openUnknown(targetFeature.linkData.linkId, targetFeature.linkData.id, visibleFeatures);
+      }
+
+        if (applicationModel.getSelectionType() === 'unknown' && targetFeature.linkData.roadLinkType !== RoadLinkType.FloatingRoadLinkType.value && targetFeature.linkData.anomaly === Anomaly.NoAddressGiven.value) {
         greenRoadLayer.setOpacity(1);
         var anomalousFeatures = _.uniq(_.filter(selectedLinkProperty.getFeaturesToKeep(), function (ft) {
             return ft.anomaly === Anomaly.NoAddressGiven.value;
           })
         );
         anomalousFeatures.forEach(function (fmf) {
-          editFeatureDataForGreen(targetFeature.linkData);
-        });
-      }
-    };
-
-    var handleLinkPropertyChanged = function (eventListener) {
+            editFeatureDataForGreen(targetFeature.linkData);
+        });
+      }
+    };
+
+    var handleLinkPropertyChanged = function(eventListener) {
       removeSelectInteractions();
       eventListener.stopListening(eventbus, 'map:clicked', me.displayConfirmMessage);
       eventListener.listenTo(eventbus, 'map:clicked', me.displayConfirmMessage);
     };
 
-    var concludeLinkPropertyEdit = function (eventListener) {
+    var concludeLinkPropertyEdit = function(eventListener) {
       addSelectInteractions();
       eventListener.stopListening(eventbus, 'map:clicked', me.displayConfirmMessage);
       geometryChangedLayer.setVisible(false);
       setGeneralOpacity(1);
-      if (selectDoubleClick.getFeatures().getLength() !== 0) {
+      if(selectDoubleClick.getFeatures().getLength() !== 0){
         selectDoubleClick.getFeatures().clear();
       }
     };
 
-    this.layerStarted = function (eventListener) {
+    this.layerStarted = function(eventListener) {
       var linkPropertyChangeHandler = _.partial(handleLinkPropertyChanged, eventListener);
       var linkPropertyEditConclusion = _.partial(concludeLinkPropertyEdit, eventListener);
       eventListener.listenTo(eventbus, 'linkProperties:changed', linkPropertyChangeHandler);
       eventListener.listenTo(eventbus, 'linkProperties:cancelled linkProperties:saved', linkPropertyEditConclusion);
       eventListener.listenTo(eventbus, 'linkProperties:closed', refreshViewAfterClosingFloating);
 
-      eventListener.listenTo(eventbus, 'linkProperties:selected linkProperties:multiSelected', function (link) {
+      eventListener.listenTo(eventbus, 'linkProperties:selected linkProperties:multiSelected', function(link) {
         var selectedLink = (_.isUndefined(link) ? link : (_.isArray(link) ? link : [link]));
         var features = [];
-        _.each(selectedLink, function (featureLink) {
-          _.each(roadLayer.layer.getSource().getFeatures(), function (feature) {
-            if (featureLink.linkId !== 0 && _.contains(featureLink.selectedLinks, feature.linkData.linkId)) {
+        _.each(selectedLink, function (featureLink){
+         _.each(roadLayer.layer.getSource().getFeatures(), function(feature){
+             if (featureLink.linkId !== 0 && _.contains(featureLink.selectedLinks, feature.linkData.linkId)) {
               return features.push(feature);
             }
           });
@@ -739,18 +739,18 @@
       });
 
       eventListener.listenTo(eventbus, 'linkProperties:reselect', reselectRoadLink);
-      eventListener.listenTo(eventbus, 'roadLinks:drawAfterGapCanceling', function () {
+      eventListener.listenTo(eventbus, 'roadLinks:drawAfterGapCanceling', function() {
         currentRenderIntent = 'default';
-        _.map(roadLayer.layer.getSource().getFeatures(), function (feature) {
-          if (feature.linkData.gapTransfering) {
-            feature.linkData.gapTransfering = false;
-            feature.linkData.anomaly = feature.linkData.prevAnomaly;
+        _.map(roadLayer.layer.getSource().getFeatures(), function (feature){
+            if (feature.linkData.gapTransfering) {
+                feature.linkData.gapTransfering = false;
+                feature.linkData.anomaly = feature.linkData.prevAnomaly;
           }
         });
         unhighlightFeatures();
         roadLayer.redraw();
         var current = selectedLinkProperty.get();
-        _.forEach(current, function (road) {
+        _.forEach(current, function(road){
           var feature = _.find(roadLayer.layer.getSource().getFeatures(), function (feature) {
             return road.linkId !== 0 && feature.attributes.linkId === road.linkId;
           });
@@ -765,48 +765,47 @@
         indicatorLayer.getSource().clear();
       });
 
-      eventListener.listenTo(eventbus, 'roadLinks:fetched', function (eventData, noReselection, selectedIds) {
+        eventListener.listenTo(eventbus, 'roadLinks:fetched', function (eventData, noReselection, selectedIds) {
         draw();
-        if (!noReselection && applicationModel.getSelectionType() !== 'unknown') {
-          _.defer(function () {
-            var currentGreenFeatures = greenRoadLayer.getSource().getFeatures();
-            var floatingsLinkIds = _.chain(selectedLinkProperty.getFeaturesToKeepFloatings()).map(function (feature) {
-              return feature.linkId;
-            }).uniq().value();
-            var visibleFeatures = getVisibleFeatures(true, false, true);
-            var featuresToReSelect = _.filter(visibleFeatures, function (feature) {
+        if (!noReselection && applicationModel.getSelectionType() !== 'unknown') {_.defer(function(){
+          var currentGreenFeatures = greenRoadLayer.getSource().getFeatures();
+          var floatingsLinkIds = _.chain(selectedLinkProperty.getFeaturesToKeepFloatings()).map(function(feature){
+            return feature.linkId;
+          }).uniq().value();
+          var visibleFeatures = getVisibleFeatures(true,false,true);
+          var featuresToReSelect = _.filter(visibleFeatures, function(feature){
               return _.contains(floatingsLinkIds, feature.linkData.linkId);
+          });
+          var filteredFeaturesToReselect = _.reject(featuresToReSelect, function (feat) {
+                return _.some(currentGreenFeatures, function (green) {
+                    return green.linkData.id === feat.linkData.id;
+                });
             });
-            var filteredFeaturesToReselect = _.reject(featuresToReSelect, function (feat) {
-              return _.some(currentGreenFeatures, function (green) {
-                return green.linkData.id === feat.linkData.id;
-              });
-            });
-            if (filteredFeaturesToReselect.length !== 0) {
-              addFeaturesToSelection(filteredFeaturesToReselect);
+            if (filteredFeaturesToReselect.length !== 0){
+            addFeaturesToSelection(filteredFeaturesToReselect);
+          }
+
+          var fetchedDataInSelection = _.map(_.filter(roadLayer.layer.getSource().getFeatures(), function(feature){
+              return _.contains(_.unique(selectedIds), feature.linkData.linkId);
+          }), function (feat) {
+              return feat.linkData;
+          });
+
+                    var groups = _.flatten(eventData);
+                    var fetchedLinksInSelection = _.filter(groups, function (group) {
+                        return _.contains(_.pluck(fetchedDataInSelection, 'linkId'), group.getData().linkId);
+                    });
+                    if (fetchedLinksInSelection.length > 0) {
+                        eventbus.trigger('linkProperties:deselectFeaturesSelected');
+                        selectedLinkProperty.setCurrent(fetchedLinksInSelection);
+                        if (applicationModel.getCurrentAction() !== applicationModel.actionCalculating)
+                            eventbus.trigger('linkProperties:selected', selectedLinkProperty.extractDataForDisplay(fetchedDataInSelection));
+                    }
+                }, noReselection);
             }
-
-            var fetchedDataInSelection = _.map(_.filter(roadLayer.layer.getSource().getFeatures(), function (feature) {
-              return _.contains(_.unique(selectedIds), feature.linkData.linkId);
-            }), function (feat) {
-              return feat.linkData;
-            });
-
-            var groups = _.flatten(eventData);
-            var fetchedLinksInSelection = _.filter(groups, function (group) {
-              return _.contains(_.pluck(fetchedDataInSelection, 'linkId'), group.getData().linkId);
-            });
-            if (fetchedLinksInSelection.length > 0) {
-              eventbus.trigger('linkProperties:deselectFeaturesSelected');
-              selectedLinkProperty.setCurrent(fetchedLinksInSelection);
-              if (applicationModel.getCurrentAction() !== applicationModel.actionCalculating)
-                eventbus.trigger('linkProperties:selected', selectedLinkProperty.extractDataForDisplay(fetchedDataInSelection));
-            }
-          }, noReselection);
-        }
-      });
-      eventListener.listenTo(eventbus, 'suravageRoadLinks:fetched', function (suravageRoads) {
-        var ol3SuravageRoads = _.map(_.flatten(suravageRoads), function (road) {
+      });
+      eventListener.listenTo(eventbus, 'suravageRoadLinks:fetched', function(suravageRoads){
+        var ol3SuravageRoads = _.map(_.flatten(suravageRoads), function(road) {
           var roadData = road.getData();
           var points = _.map(roadData.points, function (point) {
             return [point.x, point.y];
@@ -814,83 +813,77 @@
           var feature = new ol.Feature({
             geometry: new ol.geom.LineString(points)
           });
-          feature.linkData = roadData;
+            feature.linkData = roadData;
           return feature;
         });
         suravageRoadLayer.getSource().addFeatures(ol3SuravageRoads);
       });
-      eventListener.listenTo(eventbus, 'suravageRoads:toggleVisibility', function (visibility) {
+      eventListener.listenTo(eventbus, 'suravageRoads:toggleVisibility', function(visibility){
         suravageRoadLayer.setVisible(visibility);
         suravageMarkerLayer.setVisible(visibility);
       });
-<<<<<<< HEAD
-      eventListener.listenTo(eventbus, 'allRoads:toggleVisibility', function (visibility) {
-        toggleLayerVisibility(visibility, true);
-=======
       eventListener.listenTo(eventbus, 'allRoads:visibilityChanged', function () {
         toggleLayerVisibility(applicationModel.getRoadVisibility(), true);
->>>>>>> 3adce189
       });
       eventListener.listenTo(eventbus, 'linkProperties:dataset:changed', draw);
       eventListener.listenTo(eventbus, 'linkProperties:updateFailed', cancelSelection);
-      eventListener.listenTo(eventbus, 'adjacents:nextSelected', function (sources, adjacents, targets) {
+      eventListener.listenTo(eventbus, 'adjacents:nextSelected', function(sources, adjacents, targets) {
         applicationModel.addSpinner();
-        if (applicationModel.getCurrentAction() !== applicationModel.actionCalculated) {
+        if(applicationModel.getCurrentAction()!==applicationModel.actionCalculated){
           drawIndicators(adjacents);
           selectedLinkProperty.addTargets(targets, adjacents);
         }
         redrawNextSelectedTarget(targets, adjacents);
       });
-      eventListener.listenTo(eventbus, 'adjacents:added', function (sources, targets) {
+      eventListener.listenTo(eventbus, 'adjacents:added', function(sources, targets) {
         clearIndicators();
         drawIndicators(targets);
-        _.map(_.filter(selectedLinkProperty.getFeaturesToKeep(), function (link) {
+        _.map(_.filter(selectedLinkProperty.getFeaturesToKeep(), function(link) {
           return link.roadNumber === 0;
         }), function (roads) {
           editFeatureDataForGreen(roads);
         });
       });
 
-      eventListener.listenTo(eventbus, 'adjacents:floatingAdded', function (sources, targets) {
-        clearIndicators();
-        drawIndicators(targets);
-      });
-
-      eventListener.listenTo(eventbus, 'adjacents:floatingAdded', function (floatings) {
-        var visibleFeatures = getVisibleFeatures(true, true, true, true, true, true, true);
+      eventListener.listenTo(eventbus, 'adjacents:floatingAdded', function(sources,targets) {
+          clearIndicators();
+          drawIndicators(targets);
+      });
+
+      eventListener.listenTo(eventbus, 'adjacents:floatingAdded', function(floatings) {
+        var visibleFeatures = getVisibleFeatures(true, true, true, true, true, true,true);
         selectedLinkProperty.processOL3Features(visibleFeatures);
         drawIndicators(floatings);
       });
-      eventListener.listenTo(eventbus, 'adjacents:roadTransfer', function (newRoads, changedIds) {
+      eventListener.listenTo(eventbus, 'adjacents:roadTransfer', function(newRoads,changedIds) {
 
         var floatingsLinkIds = _.map(selectedLinkProperty.getFeaturesToKeepFloatings(), function (f) {
           return f.linkId;
         });
-        var roadLinks = _.reject(roadCollection.getAll(), function (rl) {
+        var roadLinks = _.reject(roadCollection.getAll(),function (rl) {
           return _.contains(floatingsLinkIds, rl.linkId);
         });
-        var afterTransferLinks = _.filter(roadLinks, function (roadlink) {
+        var afterTransferLinks=  _.filter(roadLinks, function(roadlink) {
           return !_.contains(changedIds, roadlink.linkId.toString());
         });
         var simulatedOL3Features = [];
-        _.map(newRoads, function (road) {
-          var points = _.map(road.points, function (point) {
+        _.map(newRoads, function(road){
+          var points = _.map(road.points, function(point) {
             return [point.x, point.y];
           });
-          var feature = new ol.Feature({
-            geometry: new ol.geom.LineString(points)
-          });
-          feature.linkData = road;
+          var feature =  new ol.Feature({ geometry: new ol.geom.LineString(points)
+          });
+            feature.linkData = road;
           simulatedOL3Features.push(feature);
           afterTransferLinks.push(road);
-          var marker = cachedMarker.createMarker(feature.linkData);
-          if (map.getView().getZoom() > zoomlevels.minZoomForDirectionalMarkers) {
+            var marker = cachedMarker.createMarker(feature.linkData);
+          if(map.getView().getZoom() > zoomlevels.minZoomForDirectionalMarkers) {
             simulatedRoadsLayer.getSource().addFeature(marker);
           }
         });
 
-        var actualPoints = me.drawCalibrationMarkers(calibrationPointLayer.source, newRoads);
-        _.each(actualPoints, function (actualPoint) {
+        var actualPoints =  me.drawCalibrationMarkers(calibrationPointLayer.source, newRoads);
+        _.each(actualPoints, function(actualPoint) {
           var calMarker = new CalibrationPoint(actualPoint);
           simulatedRoadsLayer.getSource().addFeature(calMarker.getMarker(true));
         });
@@ -905,9 +898,9 @@
         greenRoadLayer.getSource().clear();
         setGeneralOpacity(0.2);
 
-        _.each(simulatedOL3Features, function (elem) {
-          roadLayer.layer.getSource().getFeatures().filter(function (item) {
-            if (item.linkData.linkId === elem.linkData.linkId)
+        _.each(simulatedOL3Features, function(elem) {
+          roadLayer.layer.getSource().getFeatures().filter(function(item){
+              if (item.linkData.linkId === elem.linkData.linkId)
               roadLayer.layer.getSource().removeFeature(item);
           });
         });
@@ -915,7 +908,7 @@
         roadLayer.layer.getSource().addFeatures(simulatedRoadsLayer);
       });
 
-      eventListener.listenTo(eventbus, 'roadLink:editModeAdjacents', function () {
+      eventListener.listenTo(eventbus, 'roadLink:editModeAdjacents', function() {
         if (applicationModel.isReadOnly() && !applicationModel.isActiveButtons()) {
           indicatorLayer.getSource().clear();
           var floatingsLinkIds = _.map(_.filter(selectedLinkProperty.getFeaturesToKeep(), function (feature) {
@@ -934,24 +927,24 @@
           var selectedFloatings = _.filter(selectedLinkProperty.get(), function (features) {
             return features.roadLinkType == RoadLinkType.FloatingRoadLinkType.value;
           });
-          _.each(selectedFloatings, function (sf) {
+          _.each(selectedFloatings, function(sf){
             selectedLinkProperty.getFeaturesToKeep().push(sf);
           });
         }
       });
 
       eventListener.listenTo(eventbus, 'roadLinks:unSelectIndicators', function (originalFeature) {
-        var visibleFeatures = getVisibleFeatures(true, true, true, true);
+        var visibleFeatures = getVisibleFeatures(true,true,true,true);
         clearIndicators();
         greenRoadLayerVector.clear();
         clearHighlights();
         if (applicationModel.getSelectionType() !== 'floating') {
           var features = [];
-          var extractedLinkIds = _.map(originalFeature, function (of) {
+          var extractedLinkIds = _.map(originalFeature,function(of){
             return of.linkId;
           });
           _.each(roadLayer.layer.getSource().getFeatures(), function (feature) {
-            if (!_.contains(extractedLinkIds, feature.linkData.linkId) && feature.linkData.roadLinkType === RoadLinkType.FloatingRoadLinkType.value) {
+              if (!_.contains(extractedLinkIds, feature.linkData.linkId) && feature.linkData.roadLinkType === RoadLinkType.FloatingRoadLinkType.value) {
               features.push(feature);
             }
           });
@@ -959,17 +952,17 @@
           if (!_.isEmpty(features)) {
             currentRenderIntent = 'select';
             var featureToSelect = _.first(features);
-            selectedLinkProperty.openFloating(featureToSelect.linkData.linkId, featureToSelect.linkData.id, false, visibleFeatures);
+              selectedLinkProperty.openFloating(featureToSelect.linkData.linkId, featureToSelect.linkData.id, false, visibleFeatures);
             highlightFeatures();
           }
         }
       });
 
-      eventListener.listenTo(eventbus, 'linkProperties:clearIndicators', function () {
+      eventListener.listenTo(eventbus, 'linkProperties:clearIndicators', function(){
         clearIndicators();
       });
 
-      eventListener.listenTo(eventbus, 'roadLinks:refreshView', function () {
+      eventListener.listenTo(eventbus, 'roadLinks:refreshView', function(){
         me.refreshView();
       });
 
@@ -980,31 +973,31 @@
       eventListener.listenTo(eventListener, 'map:clearLayers', clearLayers);
     };
 
-    var drawIndicators = function (links) {
+    var drawIndicators = function(links) {
       var features = [];
 
-      var markerContainer = function (link, position) {
+      var markerContainer = function(link, position) {
         var style = new ol.style.Style({
-          image: new ol.style.Icon({
+          image : new ol.style.Icon({
             src: 'images/center-marker2.svg'
           }),
-          text: new ol.style.Text({
-            text: link.marker,
+          text : new ol.style.Text({
+            text : link.marker,
             fill: new ol.style.Fill({
               color: '#ffffff'
             }),
-            font: '12px sans-serif'
+            font : '12px sans-serif'
           })
         });
         var marker = new ol.Feature({
-          geometry: new ol.geom.Point([position.x, position.y])
+          geometry : new ol.geom.Point([position.x, position.y])
         });
         marker.setStyle(style);
         features.push(marker);
       };
 
-      var indicators = function () {
-        return me.mapOverLinkMiddlePoints(links, function (link, middlePoint) {
+      var indicators = function() {
+        return me.mapOverLinkMiddlePoints(links, function(link, middlePoint) {
           markerContainer(link, middlePoint);
         });
       };
@@ -1012,15 +1005,15 @@
       indicatorLayer.getSource().addFeatures(features);
     };
 
-    var cancelSelection = function () {
-      if (!applicationModel.isActiveButtons()) {
+    var cancelSelection = function() {
+      if(!applicationModel.isActiveButtons()) {
         selectedLinkProperty.cancel();
         selectedLinkProperty.close();
         unselectRoadLink();
       }
     };
 
-    var refreshViewAfterClosingFloating = function () {
+    var refreshViewAfterClosingFloating = function() {
       selectedLinkProperty.setDirty(false);
       selectedLinkProperty.resetTargets();
       selectedLinkProperty.clearFeaturesToKeep();
@@ -1036,21 +1029,22 @@
       selectedLinkProperty.clearFeaturesToKeep();
       greenRoadLayer.getSource().clear();
       simulatedRoadsLayer.getSource().clear();
-      eventbus.once('roadLinks:fetched', function () {
+      eventbus.once('roadLinks:fetched', function(){
         applicationModel.removeSpinner();
       });
     };
 
-    var redrawNextSelectedTarget = function (targets, adjacents) {
-      _.find(roadLayer.layer.getSource().getFeatures(), function (feature) {
-        return targets !== 0 && feature.linkData.linkId === parseInt(targets);
+    var redrawNextSelectedTarget= function(targets, adjacents) {
+      _.find(roadLayer.layer.getSource().getFeatures(), function(feature) {
+          return targets !== 0 && feature.linkData.linkId === parseInt(targets);
       }).linkData.gapTransfering = true;
-      var targetFeature = _.find(geometryChangedLayer.getSource().getFeatures(), function (feature) {
-        return targets !== 0 && feature.linkData.linkId === parseInt(targets);
-      });
-      if (_.isUndefined(targetFeature)) {
+      var targetFeature = _.find(geometryChangedLayer.getSource().getFeatures(), function(feature) {
+          return targets !== 0 && feature.linkData.linkId === parseInt(targets);
+      });
+      if(_.isUndefined(targetFeature))
+      {
         targetFeature = _.find(roadLayer.layer.getSource().getFeatures(), function (feature) {
-          return targets !== 0 && feature.linkData.linkId === parseInt(targets);
+            return targets !== 0 && feature.linkData.linkId === parseInt(targets);
         });
       }
       reselectRoadLink(targetFeature, adjacents);
@@ -1058,63 +1052,63 @@
       reHighlightGreen();
     };
 
-    var reHighlightGreen = function () {
-      var greenFeaturesLinkId = _.map(greenRoadLayer.getSource().getFeatures(), function (gf) {
-        return gf.linkData.linkId;
+    var reHighlightGreen = function() {
+      var greenFeaturesLinkId = _.map(greenRoadLayer.getSource().getFeatures(), function(gf){
+          return gf.linkData.linkId;
       });
 
       if (greenFeaturesLinkId.length !== 0) {
-        var features = [];
+        var features =[];
         _.each(roadLayer.layer.getSource().getFeatures(), function (feature) {
-          if (_.contains(greenFeaturesLinkId, feature.linkData.linkId)) {
-
-            feature.linkData.prevAnomaly = feature.linkData.anomaly;
-            feature.linkData.gapTransfering = true;
-            var greenRoadStyle = styler.generateStyleByFeature(feature.linkData, map.getView().getZoom());
+            if (_.contains(greenFeaturesLinkId, feature.linkData.linkId)) {
+
+                feature.linkData.prevAnomaly = feature.linkData.anomaly;
+                feature.linkData.gapTransfering = true;
+                var greenRoadStyle = styler.generateStyleByFeature(feature.linkData, map.getView().getZoom());
             feature.setStyle(greenRoadStyle);
             features.push(feature);
           }
         });
-        greenRoads(features, true);
+        greenRoads(features,true);
         addFeaturesToSelection(features);
       }
     };
 
     var editFeatureDataForGreen = function (targets) {
-      var features = [];
-      if (targets !== 0) {
-        var targetFeature = _.find(greenRoadLayer.getSource().getFeatures(), function (greenFeature) {
-          return targets.linkId !== 0 && greenFeature.linkData.linkId === parseInt(targets.linkId);
-        });
-        if (!targetFeature) {
-          _.map(roadLayer.layer.getSource().getFeatures(), function (feature) {
-            if (feature.linkData.linkId === targets.linkId) {
+      var features =[];
+      if(targets !== 0){
+        var targetFeature = _.find(greenRoadLayer.getSource().getFeatures(), function(greenFeature){
+            return targets.linkId !== 0 && greenFeature.linkData.linkId === parseInt(targets.linkId);
+        });
+        if(!targetFeature){
+          _.map(roadLayer.layer.getSource().getFeatures(), function(feature){
+              if (feature.linkData.linkId === targets.linkId) {
               var pickAnomalousMarker;
-              if (feature.linkData.anomaly === Anomaly.GeometryChanged.value) {
-                var roadLink = feature.linkData;
+                  if (feature.linkData.anomaly === Anomaly.GeometryChanged.value) {
+                      var roadLink = feature.linkData;
                 var points = _.map(roadLink.newGeometry, function (point) {
                   return [point.x, point.y];
                 });
                 feature = new ol.Feature({geometry: new ol.geom.LineString(points)});
-                feature.linkData = roadLink;
-                pickAnomalousMarker = _.filter(geometryChangedLayer.getSource().getFeatures(), function (marker) {
-                  return marker.linkData.linkId === feature.linkData.linkId;
+                      feature.linkData = roadLink;
+                pickAnomalousMarker = _.filter(geometryChangedLayer.getSource().getFeatures(), function(marker){
+                    return marker.linkData.linkId === feature.linkData.linkId;
                 });
-                _.each(pickAnomalousMarker, function (pickRoads) {
+                _.each(pickAnomalousMarker, function(pickRoads){
                   geometryChangedLayer.getSource().removeFeature(pickRoads);
                 });
               }
 
-              feature.linkData.prevAnomaly = feature.linkData.anomaly;
-              feature.linkData.gapTransfering = true;
-              var greenRoadStyle = styler.generateStyleByFeature(feature.linkData, map.getView().getZoom());
+                  feature.linkData.prevAnomaly = feature.linkData.anomaly;
+                  feature.linkData.gapTransfering = true;
+                  var greenRoadStyle = styler.generateStyleByFeature(feature.linkData, map.getView().getZoom());
               feature.setStyle(greenRoadStyle);
               features.push(feature);
               roadCollection.addPreMovedRoadAddresses(feature.data);
-              pickAnomalousMarker = _.filter(pickRoadsLayer.getSource().getFeatures(), function (markersPick) {
-                return markersPick.linkData.linkId === feature.linkData.linkId;
+              pickAnomalousMarker = _.filter(pickRoadsLayer.getSource().getFeatures(), function(markersPick){
+                  return markersPick.linkData.linkId === feature.linkData.linkId;
               });
-              _.each(pickAnomalousMarker, function (pickRoads) {
+              _.each(pickAnomalousMarker, function(pickRoads){
                 pickRoadsLayer.getSource().removeFeature(pickRoads);
               });
               if(applicationModel.getSelectionType() !== 'unknown')
@@ -1125,111 +1119,103 @@
           greenRoads(features);
         }
       }
-      if (features.length === 0)
+      if(features.length === 0)
         return undefined;
       else return _.first(features);
     };
 
-    eventbus.on('linkProperties:highlightSelectedProject', function (featureLinkId) {
+    eventbus.on('linkProperties:highlightSelectedProject', function(featureLinkId) {
       setGeneralOpacity(0.2);
-      var boundingBox = map.getView().calculateExtent(map.getSize());
-      var zoomLevel = map.getView().getZoom();
-      roadCollection.findReservedProjectLinks(boundingBox, zoomLevel, featureLinkId);
-    });
-
-    eventbus.on('linkProperties:highlightReservedRoads', function (reservedOL3Features) {
-      var styledFeatures = _.map(reservedOL3Features, function (feature) {
-        feature.setStyle(projectLinkStyler.getProjectLinkStyle().getStyle(feature.linkData, {zoomLevel: map.getView().getZoom()}));
+        var boundingBox = map.getView().calculateExtent(map.getSize());
+        var zoomLevel = map.getView().getZoom();
+        roadCollection.findReservedProjectLinks(boundingBox, zoomLevel, featureLinkId);
+    });
+
+    eventbus.on('linkProperties:highlightReservedRoads', function(reservedOL3Features){
+      var styledFeatures = _.map(reservedOL3Features,function(feature) {
+          feature.setStyle(projectLinkStyler.getProjectLinkStyle().getStyle(feature.linkData, {zoomLevel: map.getView().getZoom()}));
         return feature;
       });
-      if (applicationModel.getSelectedLayer() === "linkProperty") { //check if user is still in reservation form
+      if (applicationModel.getSelectedLayer()==="linkProperty"){ //check if user is still in reservation form
         reservedRoadLayer.getSource().addFeatures(styledFeatures);
       }
     });
 
-    eventbus.on('linkProperties:deselectFeaturesSelected', function () {
+    eventbus.on('linkProperties:deselectFeaturesSelected', function(){
       clearHighlights();
       geometryChangedLayer.setVisible(true);
     });
 
-    eventbus.on('linkProperties:highlightAnomalousByFloating', function () {
+    eventbus.on('linkProperties:highlightAnomalousByFloating', function(){
       highlightAnomalousFeaturesByFloating();
     });
 
-    eventbus.on('linkProperties:highlightSelectedFloatingFeatures', function () {
+    eventbus.on('linkProperties:highlightSelectedFloatingFeatures', function(){
       highlightSelectedFloatingFeatures();
     });
 
-    var highlightAnomalousFeaturesByFloating = function () {
+    var highlightAnomalousFeaturesByFloating = function() {
       var allFeatures = roadLayer.layer.getSource().getFeatures().concat(anomalousMarkerLayer.getSource().getFeatures()).concat(floatingMarkerLayer.getSource().getFeatures());
-      _.each(allFeatures, function (feature) {
-        if (feature.linkData.anomaly === Anomaly.NoAddressGiven.value || feature.linkData.anomaly === Anomaly.GeometryChanged.value || feature.linkData.roadLinkType === RoadLinkType.FloatingRoadLinkType.value)
+      _.each(allFeatures, function(feature){
+          if (feature.linkData.anomaly === Anomaly.NoAddressGiven.value || feature.linkData.anomaly === Anomaly.GeometryChanged.value || feature.linkData.roadLinkType === RoadLinkType.FloatingRoadLinkType.value)
           pickRoadsLayer.getSource().addFeature(feature);
       });
       pickRoadsLayer.setOpacity(1);
       setGeneralOpacity(0.2);
     };
 
-    var highlightSelectedFloatingFeatures = function () {
+    var highlightSelectedFloatingFeatures = function() {
       var allFeatures = roadLayer.layer.getSource().getFeatures().concat(anomalousMarkerLayer.getSource().getFeatures()).concat(floatingMarkerLayer.getSource().getFeatures());
       var selectedFloatingIds = _.pluck(selectedLinkProperty.getFeaturesToKeepFloatings(), 'linkId');
 
-<<<<<<< HEAD
-      _.each(allFeatures, function (feature) {
-        if (feature.linkData.anomaly === 1 || (_.contains(selectedFloatingIds, feature.linkData.linkId) && feature.linkData.roadLinkType === -1))
-=======
       _.each(allFeatures, function(feature){
           if (feature.linkData.anomaly === Anomaly.NoAddressGiven.value || (_.contains(selectedFloatingIds, feature.linkData.linkId) && feature.linkData.roadLinkType === RoadLinkType.FloatingRoadLinkType.value))
->>>>>>> 3adce189
           pickRoadsLayer.getSource().addFeature(feature);
       });
       pickRoadsLayer.setOpacity(1);
       setGeneralOpacity(0.2);
     };
 
-    eventbus.on('linkProperties:cleanFloatingsAfterDefloat', function () {
+    eventbus.on('linkProperties:cleanFloatingsAfterDefloat', function(){
       cleanFloatingsAfterDefloat();
       cleanUnknownsAfterDefloat();
     });
 
-    var cleanFloatingsAfterDefloat = function () {
+    var cleanFloatingsAfterDefloat = function() {
       var floatingRoadMarker = [];
       /*
        * Clean from pickLayer floatings selected
        */
-      var FeaturesToKeepFloatings = _.reject(_.map(selectedLinkProperty.getFeaturesToKeepFloatings(), function (featureToKeep) {
-        if (featureToKeep.roadLinkType === RoadLinkType.FloatingRoadLinkType.value && featureToKeep.anomaly === Anomaly.None.value) {
+      var FeaturesToKeepFloatings = _.reject(_.map(selectedLinkProperty.getFeaturesToKeepFloatings(), function (featureToKeep){
+        if(featureToKeep.roadLinkType === RoadLinkType.FloatingRoadLinkType.value && featureToKeep.anomaly === Anomaly.None.value) {
           return featureToKeep.linkId;
         } else return undefined;
-      }), function (featuresNotToKeep) {
+      }), function(featuresNotToKeep){
         return _.isUndefined(featuresNotToKeep);
       });
 
-      var olUids = _.reject(_.map(pickRoadsLayer.getSource().getFeatures(), function (pickFeature) {
-        if (_.contains(FeaturesToKeepFloatings, pickFeature.linkData.linkId))
+      var olUids = _.reject(_.map(pickRoadsLayer.getSource().getFeatures(), function(pickFeature){
+          if (_.contains(FeaturesToKeepFloatings, pickFeature.linkData.linkId))
           return pickFeature.ol_uid;
         else return undefined;
-      }), function (featuresNotToKeep) {
+      }), function(featuresNotToKeep){
         return _.isUndefined(featuresNotToKeep);
       });
-      var PickFeaturesToRemove = _.filter(pickRoadsLayer.getSource().getFeatures(), function (pickFeatureToRemove) {
+      var PickFeaturesToRemove = _.filter(pickRoadsLayer.getSource().getFeatures(), function (pickFeatureToRemove){
         return !_.contains(olUids, pickFeatureToRemove.ol_uid);
       });
 
       pickRoadsLayer.getSource().clear();
-      pickRoadsLayer.getSource().addFeatures(PickFeaturesToRemove);
+      pickRoadsLayer.getSource().addFeatures(PickFeaturesToRemove );
 
       /*
        * Clean from calibrationPoints layer selected
        */
 
-      _.map(selectedLinkProperty.getFeaturesToKeepFloatings(), function (featureToKeep) {
-        if (featureToKeep.calibrationPoints.length > 0) {
+      _.map(selectedLinkProperty.getFeaturesToKeepFloatings(), function(featureToKeep){
+        if(featureToKeep.calibrationPoints.length > 0) {
           _.each(featureToKeep.calibrationPoints, function (cPoint) {
-            var newPoint = new CalibrationPoint({
-              points: cPoint.point,
-              calibrationCode: unknownCalibrationPointValue
-            }).getMarker(true);
+            var newPoint = new CalibrationPoint({points:cPoint.point, calibrationCode:unknownCalibrationPointValue}).getMarker(true);
             _.each(calibrationPointLayer.getSource().getFeatures(), function (feature) {
               if (newPoint.values_.geometry.flatCoordinates[0] == feature.values_.geometry.flatCoordinates[0] &&
                 newPoint.values_.geometry.flatCoordinates[1] == feature.values_.geometry.flatCoordinates[1]) {
@@ -1243,17 +1229,17 @@
       /*
        * Clean from roadLayer floatings selected
        */
-      var olUidsRoadLayer = _.reject(_.map(roadLayer.layer.getSource().getFeatures(), function (featureRoadLayer) {
-        if (_.contains(FeaturesToKeepFloatings, featureRoadLayer.linkData.linkId))
+      var olUidsRoadLayer = _.reject(_.map(roadLayer.layer.getSource().getFeatures(), function(featureRoadLayer){
+          if (_.contains(FeaturesToKeepFloatings, featureRoadLayer.linkData.linkId))
           return featureRoadLayer.ol_uid;
         else return undefined;
-      }), function (featuresNotToKeep) {
+      }), function(featuresNotToKeep){
         return _.isUndefined(featuresNotToKeep);
       });
-      var featuresRoadLayerToKeep = _.filter(roadLayer.layer.getSource().getFeatures(), function (featureRoadLayer) {
+      var featuresRoadLayerToKeep = _.filter(roadLayer.layer.getSource().getFeatures(), function (featureRoadLayer){
         return !_.contains(olUidsRoadLayer, featureRoadLayer.ol_uid);
       });
-      var featuresRoadLayerToRemove = _.filter(roadLayer.layer.getSource().getFeatures(), function (featureRoadLayer) {
+      var featuresRoadLayerToRemove = _.filter(roadLayer.layer.getSource().getFeatures(), function (featureRoadLayer){
         return _.contains(olUidsRoadLayer, featureRoadLayer.ol_uid);
       });
 
@@ -1264,18 +1250,18 @@
       /*
        * Clean from floatingMarkerLayer markers from selected floatings
        */
-      var olUidsFloatingLayer = _.reject(_.map(floatingMarkerLayer.getSource().getFeatures(), function (feature) {
-        if (_.contains(FeaturesToKeepFloatings, feature.linkData.linkId))
+      var olUidsFloatingLayer = _.reject(_.map(floatingMarkerLayer.getSource().getFeatures(), function(feature){
+          if (_.contains(FeaturesToKeepFloatings, feature.linkData.linkId))
           return feature.ol_uid;
         else return undefined;
-      }), function (featuresNotToKeep) {
+      }), function(featuresNotToKeep){
         return _.isUndefined(featuresNotToKeep);
       });
-      var featuresFloatingLayerToKeep = _.filter(floatingMarkerLayer.getSource().getFeatures(), function (featureFloatMarker) {
+      var featuresFloatingLayerToKeep = _.filter(floatingMarkerLayer.getSource().getFeatures(), function (featureFloatMarker){
         return !_.contains(olUidsFloatingLayer, featureFloatMarker.ol_uid);
       });
 
-      var featuresFloatingLayerToRemove = _.filter(floatingMarkerLayer.getSource().getFeatures(), function (featureFloatMarker) {
+      var featuresFloatingLayerToRemove = _.filter(floatingMarkerLayer.getSource().getFeatures(), function (featureFloatMarker){
         return _.contains(olUidsFloatingLayer, featureFloatMarker.ol_uid);
       });
 
@@ -1289,32 +1275,32 @@
       geometryChangedLayer.setVisible(false);
     };
 
-    var cleanUnknownsAfterDefloat = function () {
-      var unknownRoadMarkers = [];
-
-      var unknownFeaturesToKeep = _.reject(_.map(selectedLinkProperty.getFeaturesToKeepUnknown(), function (feature) {
-        if (feature.anomaly === Anomaly.NoAddressGiven.value) {
+    var cleanUnknownsAfterDefloat = function(){
+      var unknownRoadMarkers =[];
+
+      var unknownFeaturesToKeep = _.reject(_.map(selectedLinkProperty.getFeaturesToKeepUnknown(), function(feature){
+        if(feature.anomaly === Anomaly.NoAddressGiven.value){
           return feature.linkId;
         } else return undefined;
-      }), function (featureNotToKeep) {
+      }), function(featureNotToKeep){
         return _.isUndefined(featureNotToKeep);
       });
 
       //Clean from anomalousMarkerLayer
 
-      var olUidsAnomalousMarkerLayer = _.reject(_.map(anomalousMarkerLayer.getSource().getFeatures(), function (anomalousMarkerLayerFeature) {
-        if (_.contains(unknownFeaturesToKeep, anomalousMarkerLayerFeature.linkData.linkId)) {
+      var olUidsAnomalousMarkerLayer = _.reject(_.map(anomalousMarkerLayer.getSource().getFeatures(),function(anomalousMarkerLayerFeature){
+          if (_.contains(unknownFeaturesToKeep, anomalousMarkerLayerFeature.linkData.linkId)) {
           return anomalousMarkerLayerFeature.ol_uid;
         } else return undefined;
-      }), function (featuresNotToKeep) {
+      }), function(featuresNotToKeep){
         return _.isUndefined(featuresNotToKeep);
       });
 
-      var anomalousMarkerLayerFeaturesToKeep = _.filter(anomalousMarkerLayer.getSource().getFeatures(), function (pf) {
+      var anomalousMarkerLayerFeaturesToKeep = _.filter(anomalousMarkerLayer.getSource().getFeatures(), function(pf){
         return !_.contains(olUidsAnomalousMarkerLayer, pf.ol_uid);
       });
 
-      var anomalousMarkerLayerFeaturesToRemove = _.filter(anomalousMarkerLayer.getSource().getFeatures(), function (pf) {
+      var anomalousMarkerLayerFeaturesToRemove = _.filter(anomalousMarkerLayer.getSource().getFeatures(), function(pf){
         return _.contains(olUidsAnomalousMarkerLayer, pf.ol_uid);
       });
       anomalousMarkerLayer.getSource().clear();
@@ -1323,84 +1309,84 @@
       selectedLinkProperty.setAnomalousMarkers(unknownRoadMarkers);
     };
 
-    eventbus.on('linkProperties:floatingRoadMarkerPreviousSelected', function () {
+    eventbus.on('linkProperties:floatingRoadMarkerPreviousSelected', function(){
       addSelectedFloatings();
       addSelectedUnknowns();
     });
 
-    var addSelectedFloatings = function () {
+    var addSelectedFloatings = function() {
       var floatingRoadMarker = selectedLinkProperty.getFloatingRoadMarker();
       var floatingRoad = [];
       var floatingMarker = [];
-      _.each(floatingRoadMarker, function (floating) {
-        if (floating.getGeometry().getType() == 'LineString') {
+      _.each(floatingRoadMarker, function(floating){
+        if(floating.getGeometry().getType() == 'LineString'){
           floatingRoad.push(floating);
         } else {
           floatingMarker.push(floating);
         }
       });
 
-      _.each(floatingMarker, function (marker) {
+      _.each(floatingMarker, function(marker){
         floatingMarkerLayer.getSource().addFeature(marker);
       });
 
-      _.each(floatingRoad, function (road) {
+      _.each(floatingRoad, function(road){
         roadLayer.layer.getSource().addFeature(road);
       });
     };
 
-    var addSelectedUnknowns = function () {
+    var addSelectedUnknowns = function(){
       var anomalousRoadMarker = selectedLinkProperty.getAnomalousMarkers();
       var anomalousMarker = [];
-      _.each(anomalousRoadMarker, function (anomalous) {
-        if (anomalous.getGeometry().getType() !== 'LineString') {
+      _.each(anomalousRoadMarker, function(anomalous){
+        if(anomalous.getGeometry().getType() !== 'LineString'){
           anomalousMarker.push(anomalous);
         }
       });
 
-      _.each(anomalousMarker, function (marker) {
+      _.each(anomalousMarker, function(marker){
         anomalousMarkerLayer.getSource().addFeature(marker);
       });
     };
 
-    eventbus.on('linkProperties:activateInteractions', function () {
+    eventbus.on('linkProperties:activateInteractions', function(){
       activateSelectInteractions(true);
     });
 
-    eventbus.on('linkProperties:deactivateInteractions', function () {
-      deactivateSelectInteractions(true);
-    });
-
-    eventbus.on('linkProperties:addFeaturesToInteractions', function () {
+    eventbus.on('linkProperties:deactivateInteractions', function(){
+        deactivateSelectInteractions(true);
+    });
+
+    eventbus.on('linkProperties:addFeaturesToInteractions', function(){
       activateSelectInteractions();
     });
 
-    eventbus.on('linkProperty:fetchedHistoryLinks', function (historyLinkData) {
-      var points = _.map(historyLinkData.geometry, function (point) {
+    eventbus.on('linkProperty:fetchedHistoryLinks', function(historyLinkData) {
+      var points = _.map(historyLinkData.geometry, function(point) {
         return [point.x, point.y];
       });
-      var historyFeatures = _.map(historyLinkData, function (link) {
+      var historyFeatures = _.map(historyLinkData, function(link) {
         var feature = new ol.Feature({
           geometry: new ol.geom.LineString(points)
         });
-        feature.linkData = link;
+          feature.linkData = link;
         return feature;
       });
       historicRoadsLayer.getSource().addFeatures(historyFeatures);
     });
-
-    eventbus.on('linkProperty:fetchHistoryLinks', function (date) {
+    
+    eventbus.on('linkProperty:fetchHistoryLinks', function(date){
       roadCollection.setDate(date);
       roadCollection.fetch(map.getView().calculateExtent(map.getSize()), map.getView().getZoom());
     });
 
-    eventListener.listenTo(eventbus, 'linkProperties:unselected', function () {
+    eventListener.listenTo(eventbus, 'linkProperties:unselected', function() {
       clearHighlights();
       setGeneralOpacity(1);
-      if (greenRoadLayer.getSource().getFeatures().length !== 0) {
+      if(greenRoadLayer.getSource().getFeatures().length !== 0) {
         unselectRoadLink();
       }
-      if (indicatorLayer.getSource().getFeatures().length !== 0) {
+      if(indicatorLayer.getSource().getFeatures().length !== 0){
         indicatorLayer.getSource().clear();
       }
       if ('floating' === applicationModel.getSelectionType()) {
@@ -1412,38 +1398,38 @@
       }
     });
 
-    eventListener.listenTo(eventbus, 'linkProperties:clearHighlights', function () {
+    eventListener.listenTo(eventbus, 'linkProperties:clearHighlights', function(){
       unselectRoadLink();
       geometryChangedLayer.setVisible(false);
-      if (pickRoadsLayer.getSource().getFeatures().length !== 0) {
+      if(pickRoadsLayer.getSource().getFeatures().length !== 0){
         pickRoadsLayer.getSource().clear();
       }
       clearHighlights();
-      if (simulatedRoadsLayer.getSource().getFeatures().length !== 0) {
+      if(simulatedRoadsLayer.getSource().getFeatures().length !== 0){
         simulatedRoadsLayer.getSource().clear();
       }
       var featureToReOpen = _.cloneDeep(_.first(selectedLinkProperty.getFeaturesToKeepFloatings()));
-      var visibleFeatures = getVisibleFeatures(true, true, true);
+      var visibleFeatures = getVisibleFeatures(true,true,true);
       selectedLinkProperty.openFloating(featureToReOpen.linkId, featureToReOpen.id, false, visibleFeatures);
     });
 
-    eventListener.listenTo(eventbus, 'linkProperties:deactivateDoubleClick', function () {
+    eventListener.listenTo(eventbus, 'linkProperties:deactivateDoubleClick', function(){
       deactivateSelectInteractions(false);
     });
 
-    eventListener.listenTo(eventbus, 'linkProperties:deactivateAllSelections roadAddressProject:deactivateAllSelections', function () {
+    eventListener.listenTo(eventbus, 'linkProperties:deactivateAllSelections roadAddressProject:deactivateAllSelections', function(){
       deactivateSelectInteractions(true);
     });
 
-    eventListener.listenTo(eventbus, 'linkProperties:activateDoubleClick', function () {
+    eventListener.listenTo(eventbus, 'linkProperties:activateDoubleClick', function(){
       activateSelectInteractions(false);
     });
 
-    eventListener.listenTo(eventbus, 'linkProperties:activateAllSelections roadAddressProject:startAllInteractions', function () {
+    eventListener.listenTo(eventbus, 'linkProperties:activateAllSelections roadAddressProject:startAllInteractions', function(){
       activateSelectInteractions(true);
     });
 
-    eventListener.listenTo(eventbus, 'layer:selected', function (layer, previouslySelectedLayer) {
+    eventListener.listenTo(eventbus, 'layer:selected', function(layer, previouslySelectedLayer){
       //TODO: there might be room for improvement on this, but I am not seeing it
       if (layer !== 'linkProperty') {
         deactivateSelectInteractions(true);
@@ -1459,33 +1445,33 @@
         clearHighlights();
         hideLayer();
         removeSelectInteractions();
-      } else if (previouslySelectedLayer === 'roadAddressProject') {
+      } else if(previouslySelectedLayer === 'roadAddressProject') {
         clearLayers();
         clearHighlights();
         setGeneralOpacity(1);
         showLayer();
-        _.defer(function () {
+        _.defer(function(){
           roadCollection.fetch(map.getView().calculateExtent(map.getSize()), map.getView().getZoom());
         });
       }
     });
 
-    eventListener.listenTo(eventbus, 'roadAddressProject:clearOnClose', function () {
+    eventListener.listenTo(eventbus, 'roadAddressProject:clearOnClose', function(){
       setGeneralOpacity(1);
       reservedRoadLayer.getSource().clear();
       applicationModel.setReadOnly(true);
     });
-
-    var show = function (map) {
+    
+    var show = function(map) {
       vectorLayer.setVisible(true);
     };
 
-    var showLayer = function () {
+    var showLayer = function(){
       me.start();
       me.show(map);
     };
 
-    var hideLayer = function () {
+    var hideLayer = function() {
       unselectRoadLink();
       me.stop();
       me.hide();
