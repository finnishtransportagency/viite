(function(root) {
  root.LinkPropertyLayer = function(map, roadLayer, selectedLinkProperty, roadCollection, linkPropertiesModel, applicationModel,styler) {
    var layerName = 'linkProperty';
    var cachedLinkPropertyMarker = null;
    var cachedMarker = null;
    Layer.call(this, layerName, roadLayer);
    var me = this;
    var eventListener = _.extend({running: false}, eventbus);
    this.minZoomForContent = zoomlevels.minZoomForRoadLinks;
    var indicatorVector = new ol.source.Vector({});
    var floatingMarkerVector = new ol.source.Vector({});
    var anomalousMarkerVector = new ol.source.Vector({});
    var calibrationPointVector = new ol.source.Vector({});
    var greenRoadLayerVector = new ol.source.Vector({});
    var pickRoadsLayerVector = new ol.source.Vector({});
    var simulationVector = new ol.source.Vector({});

    var indicatorLayer = new ol.layer.Vector({
      source: indicatorVector
    });

    var floatingMarkerLayer = new ol.layer.Vector({
      source: floatingMarkerVector
    });

    var anomalousMarkerLayer = new ol.layer.Vector({
      source: anomalousMarkerVector
    });

    var calibrationPointLayer = new ol.layer.Vector({
      source: calibrationPointVector
    });

    var greenRoadLayer = new ol.layer.Vector({
      source: greenRoadLayerVector
    });

    var greenRoads = function(Ol3Features, addToGreenLayer) {
      var features = [];

      var style = new ol.style.Style({
        fill: new ol.style.Fill({
          color: 'rgba(0, 255, 0, 0.75)'
        }),
        stroke: new ol.style.Stroke({
          color: 'rgba(0, 255, 0, 0.95)',
          width: 8
        })
      });

      var greenRoadStyle = function(feature) {
        feature.setStyle(style);
        features.push(feature);
      };

      var greenStyle = function() {
        _.each(Ol3Features, function(feature) {
          greenRoadStyle(feature);
        });
      };
      greenStyle();
      greenRoadLayer.setZIndex(10000);
      if(!addToGreenLayer){
        greenRoadLayer.getSource().addFeatures(features);
        selectSingleClick.getFeatures().clear();
        addFeaturesToSelection(features);
      }
    };

    var pickRoadsLayer = new ol.layer.Vector({
      source: pickRoadsLayerVector,
      style: function(feature) {
        return styler.generateStyleByFeature(feature.roadLinkData,map.getView().getZoom());
      }
    });

    var simulatedRoadsLayer = new ol.layer.Vector({
      source: simulationVector,
      style: function(feature) {
        return styler.generateStyleByFeature(feature.roadLinkData,map.getView().getZoom());
      }
    });

    map.addLayer(floatingMarkerLayer);
    map.addLayer(anomalousMarkerLayer);
    map.addLayer(calibrationPointLayer);
    map.addLayer(indicatorLayer);
    map.addLayer(greenRoadLayer);
    map.addLayer(pickRoadsLayer);
    map.addLayer(simulatedRoadsLayer);
    floatingMarkerLayer.setVisible(true);
    anomalousMarkerLayer.setVisible(true);
    calibrationPointLayer.setVisible(true);
    indicatorLayer.setVisible(true);
    greenRoadLayer.setVisible(true);
    pickRoadsLayer.setVisible(true);
    simulatedRoadsLayer.setVisible(true);

    var isAnomalousById = function(featureId){
      var anomalousMarkers = anomalousMarkerLayer.getSource().getFeatures();
      var isAnomalous = _.isUndefined(_.find(anomalousMarkers, function(am){
        return am.id === featureId;
      }));
      var roadLayerFeatures = roadLayer.layer.getSource().getFeatures();
      var isAnomalousRoadLayerFeature = _.find(roadLayerFeatures,function(rlf){
        return rlf.id === featureId;
      });
      var isAnomalousRoadLayer = _.isUndefined(isAnomalousRoadLayerFeature) ? false : isAnomalousRoadLayerFeature.roadLinkData.anomaly === 1;
      return isAnomalous || isAnomalousRoadLayer;
    };

    var isFloatingById = function(featureId){
      var floatingMarkers = floatingMarkerLayer.getSource().getFeatures();
      return !_.isUndefined(_.find(floatingMarkers, function(fm){
        return fm.id === featureId;
      }));
    };

    var setGeneralOpacity = function (opacity){
      roadLayer.layer.setOpacity(opacity);
      floatingMarkerLayer.setOpacity(opacity);
      anomalousMarkerLayer.setOpacity(opacity);
    };

    /**
     * We declare the type of interaction we want the map to be able to respond.
     * A selected feature is moved to a new/temporary layer out of the default roadLayer.
     * This interaction is restricted to a double click.
     * @type {ol.interaction.Select}
     */
    var selectDoubleClick = new ol.interaction.Select({
      //Multi is the one en charge of defining if we select just the feature we clicked or all the overlaping
      //multi: true,
      //This will limit the interaction to the specific layer, in this case the layer where the roadAddressLinks are drawn
      layer: roadLayer.layer,
      //Limit this interaction to the doubleClick
      condition: ol.events.condition.doubleClick,
      //The new/temporary layer needs to have a style function as well, we define it here.
      style: function(feature) {
        return styler.generateStyleByFeature(feature.roadLinkData,map.getView().getZoom());
      }
    });

    //We add the defined interaction to the map.
    map.addInteraction(selectDoubleClick);

    /**
     * We now declare what kind of custom actions we want when the interaction happens.
     * Note that 'select' is triggered when a feature is either selected or deselected.
     * The event holds the selected features in the events.selected and the deselected in event.deselected.
     */
    selectDoubleClick.on('select',function(event) {
      var visibleFeatures = getVisibleFeatures(true, true, true);
      if(selectSingleClick.getFeatures().getLength() !== 0){
        selectSingleClick.getFeatures().clear();
      }

      //Since the selected features are moved to a new/temporary layer we just need to reduce the roadlayer's opacity levels.
      if (event.selected.length !== 0) {
        if (roadLayer.layer.getOpacity() === 1) {
          setGeneralOpacity(0.2);
        }
        var selection = _.find(event.selected, function(selectionTarget){
          return !_.isUndefined(selectionTarget.roadLinkData);
        });
        if (selection.roadLinkData.roadLinkType === -1 &&
          ('all' === applicationModel.getSelectionType() || 'floating' === applicationModel.getSelectionType()) &&
          !applicationModel.isReadOnly()) {
          selectedLinkProperty.openFloating(selection.roadLinkData.linkId, selection.roadLinkData.id, visibleFeatures);
          floatingMarkerLayer.setOpacity(1);
        } else {
          selectedLinkProperty.open(selection.roadLinkData.linkId, selection.roadLinkData.id, true, visibleFeatures);
        }
      } else if (event.selected.length === 0 && event.deselected.length !== 0){
        selectedLinkProperty.close();
        setGeneralOpacity(1);
      }
    });

    //This will control the double click zoom when there is no selection
    map.on('dblclick', function(event) {
      _.defer(function(){
        if(selectDoubleClick.getFeatures().getLength() < 1 && map.getView().getZoom() <= 13){
          map.getView().setZoom(map.getView().getZoom()+1);
        }
      });
    });

    /**
     * We declare the type of interaction we want the map to be able to respond.
     * A selected feature is moved to a new/temporary layer out of the default roadLayer.
     * This interaction is restricted to a single click (there is a 250 ms enforced
     * delay between single clicks in order to diferentiate from double click).
     * @type {ol.interaction.Select}
     */
    var selectSingleClick = new ol.interaction.Select({
      //Multi is the one en charge of defining if we select just the feature we clicked or all the overlaping
      //multi: true,
      //This will limit the interaction to the specific layer, in this case the layer where the roadAddressLinks are drawn
      layer: [roadLayer.layer, floatingMarkerLayer, anomalousMarkerLayer, greenRoadLayer, pickRoadsLayer],
      //Limit this interaction to the singleClick
      condition: ol.events.condition.singleClick,
      //The new/temporary layer needs to have a style function as well, we define it here.
      style: function(feature, resolution) {
        return styler.generateStyleByFeature(feature.roadLinkData,map.getView().getZoom(), true);
      }
    });

    //We add the defined interaction to the map.
    map.addInteraction(selectSingleClick);

    /**
     * We now declare what kind of custom actions we want when the interaction happens.
     * Note that 'select' is triggered when a feature is either selected or deselected.
     * The event holds the selected features in the events.selected and the deselected in event.deselected.
     *
     * In this particular case we are fetching every roadLinkAddress and anomaly marker in view and
     * sending them to the selectedLinkProperty.open for further processing.
     */
    selectSingleClick.on('select',function(event) {
      var visibleFeatures = getVisibleFeatures(true, true, true, true, true);
      if (selectDoubleClick.getFeatures().getLength() !== 0) {
        selectDoubleClick.getFeatures().clear();
      }
      var selection = _.find(event.selected, function (selectionTarget) {
        return !_.isUndefined(selectionTarget.roadLinkData);
      });
      //Since the selected features are moved to a new/temporary layer we just need to reduce the roadlayer's opacity levels.
      if (!_.isUndefined(selection)) {
        if (event.selected.length !== 0) {
          if (roadLayer.layer.getOpacity() === 1) {
            setGeneralOpacity(0.2);
          }
          if (selection.roadLinkData.roadLinkType === -1 &&
            ('all' === applicationModel.getSelectionType() || 'floating' === applicationModel.getSelectionType()) &&
            !applicationModel.isReadOnly()) {
            selectedLinkProperty.close();
            selectedLinkProperty.openFloating(selection.roadLinkData.linkId, selection.roadLinkData.id, visibleFeatures);
            floatingMarkerLayer.setOpacity(1);
            anomalousMarkerLayer.setOpacity(1);
          } else if(selection.roadLinkData.roadLinkType !== -1 && 'floating' === applicationModel.getSelectionType() &&
            !applicationModel.isReadOnly() && event.deselected.length !== 0) {
            var floatings = event.deselected;
            var nonFloatings = event.selected;
            removeFeaturesFromSelection(nonFloatings);
            addFeaturesToSelection(floatings);
          }else if('unknown' === applicationModel.getSelectionType() && !applicationModel.isReadOnly()) {
            if (selection.roadLinkData.anomaly === 1 && selection.roadLinkData.roadLinkType !== -1) {
              selectedLinkProperty.openUnknown(selection.roadLinkData.linkId, selection.roadLinkData.id, visibleFeatures);
            } else if(event.selected.length !== 0){
              var deselecting = event.deselected;
              var selecting = event.selected;
              removeFeaturesFromSelection(selecting);
              addFeaturesToSelection(deselecting);
            }
          }
          else {
            if (isAnomalousById(selection.id) || isFloatingById(selection.id)) {
              selectedLinkProperty.open(selection.roadLinkData.linkId, selection.roadLinkData.id, false, visibleFeatures);
            } else {
              selectedLinkProperty.open(selection.roadLinkData.linkId, selection.roadLinkData.id, true, visibleFeatures);
            }
          }
        }
      } else if (event.selected.length === 0 && event.deselected.length !== 0 && applicationModel.getSelectionType() !== 'unknown') {
        selectedLinkProperty.close();
        setGeneralOpacity(1);
      } else if (event.selected.length === 0 && event.deselected.length !== 0 && applicationModel.getSelectionType() === 'unknown'){
        return new ModalConfirm("Olet muokannut tietoja.Tallenna tai peru muutoksesi.");
      }

      if (!_.isUndefined(selection)) {
        if(applicationModel.getSelectionType() === 'unknown' && selection.roadLinkData.roadLinkType !== -1 && selection.roadLinkData.anomaly === 1){
          greenRoadLayer.setOpacity(1);
          var anomalousFeatures = _.uniq(_.filter(selectedLinkProperty.getFeaturesToKeep(), function (ft) {
              return ft.anomaly === 1;
            })
          );
          anomalousFeatures.forEach(function (fmf) {
            editFeatureDataForGreen(fmf.linkId);
          });
        }
      }
    });

    /**
     * Simple method that will add various open layers 3 features to a selection.
     * @param ol3Features
     */
    var addFeaturesToSelection = function (ol3Features) {
      var olUids = _.map(selectSingleClick.getFeatures().getArray(), function(feature){
        return feature.ol_uid;
      });
      _.each(ol3Features, function(feature){
        if(!_.contains(olUids,feature.ol_uid)){
          selectSingleClick.getFeatures().push(feature);
<<<<<<< HEAD
          olUids.push(feature.ol_uid); // prevent adding duplicate entries
=======
          olUids.push(feature.ol_uid);
>>>>>>> ae72d731
        }
      });
    };

    /**
     * Simple method that will remove various open layers 3 features from a selection.
     * @param ol3Features
     */
    var removeFeaturesFromSelection = function (ol3Features) {
      var olUids = _.map(selectSingleClick.getFeatures().getArray(), function(feature){
        return feature.ol_uid;
      });
      _.each(ol3Features, function(feature){
        if(_.contains(olUids,feature.ol_uid)){
          selectSingleClick.getFeatures().remove(feature);
          console.log(selectSingleClick.getFeatures());
        }
      });

    };

    /**
     * Event triggred by the selectedLinkProperty.open() returning all the open layers 3 features
     * that need to be included in the selection.
     */
    eventbus.on('linkProperties:ol3Selected',function(ol3Features){
      selectSingleClick.getFeatures().clear();
      addFeaturesToSelection(ol3Features);
    });

    var getVisibleFeatures = function(withRoads, withAnomalyMarkers, withFloatingMarkers, withGreenRoads, withPickRoads){
      var extent = map.getView().calculateExtent(map.getSize());
      var visibleRoads = withRoads ? roadLayer.layer.getSource().getFeaturesInExtent(extent) : [];
      var visibleAnomalyMarkers =  withAnomalyMarkers ? anomalousMarkerLayer.getSource().getFeaturesInExtent(extent) : [];
      var visibleFloatingMarkers =  withFloatingMarkers ? floatingMarkerLayer.getSource().getFeaturesInExtent(extent) : [];
      var visibleGreenRoadLayer = withGreenRoads ? greenRoadLayer.getSource().getFeaturesInExtent(extent) : [];
      var visiblePickRoadsLayer = withGreenRoads ? pickRoadsLayer.getSource().getFeaturesInExtent(extent) : [];
      return visibleRoads.concat(visibleAnomalyMarkers).concat(visibleFloatingMarkers).concat(visibleGreenRoadLayer);
    };

    /**
     * This is remove all the features from all the selections.
     */
    var clearHighlights = function(){
      if(selectDoubleClick.getFeatures().getLength() !== 0){
        selectDoubleClick.getFeatures().clear();
      }
      if(selectSingleClick.getFeatures().getLength() !== 0){
        selectSingleClick.getFeatures().clear();
      }
    };

    var clearLayers = function(){
      floatingMarkerLayer.getSource().clear();
      anomalousMarkerLayer.getSource().clear();
      calibrationPointLayer.getSource().clear();
      indicatorLayer.getSource().clear();
      greenRoadLayer.getSource().clear();
      pickRoadsLayer.getSource().clear();
    };

    /**
     * This will remove all the following interactions from the map:
     * -selectDoubleClick
     * -selectSingleClick
     */
    var removeSelectInteractions = function() {
      map.removeInteraction(selectDoubleClick);
      map.removeInteraction(selectSingleClick);
    };

    /**
     * This will add all the following interactions from the map:
     * -selectDoubleClick
     * -selectSingleClick
     */
    var addSelectInteractions = function () {
      map.addInteraction(selectDoubleClick);
      map.addInteraction(selectSingleClick);
    };

    /**
     * This will deactivate the following interactions from the map:
     * -selectDoubleClick
     * -selectSingleClick - only if demanded with the Both
     */
    var deactivateSelectInteractions = function(both) {
      selectDoubleClick.setActive(false);
      if(both){
        selectSingleClick.setActive(false);
      }
    };

    /**
     * This will activate the following interactions from the map:
     * -selectDoubleClick
     * -selectSingleClick - only if demanded with the Both
     */
    var activateSelectInteractions = function(both) {
      selectDoubleClick.setActive(true);
      if(both){
        selectSingleClick.setActive(true);
      }
    };

    var unselectRoadLink = function() {
      indicatorLayer.getSource().clear();
      greenRoadLayer.getSource().clear();
      _.map(roadLayer.layer.getSource().getFeatures(),function (feature){
        if(feature.roadLinkData.gapTransfering) {
          feature.roadLinkData.gapTransfering = false;
          feature.roadLinkData.anomaly = feature.roadLinkData.prevAnomaly;
          var unknownRoadStyle = styler.generateStyleByFeature(feature.roadLinkData,map.getView().getZoom());
          feature.setStyle(unknownRoadStyle);
        }
      });
    };

    var highlightFeatures = function() {
      clearHighlights();
      var featuresToHighlight = [];
      _.each(roadLayer.layer.features, function(feature) {
        var gapTransfering = x.data.gapTransfering;
        var canIHighlight = !_.isUndefined(feature.attributes.linkId) ? selectedLinkProperty.isSelectedByLinkId(feature.attributes.linkId) : selectedLinkProperty.isSelectedById(feature.attributes.id);
        if(gapTransfering || canIHighlight){
          featuresToHighlight.push(feature);
        }
      });
      if(featuresToHighlight.length !== 0)
        addFeaturesToSelection(featuresToHighlight);
    };

    var highlightFeatureByLinkId = function (linkId) {
      var highlightFeatures = _.filter(roadLayer.layer.getSource().getFeatures(), function(roadlink) {
        return roadlink.roadLinkData.linkId === linkId;
      });
      addFeaturesToSelection(highlightFeatures);
    };

    var unhighlightFeatureByLinkId = function (linkId) {
      _.each(roadLayer.layer.getSource().getFeatures(), function(feature) {
        if(feature.roadLinkData.linkId == linkId){
          feature.clear();
        }
      });
    };

    var unhighlightFeatures = function() {
      _.each(roadLayer.layer.features, function(feature) {
        feature.clear();
      });
    };

    var draw = function() {
      var marker;
      var middlefloating;
      cachedLinkPropertyMarker = new LinkPropertyMarker(selectedLinkProperty);
      cachedMarker = new LinkPropertyMarker(selectedLinkProperty);
      removeSelectInteractions();
      var roadLinks = roadCollection.getAll();

      if(floatingMarkerLayer.getSource() !== null)
        floatingMarkerLayer.getSource().clear();
      if(anomalousMarkerLayer.getSource() !== null)
        anomalousMarkerLayer.getSource().clear();

      if(map.getView().getZoom() >= zoomlevels.minZoomForAssets) {
        var floatingRoadMarkers = _.filter(roadLinks, function(roadlink) {
          return roadlink.roadLinkType === -1;
        });

        var anomalousRoadMarkers = _.filter(roadLinks, function(roadlink) {
          return roadlink.anomaly === 1;
        });

        var floatingGroups = _.groupBy(floatingRoadMarkers, function(value){
          return value.linkId;
        });

        var orderFloatGroup = _.sortBy(floatingGroups, 'startAddressM');
        _.each(orderFloatGroup, function(floatGroup) {
          floatGroup.sort(function(firstFloat, secondFloat){
            return firstFloat.startAddressM - secondFloat.startAddressM;
          });
          middlefloating = floatGroup[Math.floor(floatGroup.length / 2)];
          marker = cachedLinkPropertyMarker.createMarker(middlefloating);
          floatingMarkerLayer.getSource().addFeature(marker);
        });

        _.each(anomalousRoadMarkers, function(anomalouslink) {
          var marker = cachedMarker.createMarker(anomalouslink);
          anomalousMarkerLayer.getSource().addFeature(marker);
        });

        var actualPoints =  me.drawCalibrationMarkers(calibrationPointLayer.source, roadLinks);
        _.each(actualPoints, function(actualPoint) {
          var calMarker = new CalibrationPoint(actualPoint.point);
          calibrationPointLayer.getSource().addFeature(calMarker.getMarker(true));
        });
        calibrationPointLayer.setZIndex(22);
      }
      addSelectInteractions();
    };

    this.refreshView = function() {
      //Generalize the zoom levels as the resolutions and zoom levels differ between map tile sources
      roadCollection.fetch(map.getView().calculateExtent(map.getSize()), map.getView().getZoom());
      roadLayer.layer.changed();
    };

    this.isDirty = function() {
      return selectedLinkProperty.isDirty();
    };

    var vectorLayer = new ol.layer.Vector();
    vectorLayer.setOpacity(1);
    vectorLayer.setVisible(true);

    var getSelectedFeatures = function() {
      return _.filter(roadLayer.layer.getSource().getFeatures(), function (feature) {
        return selectedLinkProperty.isSelectedByLinkId(feature.roadLinkData.linkId);
      });
    };

    var reselectRoadLink = function(targetFeature, adjacents) {
      var visibleFeatures = getVisibleFeatures(true, true, true, true, true);
      var indicators = adjacents;
      indicatorLayer.getSource().clear();
      if(indicators.length !== 0){
        drawIndicators(indicators);
      }
      if (applicationModel.getSelectionType() === 'unknown' && !applicationModel.isReadOnly() &&
        targetFeature.roadLinkData.anomaly === 1 && targetFeature.roadLinkData.roadLinkType !== -1  ){
        selectedLinkProperty.openUnknown(targetFeature.roadLinkData.linkId, targetFeature.roadLinkData.id, visibleFeatures);
      }

      if(applicationModel.getSelectionType() === 'unknown' && targetFeature.roadLinkData.roadLinkType !== -1 && targetFeature.roadLinkData.anomaly === 1){
        greenRoadLayer.setOpacity(1);
        var anomalousFeatures = _.uniq(_.filter(selectedLinkProperty.getFeaturesToKeep(), function (ft) {
            return ft.anomaly === 1;
          })
        );
        anomalousFeatures.forEach(function (fmf) {
          editFeatureDataForGreen(targetFeature.roadLinkData.linkId);
        });
      }
    };

    var handleLinkPropertyChanged = function(eventListener) {
      removeSelectInteractions();
      eventListener.stopListening(eventbus, 'map:clicked', me.displayConfirmMessage);
      eventListener.listenTo(eventbus, 'map:clicked', me.displayConfirmMessage);
    };

    var concludeLinkPropertyEdit = function(eventListener) {
      addSelectInteractions();
      eventListener.stopListening(eventbus, 'map:clicked', me.displayConfirmMessage);
      setGeneralOpacity(1);
      if(selectDoubleClick.getFeatures().getLength() !== 0){
        selectDoubleClick.getFeatures().clear();
      }
    };

    this.layerStarted = function(eventListener) {
      indicatorLayer.setZIndex(1000);
      var linkPropertyChangeHandler = _.partial(handleLinkPropertyChanged, eventListener);
      var linkPropertyEditConclusion = _.partial(concludeLinkPropertyEdit, eventListener);
      eventListener.listenTo(eventbus, 'linkProperties:changed', linkPropertyChangeHandler);
      eventListener.listenTo(eventbus, 'linkProperties:cancelled linkProperties:saved', linkPropertyEditConclusion);
      eventListener.listenTo(eventbus, 'linkProperties:saved', refreshViewAfterSaving);

      eventListener.listenTo(eventbus, 'linkProperties:selected linkProperties:multiSelected', function(link) {
        var features = [];
        _.each(roadLayer.layer.getSource().getFeatures(), function(feature){
          _.each(link, function (featureLink){
            if(featureLink.linkId !== 0 && feature.roadLinkData.linkId === featureLink.linkId){
              return features.push(feature);
            }
          });
        });
        if (features) {
          addFeaturesToSelection(features);
        }
        clearIndicators();
      });

      eventListener.listenTo(eventbus, 'linkProperties:reselect', reselectRoadLink);
      eventListener.listenTo(eventbus, 'roadLinks:drawAfterGapCanceling', function() {
        currentRenderIntent = 'default';
        _.map(roadLayer.layer.getSource().getFeatures(), function (feature){
          if(feature.roadLinkData.gapTransfering) {
            feature.roadLinkData.gapTransfering = false;
            feature.roadLinkData.anomaly = feature.roadLinkData.prevAnomaly;
          }
        });
        unhighlightFeatures();
        roadLayer.redraw();
        var current = selectedLinkProperty.get();
        _.forEach(current, function(road){
          var feature = _.find(roadLayer.layer.getSource().getFeatures(), function (feature) {
            return road.linkId !== 0 && feature.attributes.linkId === road.linkId;
          });
          if (feature) {
            _.each(selectControl.layer.selectedFeatures, function (selectedFeature) {
              if (selectedFeature.attributes.linkId !== feature.attributes.linkId) {
                selectControl.select(feature);
              }
            });
          }
        });
        indicatorLayer.getSource().clear();
      });

      eventListener.listenTo(eventbus, 'roadLinks:fetched', draw);
      eventListener.listenTo(eventbus, 'linkProperties:dataset:changed', draw);
      eventListener.listenTo(eventbus, 'linkProperties:updateFailed', cancelSelection);
      eventListener.listenTo(eventbus, 'adjacents:nextSelected', function(sources, adjacents, targets) {
        applicationModel.addSpinner();
        if(applicationModel.getCurrentAction()!==applicationModel.actionCalculated){
          drawIndicators(adjacents);
          selectedLinkProperty.addTargets(targets, adjacents);
        }
        redrawNextSelectedTarget(targets, adjacents);
      });
      eventListener.listenTo(eventbus, 'adjacents:added adjacents:aditionalSourceFound', function(sources,targets, aditionalLinkId){
        drawIndicators(targets);
        _.map(_.rest(selectedLinkProperty.getFeaturesToKeep()), function (roads){
          editFeatureDataForGreen(roads);
        });
      });

      eventListener.listenTo(eventbus, 'adjacents:floatingAdded', function(floatings){
        drawIndicators(floatings);
      });
      eventListener.listenTo(eventbus, 'adjacents:roadTransfer', function(newRoads,changedIds){

        var floatingsLinkIds = _.map(selectedLinkProperty.getFeaturesToKeepFloatings(), function (f){
          return f.linkId;
        });
        var roadLinks = _.reject(roadCollection.getAll(),function (rl){
          return _.contains(floatingsLinkIds, rl.linkId);
        });
        var afterTransferLinks=  _.filter(roadLinks, function(roadlink){
          return !_.contains(changedIds, roadlink.linkId.toString());
        });
        var simulatedOL3Features = [];
        _.map(newRoads, function(road){
          var points = _.map(road.points, function(point) {
            return [point.x, point.y];
          });
          var feature =  new ol.Feature({ geometry: new ol.geom.LineString(points)
          });
          feature.roadLinkData = road;
          simulatedOL3Features.push(feature);
          afterTransferLinks.push(road);
        });
        indicatorLayer.getSource().clear();
        roadCollection.setTmpRoadAddresses(afterTransferLinks);
        roadCollection.setChangedIds(changedIds);
        applicationModel.setCurrentAction(applicationModel.actionCalculated);
        selectedLinkProperty.cancelAfterDefloat(applicationModel.actionCalculated, changedIds);

        clearHighlights();
        greenRoadLayer.getSource().clear();
        setGeneralOpacity(0.2);
        simulatedRoadsLayer.getSource().addFeatures(simulatedOL3Features);
      });

      eventListener.listenTo(eventbus, 'roadLink:editModeAdjacents', function() {
        if (applicationModel.isReadOnly() && !applicationModel.isActiveButtons()) {
          indicatorLayer.getSource().clear();
          var floatingsLinkIds = _.map(_.filter(selectedLinkProperty.getFeaturesToKeep(), function (feature) {
            return feature.roadLinkType == -1;
          }), function (floating) {
            return floating.linkId;
          });
          _.defer(function () {
            _.map(roadLayer.layer.features, function (feature) {
              if (_.contains(floatingsLinkIds, feature.attributes.linkId)) {
                selectControl.select(feature);
              }
            });
          });
        } else {
          var selectedFloatings = _.filter(selectedLinkProperty.get(), function (features) {
            return features.roadLinkType == -1;
          });
          _.each(selectedFloatings, function(sf){
            selectedLinkProperty.getFeaturesToKeep().push(sf);
          });
        }
      });

      eventListener.listenTo(eventbus, 'roadLinks:unSelectIndicators', function (originalFeature) {
        var visibleFeatures = getVisibleFeatures(true,true,true, true);
        clearIndicators();
        greenRoadLayerVector.clear();
        clearHighlights();
        if (applicationModel.getSelectionType() !== 'floating') {
          var features = [];
          var extractedLinkIds = _.map(originalFeature,function(of){
            return of.linkId;
          });
          _.each(roadLayer.layer.getSource().getFeatures(), function (feature) {
            if (!_.contains(extractedLinkIds, feature.roadLinkData.linkId) && feature.roadLinkData.roadLinkType === -1){
              features.push(feature);
            }
          });

          if (!_.isEmpty(features)) {
            currentRenderIntent = 'select';
            var featureToSelect = _.first(features);
            selectedLinkProperty.openFloating(featureToSelect.roadLinkData.linkId, featureToSelect.roadLinkData.id, visibleFeatures);
            highlightFeatures();
          }
        }
      });

      eventListener.listenTo(eventbus, 'linkProperties:clearIndicators', function(){
        clearIndicators();
      });

      var clearIndicators = function () {
        indicatorLayer.getSource().clear();
      };

      eventListener.listenTo(eventListener, 'map:clearLayers', clearLayers);
    };

    var drawIndicators = function(links) {
      var features = [];

      var markerContainer = function(link, position) {
        var style = new ol.style.Style({
          image : new ol.style.Icon({
            src: 'images/center-marker2.svg'
          }),
          text : new ol.style.Text({
            text : link.marker,
            fill: new ol.style.Fill({
              color: '#ffffff'
            }),
            font : '12px sans-serif'
          })
        });
        var marker = new ol.Feature({
          geometry : new ol.geom.Point([position.x, position.y])
        });
        marker.setStyle(style);
        features.push(marker);
      };

      var indicators = function() {
        return me.mapOverLinkMiddlePoints(links, function(link, middlePoint) {
          markerContainer(link, middlePoint);
        });
      };
      indicators();
      indicatorLayer.getSource().addFeatures(features);
    };

    var cancelSelection = function() {
      if(!applicationModel.isActiveButtons()) {
        selectedLinkProperty.cancel();
        selectedLinkProperty.close();
        unselectRoadLink();
      }
    };

    var refreshViewAfterSaving = function() {
      applicationModel.removeSpinner();
      selectedLinkProperty.setDirty(false);
      selectedLinkProperty.resetTargets();
      applicationModel.setActiveButtons(false);
      $('#feature-attributes').empty();
      clearLayers();
      me.refreshView();
      activateSelectInteractions(true);
      applicationModel.toggleSelectionTypeAll();
      selectedLinkProperty.clearFeaturesToKeep();
    };

    var redrawNextSelectedTarget= function(targets, adjacents) {
      _.find(roadLayer.layer.getSource().getFeatures(), function(feature) {
        return targets !== 0 && feature.roadLinkData.linkId === parseInt(targets);
      }).roadLinkData.gapTransfering = true;
      var targetFeature =_.find(roadLayer.layer.getSource().getFeatures(), function(feature) {
        return targets !== 0 && feature.roadLinkData.linkId === parseInt(targets);
      });
      reselectRoadLink(targetFeature, adjacents);
      draw();
      reHighlightGreen();
    };

    var reHighlightGreen = function() {
      var greenFeaturesLinkId = _.map(greenRoadLayer.getSource().getFeatures(), function(gf){
        return gf.roadLinkData.linkId;
      });

      if (greenFeaturesLinkId.length !== 0) {
        var features =[];
        _.each(roadLayer.layer.getSource().getFeatures(), function (feature) {
          if (_.contains(greenFeaturesLinkId, feature.roadLinkData.linkId)) {
            console.log("Found Green Feature: " + feature.roadLinkData.linkId);

            feature.roadLinkData.prevAnomaly = feature.roadLinkData.anomaly;
            feature.roadLinkData.gapTransfering = true;
            var greenRoadStyle = styler.generateStyleByFeature(feature.roadLinkData,map.getView().getZoom());
            feature.setStyle(greenRoadStyle);
            features.push(feature);
          }
        });
        greenRoads(features,true);
        addFeaturesToSelection(features);
      }
    };

    var editFeatureDataForGreen = function (targets) {
      var features =[];
      if(targets !== 0){
        var targetFeature = _.find(greenRoadLayer.getSource().getFeatures(), function(greenfeature){
          return targets !== 0 && greenfeature.roadLinkData.linkId === parseInt(targets);
        });
        if(!targetFeature){
          _.map(roadLayer.layer.getSource().getFeatures(), function(feature){
            if(feature.roadLinkData.linkId == targets){
              feature.roadLinkData.prevAnomaly = feature.roadLinkData.anomaly;
              feature.roadLinkData.gapTransfering = true;
              var greenRoadStyle = styler.generateStyleByFeature(feature.roadLinkData,map.getView().getZoom());
              feature.setStyle(greenRoadStyle);
              features.push(feature);
              roadCollection.addPreMovedRoadAddresses(feature.data);
              var pickAnomalousMarker = _.filter(pickRoadsLayer.getSource().getFeatures(), function(markersPick){
                return markersPick.roadLinkData.linkId === feature.roadLinkData.linkId;
              });
              _.each(pickAnomalousMarker, function(pickRoads){
                pickRoadsLayer.getSource().removeFeature(pickRoads);
              });
            }
          });
          addFeaturesToSelection(features);
          greenRoads(features);
        }
      }
      if(features.length === 0)
        return undefined;
      else return _.first(features);
    };

    eventbus.on('linkProperties:highlightSelectedProject', function(featureLinkId){
      setGeneralOpacity(0.2);
      var projectFeature = _.filter(roadLayer.layer.getSource().getFeatures(), function (ft) {
        return ft.roadLinkData.linkId === featureLinkId;
      });
      addFeaturesToSelection(projectFeature);
    });

    eventbus.on('linkProperties:deselectFeaturesSelected', function(){
      clearHighlights();
    });

    eventbus.on('linkProperties:highlightAnomalousByFloating', function(){
      highlightAnomalousFeaturesByFloating();
    });

    var highlightAnomalousFeaturesByFloating = function() {
      var allFeatures = roadLayer.layer.getSource().getFeatures().concat(anomalousMarkerLayer.getSource().getFeatures()).concat(floatingMarkerLayer.getSource().getFeatures());
      _.each(allFeatures, function(feature){
        if(feature.roadLinkData.anomaly === 1 || feature.roadLinkData.roadLinkType === -1)
          pickRoadsLayer.getSource().addFeature(feature);
      });
      pickRoadsLayer.setOpacity(1);
      setGeneralOpacity(0.2);
    };


    eventbus.on('linkProperties:cleanFloatingsAfterDefloat', function(){
      cleanFloatingsAfterDefloat();
    });

    var cleanFloatingsAfterDefloat = function() {
      var floatingRoadMarker = [];
      /*
       * Clean from pickLayer floatings selected
       */
      var FeaturesToKeepFloatings = _.reject(_.map(selectedLinkProperty.getFeaturesToKeepFloatings(), function (featureToKeep){
        if(featureToKeep.roadLinkType === -1 && featureToKeep.anomaly === 0) {
          return featureToKeep.linkId;
        } else return undefined;
      }), function(featuresNotToKeep){
        return _.isUndefined(featuresNotToKeep);
      });

      var olUids = _.reject(_.map(pickRoadsLayer.getSource().getFeatures(), function(pickFeature){
        if(_.contains(FeaturesToKeepFloatings, pickFeature.roadLinkData.linkId))
          return pickFeature.ol_uid;
        else return undefined;
      }), function(featuresNotToKeep){
        return _.isUndefined(featuresNotToKeep);
      });
      var PickFeaturesToRemove = _.filter(pickRoadsLayer.getSource().getFeatures(), function (pickFeatureToRemove){
        return !_.contains(olUids, pickFeatureToRemove.ol_uid);
      });

      pickRoadsLayer.getSource().clear();
      pickRoadsLayer.getSource().addFeatures(PickFeaturesToRemove );

      /*
       * Clean from roadLayer floatings selected
       */
      var olUidsRoadLayer = _.reject(_.map(roadLayer.layer.getSource().getFeatures(), function(featureRoadLayer){
        if(_.contains(FeaturesToKeepFloatings, featureRoadLayer.roadLinkData.linkId))
          return featureRoadLayer.ol_uid;
        else return undefined;
      }), function(featuresNotToKeep){
        return _.isUndefined(featuresNotToKeep);
      });
      var featuresRoadLayerToKeep = _.filter(roadLayer.layer.getSource().getFeatures(), function (featureRoadLayer){
        return !_.contains(olUidsRoadLayer, featureRoadLayer.ol_uid);
      });
      var featuresRoadLayerToRemove = _.filter(roadLayer.layer.getSource().getFeatures(), function (featureRoadLayer){
        return _.contains(olUidsRoadLayer, featureRoadLayer.ol_uid);
      });

      roadLayer.layer.getSource().clear();
      roadLayer.layer.getSource().addFeatures(featuresRoadLayerToKeep);
      floatingRoadMarker = floatingRoadMarker.concat(featuresRoadLayerToRemove);

      /*
       * Clean from floatingMarkerLayer markers from selected floatings
       */
      var olUidsFloatingLayer = _.reject(_.map(floatingMarkerLayer.getSource().getFeatures(), function(feature){
        if(_.contains(FeaturesToKeepFloatings, feature.roadLinkData.linkId))
          return feature.ol_uid;
        else return undefined;
      }), function(featuresNotToKeep){
        return _.isUndefined(featuresNotToKeep);
      });
      var featuresFloatingLayerToKeep = _.filter(floatingMarkerLayer.getSource().getFeatures(), function (featureFloatMarker){
        return !_.contains(olUidsFloatingLayer, featureFloatMarker.ol_uid);
      });

      var featuresFloatingLayerToRemove = _.filter(floatingMarkerLayer.getSource().getFeatures(), function (featureFloatMarker){
        return _.contains(olUidsFloatingLayer, featureFloatMarker.ol_uid);
      });

      floatingMarkerLayer.getSource().clear();
      floatingMarkerLayer.getSource().addFeatures(featuresFloatingLayerToKeep);
      floatingRoadMarker = floatingRoadMarker.concat(featuresFloatingLayerToRemove);
      /*
       * Add to FloatingRoadMarker to keep in the case of clicking cancel (peruuta).
       */
      selectedLinkProperty.setFloatingRoadMarker(floatingRoadMarker);
    };


    eventbus.on('linkProperties:floatingRoadMarkerPreviousSelected', function(){
      addSelectedFloatings();
    });

    var addSelectedFloatings = function() {
      var floatingRoadMarker = selectedLinkProperty.getFloatingRoadMarker();
      var floatingRoad = [];
      var floatingMarker = [];
      _.each(floatingRoadMarker, function(floating){
        if(floating.getGeometry().getType() == 'LineString'){
          floatingRoad.push(floating);
        } else {
          floatingMarker.push(floating);
        }
      });

      _.each(floatingMarker, function(marker){
        floatingMarkerLayer.getSource().addFeature(marker);
      });

      _.each(floatingRoad, function(road){
        roadLayer.layer.getSource().addFeature(road);
      });
    };

    eventbus.on('linkProperties:activateInteractions', function(){
      activateSelectInteractions();
    });

    eventbus.on('linkProperties:addFeaturesToInteractions', function(){
      activateSelectInteractions();
    });

    eventListener.listenTo(eventbus, 'linkProperties:unselected', function() {
      clearHighlights();
      setGeneralOpacity(1);
      if(greenRoadLayer.getSource().getFeatures().length !== 0) {
        unselectRoadLink();
      }
      if(indicatorLayer.getSource().getFeatures().length !== 0){
        indicatorLayer.getSource().clear();
      }
      if ('floating' === applicationModel.getSelectionType()) {
        setGeneralOpacity(0.2);
        floatingMarkerLayer.setOpacity(1);
      } else if ('unknown' === applicationModel.getSelectionType()) {
        setGeneralOpacity(0.2);
        anomalousMarkerLayer.setOpacity(1);
      }
    });

    eventListener.listenTo(eventbus, 'linkProperties:clearHighlights', function(){
      unselectRoadLink();
      if(pickRoadsLayer.getSource().getFeatures().length !== 0){
        pickRoadsLayer.getSource().clear();
      }
      clearHighlights();
      if(simulatedRoadsLayer.getSource().getFeatures().length !== 0){
        simulatedRoadsLayer.getSource().clear();
      }
      var featureToReOpen = _.cloneDeep(_.first(selectedLinkProperty.getFeaturesToKeepFloatings()));
      var visibleFeatures = getVisibleFeatures(true,true,true);
      selectedLinkProperty.openFloating(featureToReOpen.linkId, featureToReOpen.id, visibleFeatures);
    });

    eventListener.listenTo(eventbus, 'linkProperties:deactivateDoubleClick', function(){
      deactivateSelectInteractions();
    });

    eventListener.listenTo(eventbus, 'linkProperties:deactivateAllSelections', function(){
      deactivateSelectInteractions(true);
    });

    eventListener.listenTo(eventbus, 'linkProperties:activateDoubleClick', function(){
      activateSelectInteractions();
    });

    eventListener.listenTo(eventbus, 'linkProperties:activateAllSelections', function(){
      activateSelectInteractions(true);
    });

    var show = function(map) {
      vectorLayer.setVisible(true);
    };

    var hideLayer = function() {
      unselectRoadLink();
      me.stop();
      me.hide();
    };

    me.layerStarted(eventListener);

    return {
      show: show,
      hide: hideLayer,
      deactivateSelection: removeSelectInteractions,
      activateSelection: addSelectInteractions,
      minZoomForContent: me.minZoomForContent
    };
  };
})(this);<|MERGE_RESOLUTION|>--- conflicted
+++ resolved
@@ -294,11 +294,7 @@
       _.each(ol3Features, function(feature){
         if(!_.contains(olUids,feature.ol_uid)){
           selectSingleClick.getFeatures().push(feature);
-<<<<<<< HEAD
           olUids.push(feature.ol_uid); // prevent adding duplicate entries
-=======
-          olUids.push(feature.ol_uid);
->>>>>>> ae72d731
         }
       });
     };
