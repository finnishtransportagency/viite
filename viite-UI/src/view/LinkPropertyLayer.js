--- conflicted
+++ resolved
@@ -509,7 +509,6 @@
           if(applicationModel.getCurrentAction() !== applicationModel.actionCalculated && !_.contains(linkIdsToRemove,marker.roadLinkData.linkId))
             anomalousMarkerLayer.getSource().addFeature(marker);
         });
-<<<<<<< HEAD
 
         _.each(geometryChangedRoadMarkers, function(geometryChangedLink) {
 
@@ -541,14 +540,7 @@
         });
 
         geometryChangedLayer.setZIndex(100);
-
-        var actualPoints =  me.drawCalibrationMarkers(calibrationPointLayer.source, roadLinks);
-        _.each(actualPoints, function(actualPoint) {
-          var calMarker = new CalibrationPoint(actualPoint.point);
-          calibrationPointLayer.getSource().addFeature(calMarker.getMarker(true));
-        });
         calibrationPointLayer.setZIndex(22);
-=======
         if(!applicationModel.isActiveButtons()) {
           var actualPoints = me.drawCalibrationMarkers(calibrationPointLayer.source, roadLinks);
           _.each(actualPoints, function (actualPoint) {
@@ -557,7 +549,6 @@
           });
           calibrationPointLayer.setZIndex(22);
         }
->>>>>>> 07327a79
       }
       addSelectInteractions();
     };
@@ -1004,11 +995,7 @@
        * Clean from pickLayer floatings selected
        */
       var FeaturesToKeepFloatings = _.reject(_.map(selectedLinkProperty.getFeaturesToKeepFloatings(), function (featureToKeep){
-<<<<<<< HEAD
         if(featureToKeep.roadLinkType === floatingRoadLinkType && featureToKeep.anomaly === noAnomaly) {
-=======
-        if((featureToKeep.roadLinkType === -1 && featureToKeep.anomaly === 0)){
->>>>>>> 07327a79
           return featureToKeep.linkId;
         } else return undefined;
       }), function(featuresNotToKeep){
