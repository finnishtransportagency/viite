(function(root) {
  root.LinkPropertyLayer = function(map, roadLayer, selectedLinkProperty, roadCollection, linkPropertiesModel, applicationModel) {
    Layer.call(this, map);
    var me = this;

    var indicatorVector = new ol.source.Vector({});
    var floatingMarkerVector = new ol.source.Vector({});
    var anomalousMarkerVector = new ol.source.Vector({});
    var underConstructionMarkerVector = new ol.source.Vector({});
    var directionMarkerVector = new ol.source.Vector({});
    var calibrationPointVector = new ol.source.Vector({});
    var greenRoadLayerVector = new ol.source.Vector({});
    var pickRoadsLayerVector = new ol.source.Vector({});
    var simulationVector = new ol.source.Vector({});
    var geometryChangedVector = new ol.source.Vector({});
    var underConstructionRoadLayerVector = new ol.source.Vector({});
    var reservedRoadVector = new ol.source.Vector({});
    var historicRoadsVector = new ol.source.Vector({});

    var SelectionType = LinkValues.SelectionType;
    var Anomaly = LinkValues.Anomaly;
    var ConstructionType = LinkValues.ConstructionType;
    var SideCode = LinkValues.SideCode;
    var RoadZIndex = LinkValues.RoadZIndex;

    var unknownCalibrationPointValue = -1;
    var isActiveLayer = false;
    var cachedMarker = null;

    var roadLinkStyler = new RoadLinkStyler();

    var indicatorLayer = new ol.layer.Vector({
      source: indicatorVector,
      name: 'indicatorLayer',
      zIndex: RoadZIndex.IndicatorLayer.value
    });
    indicatorLayer.set('name', 'indicatorLayer');

    var floatingMarkerLayer = new ol.layer.Vector({
      source: floatingMarkerVector,
      name: 'floatingMarkerLayer'
    });
    floatingMarkerLayer.set('name', 'floatingMarkerLayer');

    var anomalousMarkerLayer = new ol.layer.Vector({
      source: anomalousMarkerVector,
      name: 'anomalousMarkerLayer',
      zIndex: RoadZIndex.IndicatorLayer.value
    });
    anomalousMarkerLayer.set('name', 'anomalousMarkerLayer');

    var directionMarkerLayer = new ol.layer.Vector({
      source: directionMarkerVector,
      name: 'directionMarkerLayer',
      zIndex: RoadZIndex.DirectionMarkerLayer.value
    });
    directionMarkerLayer.set('name', 'directionMarkerLayer');

    var underConstructionMarkerLayer = new ol.layer.Vector({
      source: underConstructionMarkerVector,
      name: 'underConstructionMarkerLayer',
      zIndex: RoadZIndex.DirectionMarkerLayer.value
    });
    underConstructionMarkerLayer.set('name', 'underConstructionMarkerLayer');

    var geometryChangedLayer = new ol.layer.Vector({
      source: geometryChangedVector,
      name: 'geometryChangedLayer',
      style: function(feature) {
          return [roadLinkStyler.getRoadLinkStyle().getStyle(feature.linkData, {zoomLevel:zoomlevels.getViewZoom(map)}),
              roadLinkStyler.getOverlayStyle().getStyle(feature.linkData, {zoomLevel:zoomlevels.getViewZoom(map)})];
      },
      zIndex: RoadZIndex.GeometryChangedLayer.value
    });
    geometryChangedLayer.set('name', 'geometryChangedLayer');

    var calibrationPointLayer = new ol.layer.Vector({
      source: calibrationPointVector,
      name: 'calibrationPointLayer',
      zIndex: RoadZIndex.CalibrationPointLayer.value
    });
    calibrationPointLayer.set('name', 'calibrationPointLayer');

    var greenRoadLayer = new ol.layer.Vector({
      source: greenRoadLayerVector,
      name: 'greenRoadLayer',
      zIndex: RoadZIndex.GreenLayer.value
    });
    greenRoadLayer.set('name', 'greenRoadLayer');

    var reservedRoadLayer = new ol.layer.Vector({
      source: reservedRoadVector,
      name: 'reservedRoadLayer',
      zIndex: RoadZIndex.ReservedRoadLayer.value
    });
    reservedRoadLayer.set('name', 'reservedRoadLayer');

    var pickRoadsLayer = new ol.layer.Vector({
      source: pickRoadsLayerVector,
      name: 'pickRoadsLayer',
      style: function(feature) {
          return [roadLinkStyler.getRoadLinkStyle().getStyle(feature.linkData, {zoomLevel:zoomlevels.getViewZoom(map)}),
              roadLinkStyler.getOverlayStyle().getStyle(feature.linkData, {zoomLevel:zoomlevels.getViewZoom(map)})];
      }
    });
    pickRoadsLayer.set('name', 'pickRoadsLayer');

    var simulatedRoadsLayer = new ol.layer.Vector({
      source: simulationVector,
      name: 'simulatedRoadsLayer',
      style: function(feature) {
          return [roadLinkStyler.getRoadLinkStyle().getStyle(feature.linkData, {zoomLevel:zoomlevels.getViewZoom(map)}),
              roadLinkStyler.getOverlayStyle().getStyle(feature.linkData, {zoomLevel:zoomlevels.getViewZoom(map)})];
      }
    });
    simulatedRoadsLayer.set('name', 'simulatedRoadsLayer');


    var underConstructionRoadLayer = new ol.layer.Vector({
      source: underConstructionRoadLayerVector,
      name: 'underConstructionRoadLayer',
      style: function(feature) {
          return [roadLinkStyler.getBorderStyle().getStyle(feature.linkData, {zoomLevel:zoomlevels.getViewZoom(map)}), roadLinkStyler.getRoadLinkStyle().getStyle(feature.linkData, {zoomLevel:zoomlevels.getViewZoom(map)}),
              roadLinkStyler.getOverlayStyle().getStyle(feature.linkData, {zoomLevel:zoomlevels.getViewZoom(map)})];
      }
    });
    underConstructionRoadLayer.set('name', 'underConstructionRoadLayer');


    var historicRoadsLayer = new ol.layer.Vector({
      source: historicRoadsVector,
      name: 'historicRoadsLayer',
      style: function(feature) {
          return [roadLinkStyler.getRoadLinkStyle().getStyle(feature.linkData, {zoomLevel:zoomlevels.getViewZoom(map)}),
              roadLinkStyler.getOverlayStyle().getStyle(feature.linkData, {zoomLevel:zoomlevels.getViewZoom(map)})];
      },
      zIndex: RoadZIndex.HistoricRoadLayer.value
    });
    historicRoadsLayer.set('name', 'historicRoadsLayer');


<<<<<<< HEAD
    var layers = [roadLayer.layer, floatingMarkerLayer, anomalousMarkerLayer, directionMarkerLayer, geometryChangedLayer, calibrationPointLayer,
=======
    var layers = [roadLayer.layer, floatingMarkerLayer, anomalousMarkerLayer, directionMarkerLayer, underConstructionMarkerLayer, geometryChangedLayer, calibrationPointLayer,
>>>>>>> a9204ae5
      indicatorLayer, greenRoadLayer, pickRoadsLayer, simulatedRoadsLayer, underConstructionRoadLayer, reservedRoadLayer, historicRoadsLayer];

    var setGeneralOpacity = function (opacity){
      roadLayer.layer.setOpacity(opacity);
      floatingMarkerLayer.setOpacity(opacity);
      anomalousMarkerLayer.setOpacity(opacity);
      directionMarkerLayer.setOpacity(opacity);
      underConstructionMarkerLayer.setOpacity(opacity);
      underConstructionRoadLayer.setOpacity(opacity);
      historicRoadsLayer.setOpacity(opacity);
      geometryChangedLayer.setOpacity(opacity);
    };

    /**
     * We declare the type of interaction we want the map to be able to respond.
     * A selected feature is moved to a new/temporary layer out of the default roadLayer.
     * This interaction is restricted to a double click.
     * @type {ol.interaction.Select}
     *
     * 
     */
    var selectDoubleClick = new ol.interaction.Select({
      //Multi is the one en charge of defining if we select just the feature we clicked or all the overlapping
      //multi: true,
      //This will limit the interaction to the specific layer, in this case the layer where the roadAddressLinks are drawn
      layer: [roadLayer.layer, geometryChangedLayer, underConstructionRoadLayer, historicRoadsLayer],
      //Limit this interaction to the doubleClick
      condition: ol.events.condition.doubleClick,
      //The new/temporary layer needs to have a style function as well, we define it here.
      style: function(feature) {
          return [roadLinkStyler.getBorderStyle().getStyle(feature.linkData, {zoomLevel:zoomlevels.getViewZoom(map)}),
            roadLinkStyler.getRoadLinkStyle().getStyle(feature.linkData, {zoomLevel:zoomlevels.getViewZoom(map)}),
              roadLinkStyler.getOverlayStyle().getStyle(feature.linkData, {zoomLevel:zoomlevels.getViewZoom(map)})];
      }
    });


    /**
     * We now declare what kind of custom actions we want when the interaction happens.
     * Note that 'select' is triggered when a feature is either selected or deselected.
     * The event holds the selected features in the events.selected and the deselected in event.deselected.
     */
    selectDoubleClick.on('select',function(event) {
      var visibleFeatures = getVisibleFeatures(true, true, true, false, false, true, true, true);
      selectSingleClick.getFeatures().clear();

      if(applicationModel.isReadOnly()){
        selectDoubleClick.getFeatures().clear();
      }
      //Since the selected features are moved to a new/temporary layer we just need to reduce the roadlayer's opacity levels.
      if (event.selected.length !== 0) {
        if (roadLayer.layer.getOpacity() === 1) {
          setGeneralOpacity(0.2);
        }
        var selectedF =  _.find(event.selected, function (selectionTarget) {
          return !_.isUndefined(selectionTarget.linkData);
        });
        if (!_.isUndefined(selectedF)) {
          var selection = selectedF.linkData;
          if (selection.floating === SelectionType.Floating.value) {
              selectedLinkProperty.openFloating(selection, true, visibleFeatures);
              floatingMarkerLayer.setOpacity(1);
          } else {
            selectedLinkProperty.open(selection, false, visibleFeatures);
          }
        }
      }
    });
    selectDoubleClick.set('name','selectDoubleClickInteractionLPL');


    var zoomDoubleClickListener = function(event) {
      if (isActiveLayer)
        _.defer(function(){
          if (selectedLinkProperty.get().length === 0 && zoomlevels.getViewZoom(map) <= 13) {
            map.getView().setZoom(Math.trunc(map.getView().getZoom() + 1));
          }
        });
    };
    //This will control the double click zoom when there is no selection that activates
    map.on('dblclick', zoomDoubleClickListener);

    /**
     * We declare the type of interaction we want the map to be able to respond.
     * A selected feature is moved to a new/temporary layer out of the default roadLayer.
     * This interaction is restricted to a single click (there is a 250 ms enforced
     * delay between single clicks in order to differentiate from double click).
     * @type {ol.interaction.Select}
     */
    var selectSingleClick = new ol.interaction.Select({
      //Multi is the one en charge of defining if we select just the feature we clicked or all the overlapping
      multi: true,
      //This will limit the interaction to the specific layer, in this case the layer where the roadAddressLinks are drawn
      layers: [roadLayer.layer, floatingMarkerLayer, anomalousMarkerLayer, greenRoadLayer, pickRoadsLayer, geometryChangedLayer, underConstructionRoadLayer, historicRoadsLayer],
      //Limit this interaction to the singleClick
      condition: ol.events.condition.singleClick,
      filter: function(feature) {
        var currentSelectionType = applicationModel.getSelectionType().value;
        if(currentSelectionType === SelectionType.Floating.value){
          return feature.linkData.anomaly !== Anomaly.None.value && feature.linkData.floating === SelectionType.Floating.value;
        }
        else if (currentSelectionType === SelectionType.Unknown.value) {
          return feature.linkData.anomaly !== Anomaly.None.value && feature.linkData.roadLinkType === RoadLinkType.UnknownRoadLinkType.value;
        } else {
          return currentSelectionType === SelectionType.All.value;
        }
      },
      style: function(feature) {
          return [roadLinkStyler.getBorderStyle().getStyle(feature.linkData, {zoomLevel:zoomlevels.getViewZoom(map)}),
            roadLinkStyler.getRoadLinkStyle().getStyle(feature.linkData, {zoomLevel:zoomlevels.getViewZoom(map)}),
            roadLinkStyler.getOverlayStyle().getStyle(feature.linkData, {zoomLevel:zoomlevels.getViewZoom(map)})];
      }
    });
    selectSingleClick.set('name','selectSingleClickInteractionLPL');


    /**
     * We now declare what kind of custom actions we want when the interaction happens.
     * Note that 'select' is triggered when a feature is either selected or deselected.
     * The event holds the selected features in the events.selected and the deselected in event.deselected.
     *
     * In this particular case we are fetching every roadLinkAddress and anomaly marker in view and
     * sending them to the selectedLinkProperty.open for further processing.
     */
    selectSingleClick.on('select', function(event) {
      var visibleFeatures = getVisibleFeatures(true, true, true, true, true, true, true, true);
      selectDoubleClick.getFeatures().clear();
      var selectedF =  _.find(event.selected, function (selectionTarget) {
          return !_.isUndefined(selectionTarget.linkData);
      });

      if (!_.isUndefined(selectedF)) {
        var selection = selectedF.linkData;
        if (roadLayer.layer.getOpacity() === 1) {
          setGeneralOpacity(0.2);
        }
        if (selection.floating === SelectionType.Floating.value && !applicationModel.isReadOnly()) {
            selectedLinkProperty.close();
            selectedLinkProperty.openFloating(selection, true, visibleFeatures);
            floatingMarkerLayer.setOpacity(1);
            anomalousMarkerLayer.setOpacity(1);
        } else if (selection.floating !== SelectionType.Floating.value && applicationModel.selectionTypeIs(SelectionType.Floating) && !applicationModel.isReadOnly() && event.deselected.length !== 0) {
          var floatings = event.deselected;
          var nonFloatings = event.selected;
          removeFeaturesFromSelection(nonFloatings);
          addFeaturesToSelection(floatings);
        } else if (applicationModel.selectionTypeIs(SelectionType.Unknown) && !applicationModel.isReadOnly()) {
          if ((selection.anomaly === Anomaly.NoAddressGiven.value || selection.anomaly === Anomaly.GeometryChanged.value) && selection.roadLinkType !== SelectionType.Floating.value) {
            selectedLinkProperty.openUnknown(selection, visibleFeatures);
          } else {
            removeFeaturesFromSelection(event.selected);
            addFeaturesToSelection(event.deselected);
          }
        } else {
          selectedLinkProperty.close();
          setGeneralOpacity(0.2);
          selectedLinkProperty.open(selection, true, visibleFeatures);
        }
        if (applicationModel.selectionTypeIs(SelectionType.Unknown) && selection.floating !== SelectionType.Floating.value && (selection.anomaly === Anomaly.NoAddressGiven.value || selection.anomaly === Anomaly.GeometryChanged.value)) {
          greenRoadLayer.setOpacity(1);
          var anomalousFeatures = _.uniq(_.filter(selectedLinkProperty.getFeaturesToKeep(), function (ft) {
              return ft.anomaly === Anomaly.NoAddressGiven.value;
          }));
          anomalousFeatures.forEach(function (fmf) {
            editFeatureDataForGreen(fmf);
          });
        }
      } else {
        selectedLinkProperty.close();
      }
    });

    map.on('click', function(event) {
      //The addition of the check for features on point and the selection mode
      // seem to fix the problem with the clicking on the empty map after being in the defloating process would allow a deselection and enabling of the menus
      if (window.getSelection) {window.getSelection().removeAllRanges();} //removes selection from forms
      else if (document.selection) {document.selection.empty();}
      var hasFeatureOnPoint = _.isUndefined(map.forEachFeatureAtPixel(event.pixel, function(feature) {return feature;}));
      var nonSpecialSelectionType = !_.includes(applicationModel.specialSelectionTypes, applicationModel.getSelectionType().value);
      if (isActiveLayer){
        if (hasFeatureOnPoint && nonSpecialSelectionType) {
          selectedLinkProperty.close();
        }
      }
    });

    /**
     * Simple method that will add various open layers 3 features to a selection.
     * @param features
     */
    var addFeaturesToSelection = function (features) {
      var olUids = _.map(selectSingleClick.getFeatures().getArray(), function(feature){
        return feature.ol_uid;
      });
      _.each(features, function(feature){
        if (!_.includes(olUids, feature.ol_uid)) {
          selectSingleClick.getFeatures().push(feature);
          olUids.push(feature.ol_uid); // prevent adding duplicate entries
        }
      });
    };

    /**
     * Simple method that will remove various open layers 3 features from a selection.
     * @param features
     * @param select
     */
    var removeFeaturesFromSelection = function (features) {
      var olUids = _.map(selectSingleClick.getFeatures().getArray(), function(feature){
        return feature.ol_uid;
      });
      _.each(features, function(feature){
        if(_.includes(olUids,feature.ol_uid)){
          selectSingleClick.getFeatures().remove(feature);
          olUids.push(feature.ol_uid);
        }
      });

    };

    /**
     * Event triggered by the selectedLinkProperty.open() returning all the open layers 3 features
     * that need to be included in the selection.
     */
    me.eventListener.listenTo(eventbus, 'linkProperties:olSelected', function(features){
      clearHighlights();
      addFeaturesToSelection(features);
    });

    var getVisibleFeatures = function(withRoads, withAnomalyMarkers, withFloatingMarkers, withGreenRoads, withPickRoads, withDirectionalMarkers, withunderConstructionRoads, withGeometryChanged){
      var extent = map.getView().calculateExtent(map.getSize());
      var visibleRoads = withRoads ? roadLayer.layer.getSource().getFeaturesInExtent(extent) : [];
      var visibleAnomalyMarkers =  withAnomalyMarkers ? anomalousMarkerLayer.getSource().getFeaturesInExtent(extent) : [];
      var visibleFloatingMarkers =  withFloatingMarkers ? floatingMarkerLayer.getSource().getFeaturesInExtent(extent) : [];
      var visibleGreenRoadLayer = withGreenRoads ? greenRoadLayer.getSource().getFeaturesInExtent(extent) : [];
      var visibleDirectionalMarkers = withDirectionalMarkers ? directionMarkerLayer.getSource().getFeaturesInExtent(extent) : [];
      var visibleUnderConstructionRoads = withunderConstructionRoads ? underConstructionRoadLayer.getSource().getFeaturesInExtent(extent) : [];
      var visibleGeometryChanged = withGeometryChanged ? geometryChangedLayer.getSource().getFeaturesInExtent(extent) : [];
<<<<<<< HEAD
      return visibleRoads.concat(visibleAnomalyMarkers).concat(visibleFloatingMarkers).concat(visibleGreenRoadLayer).concat(visibleDirectionalMarkers).concat(visibleUnderConstructionRoads).concat(visibleGeometryChanged);
=======
      return visibleRoads.concat(visibleAnomalyMarkers).concat(visibleFloatingMarkers).concat(visibleGreenRoadLayer).concat(visibleDirectionalMarkers).concat(visibleUnderConstructionMarkers).concat(visibleUnderConstructionRoads).concat(visibleGeometryChanged);
>>>>>>> a9204ae5
    };

    /**
     * This will add all the following interactions from the map:
     * -selectDoubleClick
     * -selectSingleClick
     */
    var addSelectInteractions = function () {
      map.addInteraction(selectDoubleClick);
      map.addInteraction(selectSingleClick);
    };

    /**
     * This will remove all the following interactions from the map:
     * -selectDoubleClick
     * -selectSingleClick
     */
    var removeSelectInteractions = function() {
      map.removeInteraction(selectDoubleClick);
      map.removeInteraction(selectSingleClick);
    };

    //We add the defined interactions to the map.
    addSelectInteractions();

    var unselectRoadLink = function() {
      indicatorLayer.getSource().clear();
      greenRoadLayer.getSource().clear();
      _.map(roadLayer.layer.getSource().getFeatures(),function (feature){
        if (feature.linkData.gapTransfering) {
          feature.linkData.gapTransfering = false;
          feature.linkData.anomaly = feature.linkData.prevAnomaly;
          var unknownRoadStyle = roadLinkStyler.getRoadLinkStyle().getStyle(feature.linkData, {zoomLevel: zoomlevels.getViewZoom(map)});
          feature.setStyle(unknownRoadStyle);
        }
      });
    };

    var drawIndicators = function(links) {
      var features = [];

      var markerContainer = function(link, position) {
        var style = new ol.style.Style({
          image : new ol.style.Icon({
            src: 'images/center-marker2.svg'
          }),
          text : new ol.style.Text({
            text : link.marker,
            fill: new ol.style.Fill({
              color: '#ffffff'
            }),
            font : '12px sans-serif'
          })
        });
        var marker = new ol.Feature({
          geometry : new ol.geom.Point([position.x, position.y])
        });
        marker.setStyle(style);
        features.push(marker);
      };

      var indicators = function() {
        return me.mapOverLinkMiddlePoints(links, function(link, middlePoint) {
          markerContainer(link, middlePoint);
        });
      };
      indicators();
      indicatorLayer.getSource().addFeatures(features);
    };

    var redraw = function() {
      cachedMarker = new LinkPropertyMarker(selectedLinkProperty);
      removeSelectInteractions();
      var allRoadLinks = roadCollection.getAll();
      var underConstructionLinks = roadCollection.getUnderConstructionLinks();
<<<<<<< HEAD
      var roadLinks = _.reject(roadCollection.getAll(), function (rl) {
        return _.includes(_.map(underConstructionLinks, function(sl){ return sl.linkId;}), rl.linkId);
      });
      var linkIdsToRemove = applicationModel.getCurrentAction() !== applicationModel.actionCalculated ? [] : selectedLinkProperty.linkIdsToExclude();
      me.clearLayers([floatingMarkerLayer, anomalousMarkerLayer, geometryChangedLayer, underConstructionRoadLayer, directionMarkerLayer, calibrationPointLayer]);
=======
      var roadLinks = _.reject(allRoadLinks, function (rl) {
        return _.contains(_.map(underConstructionLinks, function(sl){ return sl.linkId;}), rl.linkId);
      });
      var linkIdsToRemove = applicationModel.getCurrentAction() !== applicationModel.actionCalculated ? [] : selectedLinkProperty.linkIdsToExclude();
      me.clearLayers([floatingMarkerLayer, anomalousMarkerLayer, geometryChangedLayer, underConstructionRoadLayer, directionMarkerLayer, underConstructionMarkerLayer, calibrationPointLayer]);
>>>>>>> a9204ae5

      if(zoomlevels.getViewZoom(map) >= zoomlevels.minZoomForRoadNetwork) {

        var directionRoadMarker = _.filter(roadLinks, function(roadlink) {
          return roadlink.floating !== SelectionType.Floating.value && roadlink.anomaly !== Anomaly.NoAddressGiven.value && roadlink.anomaly !== Anomaly.GeometryChanged.value && (roadlink.sideCode === SideCode.AgainstDigitizing.value || roadlink.sideCode === SideCode.TowardsDigitizing.value);
        });

        if(zoomlevels.getViewZoom(map) > zoomlevels.minZoomForDirectionalMarkers){
          _.each(directionRoadMarker, function(directionLink) {
            cachedMarker.createMarker(directionLink, function (marker) {
              directionMarkerLayer.getSource().addFeature(marker);
            });
          });

          _.each(underConstructionLinks, function(directionLink) {
            cachedMarker.createMarker(directionLink, function (marker) {
              underConstructionMarkerLayer.getSource().addFeature(marker);
            });
          });
        }

        var floatingRoadMarkers = _.filter(roadLinks, function(roadlink) {
          return roadlink.floating === SelectionType.Floating.value;
        });

        var anomalousRoadMarkers = _.filter(roadLinks, function(roadlink) {
          return roadlink.anomaly !== Anomaly.None.value;
        });
        _.each(anomalousRoadMarkers, function(anomalouslink) {
          cachedMarker.createMarker(anomalouslink, function (marker) {
            anomalousMarkerLayer.getSource().addFeature(marker);
          });
        });

        var floatingGroups = _.sortBy(_.groupBy(floatingRoadMarkers, function(value){
          return value.linkId;
        }), 'startAddressM');
        _.each(floatingGroups, function(floatGroup) {
            _.each(floatGroup, function(floating) {
              cachedMarker.createMarker(floating, function (marker) {
                if (applicationModel.getCurrentAction() !== applicationModel.actionCalculated && !_.includes(linkIdsToRemove, marker.linkData.linkId))
                  floatingMarkerLayer.getSource().addFeature(marker);
              });
            });
        });

        var geometryChangedRoadMarkers = _.filter(roadLinks, function(roadlink){
          return roadlink.anomaly === Anomaly.GeometryChanged.value;
        });

        _.each(geometryChangedRoadMarkers, function(geometryChangedLink) {

            var newLinkData = Object.assign({}, geometryChangedLink);
            newLinkData.roadClass = 99;
            newLinkData.roadLinkSource = 99;
            newLinkData.sideCode = 99;
            newLinkData.linkType = 99;
            newLinkData.constructionType = 0;
            newLinkData.roadLinkType = 0;
            newLinkData.id = 0;
            newLinkData.startAddressM = "";
            newLinkData.endAddressM = "";
            newLinkData.anomaly = Anomaly.NoAddressGiven.value;
            newLinkData.points = newLinkData.newGeometry;

            cachedMarker.createMarker(newLinkData, function (marker) {
              geometryChangedLayer.getSource().addFeature(marker);
            });

            var points = _.map(newLinkData.newGeometry, function (point) {
            return [point.x, point.y];
          });
          var feature = new ol.Feature({ geometry: new ol.geom.LineString(points)});
            feature.linkData = newLinkData;
            roadCollection.addTmpRoadLinkGroups(newLinkData);
          geometryChangedLayer.getSource().addFeature(feature);
        });

        //Removed the need to check if the buttons are active in order to draw calibration points.
        if (zoomlevels.getViewZoom(map) >= zoomlevels.minZoomLevelForCalibrationPoints) {
          var actualPoints = me.drawCalibrationMarkers(calibrationPointLayer.source, roadLinks);
          _.each(actualPoints, function (actualPoint) {
            var calMarker = new CalibrationPoint(actualPoint);
            calibrationPointLayer.getSource().addFeature(calMarker.getMarker(true));
          });
          eventbus.trigger('roadLayer:featuresLoaded', calibrationPointLayer.getSource().getFeatures());
        }
      }
      addSelectInteractions();
      if(applicationModel.getCurrentAction() === -1){
        applicationModel.removeSpinner();
      }
    };

    this.refreshView = function() {
      //Generalize the zoom levels as the resolutions and zoom levels differ between map tile sources
      roadCollection.reset();
      roadCollection.fetch(map.getView().calculateExtent(map.getSize()), zoomlevels.getViewZoom(map));
      underConstructionRoadLayer.changed();
      roadLayer.layer.changed();
    };

    this.isDirty = function() {
      return selectedLinkProperty.isDirty();
    };

    var reselectRoadLink = function(targetFeature, adjacents) {
      var visibleFeatures = getVisibleFeatures(true, true, true, true, true, true, true);
      var indicators = adjacents;
      indicatorLayer.getSource().clear();
      if(indicators.length !== 0){
        drawIndicators(indicators);
      }

      if (applicationModel.selectionTypeIs(SelectionType.Unknown) && targetFeature.linkData.floating !== SelectionType.Floating.value && targetFeature.linkData.anomaly === Anomaly.NoAddressGiven.value) {
        if (applicationModel.isReadOnly()) {
          greenRoadLayer.setOpacity(1);
          var anomalousFeatures = _.uniq(_.filter(selectedLinkProperty.getFeaturesToKeep(), function (ft) {
            return ft.anomaly === Anomaly.NoAddressGiven.value;
          }));
          anomalousFeatures.forEach(function (fmf) {
            editFeatureDataForGreen(targetFeature.linkData);
          });
        } else {
          selectedLinkProperty.openUnknown(targetFeature.linkData, visibleFeatures);
        }
      }
    };

    var handleLinkPropertyChanged = function(eventListener) {
      removeSelectInteractions();
      eventListener.stopListening(eventbus, 'map:clicked', me.displayConfirmMessage);
      eventListener.listenTo(eventbus, 'map:clicked', me.displayConfirmMessage);
    };

    var concludeLinkPropertyEdit = function(eventListener) {
      addSelectInteractions();
      eventListener.stopListening(eventbus, 'map:clicked', me.displayConfirmMessage);
      geometryChangedLayer.setVisible(false);
      setGeneralOpacity(1);
      if(selectDoubleClick.getFeatures().getLength() !== 0){
        selectDoubleClick.getFeatures().clear();
      }
    };

    this.layerStarted = function(eventListener) {
      var linkPropertyChangeHandler = _.partial(handleLinkPropertyChanged, eventListener);
      var linkPropertyEditConclusion = _.partial(concludeLinkPropertyEdit, eventListener);
      eventListener.listenTo(eventbus, 'linkProperties:changed', linkPropertyChangeHandler);
      eventListener.listenTo(eventbus, 'linkProperties:cancelled linkProperties:saved', linkPropertyEditConclusion);
      eventListener.listenTo(eventbus, 'linkProperties:closed', refreshViewAfterClosingFloating);

      eventListener.listenTo(eventbus, 'linkProperties:selected linkProperties:multiSelected', function (link) {
        var selectedLink = (_.isUndefined(link) ? link : (_.isArray(link) ? link : [link]));
        var isUnknown = _.every(selectedLink, function(sl) {
          return sl.anomaly !== Anomaly.None.value && sl.floating !== SelectionType.Floating.value;
        });
        var roads = isUnknown ? geometryChangedLayer.getSource().getFeatures() : roadLayer.layer.getSource().getFeatures();
        var features = [];
        _.each(selectedLink, function (featureLink) {
          if (selectedLinkProperty.canOpenByLinearLocationId(featureLink.linearLocationId)) {
            _.each(roads, function (feature) {
              if (_.includes(featureLink.selectedLinks, feature.linkData.linearLocationId))
                return features.push(feature);
            });
          } else if (featureLink.linkId !== 0) {
            _.each(roads, function (feature) {
              if (_.includes(featureLink.selectedLinks, feature.linkData.linkId))
                return features.push(feature);
            });
          }
        });
        if (features) {
          addFeaturesToSelection(features);
        }
        clearIndicators();
      });

      eventListener.listenTo(eventbus, 'linkProperties:reselect', reselectRoadLink);

      eventListener.listenTo(eventbus, 'roadLinks:fetched', function (eventData, reselection, selectedIds) {
        if(applicationModel.getSelectedLayer() === 'linkProperty'){
          redraw();
          if (reselection && !applicationModel.selectionTypeIs(SelectionType.Unknown)) {
            _.defer(function(){
              var currentGreenFeatures = greenRoadLayer.getSource().getFeatures();
              var floatingsIds = _.chain(selectedLinkProperty.getFeaturesToKeepFloatings()).map(function (feature) {
                return feature.id;
              }).uniq().value();
              var floatingsLinkIds = _.chain(selectedLinkProperty.getFeaturesToKeepFloatings()).map(function(feature){
                return feature.linkId;
              }).uniq().value();
              var visibleFeatures = getVisibleFeatures(true,false,true);
              var featuresToReSelect = function() {
                if (floatingsIds.length !== 0) {
                  return _.filter(visibleFeatures, function (feature) {
                    return _.includes(floatingsIds, feature.linkData.id);
                  });
                } else {
                  return _.filter(visibleFeatures, function (feature) {
                    return _.includes(floatingsLinkIds, feature.linkData.linkId);
                  });
                }
              };
              var filteredFeaturesToReselect = _.reject(featuresToReSelect(), function (feat) {
                return _.some(currentGreenFeatures, function (green) {
                  return green.linkData.id === feat.linkData.id;
                });
              });
              if (filteredFeaturesToReselect.length !== 0){
                addFeaturesToSelection(filteredFeaturesToReselect);
              }

              var fetchedDataInSelection = _.map(_.filter(roadLayer.layer.getSource().getFeatures(), function(feature){
                return _.includes(_.uniq(selectedIds), feature.linkData.linkId);
              }), function (feat) {
                return feat.linkData;
              });

              var groups = _.flatten(eventData);
              var fetchedLinksInSelection = _.filter(groups, function (group) {
                return _.includes(_.map(fetchedDataInSelection, 'linkId'), group.getData().linkId);
              });
              if (fetchedLinksInSelection.length > 0) {
                eventbus.trigger('linkProperties:deselectFeaturesSelected');
                selectedLinkProperty.setCurrent(fetchedLinksInSelection);
                if (applicationModel.getCurrentAction() !== applicationModel.actionCalculating)
                  eventbus.trigger('linkProperties:selected', selectedLinkProperty.extractDataForDisplay(fetchedDataInSelection));
              }
            }, reselection);
          }
        }

      });
      eventListener.listenTo(eventbus, 'underConstructionRoadLinks:fetched', function(underConstructionRoads){
        var partitioned = _.partition(_.flatten(underConstructionRoads), function(feature) {
          return feature.getData().constructionType === ConstructionType.UnderConstruction.value && feature.getData().roadNumber === 0;
        });
        var ol3underConstructionRoads =
          _.map(partitioned[0], function(road) {
          var roadData = road.getData();
          var points = _.map(roadData.points, function (point) {
            return [point.x, point.y];
          });
          var feature = new ol.Feature({
            geometry: new ol.geom.LineString(points)
          });
            feature.linkData = roadData;
          return feature;
        });

        underConstructionRoadLayer.getSource().addFeatures(ol3underConstructionRoads);

        var ol3noInfoRoads =
          _.map(partitioned[1], function(road) {
            var roadData = road.getData();
            var points = _.map(roadData.points, function (point) {
              return [point.x, point.y];
            });
            var feature = new ol.Feature({
              geometry: new ol.geom.LineString(points)
            });
            feature.linkData = roadData;
            return feature;
          });
        roadLayer.layer.getSource().addFeatures(ol3noInfoRoads);
      });
      eventListener.listenTo(eventbus, 'underConstructionRoads:toggleVisibility', function(visibility){
        underConstructionRoadLayer.setVisible(visibility);
      });
      eventListener.listenTo(eventbus, 'linkProperty:visibilityChanged', function () {
        //Exclude underConstruction layers from toggle
        me.toggleLayersVisibility([roadLayer.layer, floatingMarkerLayer, anomalousMarkerLayer, directionMarkerLayer, geometryChangedLayer, calibrationPointLayer,
          indicatorLayer, greenRoadLayer, pickRoadsLayer, simulatedRoadsLayer, reservedRoadLayer, historicRoadsLayer], applicationModel.getRoadVisibility());
      });
      eventListener.listenTo(eventbus, 'linkProperties:dataset:changed', redraw);
      eventListener.listenTo(eventbus, 'linkProperties:updateFailed', cancelSelection);
      eventListener.listenTo(eventbus, 'adjacents:nextSelected', function(sources, adjacents, targets) {
        applicationModel.addSpinner();
        if (applicationModel.getCurrentAction() !== applicationModel.actionCalculated) {
          drawIndicators(adjacents);
          selectedLinkProperty.addTargets(targets, adjacents);
        }
        redrawNextSelectedTarget(targets, adjacents);
      });
      eventListener.listenTo(eventbus, 'adjacents:added', function(sources, targets) {
        clearIndicators();
        drawIndicators(targets);
        _.map(_.filter(selectedLinkProperty.getFeaturesToKeep(), function(link) {
          return link.roadNumber === 0;
        }), function (roads) {
          editFeatureDataForGreen(roads);
        });
      });

      eventListener.listenTo(eventbus, 'adjacents:floatingAdded', function(sources, targets) {
          clearIndicators();
          drawIndicators(targets);
      });

      eventListener.listenTo(eventbus, 'adjacents:floatingAdded', function(floatings) {
        var visibleFeatures = getVisibleFeatures(true, true, true, true, true, true,true);
        selectedLinkProperty.processOLFeatures(visibleFeatures);
        drawIndicators(floatings);
      });

      eventListener.listenTo(eventbus, 'linkProperties:clearIndicators', function(){
        clearIndicators();
      });

      eventListener.listenTo(eventbus, 'roadLinks:refreshView', function(){
        me.refreshView();
      });

      var clearIndicators = function () {
        indicatorLayer.getSource().clear();
      };

      eventListener.listenTo(eventListener, 'map:clearLayers', me.clearLayers);
    };

    var cancelSelection = function() {
      if(!applicationModel.isActiveButtons()) {
        selectedLinkProperty.cancel();
        selectedLinkProperty.close();
        unselectRoadLink();
      }
    };

    var refreshViewAfterClosingFloating = function() {
      selectedLinkProperty.setDirty(false);
      selectedLinkProperty.resetTargets();
      selectedLinkProperty.clearFeaturesToKeep();
      applicationModel.resetCurrentAction();
      applicationModel.setActiveButtons(false);
      applicationModel.setContinueButton(false);
      eventbus.trigger('layer:enableButtons', true);
      eventbus.trigger('form:showPropertyForm');
      me.clearLayers(layers);
      me.refreshView();
      toggleSelectInteractions(true, true);
      applicationModel.setSelectionType(SelectionType.All);
      selectedLinkProperty.clearFeaturesToKeep();
      greenRoadLayer.getSource().clear();
      simulatedRoadsLayer.getSource().clear();
      me.eventListener.listenToOnce(eventbus, 'roadLinks:fetched', function(){
        applicationModel.removeSpinner();
        geometryChangedLayer.setVisible(true);
      });
    };

    var redrawNextSelectedTarget = function(targets, adjacents) {
      _.find(roadLayer.layer.getSource().getFeatures(), function(feature) {
          return targets !== 0 && feature.linkData.linkId === parseInt(targets);
      }).linkData.gapTransfering = true;
      var targetFeature = _.find(geometryChangedLayer.getSource().getFeatures(), function(feature) {
          return targets !== 0 && feature.linkData.linkId === parseInt(targets);
      });
      if(_.isUndefined(targetFeature))
      {
        targetFeature = _.find(roadLayer.layer.getSource().getFeatures(), function (feature) {
            return targets !== 0 && feature.linkData.linkId === parseInt(targets);
        });
      }
      reselectRoadLink(targetFeature, adjacents);
      redraw();
      reHighlightGreen();
    };

    var reHighlightGreen = function() {
      var greenFeaturesLinkId = _.map(greenRoadLayer.getSource().getFeatures(), function(gf){
          return gf.linkData.linkId;
      });

      if (greenFeaturesLinkId.length !== 0) {
        var features =[];
        _.each(roadLayer.layer.getSource().getFeatures(), function (feature) {
            if (_.includes(greenFeaturesLinkId, feature.linkData.linkId)) {

                feature.linkData.prevAnomaly = feature.linkData.anomaly;
                feature.linkData.gapTransfering = true;
                var greenRoadStyle = roadLinkStyler.getRoadLinkStyle().getStyle(feature.linkData, {zoomLevel: zoomlevels.getViewZoom(map)});
            feature.setStyle(greenRoadStyle);
            features.push(feature);
          }
        });
        greenRoads(features,true);
        addFeaturesToSelection(features);
      }
    };

    var editFeatureDataForGreen = function (targets) {
      var features =[];
      if(targets !== 0){
        var targetFeature = _.find(greenRoadLayer.getSource().getFeatures(), function(greenFeature){
            return targets.linkId !== 0 && greenFeature.linkData.linkId === parseInt(targets.linkId);
        });
        if(!targetFeature){
          _.map(roadLayer.layer.getSource().getFeatures(), function(feature){
              if (feature.linkData.linkId === targets.linkId) {
              var pickAnomalousMarker;
                  if (feature.linkData.anomaly === Anomaly.GeometryChanged.value) {
                      var roadLink = feature.linkData;
                var points = _.map(roadLink.newGeometry, function (point) {
                  return [point.x, point.y];
                });
                feature = new ol.Feature({geometry: new ol.geom.LineString(points)});
                      feature.linkData = roadLink;
                pickAnomalousMarker = _.filter(geometryChangedLayer.getSource().getFeatures(), function(marker){
                    return marker.linkData.linkId === feature.linkData.linkId;
                });
                _.each(pickAnomalousMarker, function(pickRoads){
                  geometryChangedLayer.getSource().removeFeature(pickRoads);
                });
              }

                  feature.linkData.prevAnomaly = feature.linkData.anomaly;
                  feature.linkData.gapTransfering = true;
                  var greenRoadStyle = roadLinkStyler.getRoadLinkStyle().getStyle(feature.linkData, {zoomLevel: zoomlevels.getViewZoom(map)});
              feature.setStyle(greenRoadStyle);
              features.push(feature);
              roadCollection.addPreMovedRoadAddresses(feature.data);
              pickAnomalousMarker = _.filter(pickRoadsLayer.getSource().getFeatures(), function(markersPick){
                  return markersPick.linkData.linkId === feature.linkData.linkId;
              });
              _.each(pickAnomalousMarker, function(pickRoads){
                pickRoadsLayer.getSource().removeFeature(pickRoads);
              });
              if(!applicationModel.selectionTypeIs(SelectionType.Unknown))
                geometryChangedLayer.setVisible(false);
            }
          });
          addFeaturesToSelection(features);
          greenRoads(features);
        }
      }
      if(features.length === 0)
        return undefined;
      else return _.head(features);
    };

    me.eventListener.listenTo(eventbus, 'linkProperties:highlightSelectedProject', function(featureLinkId) {
      setGeneralOpacity(0.2);
      var boundingBox = map.getView().calculateExtent(map.getSize());
      var zoomLevel = zoomlevels.getViewZoom(map);
      roadCollection.findReservedProjectLinks(boundingBox, zoomLevel, featureLinkId);
    });

    me.eventListener.listenTo(eventbus, 'linkProperties:highlightReservedRoads', function(reservedOLFeatures){
      var styledFeatures = _.map(reservedOLFeatures, function(feature) {
        feature.setStyle(roadLinkStyler.getRoadLinkStyle().getStyle(feature.linkData, {zoomLevel: zoomlevels.getViewZoom(map)}));
        return feature;
      });
      if (applicationModel.getSelectedLayer() === "linkProperty") { //check if user is still in reservation form
        reservedRoadLayer.getSource().addFeatures(styledFeatures);
      }
    });

    me.eventListener.listenTo(eventbus, 'linkProperties:deselectFeaturesSelected', function(){
      clearHighlights();
      geometryChangedLayer.setVisible(true);
    });

    me.eventListener.listenTo(eventbus, 'linkProperties:highlightAnomalousByFloating', function(){
      highlightAnomalousFeaturesByFloating();
    });

    me.eventListener.listenTo(eventbus, 'linkProperties:highlightSelectedFloatingFeatures', function(){
      highlightSelectedFloatingFeatures();
      geometryChangedLayer.setOpacity(1);
    });

    var highlightAnomalousFeaturesByFloating = function() {
      var allFeatures = roadLayer.layer.getSource().getFeatures().concat(anomalousMarkerLayer.getSource().getFeatures()).concat(floatingMarkerLayer.getSource().getFeatures());
      _.each(allFeatures, function(feature){
          if (feature.linkData.anomaly === Anomaly.NoAddressGiven.value || feature.linkData.anomaly === Anomaly.GeometryChanged.value || feature.linkData.floating === SelectionType.Floating.value)
          pickRoadsLayer.getSource().addFeature(feature);
      });
      pickRoadsLayer.setOpacity(1);
      setGeneralOpacity(0.2);
    };

    var highlightSelectedFloatingFeatures = function() {
      var allFeatures = roadLayer.layer.getSource().getFeatures().concat(anomalousMarkerLayer.getSource().getFeatures()).concat(floatingMarkerLayer.getSource().getFeatures());
      var selectedFloatingIds = _.map(selectedLinkProperty.getFeaturesToKeepFloatings(), 'linkId');

      _.each(allFeatures, function(feature){
          if (feature.linkData.anomaly === Anomaly.NoAddressGiven.value || (_.includes(selectedFloatingIds, feature.linkData.linkId) && feature.linkData.floating === SelectionType.Floating.value))
          pickRoadsLayer.getSource().addFeature(feature);
      });
      pickRoadsLayer.setOpacity(1);
      setGeneralOpacity(0.2);
    };

    me.eventListener.listenTo(eventbus, 'linkProperties:cleanFloatingsAfterDefloat', function(){
      cleanFloatingsAfterDefloat();
      cleanUnknownsAfterDefloat();
    });

    var cleanFloatingsAfterDefloat = function() {
      var floatingRoadMarker = [];
      /*
       * Clean from pickLayer floatings selected
       */
      var FeaturesToKeepFloatings = _.reject(_.map(selectedLinkProperty.getFeaturesToKeepFloatings(), function (featureToKeep){
        if(featureToKeep.floating === SelectionType.Floating.value && featureToKeep.anomaly === Anomaly.None.value) {
          return featureToKeep.linkId;
        } else return undefined;
      }), function(featuresNotToKeep){
        return _.isUndefined(featuresNotToKeep);
      });

      var olUids = _.reject(_.map(pickRoadsLayer.getSource().getFeatures(), function(pickFeature){
          if (_.includes(FeaturesToKeepFloatings, pickFeature.linkData.linkId))
          return pickFeature.ol_uid;
        else return undefined;
      }), function(featuresNotToKeep){
        return _.isUndefined(featuresNotToKeep);
      });
      var PickFeaturesToRemove = _.filter(pickRoadsLayer.getSource().getFeatures(), function (pickFeatureToRemove){
        return !_.includes(olUids, pickFeatureToRemove.ol_uid);
      });

      pickRoadsLayer.getSource().clear();
      pickRoadsLayer.getSource().addFeatures(PickFeaturesToRemove );

      /*
       * Clean from calibrationPoints layer selected
       */

      _.map(selectedLinkProperty.getFeaturesToKeepFloatings(), function(featureToKeep){
        if(featureToKeep.calibrationPoints.length > 0) {
          _.each(featureToKeep.calibrationPoints, function (cPoint) {
            var newPoint = new CalibrationPoint({points:cPoint.point, calibrationCode:unknownCalibrationPointValue}).getMarker(true);
            _.each(calibrationPointLayer.getSource().getFeatures(), function (feature) {
              if (newPoint.values_.geometry.flatCoordinates[0] === feature.values_.geometry.flatCoordinates[0] &&
                newPoint.values_.geometry.flatCoordinates[1] === feature.values_.geometry.flatCoordinates[1]) {
                calibrationPointLayer.getSource().removeFeature(feature);
              }
            });
          });
        }
      });

      /*
       * Clean from roadLayer floatings selected
       */
      var olUidsRoadLayer = _.reject(_.map(roadLayer.layer.getSource().getFeatures(), function(featureRoadLayer){
          if (_.includes(FeaturesToKeepFloatings, featureRoadLayer.linkData.linkId))
          return featureRoadLayer.ol_uid;
        else return undefined;
      }), function(featuresNotToKeep){
        return _.isUndefined(featuresNotToKeep);
      });
      var featuresRoadLayerToKeep = _.filter(roadLayer.layer.getSource().getFeatures(), function (featureRoadLayer){
        return !_.includes(olUidsRoadLayer, featureRoadLayer.ol_uid);
      });
      var featuresRoadLayerToRemove = _.filter(roadLayer.layer.getSource().getFeatures(), function (featureRoadLayer){
        return _.includes(olUidsRoadLayer, featureRoadLayer.ol_uid);
      });

      roadLayer.layer.getSource().clear();
      roadLayer.layer.getSource().addFeatures(featuresRoadLayerToKeep);
      floatingRoadMarker = floatingRoadMarker.concat(featuresRoadLayerToRemove);

      /*
       * Clean from floatingMarkerLayer markers from selected floatings
       */
      var olUidsFloatingLayer = _.reject(_.map(floatingMarkerLayer.getSource().getFeatures(), function(feature){
          if (_.includes(FeaturesToKeepFloatings, feature.linkData.linkId))
          return feature.ol_uid;
        else return undefined;
      }), function(featuresNotToKeep){
        return _.isUndefined(featuresNotToKeep);
      });
      var featuresFloatingLayerToKeep = _.filter(floatingMarkerLayer.getSource().getFeatures(), function (featureFloatMarker){
        return !_.includes(olUidsFloatingLayer, featureFloatMarker.ol_uid);
      });

      var featuresFloatingLayerToRemove = _.filter(floatingMarkerLayer.getSource().getFeatures(), function (featureFloatMarker){
        return _.includes(olUidsFloatingLayer, featureFloatMarker.ol_uid);
      });

      floatingMarkerLayer.getSource().clear();
      floatingMarkerLayer.getSource().addFeatures(featuresFloatingLayerToKeep);
      floatingRoadMarker = floatingRoadMarker.concat(featuresFloatingLayerToRemove);
      /*
       * Add to FloatingRoadMarker to keep in the case of clicking cancel (peruuta).
       */
      selectedLinkProperty.setFloatingRoadMarker(floatingRoadMarker);
      geometryChangedLayer.setVisible(false);
    };

    var cleanUnknownsAfterDefloat = function(){
      var unknownRoadMarkers =[];

      var unknownFeaturesToKeep = _.reject(_.map(selectedLinkProperty.getFeaturesToKeepUnknown(), function(feature){
        if(feature.anomaly === Anomaly.NoAddressGiven.value){
          return feature.linkId;
        } else return undefined;
      }), function(featureNotToKeep){
        return _.isUndefined(featureNotToKeep);
      });

      //Clean from anomalousMarkerLayer

      var olUidsAnomalousMarkerLayer = _.reject(_.map(anomalousMarkerLayer.getSource().getFeatures(),function(anomalousMarkerLayerFeature){
          if (_.includes(unknownFeaturesToKeep, anomalousMarkerLayerFeature.linkData.linkId)) {
          return anomalousMarkerLayerFeature.ol_uid;
        } else return undefined;
      }), function(featuresNotToKeep){
        return _.isUndefined(featuresNotToKeep);
      });

      var anomalousMarkerLayerFeaturesToKeep = _.filter(anomalousMarkerLayer.getSource().getFeatures(), function(pf){
        return !_.includes(olUidsAnomalousMarkerLayer, pf.ol_uid);
      });

      var anomalousMarkerLayerFeaturesToRemove = _.filter(anomalousMarkerLayer.getSource().getFeatures(), function(pf){
        return _.includes(olUidsAnomalousMarkerLayer, pf.ol_uid);
      });
      anomalousMarkerLayer.getSource().clear();
      anomalousMarkerLayer.getSource().addFeatures(anomalousMarkerLayerFeaturesToKeep);
      unknownRoadMarkers = unknownRoadMarkers.concat(anomalousMarkerLayerFeaturesToRemove);
      selectedLinkProperty.setAnomalousMarkers(unknownRoadMarkers);
    };

    me.eventListener.listenTo(eventbus, 'linkProperties:floatingRoadMarkerPreviousSelected', function(){
      addSelectedFloatings();
      addSelectedUnknowns();
    });

    var addSelectedFloatings = function() {
      var floatingRoadMarker = selectedLinkProperty.getFloatingRoadMarker();
      var floatingRoad = [];
      var floatingMarker = [];
      _.each(floatingRoadMarker, function(floating){
        if (floating.getGeometry().getType() === 'LineString') {
          floatingRoad.push(floating);
        } else {
          floatingMarker.push(floating);
        }
      });

      _.each(floatingMarker, function(marker){
        floatingMarkerLayer.getSource().addFeature(marker);
      });

      _.each(floatingRoad, function(road){
        roadLayer.layer.getSource().addFeature(road);
      });
    };

    var addSelectedUnknowns = function(){
      var anomalousRoadMarker = selectedLinkProperty.getAnomalousMarkers();
      var anomalousMarker = [];
      _.each(anomalousRoadMarker, function(anomalous){
        if(anomalous.getGeometry().getType() !== 'LineString'){
          anomalousMarker.push(anomalous);
        }
      });

      _.each(anomalousMarker, function(marker){
        anomalousMarkerLayer.getSource().addFeature(marker);
      });
    };

    me.eventListener.listenTo(eventbus, 'linkProperty:fetch', function() {
      map.getView().setZoom(Math.round(zoomlevels.getViewZoom(map)));
      roadCollection.fetch(map.getView().calculateExtent(map.getSize()).join(','),zoomlevels.getViewZoom(map) + 1);
    });

    me.eventListener.listenTo(eventbus, 'linkProperties:activateInteractions', function(){
      toggleSelectInteractions(true, true);
    });

    me.eventListener.listenTo(eventbus, 'linkProperties:deactivateInteractions', function(){
      toggleSelectInteractions(false, true);
    });

    me.eventListener.listenTo(eventbus, 'linkProperty:fetchedHistoryLinks', function(historyLinkData) {
      var points = _.map(historyLinkData.geometry, function(point) {
        return [point.x, point.y];
      });
      var historyFeatures = _.map(historyLinkData, function(link) {
        var feature = new ol.Feature({
          geometry: new ol.geom.LineString(points)
        });
          feature.linkData = link;
        return feature;
      });
      historicRoadsLayer.getSource().addFeatures(historyFeatures);
    });

    me.eventListener.listenTo(eventbus, 'linkProperty:fetchHistoryLinks', function(date){
      roadCollection.setDate(date);
      roadCollection.fetch(map.getView().calculateExtent(map.getSize()), zoomlevels.getViewZoom(map));
    });

    me.eventListener.listenTo(eventbus, 'linkProperties:unselected', function() {
      clearHighlights();
      setGeneralOpacity(1);
      if(greenRoadLayer.getSource().getFeatures().length !== 0) {
        unselectRoadLink();
      }
      if(indicatorLayer.getSource().getFeatures().length !== 0){
        indicatorLayer.getSource().clear();
      }
      if (applicationModel.selectionTypeIs(SelectionType.Floating)) {
        setGeneralOpacity(0.2);
        floatingMarkerLayer.setOpacity(1);
      } else if (applicationModel.selectionTypeIs(SelectionType.Unknown)) {
        setGeneralOpacity(0.2);
        anomalousMarkerLayer.setOpacity(1);
      }
    });

    me.eventListener.listenTo(eventbus, 'linkProperties:clearHighlights', function(){
      unselectRoadLink();
      geometryChangedLayer.setVisible(false);
      if(pickRoadsLayer.getSource().getFeatures().length !== 0){
        pickRoadsLayer.getSource().clear();
      }
      clearHighlights();
      if(simulatedRoadsLayer.getSource().getFeatures().length !== 0){
        simulatedRoadsLayer.getSource().clear();
      }
      var featureToReOpen = _.cloneDeep(_.head(selectedLinkProperty.getFeaturesToKeepFloatings()));
      var visibleFeatures = getVisibleFeatures(true,true,true);
      selectedLinkProperty.openFloating(featureToReOpen, false, visibleFeatures);
    });

    me.eventListener.listenTo(eventbus, 'linkProperties:deactivateDoubleClick', function(){
      toggleSelectInteractions(false, false);
    });

    me.eventListener.listenTo(eventbus, 'linkProperties:deactivateAllSelections roadAddressProject:deactivateAllSelections', function(){
      toggleSelectInteractions(false, true);
    });

    me.eventListener.listenTo(eventbus, 'linkProperties:activateDoubleClick', function(){
      toggleSelectInteractions(true, false);
    });

    me.eventListener.listenTo(eventbus, 'linkProperties:activateAllSelections roadAddressProject:startAllInteractions', function(){
      toggleSelectInteractions(true, true);
    });

    me.eventListener.listenTo(eventbus, 'layer:selected', function(layer, previouslySelectedLayer){
      isActiveLayer = layer === 'linkProperty';
      toggleSelectInteractions(isActiveLayer, true);
      if (isActiveLayer) {
        addSelectInteractions();
      } else {
        removeSelectInteractions();
      }
      me.clearLayers(layers);
      clearHighlights();
      if (previouslySelectedLayer === 'linkProperty') {
        hideLayer();
        removeSelectInteractions();
      } else {
        setGeneralOpacity(1);
        showLayer();
        eventbus.trigger('linkProperty:fetch');
      }
      me.toggleLayersVisibility(layers, applicationModel.getRoadVisibility());
    });

    var clearHighlights = function(){
      selectSingleClick.getFeatures().clear();
      selectDoubleClick.getFeatures().clear();
      map.updateSize();
    };

    var toggleSelectInteractions = function (activate, both) {
      selectDoubleClick.setActive(activate);
      if (both) {
        selectSingleClick.setActive(activate);
      }
    };

    me.eventListener.listenTo(eventbus, 'roadAddressProject:clearOnClose', function(){
      setGeneralOpacity(1);
      reservedRoadLayer.getSource().clear();
      applicationModel.setReadOnly(true);
    });
    
    var showLayer = function(){
      me.start();
      me.layerStarted(me.eventListener);
    };

    var hideLayer = function() {
      unselectRoadLink();
      me.clearLayers(layers);
    };

    me.toggleLayersVisibility(layers, true);
    me.addLayers(layers);
    me.layerStarted(me.eventListener);

    return {
      show: showLayer,
      hide: hideLayer,
      minZoomForContent: me.minZoomForContent
    };
  };
})(this);<|MERGE_RESOLUTION|>--- conflicted
+++ resolved
@@ -139,11 +139,7 @@
     historicRoadsLayer.set('name', 'historicRoadsLayer');
 
 
-<<<<<<< HEAD
-    var layers = [roadLayer.layer, floatingMarkerLayer, anomalousMarkerLayer, directionMarkerLayer, geometryChangedLayer, calibrationPointLayer,
-=======
     var layers = [roadLayer.layer, floatingMarkerLayer, anomalousMarkerLayer, directionMarkerLayer, underConstructionMarkerLayer, geometryChangedLayer, calibrationPointLayer,
->>>>>>> a9204ae5
       indicatorLayer, greenRoadLayer, pickRoadsLayer, simulatedRoadsLayer, underConstructionRoadLayer, reservedRoadLayer, historicRoadsLayer];
 
     var setGeneralOpacity = function (opacity){
@@ -380,13 +376,10 @@
       var visibleFloatingMarkers =  withFloatingMarkers ? floatingMarkerLayer.getSource().getFeaturesInExtent(extent) : [];
       var visibleGreenRoadLayer = withGreenRoads ? greenRoadLayer.getSource().getFeaturesInExtent(extent) : [];
       var visibleDirectionalMarkers = withDirectionalMarkers ? directionMarkerLayer.getSource().getFeaturesInExtent(extent) : [];
+      var visibleUnderConstructionMarkers = withDirectionalMarkers ? underConstructionMarkerLayer.getSource().getFeaturesInExtent(extent) : [];
       var visibleUnderConstructionRoads = withunderConstructionRoads ? underConstructionRoadLayer.getSource().getFeaturesInExtent(extent) : [];
       var visibleGeometryChanged = withGeometryChanged ? geometryChangedLayer.getSource().getFeaturesInExtent(extent) : [];
-<<<<<<< HEAD
-      return visibleRoads.concat(visibleAnomalyMarkers).concat(visibleFloatingMarkers).concat(visibleGreenRoadLayer).concat(visibleDirectionalMarkers).concat(visibleUnderConstructionRoads).concat(visibleGeometryChanged);
-=======
       return visibleRoads.concat(visibleAnomalyMarkers).concat(visibleFloatingMarkers).concat(visibleGreenRoadLayer).concat(visibleDirectionalMarkers).concat(visibleUnderConstructionMarkers).concat(visibleUnderConstructionRoads).concat(visibleGeometryChanged);
->>>>>>> a9204ae5
     };
 
     /**
@@ -462,19 +455,11 @@
       removeSelectInteractions();
       var allRoadLinks = roadCollection.getAll();
       var underConstructionLinks = roadCollection.getUnderConstructionLinks();
-<<<<<<< HEAD
-      var roadLinks = _.reject(roadCollection.getAll(), function (rl) {
+      var roadLinks = _.reject(allRoadLinks, function (rl) {
         return _.includes(_.map(underConstructionLinks, function(sl){ return sl.linkId;}), rl.linkId);
-      });
-      var linkIdsToRemove = applicationModel.getCurrentAction() !== applicationModel.actionCalculated ? [] : selectedLinkProperty.linkIdsToExclude();
-      me.clearLayers([floatingMarkerLayer, anomalousMarkerLayer, geometryChangedLayer, underConstructionRoadLayer, directionMarkerLayer, calibrationPointLayer]);
-=======
-      var roadLinks = _.reject(allRoadLinks, function (rl) {
-        return _.contains(_.map(underConstructionLinks, function(sl){ return sl.linkId;}), rl.linkId);
       });
       var linkIdsToRemove = applicationModel.getCurrentAction() !== applicationModel.actionCalculated ? [] : selectedLinkProperty.linkIdsToExclude();
       me.clearLayers([floatingMarkerLayer, anomalousMarkerLayer, geometryChangedLayer, underConstructionRoadLayer, directionMarkerLayer, underConstructionMarkerLayer, calibrationPointLayer]);
->>>>>>> a9204ae5
 
       if(zoomlevels.getViewZoom(map) >= zoomlevels.minZoomForRoadNetwork) {
 
@@ -744,6 +729,7 @@
       });
       eventListener.listenTo(eventbus, 'underConstructionRoads:toggleVisibility', function(visibility){
         underConstructionRoadLayer.setVisible(visibility);
+        underConstructionMarkerLayer.setVisible(visibility);
       });
       eventListener.listenTo(eventbus, 'linkProperty:visibilityChanged', function () {
         //Exclude underConstruction layers from toggle
