(function(root) {
  root.LinkPropertyLayer = function(map, roadLayer, selectedLinkProperty, roadCollection, linkPropertiesModel, applicationModel) {
    Layer.call(this, map);
    var me = this;

    var indicatorVector = new ol.source.Vector({});
    var floatingMarkerVector = new ol.source.Vector({});
    var anomalousMarkerVector = new ol.source.Vector({});
    var underConstructionMarkerVector = new ol.source.Vector({});
    var directionMarkerVector = new ol.source.Vector({});
    var calibrationPointVector = new ol.source.Vector({});
    var greenRoadLayerVector = new ol.source.Vector({});
    var pickRoadsLayerVector = new ol.source.Vector({});
    var simulationVector = new ol.source.Vector({});
    var geometryChangedVector = new ol.source.Vector({});
    var underConstructionRoadLayerVector = new ol.source.Vector({});
    var reservedRoadVector = new ol.source.Vector({});
    var historicRoadsVector = new ol.source.Vector({});

    var SelectionType = LinkValues.SelectionType;
    var Anomaly = LinkValues.Anomaly;
    var ConstructionType = LinkValues.ConstructionType;
    var SideCode = LinkValues.SideCode;
    var RoadZIndex = LinkValues.RoadZIndex;

    var unknownCalibrationPointValue = -1;
    var isActiveLayer = false;
    var cachedMarker = null;

    var roadLinkStyler = new RoadLinkStyler();

    var indicatorLayer = new ol.layer.Vector({
      source: indicatorVector,
      name: 'indicatorLayer',
      zIndex: RoadZIndex.IndicatorLayer.value
    });
    indicatorLayer.set('name', 'indicatorLayer');

    var floatingMarkerLayer = new ol.layer.Vector({
      source: floatingMarkerVector,
      name: 'floatingMarkerLayer'
    });
    floatingMarkerLayer.set('name', 'floatingMarkerLayer');

    var anomalousMarkerLayer = new ol.layer.Vector({
      source: anomalousMarkerVector,
      name: 'anomalousMarkerLayer',
      zIndex: RoadZIndex.IndicatorLayer.value
    });
    anomalousMarkerLayer.set('name', 'anomalousMarkerLayer');

<<<<<<< HEAD
    var underConstructionMarkerLayer = new ol.layer.Vector({
      source: underConstructionMarkerVector,
      name: 'underConstructionMarkerLayer',
      zIndex: RoadZIndex.DirectionMarkerLayer.value
    });
    underConstructionMarkerLayer.set('name', 'underConstructionMarkerLayer');

=======
>>>>>>> 56758d6e
    var directionMarkerLayer = new ol.layer.Vector({
      source: directionMarkerVector,
      name: 'directionMarkerLayer',
      zIndex: RoadZIndex.DirectionMarkerLayer.value
    });
    directionMarkerLayer.set('name', 'directionMarkerLayer');

    var underConstructionMarkerLayer = new ol.layer.Vector({
      source: underConstructionMarkerVector,
      name: 'underConstructionMarkerLayer',
      zIndex: RoadZIndex.DirectionMarkerLayer.value
    });
    underConstructionMarkerLayer.set('name', 'underConstructionMarkerLayer');

    var geometryChangedLayer = new ol.layer.Vector({
      source: geometryChangedVector,
      name: 'geometryChangedLayer',
      style: function(feature) {
          return [roadLinkStyler.getRoadLinkStyle().getStyle(feature.linkData, {zoomLevel:zoomlevels.getViewZoom(map)}),
              roadLinkStyler.getOverlayStyle().getStyle(feature.linkData, {zoomLevel:zoomlevels.getViewZoom(map)})];
      },
      zIndex: RoadZIndex.GeometryChangedLayer.value
    });
    geometryChangedLayer.set('name', 'geometryChangedLayer');

    var calibrationPointLayer = new ol.layer.Vector({
      source: calibrationPointVector,
      name: 'calibrationPointLayer',
      zIndex: RoadZIndex.CalibrationPointLayer.value
    });
    calibrationPointLayer.set('name', 'calibrationPointLayer');

    var greenRoadLayer = new ol.layer.Vector({
      source: greenRoadLayerVector,
      name: 'greenRoadLayer',
      zIndex: RoadZIndex.GreenLayer.value
    });
    greenRoadLayer.set('name', 'greenRoadLayer');

    var reservedRoadLayer = new ol.layer.Vector({
      source: reservedRoadVector,
      name: 'reservedRoadLayer',
      zIndex: RoadZIndex.ReservedRoadLayer.value
    });
    reservedRoadLayer.set('name', 'reservedRoadLayer');

    var pickRoadsLayer = new ol.layer.Vector({
      source: pickRoadsLayerVector,
      name: 'pickRoadsLayer',
      style: function(feature) {
          return [roadLinkStyler.getRoadLinkStyle().getStyle(feature.linkData, {zoomLevel:zoomlevels.getViewZoom(map)}),
              roadLinkStyler.getOverlayStyle().getStyle(feature.linkData, {zoomLevel:zoomlevels.getViewZoom(map)})];
      }
    });
    pickRoadsLayer.set('name', 'pickRoadsLayer');

    var simulatedRoadsLayer = new ol.layer.Vector({
      source: simulationVector,
      name: 'simulatedRoadsLayer',
      style: function(feature) {
          return [roadLinkStyler.getRoadLinkStyle().getStyle(feature.linkData, {zoomLevel:zoomlevels.getViewZoom(map)}),
              roadLinkStyler.getOverlayStyle().getStyle(feature.linkData, {zoomLevel:zoomlevels.getViewZoom(map)})];
      }
    });
    simulatedRoadsLayer.set('name', 'simulatedRoadsLayer');


    var underConstructionRoadLayer = new ol.layer.Vector({
      source: underConstructionRoadLayerVector,
      name: 'underConstructionRoadLayer',
      style: function(feature) {
          return [roadLinkStyler.getBorderStyle().getStyle(feature.linkData, {zoomLevel:zoomlevels.getViewZoom(map)}), roadLinkStyler.getRoadLinkStyle().getStyle(feature.linkData, {zoomLevel:zoomlevels.getViewZoom(map)}),
              roadLinkStyler.getOverlayStyle().getStyle(feature.linkData, {zoomLevel:zoomlevels.getViewZoom(map)})];
      }
    });
    underConstructionRoadLayer.set('name', 'underConstructionRoadLayer');


    var historicRoadsLayer = new ol.layer.Vector({
      source: historicRoadsVector,
      name: 'historicRoadsLayer',
      style: function(feature) {
          return [roadLinkStyler.getRoadLinkStyle().getStyle(feature.linkData, {zoomLevel:zoomlevels.getViewZoom(map)}),
              roadLinkStyler.getOverlayStyle().getStyle(feature.linkData, {zoomLevel:zoomlevels.getViewZoom(map)})];
      },
      zIndex: RoadZIndex.HistoricRoadLayer.value
    });
    historicRoadsLayer.set('name', 'historicRoadsLayer');


<<<<<<< HEAD
    var layers = [roadLayer.layer, floatingMarkerLayer, anomalousMarkerLayer, underConstructionMarkerLayer, directionMarkerLayer, geometryChangedLayer, calibrationPointLayer,
=======
    var layers = [roadLayer.layer, floatingMarkerLayer, anomalousMarkerLayer, directionMarkerLayer, underConstructionMarkerLayer, geometryChangedLayer, calibrationPointLayer,
>>>>>>> 56758d6e
      indicatorLayer, greenRoadLayer, pickRoadsLayer, simulatedRoadsLayer, underConstructionRoadLayer, reservedRoadLayer, historicRoadsLayer];

    var setGeneralOpacity = function (opacity){
      roadLayer.layer.setOpacity(opacity);
      floatingMarkerLayer.setOpacity(opacity);
      anomalousMarkerLayer.setOpacity(opacity);
<<<<<<< HEAD
      underConstructionMarkerLayer.setOpacity(opacity);
      directionMarkerLayer.setOpacity(opacity);
=======
      directionMarkerLayer.setOpacity(opacity);
      underConstructionMarkerLayer.setOpacity(opacity);
>>>>>>> 56758d6e
      underConstructionRoadLayer.setOpacity(opacity);
      historicRoadsLayer.setOpacity(opacity);
      geometryChangedLayer.setOpacity(opacity);
    };

    /**
     * We declare the type of interaction we want the map to be able to respond.
     * A selected feature is moved to a new/temporary layer out of the default roadLayer.
     * This interaction is restricted to a double click.
     * @type {ol.interaction.Select}
     *
     * 
     */
    var selectDoubleClick = new ol.interaction.Select({
      //Multi is the one en charge of defining if we select just the feature we clicked or all the overlapping
      //multi: true,
      //This will limit the interaction to the specific layer, in this case the layer where the roadAddressLinks are drawn
      layer: [roadLayer.layer, geometryChangedLayer, underConstructionRoadLayer, historicRoadsLayer],
      //Limit this interaction to the doubleClick
      condition: ol.events.condition.doubleClick,
      //The new/temporary layer needs to have a style function as well, we define it here.
      style: function(feature) {
          return [roadLinkStyler.getBorderStyle().getStyle(feature.linkData, {zoomLevel:zoomlevels.getViewZoom(map)}),
            roadLinkStyler.getRoadLinkStyle().getStyle(feature.linkData, {zoomLevel:zoomlevels.getViewZoom(map)}),
              roadLinkStyler.getOverlayStyle().getStyle(feature.linkData, {zoomLevel:zoomlevels.getViewZoom(map)})];
      }
    });


    /**
     * We now declare what kind of custom actions we want when the interaction happens.
     * Note that 'select' is triggered when a feature is either selected or deselected.
     * The event holds the selected features in the events.selected and the deselected in event.deselected.
     */
    selectDoubleClick.on('select',function(event) {
      var visibleFeatures = getVisibleFeatures(true, true, true, false, false, true, true, true);
      selectSingleClick.getFeatures().clear();

      if(applicationModel.isReadOnly()){
        selectDoubleClick.getFeatures().clear();
      }
      //Since the selected features are moved to a new/temporary layer we just need to reduce the roadlayer's opacity levels.
      if (event.selected.length !== 0) {
        if (roadLayer.layer.getOpacity() === 1) {
          setGeneralOpacity(0.2);
        }
        var selectedF =  _.find(event.selected, function (selectionTarget) {
          return !_.isUndefined(selectionTarget.linkData);
        });
        if (!_.isUndefined(selectedF)) {
          var selection = selectedF.linkData;
          if (selection.floating === SelectionType.Floating.value) {
              selectedLinkProperty.openFloating(selection, true, visibleFeatures);
              floatingMarkerLayer.setOpacity(1);
          } else {
            selectedLinkProperty.open(selection, false, visibleFeatures);
          }
        }
      }
    });
    selectDoubleClick.set('name','selectDoubleClickInteractionLPL');


    var zoomDoubleClickListener = function(event) {
      if (isActiveLayer)
        _.defer(function(){
          if (selectedLinkProperty.get().length === 0 && zoomlevels.getViewZoom(map) <= 13) {
            map.getView().setZoom(Math.trunc(map.getView().getZoom() + 1));
          }
        });
    };
    //This will control the double click zoom when there is no selection that activates
    map.on('dblclick', zoomDoubleClickListener);

    /**
     * We declare the type of interaction we want the map to be able to respond.
     * A selected feature is moved to a new/temporary layer out of the default roadLayer.
     * This interaction is restricted to a single click (there is a 250 ms enforced
     * delay between single clicks in order to differentiate from double click).
     * @type {ol.interaction.Select}
     */
    var selectSingleClick = new ol.interaction.Select({
      //Multi is the one en charge of defining if we select just the feature we clicked or all the overlapping
      multi: true,
      //This will limit the interaction to the specific layer, in this case the layer where the roadAddressLinks are drawn
      layers: [roadLayer.layer, floatingMarkerLayer, anomalousMarkerLayer, greenRoadLayer, pickRoadsLayer, geometryChangedLayer, underConstructionRoadLayer, historicRoadsLayer],
      //Limit this interaction to the singleClick
      condition: ol.events.condition.singleClick,
      filter: function(feature) {
        var currentSelectionType = applicationModel.getSelectionType().value;
        if(currentSelectionType === SelectionType.Floating.value){
          return feature.linkData.anomaly !== Anomaly.None.value && feature.linkData.floating === SelectionType.Floating.value;
        }
        else if (currentSelectionType === SelectionType.Unknown.value) {
          return feature.linkData.anomaly !== Anomaly.None.value && feature.linkData.roadLinkType === RoadLinkType.UnknownRoadLinkType.value;
        } else {
          return currentSelectionType === SelectionType.All.value;
        }
      },
      style: function(feature) {
          return [roadLinkStyler.getBorderStyle().getStyle(feature.linkData, {zoomLevel:zoomlevels.getViewZoom(map)}),
            roadLinkStyler.getRoadLinkStyle().getStyle(feature.linkData, {zoomLevel:zoomlevels.getViewZoom(map)}),
            roadLinkStyler.getOverlayStyle().getStyle(feature.linkData, {zoomLevel:zoomlevels.getViewZoom(map)})];
      }
    });
    selectSingleClick.set('name','selectSingleClickInteractionLPL');


    /**
     * We now declare what kind of custom actions we want when the interaction happens.
     * Note that 'select' is triggered when a feature is either selected or deselected.
     * The event holds the selected features in the events.selected and the deselected in event.deselected.
     *
     * In this particular case we are fetching every roadLinkAddress and anomaly marker in view and
     * sending them to the selectedLinkProperty.open for further processing.
     */
    selectSingleClick.on('select', function(event) {
      var visibleFeatures = getVisibleFeatures(true, true, true, true, true, true, true, true);
      selectDoubleClick.getFeatures().clear();
      var selectedF =  _.find(event.selected, function (selectionTarget) {
          return !_.isUndefined(selectionTarget.linkData);
      });

      if (!_.isUndefined(selectedF)) {
        var selection = selectedF.linkData;
        if (roadLayer.layer.getOpacity() === 1) {
          setGeneralOpacity(0.2);
        }
        if (selection.floating === SelectionType.Floating.value && !applicationModel.isReadOnly()) {
            selectedLinkProperty.close();
            selectedLinkProperty.openFloating(selection, true, visibleFeatures);
            floatingMarkerLayer.setOpacity(1);
            anomalousMarkerLayer.setOpacity(1);
        } else if (selection.floating !== SelectionType.Floating.value && applicationModel.selectionTypeIs(SelectionType.Floating) && !applicationModel.isReadOnly() && event.deselected.length !== 0) {
          var floatings = event.deselected;
          var nonFloatings = event.selected;
          removeFeaturesFromSelection(nonFloatings);
          addFeaturesToSelection(floatings);
        } else if (applicationModel.selectionTypeIs(SelectionType.Unknown) && !applicationModel.isReadOnly()) {
          if ((selection.anomaly === Anomaly.NoAddressGiven.value || selection.anomaly === Anomaly.GeometryChanged.value) && selection.roadLinkType !== SelectionType.Floating.value) {
            selectedLinkProperty.openUnknown(selection, visibleFeatures);
          } else {
            removeFeaturesFromSelection(event.selected);
            addFeaturesToSelection(event.deselected);
          }
        } else {
          selectedLinkProperty.close();
          setGeneralOpacity(0.2);
          selectedLinkProperty.open(selection, true, visibleFeatures);
        }
        if (applicationModel.selectionTypeIs(SelectionType.Unknown) && selection.floating !== SelectionType.Floating.value && (selection.anomaly === Anomaly.NoAddressGiven.value || selection.anomaly === Anomaly.GeometryChanged.value)) {
          greenRoadLayer.setOpacity(1);
          var anomalousFeatures = _.uniq(_.filter(selectedLinkProperty.getFeaturesToKeep(), function (ft) {
              return ft.anomaly === Anomaly.NoAddressGiven.value;
          }));
          anomalousFeatures.forEach(function (fmf) {
            editFeatureDataForGreen(fmf);
          });
        }
      } else {
        selectedLinkProperty.close();
      }
    });

    map.on('click', function(event) {
      //The addition of the check for features on point and the selection mode
      // seem to fix the problem with the clicking on the empty map after being in the defloating process would allow a deselection and enabling of the menus
      if (window.getSelection) {window.getSelection().removeAllRanges();} //removes selection from forms
      else if (document.selection) {document.selection.empty();}
      var hasFeatureOnPoint = _.isUndefined(map.forEachFeatureAtPixel(event.pixel, function(feature) {return feature;}));
      var nonSpecialSelectionType = !_.includes(applicationModel.specialSelectionTypes, applicationModel.getSelectionType().value);
      if (isActiveLayer){
        if (hasFeatureOnPoint && nonSpecialSelectionType) {
          selectedLinkProperty.close();
        }
      }
    });

    /**
     * Simple method that will add various open layers 3 features to a selection.
     * @param features
     */
    var addFeaturesToSelection = function (features) {
      var olUids = _.map(selectSingleClick.getFeatures().getArray(), function(feature){
        return feature.ol_uid;
      });
      _.each(features, function(feature){
        if (!_.includes(olUids, feature.ol_uid)) {
          selectSingleClick.getFeatures().push(feature);
          olUids.push(feature.ol_uid); // prevent adding duplicate entries
        }
      });
    };

    /**
     * Simple method that will remove various open layers 3 features from a selection.
     * @param features
     * @param select
     */
    var removeFeaturesFromSelection = function (features) {
      var olUids = _.map(selectSingleClick.getFeatures().getArray(), function(feature){
        return feature.ol_uid;
      });
      _.each(features, function(feature){
        if(_.includes(olUids,feature.ol_uid)){
          selectSingleClick.getFeatures().remove(feature);
          olUids.push(feature.ol_uid);
        }
      });

    };

    /**
     * Event triggered by the selectedLinkProperty.open() returning all the open layers 3 features
     * that need to be included in the selection.
     */
    me.eventListener.listenTo(eventbus, 'linkProperties:olSelected', function(features){
      clearHighlights();
      addFeaturesToSelection(features);
    });

    var getVisibleFeatures = function(withRoads, withAnomalyMarkers, withFloatingMarkers, withGreenRoads, withPickRoads, withDirectionalMarkers, withunderConstructionRoads, withGeometryChanged){
      var extent = map.getView().calculateExtent(map.getSize());
      var visibleRoads = withRoads ? roadLayer.layer.getSource().getFeaturesInExtent(extent) : [];
      var visibleAnomalyMarkers =  withAnomalyMarkers ? anomalousMarkerLayer.getSource().getFeaturesInExtent(extent) : [];
      var visibleFloatingMarkers =  withFloatingMarkers ? floatingMarkerLayer.getSource().getFeaturesInExtent(extent) : [];
      var visibleGreenRoadLayer = withGreenRoads ? greenRoadLayer.getSource().getFeaturesInExtent(extent) : [];
      var visibleDirectionalMarkers = withDirectionalMarkers ? directionMarkerLayer.getSource().getFeaturesInExtent(extent) : [];
      var visibleUnderConstructionMarkers = withDirectionalMarkers ? underConstructionMarkerLayer.getSource().getFeaturesInExtent(extent) : [];
      var visibleUnderConstructionRoads = withunderConstructionRoads ? underConstructionRoadLayer.getSource().getFeaturesInExtent(extent) : [];
      var visibleGeometryChanged = withGeometryChanged ? geometryChangedLayer.getSource().getFeaturesInExtent(extent) : [];
<<<<<<< HEAD
      return visibleRoads.concat(visibleAnomalyMarkers).concat(visibleFloatingMarkers).concat(visibleGreenRoadLayer).concat(visibleDirectionalMarkers).concat(visibleUnderConstructionRoads).concat(visibleUnderConstructionMarkers).concat(visibleGeometryChanged);
=======
      return visibleRoads.concat(visibleAnomalyMarkers).concat(visibleFloatingMarkers).concat(visibleGreenRoadLayer).concat(visibleDirectionalMarkers).concat(visibleUnderConstructionMarkers).concat(visibleUnderConstructionRoads).concat(visibleGeometryChanged);
>>>>>>> 56758d6e
    };

    /**
     * This will add all the following interactions from the map:
     * -selectDoubleClick
     * -selectSingleClick
     */
    var addSelectInteractions = function () {
      map.addInteraction(selectDoubleClick);
      map.addInteraction(selectSingleClick);
    };

    /**
     * This will remove all the following interactions from the map:
     * -selectDoubleClick
     * -selectSingleClick
     */
    var removeSelectInteractions = function() {
      map.removeInteraction(selectDoubleClick);
      map.removeInteraction(selectSingleClick);
    };

    //We add the defined interactions to the map.
    addSelectInteractions();

    var unselectRoadLink = function() {
      indicatorLayer.getSource().clear();
      greenRoadLayer.getSource().clear();
      _.map(roadLayer.layer.getSource().getFeatures(),function (feature){
        if (feature.linkData.gapTransfering) {
          feature.linkData.gapTransfering = false;
          feature.linkData.anomaly = feature.linkData.prevAnomaly;
          var unknownRoadStyle = roadLinkStyler.getRoadLinkStyle().getStyle(feature.linkData, {zoomLevel: zoomlevels.getViewZoom(map)});
          feature.setStyle(unknownRoadStyle);
        }
      });
    };

    var drawIndicators = function(links) {
      var features = [];

      var markerContainer = function(link, position) {
        var style = new ol.style.Style({
          image : new ol.style.Icon({
            src: 'images/center-marker2.svg'
          }),
          text : new ol.style.Text({
            text : link.marker,
            fill: new ol.style.Fill({
              color: '#ffffff'
            }),
            font : '12px sans-serif'
          })
        });
        var marker = new ol.Feature({
          geometry : new ol.geom.Point([position.x, position.y])
        });
        marker.setStyle(style);
        features.push(marker);
      };

      var indicators = function() {
        return me.mapOverLinkMiddlePoints(links, function(link, middlePoint) {
          markerContainer(link, middlePoint);
        });
      };
      indicators();
      indicatorLayer.getSource().addFeatures(features);
    };

    var redraw = function() {
      cachedMarker = new LinkPropertyMarker(selectedLinkProperty);
      removeSelectInteractions();
<<<<<<< HEAD
      var underConstructionLinks = roadCollection.getUnderConstructionLinks();
      var roadLinks = _.reject(roadCollection.getAll(), function (rl) {
        return _.contains(_.map(underConstructionLinks, function(sl){ return sl.linkId;}), rl.linkId);
      });
      var linkIdsToRemove = applicationModel.getCurrentAction() !== applicationModel.actionCalculated ? [] : selectedLinkProperty.linkIdsToExclude();
      me.clearLayers([floatingMarkerLayer, anomalousMarkerLayer, geometryChangedLayer, underConstructionMarkerLayer, directionMarkerLayer, calibrationPointLayer]);
=======
      var allRoadLinks = roadCollection.getAll();
      var underConstructionLinks = roadCollection.getUnderConstructionLinks();
      var roadLinks = _.reject(allRoadLinks, function (rl) {
        return _.includes(_.map(underConstructionLinks, function(sl){ return sl.linkId;}), rl.linkId);
      });
      var linkIdsToRemove = applicationModel.getCurrentAction() !== applicationModel.actionCalculated ? [] : selectedLinkProperty.linkIdsToExclude();
      me.clearLayers([floatingMarkerLayer, anomalousMarkerLayer, geometryChangedLayer, underConstructionRoadLayer, directionMarkerLayer, underConstructionMarkerLayer, calibrationPointLayer]);
>>>>>>> 56758d6e

      if(zoomlevels.getViewZoom(map) >= zoomlevels.minZoomForRoadNetwork) {

        var directionRoadMarker = _.filter(roadLinks, function(roadlink) {
          return roadlink.floating !== SelectionType.Floating.value && roadlink.anomaly !== Anomaly.NoAddressGiven.value && roadlink.anomaly !== Anomaly.GeometryChanged.value && (roadlink.sideCode === SideCode.AgainstDigitizing.value || roadlink.sideCode === SideCode.TowardsDigitizing.value);
        });
<<<<<<< HEAD
        _.each(directionRoadMarker, function(directionLink) {
          cachedMarker.createMarker(directionLink, function (marker) {
            if(zoomlevels.getViewZoom(map) > zoomlevels.minZoomForDirectionalMarkers)
              directionMarkerLayer.getSource().addFeature(marker);
          });
        });
=======

        if(zoomlevels.getViewZoom(map) > zoomlevels.minZoomForDirectionalMarkers){
          _.each(directionRoadMarker, function(directionLink) {
            cachedMarker.createMarker(directionLink, function (marker) {
              directionMarkerLayer.getSource().addFeature(marker);
            });
          });

          _.each(underConstructionLinks, function(directionLink) {
            cachedMarker.createMarker(directionLink, function (marker) {
              underConstructionMarkerLayer.getSource().addFeature(marker);
            });
          });
        }
>>>>>>> 56758d6e

        var floatingRoadMarkers = _.filter(roadLinks, function(roadlink) {
          return roadlink.floating === SelectionType.Floating.value;
        });

        var anomalousRoadMarkers = _.filter(roadLinks, function(roadlink) {
          return roadlink.anomaly !== Anomaly.None.value;
        });
        _.each(anomalousRoadMarkers, function(anomalouslink) {
          cachedMarker.createMarker(anomalouslink, function (marker) {
            anomalousMarkerLayer.getSource().addFeature(marker);
          });
        });

        var floatingGroups = _.sortBy(_.groupBy(floatingRoadMarkers, function(value){
          return value.linkId;
        }), 'startAddressM');
        _.each(floatingGroups, function(floatGroup) {
            _.each(floatGroup, function(floating) {
              cachedMarker.createMarker(floating, function (marker) {
<<<<<<< HEAD
                if (applicationModel.getCurrentAction() !== applicationModel.actionCalculated && !_.contains(linkIdsToRemove, marker.linkData.linkId))
=======
                if (applicationModel.getCurrentAction() !== applicationModel.actionCalculated && !_.includes(linkIdsToRemove, marker.linkData.linkId))
>>>>>>> 56758d6e
                  floatingMarkerLayer.getSource().addFeature(marker);
              });
            });
        });

        var geometryChangedRoadMarkers = _.filter(roadLinks, function(roadlink){
          return roadlink.anomaly === Anomaly.GeometryChanged.value;
        });

        _.each(geometryChangedRoadMarkers, function(geometryChangedLink) {

            var newLinkData = Object.assign({}, geometryChangedLink);
            newLinkData.roadClass = 99;
            newLinkData.roadLinkSource = 99;
            newLinkData.sideCode = 99;
            newLinkData.linkType = 99;
            newLinkData.constructionType = 0;
            newLinkData.roadLinkType = 0;
            newLinkData.id = 0;
            newLinkData.startAddressM = "";
            newLinkData.endAddressM = "";
            newLinkData.anomaly = Anomaly.NoAddressGiven.value;
            newLinkData.points = newLinkData.newGeometry;

            cachedMarker.createMarker(newLinkData, function (marker) {
              geometryChangedLayer.getSource().addFeature(marker);
            });

            var points = _.map(newLinkData.newGeometry, function (point) {
            return [point.x, point.y];
          });
          var feature = new ol.Feature({ geometry: new ol.geom.LineString(points)});
            feature.linkData = newLinkData;
            roadCollection.addTmpRoadLinkGroups(newLinkData);
          geometryChangedLayer.getSource().addFeature(feature);
        });

        //Removed the need to check if the buttons are active in order to draw calibration points.
        if (zoomlevels.getViewZoom(map) >= zoomlevels.minZoomLevelForCalibrationPoints) {
          var actualPoints = me.drawCalibrationMarkers(calibrationPointLayer.source, roadLinks);
          _.each(actualPoints, function (actualPoint) {
            var calMarker = new CalibrationPoint(actualPoint);
            calibrationPointLayer.getSource().addFeature(calMarker.getMarker(true));
          });
        }
      }
      addSelectInteractions();
      if(applicationModel.getCurrentAction() === -1){
        applicationModel.removeSpinner();
      }
    };

    this.refreshView = function() {
      //Generalize the zoom levels as the resolutions and zoom levels differ between map tile sources
      roadCollection.reset();
      roadCollection.fetch(map.getView().calculateExtent(map.getSize()), zoomlevels.getViewZoom(map));
      underConstructionRoadLayer.changed();
      roadLayer.layer.changed();
    };

    this.isDirty = function() {
      return selectedLinkProperty.isDirty();
    };

    var reselectRoadLink = function(targetFeature, adjacents) {
      var visibleFeatures = getVisibleFeatures(true, true, true, true, true, true, true);
      var indicators = adjacents;
      indicatorLayer.getSource().clear();
      if(indicators.length !== 0){
        drawIndicators(indicators);
      }

      if (applicationModel.selectionTypeIs(SelectionType.Unknown) && targetFeature.linkData.floating !== SelectionType.Floating.value && targetFeature.linkData.anomaly === Anomaly.NoAddressGiven.value) {
        if (applicationModel.isReadOnly()) {
          greenRoadLayer.setOpacity(1);
          var anomalousFeatures = _.uniq(_.filter(selectedLinkProperty.getFeaturesToKeep(), function (ft) {
            return ft.anomaly === Anomaly.NoAddressGiven.value;
          }));
          anomalousFeatures.forEach(function (fmf) {
            editFeatureDataForGreen(targetFeature.linkData);
          });
        } else {
          selectedLinkProperty.openUnknown(targetFeature.linkData, visibleFeatures);
        }
      }
    };

    var handleLinkPropertyChanged = function(eventListener) {
      removeSelectInteractions();
      eventListener.stopListening(eventbus, 'map:clicked', me.displayConfirmMessage);
      eventListener.listenTo(eventbus, 'map:clicked', me.displayConfirmMessage);
    };

    var concludeLinkPropertyEdit = function(eventListener) {
      addSelectInteractions();
      eventListener.stopListening(eventbus, 'map:clicked', me.displayConfirmMessage);
      geometryChangedLayer.setVisible(false);
      setGeneralOpacity(1);
      if(selectDoubleClick.getFeatures().getLength() !== 0){
        selectDoubleClick.getFeatures().clear();
      }
    };

    this.layerStarted = function(eventListener) {
      var linkPropertyChangeHandler = _.partial(handleLinkPropertyChanged, eventListener);
      var linkPropertyEditConclusion = _.partial(concludeLinkPropertyEdit, eventListener);
      eventListener.listenTo(eventbus, 'linkProperties:changed', linkPropertyChangeHandler);
      eventListener.listenTo(eventbus, 'linkProperties:cancelled linkProperties:saved', linkPropertyEditConclusion);
      eventListener.listenTo(eventbus, 'linkProperties:closed', refreshViewAfterClosingFloating);

      eventListener.listenTo(eventbus, 'linkProperties:selected linkProperties:multiSelected', function (link) {
        var selectedLink = (_.isUndefined(link) ? link : (_.isArray(link) ? link : [link]));
        var isUnknown = _.every(selectedLink, function(sl) {
          return sl.anomaly !== Anomaly.None.value && sl.floating !== SelectionType.Floating.value;
        });
        var roads = isUnknown ? geometryChangedLayer.getSource().getFeatures() : roadLayer.layer.getSource().getFeatures();
        var features = [];
        _.each(selectedLink, function (featureLink) {
          if (selectedLinkProperty.canOpenByLinearLocationId(featureLink.linearLocationId)) {
            _.each(roads, function (feature) {
              if (_.includes(featureLink.selectedLinks, feature.linkData.linearLocationId))
                return features.push(feature);
            });
          } else if (featureLink.linkId !== 0) {
            _.each(roads, function (feature) {
              if (_.includes(featureLink.selectedLinks, feature.linkData.linkId))
                return features.push(feature);
            });
          }
        });
        if (features) {
          addFeaturesToSelection(features);
        }
        clearIndicators();
      });

      eventListener.listenTo(eventbus, 'linkProperties:reselect', reselectRoadLink);

      eventListener.listenTo(eventbus, 'roadLinks:fetched', function (eventData, reselection, selectedIds) {
        if(applicationModel.getSelectedLayer() === 'linkProperty'){
          redraw();
          if (reselection && !applicationModel.selectionTypeIs(SelectionType.Unknown)) {
            _.defer(function(){
              var currentGreenFeatures = greenRoadLayer.getSource().getFeatures();
              var floatingsIds = _.chain(selectedLinkProperty.getFeaturesToKeepFloatings()).map(function (feature) {
                return feature.id;
              }).uniq().value();
              var floatingsLinkIds = _.chain(selectedLinkProperty.getFeaturesToKeepFloatings()).map(function(feature){
                return feature.linkId;
              }).uniq().value();
              var visibleFeatures = getVisibleFeatures(true,false,true);
              var featuresToReSelect = function() {
                if (floatingsIds.length !== 0) {
                  return _.filter(visibleFeatures, function (feature) {
                    return _.includes(floatingsIds, feature.linkData.id);
                  });
                } else {
                  return _.filter(visibleFeatures, function (feature) {
                    return _.includes(floatingsLinkIds, feature.linkData.linkId);
                  });
                }
              };
              var filteredFeaturesToReselect = _.reject(featuresToReSelect(), function (feat) {
                return _.some(currentGreenFeatures, function (green) {
                  return green.linkData.id === feat.linkData.id;
                });
              });
              if (filteredFeaturesToReselect.length !== 0){
                addFeaturesToSelection(filteredFeaturesToReselect);
              }

              var fetchedDataInSelection = _.map(_.filter(roadLayer.layer.getSource().getFeatures(), function(feature){
                return _.includes(_.uniq(selectedIds), feature.linkData.linkId);
              }), function (feat) {
                return feat.linkData;
              });

              var groups = _.flatten(eventData);
              var fetchedLinksInSelection = _.filter(groups, function (group) {
                return _.includes(_.map(fetchedDataInSelection, 'linkId'), group.getData().linkId);
              });
              if (fetchedLinksInSelection.length > 0) {
                eventbus.trigger('linkProperties:deselectFeaturesSelected');
                selectedLinkProperty.setCurrent(fetchedLinksInSelection);
                if (applicationModel.getCurrentAction() !== applicationModel.actionCalculating)
                  eventbus.trigger('linkProperties:selected', selectedLinkProperty.extractDataForDisplay(fetchedDataInSelection));
              }
            }, reselection);
          }
        }

      });
      eventListener.listenTo(eventbus, 'underConstructionRoadLinks:fetched', function(underConstructionRoads){
        var partitioned = _.partition(_.flatten(underConstructionRoads), function(feature) {
<<<<<<< HEAD
          return feature.getData().constructionType === ConstructionType.UnderConstruction.value;
=======
          return feature.getData().constructionType === ConstructionType.UnderConstruction.value && feature.getData().roadNumber === 0;
>>>>>>> 56758d6e
        });
        var ol3underConstructionRoads =
          _.map(partitioned[0], function(road) {
          var roadData = road.getData();
          var points = _.map(roadData.points, function (point) {
            return [point.x, point.y];
          });
          var feature = new ol.Feature({
            geometry: new ol.geom.LineString(points)
          });
            feature.linkData = roadData;
          return feature;
        });

<<<<<<< HEAD
=======
        underConstructionRoadLayer.getSource().addFeatures(ol3underConstructionRoads);

>>>>>>> 56758d6e
        var ol3noInfoRoads =
          _.map(partitioned[1], function(road) {
            var roadData = road.getData();
            var points = _.map(roadData.points, function (point) {
              return [point.x, point.y];
            });
            var feature = new ol.Feature({
              geometry: new ol.geom.LineString(points)
            });
            feature.linkData = roadData;
            return feature;
          });
<<<<<<< HEAD
        underConstructionRoadLayer.getSource().addFeatures(ol3underConstructionRoads);
=======
>>>>>>> 56758d6e
        roadLayer.layer.getSource().addFeatures(ol3noInfoRoads);
      });
      eventListener.listenTo(eventbus, 'underConstructionRoads:toggleVisibility', function(visibility){
        underConstructionRoadLayer.setVisible(visibility);
        underConstructionMarkerLayer.setVisible(visibility);
      });
      eventListener.listenTo(eventbus, 'linkProperty:visibilityChanged', function () {
        //Exclude underConstruction layers from toggle
        me.toggleLayersVisibility([roadLayer.layer, floatingMarkerLayer, anomalousMarkerLayer, directionMarkerLayer, geometryChangedLayer, calibrationPointLayer,
          indicatorLayer, greenRoadLayer, pickRoadsLayer, simulatedRoadsLayer, reservedRoadLayer, historicRoadsLayer], applicationModel.getRoadVisibility());
      });
      eventListener.listenTo(eventbus, 'linkProperties:dataset:changed', redraw);
      eventListener.listenTo(eventbus, 'linkProperties:updateFailed', cancelSelection);
      eventListener.listenTo(eventbus, 'adjacents:nextSelected', function(sources, adjacents, targets) {
        applicationModel.addSpinner();
        if (applicationModel.getCurrentAction() !== applicationModel.actionCalculated) {
          drawIndicators(adjacents);
          selectedLinkProperty.addTargets(targets, adjacents);
        }
        redrawNextSelectedTarget(targets, adjacents);
      });
      eventListener.listenTo(eventbus, 'adjacents:added', function(sources, targets) {
        clearIndicators();
        drawIndicators(targets);
        _.map(_.filter(selectedLinkProperty.getFeaturesToKeep(), function(link) {
          return link.roadNumber === 0;
        }), function (roads) {
          editFeatureDataForGreen(roads);
        });
      });

      eventListener.listenTo(eventbus, 'adjacents:floatingAdded', function(sources, targets) {
          clearIndicators();
          drawIndicators(targets);
      });

      eventListener.listenTo(eventbus, 'adjacents:floatingAdded', function(floatings) {
        var visibleFeatures = getVisibleFeatures(true, true, true, true, true, true,true);
        selectedLinkProperty.processOLFeatures(visibleFeatures);
        drawIndicators(floatings);
      });

      eventListener.listenTo(eventbus, 'linkProperties:clearIndicators', function(){
        clearIndicators();
      });

      eventListener.listenTo(eventbus, 'roadLinks:refreshView', function(){
        me.refreshView();
      });

      var clearIndicators = function () {
        indicatorLayer.getSource().clear();
      };

      eventListener.listenTo(eventListener, 'map:clearLayers', me.clearLayers);
    };

    var cancelSelection = function() {
      if(!applicationModel.isActiveButtons()) {
        selectedLinkProperty.cancel();
        selectedLinkProperty.close();
        unselectRoadLink();
      }
    };

    var refreshViewAfterClosingFloating = function() {
      selectedLinkProperty.setDirty(false);
      selectedLinkProperty.resetTargets();
      selectedLinkProperty.clearFeaturesToKeep();
      applicationModel.resetCurrentAction();
      applicationModel.setActiveButtons(false);
      applicationModel.setContinueButton(false);
      eventbus.trigger('layer:enableButtons', true);
      eventbus.trigger('form:showPropertyForm');
      me.clearLayers(layers);
      me.refreshView();
      toggleSelectInteractions(true, true);
      applicationModel.setSelectionType(SelectionType.All);
      selectedLinkProperty.clearFeaturesToKeep();
      greenRoadLayer.getSource().clear();
      simulatedRoadsLayer.getSource().clear();
      me.eventListener.listenToOnce(eventbus, 'roadLinks:fetched', function(){
        applicationModel.removeSpinner();
        geometryChangedLayer.setVisible(true);
      });
    };

    var redrawNextSelectedTarget = function(targets, adjacents) {
      _.find(roadLayer.layer.getSource().getFeatures(), function(feature) {
          return targets !== 0 && feature.linkData.linkId === parseInt(targets);
      }).linkData.gapTransfering = true;
      var targetFeature = _.find(geometryChangedLayer.getSource().getFeatures(), function(feature) {
          return targets !== 0 && feature.linkData.linkId === parseInt(targets);
      });
      if(_.isUndefined(targetFeature))
      {
        targetFeature = _.find(roadLayer.layer.getSource().getFeatures(), function (feature) {
            return targets !== 0 && feature.linkData.linkId === parseInt(targets);
        });
      }
      reselectRoadLink(targetFeature, adjacents);
      redraw();
      reHighlightGreen();
    };

    var reHighlightGreen = function() {
      var greenFeaturesLinkId = _.map(greenRoadLayer.getSource().getFeatures(), function(gf){
          return gf.linkData.linkId;
      });

      if (greenFeaturesLinkId.length !== 0) {
        var features =[];
        _.each(roadLayer.layer.getSource().getFeatures(), function (feature) {
            if (_.includes(greenFeaturesLinkId, feature.linkData.linkId)) {

                feature.linkData.prevAnomaly = feature.linkData.anomaly;
                feature.linkData.gapTransfering = true;
                var greenRoadStyle = roadLinkStyler.getRoadLinkStyle().getStyle(feature.linkData, {zoomLevel: zoomlevels.getViewZoom(map)});
            feature.setStyle(greenRoadStyle);
            features.push(feature);
          }
        });
        greenRoads(features,true);
        addFeaturesToSelection(features);
      }
    };

    var editFeatureDataForGreen = function (targets) {
      var features =[];
      if(targets !== 0){
        var targetFeature = _.find(greenRoadLayer.getSource().getFeatures(), function(greenFeature){
            return targets.linkId !== 0 && greenFeature.linkData.linkId === parseInt(targets.linkId);
        });
        if(!targetFeature){
          _.map(roadLayer.layer.getSource().getFeatures(), function(feature){
              if (feature.linkData.linkId === targets.linkId) {
              var pickAnomalousMarker;
                  if (feature.linkData.anomaly === Anomaly.GeometryChanged.value) {
                      var roadLink = feature.linkData;
                var points = _.map(roadLink.newGeometry, function (point) {
                  return [point.x, point.y];
                });
                feature = new ol.Feature({geometry: new ol.geom.LineString(points)});
                      feature.linkData = roadLink;
                pickAnomalousMarker = _.filter(geometryChangedLayer.getSource().getFeatures(), function(marker){
                    return marker.linkData.linkId === feature.linkData.linkId;
                });
                _.each(pickAnomalousMarker, function(pickRoads){
                  geometryChangedLayer.getSource().removeFeature(pickRoads);
                });
              }

                  feature.linkData.prevAnomaly = feature.linkData.anomaly;
                  feature.linkData.gapTransfering = true;
                  var greenRoadStyle = roadLinkStyler.getRoadLinkStyle().getStyle(feature.linkData, {zoomLevel: zoomlevels.getViewZoom(map)});
              feature.setStyle(greenRoadStyle);
              features.push(feature);
              roadCollection.addPreMovedRoadAddresses(feature.data);
              pickAnomalousMarker = _.filter(pickRoadsLayer.getSource().getFeatures(), function(markersPick){
                  return markersPick.linkData.linkId === feature.linkData.linkId;
              });
              _.each(pickAnomalousMarker, function(pickRoads){
                pickRoadsLayer.getSource().removeFeature(pickRoads);
              });
              if(!applicationModel.selectionTypeIs(SelectionType.Unknown))
                geometryChangedLayer.setVisible(false);
            }
          });
          addFeaturesToSelection(features);
          greenRoads(features);
        }
      }
      if(features.length === 0)
        return undefined;
      else return _.head(features);
    };

    me.eventListener.listenTo(eventbus, 'linkProperties:highlightSelectedProject', function(featureLinkId) {
      setGeneralOpacity(0.2);
      var boundingBox = map.getView().calculateExtent(map.getSize());
      var zoomLevel = zoomlevels.getViewZoom(map);
      roadCollection.findReservedProjectLinks(boundingBox, zoomLevel, featureLinkId);
    });

    me.eventListener.listenTo(eventbus, 'linkProperties:highlightReservedRoads', function(reservedOLFeatures){
      var styledFeatures = _.map(reservedOLFeatures, function(feature) {
        feature.setStyle(roadLinkStyler.getRoadLinkStyle().getStyle(feature.linkData, {zoomLevel: zoomlevels.getViewZoom(map)}));
        return feature;
      });
      if (applicationModel.getSelectedLayer() === "linkProperty") { //check if user is still in reservation form
        reservedRoadLayer.getSource().addFeatures(styledFeatures);
      }
    });

    me.eventListener.listenTo(eventbus, 'linkProperties:deselectFeaturesSelected', function(){
      clearHighlights();
      geometryChangedLayer.setVisible(true);
    });

    me.eventListener.listenTo(eventbus, 'linkProperties:highlightAnomalousByFloating', function(){
      highlightAnomalousFeaturesByFloating();
    });

    me.eventListener.listenTo(eventbus, 'linkProperties:highlightSelectedFloatingFeatures', function(){
      highlightSelectedFloatingFeatures();
      geometryChangedLayer.setOpacity(1);
    });

    var highlightAnomalousFeaturesByFloating = function() {
      var allFeatures = roadLayer.layer.getSource().getFeatures().concat(anomalousMarkerLayer.getSource().getFeatures()).concat(floatingMarkerLayer.getSource().getFeatures());
      _.each(allFeatures, function(feature){
          if (feature.linkData.anomaly === Anomaly.NoAddressGiven.value || feature.linkData.anomaly === Anomaly.GeometryChanged.value || feature.linkData.floating === SelectionType.Floating.value)
          pickRoadsLayer.getSource().addFeature(feature);
      });
      pickRoadsLayer.setOpacity(1);
      setGeneralOpacity(0.2);
    };

    var highlightSelectedFloatingFeatures = function() {
      var allFeatures = roadLayer.layer.getSource().getFeatures().concat(anomalousMarkerLayer.getSource().getFeatures()).concat(floatingMarkerLayer.getSource().getFeatures());
      var selectedFloatingIds = _.map(selectedLinkProperty.getFeaturesToKeepFloatings(), 'linkId');

      _.each(allFeatures, function(feature){
          if (feature.linkData.anomaly === Anomaly.NoAddressGiven.value || (_.includes(selectedFloatingIds, feature.linkData.linkId) && feature.linkData.floating === SelectionType.Floating.value))
          pickRoadsLayer.getSource().addFeature(feature);
      });
      pickRoadsLayer.setOpacity(1);
      setGeneralOpacity(0.2);
    };

    me.eventListener.listenTo(eventbus, 'linkProperties:cleanFloatingsAfterDefloat', function(){
      cleanFloatingsAfterDefloat();
      cleanUnknownsAfterDefloat();
    });

    var cleanFloatingsAfterDefloat = function() {
      var floatingRoadMarker = [];
      /*
       * Clean from pickLayer floatings selected
       */
      var FeaturesToKeepFloatings = _.reject(_.map(selectedLinkProperty.getFeaturesToKeepFloatings(), function (featureToKeep){
        if(featureToKeep.floating === SelectionType.Floating.value && featureToKeep.anomaly === Anomaly.None.value) {
          return featureToKeep.linkId;
        } else return undefined;
      }), function(featuresNotToKeep){
        return _.isUndefined(featuresNotToKeep);
      });

      var olUids = _.reject(_.map(pickRoadsLayer.getSource().getFeatures(), function(pickFeature){
          if (_.includes(FeaturesToKeepFloatings, pickFeature.linkData.linkId))
          return pickFeature.ol_uid;
        else return undefined;
      }), function(featuresNotToKeep){
        return _.isUndefined(featuresNotToKeep);
      });
      var PickFeaturesToRemove = _.filter(pickRoadsLayer.getSource().getFeatures(), function (pickFeatureToRemove){
        return !_.includes(olUids, pickFeatureToRemove.ol_uid);
      });

      pickRoadsLayer.getSource().clear();
      pickRoadsLayer.getSource().addFeatures(PickFeaturesToRemove );

      /*
       * Clean from calibrationPoints layer selected
       */

      _.map(selectedLinkProperty.getFeaturesToKeepFloatings(), function(featureToKeep){
        if(featureToKeep.calibrationPoints.length > 0) {
          _.each(featureToKeep.calibrationPoints, function (cPoint) {
            var newPoint = new CalibrationPoint({points:cPoint.point, calibrationCode:unknownCalibrationPointValue}).getMarker(true);
            _.each(calibrationPointLayer.getSource().getFeatures(), function (feature) {
              if (newPoint.values_.geometry.flatCoordinates[0] === feature.values_.geometry.flatCoordinates[0] &&
                newPoint.values_.geometry.flatCoordinates[1] === feature.values_.geometry.flatCoordinates[1]) {
                calibrationPointLayer.getSource().removeFeature(feature);
              }
            });
          });
        }
      });

      /*
       * Clean from roadLayer floatings selected
       */
      var olUidsRoadLayer = _.reject(_.map(roadLayer.layer.getSource().getFeatures(), function(featureRoadLayer){
          if (_.includes(FeaturesToKeepFloatings, featureRoadLayer.linkData.linkId))
          return featureRoadLayer.ol_uid;
        else return undefined;
      }), function(featuresNotToKeep){
        return _.isUndefined(featuresNotToKeep);
      });
      var featuresRoadLayerToKeep = _.filter(roadLayer.layer.getSource().getFeatures(), function (featureRoadLayer){
        return !_.includes(olUidsRoadLayer, featureRoadLayer.ol_uid);
      });
      var featuresRoadLayerToRemove = _.filter(roadLayer.layer.getSource().getFeatures(), function (featureRoadLayer){
        return _.includes(olUidsRoadLayer, featureRoadLayer.ol_uid);
      });

      roadLayer.layer.getSource().clear();
      roadLayer.layer.getSource().addFeatures(featuresRoadLayerToKeep);
      floatingRoadMarker = floatingRoadMarker.concat(featuresRoadLayerToRemove);

      /*
       * Clean from floatingMarkerLayer markers from selected floatings
       */
      var olUidsFloatingLayer = _.reject(_.map(floatingMarkerLayer.getSource().getFeatures(), function(feature){
          if (_.includes(FeaturesToKeepFloatings, feature.linkData.linkId))
          return feature.ol_uid;
        else return undefined;
      }), function(featuresNotToKeep){
        return _.isUndefined(featuresNotToKeep);
      });
      var featuresFloatingLayerToKeep = _.filter(floatingMarkerLayer.getSource().getFeatures(), function (featureFloatMarker){
        return !_.includes(olUidsFloatingLayer, featureFloatMarker.ol_uid);
      });

      var featuresFloatingLayerToRemove = _.filter(floatingMarkerLayer.getSource().getFeatures(), function (featureFloatMarker){
        return _.includes(olUidsFloatingLayer, featureFloatMarker.ol_uid);
      });

      floatingMarkerLayer.getSource().clear();
      floatingMarkerLayer.getSource().addFeatures(featuresFloatingLayerToKeep);
      floatingRoadMarker = floatingRoadMarker.concat(featuresFloatingLayerToRemove);
      /*
       * Add to FloatingRoadMarker to keep in the case of clicking cancel (peruuta).
       */
      selectedLinkProperty.setFloatingRoadMarker(floatingRoadMarker);
      geometryChangedLayer.setVisible(false);
    };

    var cleanUnknownsAfterDefloat = function(){
      var unknownRoadMarkers =[];

      var unknownFeaturesToKeep = _.reject(_.map(selectedLinkProperty.getFeaturesToKeepUnknown(), function(feature){
        if(feature.anomaly === Anomaly.NoAddressGiven.value){
          return feature.linkId;
        } else return undefined;
      }), function(featureNotToKeep){
        return _.isUndefined(featureNotToKeep);
      });

      //Clean from anomalousMarkerLayer

      var olUidsAnomalousMarkerLayer = _.reject(_.map(anomalousMarkerLayer.getSource().getFeatures(),function(anomalousMarkerLayerFeature){
          if (_.includes(unknownFeaturesToKeep, anomalousMarkerLayerFeature.linkData.linkId)) {
          return anomalousMarkerLayerFeature.ol_uid;
        } else return undefined;
      }), function(featuresNotToKeep){
        return _.isUndefined(featuresNotToKeep);
      });

      var anomalousMarkerLayerFeaturesToKeep = _.filter(anomalousMarkerLayer.getSource().getFeatures(), function(pf){
        return !_.includes(olUidsAnomalousMarkerLayer, pf.ol_uid);
      });

      var anomalousMarkerLayerFeaturesToRemove = _.filter(anomalousMarkerLayer.getSource().getFeatures(), function(pf){
        return _.includes(olUidsAnomalousMarkerLayer, pf.ol_uid);
      });
      anomalousMarkerLayer.getSource().clear();
      anomalousMarkerLayer.getSource().addFeatures(anomalousMarkerLayerFeaturesToKeep);
      unknownRoadMarkers = unknownRoadMarkers.concat(anomalousMarkerLayerFeaturesToRemove);
      selectedLinkProperty.setAnomalousMarkers(unknownRoadMarkers);
    };

    me.eventListener.listenTo(eventbus, 'linkProperties:floatingRoadMarkerPreviousSelected', function(){
      addSelectedFloatings();
      addSelectedUnknowns();
    });

    var addSelectedFloatings = function() {
      var floatingRoadMarker = selectedLinkProperty.getFloatingRoadMarker();
      var floatingRoad = [];
      var floatingMarker = [];
      _.each(floatingRoadMarker, function(floating){
        if (floating.getGeometry().getType() === 'LineString') {
          floatingRoad.push(floating);
        } else {
          floatingMarker.push(floating);
        }
      });

      _.each(floatingMarker, function(marker){
        floatingMarkerLayer.getSource().addFeature(marker);
      });

      _.each(floatingRoad, function(road){
        roadLayer.layer.getSource().addFeature(road);
      });
    };

    var addSelectedUnknowns = function(){
      var anomalousRoadMarker = selectedLinkProperty.getAnomalousMarkers();
      var anomalousMarker = [];
      _.each(anomalousRoadMarker, function(anomalous){
        if(anomalous.getGeometry().getType() !== 'LineString'){
          anomalousMarker.push(anomalous);
        }
      });

      _.each(anomalousMarker, function(marker){
        anomalousMarkerLayer.getSource().addFeature(marker);
      });
    };

    me.eventListener.listenTo(eventbus, 'linkProperty:fetch', function() {
      map.getView().setZoom(Math.round(zoomlevels.getViewZoom(map)));
      roadCollection.fetch(map.getView().calculateExtent(map.getSize()).join(','),zoomlevels.getViewZoom(map) + 1);
    });

    me.eventListener.listenTo(eventbus, 'linkProperties:activateInteractions', function(){
      toggleSelectInteractions(true, true);
    });

    me.eventListener.listenTo(eventbus, 'linkProperties:deactivateInteractions', function(){
      toggleSelectInteractions(false, true);
    });

    me.eventListener.listenTo(eventbus, 'linkProperty:fetchedHistoryLinks', function(historyLinkData) {
      var points = _.map(historyLinkData.geometry, function(point) {
        return [point.x, point.y];
      });
      var historyFeatures = _.map(historyLinkData, function(link) {
        var feature = new ol.Feature({
          geometry: new ol.geom.LineString(points)
        });
          feature.linkData = link;
        return feature;
      });
      historicRoadsLayer.getSource().addFeatures(historyFeatures);
    });

    me.eventListener.listenTo(eventbus, 'linkProperty:fetchHistoryLinks', function(date){
      roadCollection.setDate(date);
      roadCollection.fetch(map.getView().calculateExtent(map.getSize()), zoomlevels.getViewZoom(map));
    });

    me.eventListener.listenTo(eventbus, 'linkProperties:unselected', function() {
      clearHighlights();
      setGeneralOpacity(1);
      if(greenRoadLayer.getSource().getFeatures().length !== 0) {
        unselectRoadLink();
      }
      if(indicatorLayer.getSource().getFeatures().length !== 0){
        indicatorLayer.getSource().clear();
      }
      if (applicationModel.selectionTypeIs(SelectionType.Floating)) {
        setGeneralOpacity(0.2);
        floatingMarkerLayer.setOpacity(1);
      } else if (applicationModel.selectionTypeIs(SelectionType.Unknown)) {
        setGeneralOpacity(0.2);
        anomalousMarkerLayer.setOpacity(1);
      }
    });

    me.eventListener.listenTo(eventbus, 'linkProperties:clearHighlights', function(){
      unselectRoadLink();
      geometryChangedLayer.setVisible(false);
      if(pickRoadsLayer.getSource().getFeatures().length !== 0){
        pickRoadsLayer.getSource().clear();
      }
      clearHighlights();
      if(simulatedRoadsLayer.getSource().getFeatures().length !== 0){
        simulatedRoadsLayer.getSource().clear();
      }
      var featureToReOpen = _.cloneDeep(_.head(selectedLinkProperty.getFeaturesToKeepFloatings()));
      var visibleFeatures = getVisibleFeatures(true,true,true);
      selectedLinkProperty.openFloating(featureToReOpen, false, visibleFeatures);
    });

    me.eventListener.listenTo(eventbus, 'linkProperties:deactivateDoubleClick', function(){
      toggleSelectInteractions(false, false);
    });

    me.eventListener.listenTo(eventbus, 'linkProperties:deactivateAllSelections roadAddressProject:deactivateAllSelections', function(){
      toggleSelectInteractions(false, true);
    });

    me.eventListener.listenTo(eventbus, 'linkProperties:activateDoubleClick', function(){
      toggleSelectInteractions(true, false);
    });

    me.eventListener.listenTo(eventbus, 'linkProperties:activateAllSelections roadAddressProject:startAllInteractions', function(){
      toggleSelectInteractions(true, true);
    });

    me.eventListener.listenTo(eventbus, 'layer:selected', function(layer, previouslySelectedLayer){
      isActiveLayer = layer === 'linkProperty';
      toggleSelectInteractions(isActiveLayer, true);
      if (isActiveLayer) {
        addSelectInteractions();
      } else {
        removeSelectInteractions();
      }
      me.clearLayers(layers);
      clearHighlights();
      if (previouslySelectedLayer === 'linkProperty') {
        hideLayer();
        removeSelectInteractions();
      } else {
        setGeneralOpacity(1);
        showLayer();
        eventbus.trigger('linkProperty:fetch');
      }
      me.toggleLayersVisibility(layers, applicationModel.getRoadVisibility());
    });

    var clearHighlights = function(){
      selectSingleClick.getFeatures().clear();
      selectDoubleClick.getFeatures().clear();
      map.updateSize();
    };

    var toggleSelectInteractions = function (activate, both) {
      selectDoubleClick.setActive(activate);
      if (both) {
        selectSingleClick.setActive(activate);
      }
    };

    me.eventListener.listenTo(eventbus, 'roadAddressProject:clearOnClose', function(){
      setGeneralOpacity(1);
      reservedRoadLayer.getSource().clear();
      applicationModel.setReadOnly(true);
    });
    
    var showLayer = function(){
      me.start();
      me.layerStarted(me.eventListener);
    };

    var hideLayer = function() {
      unselectRoadLink();
      me.clearLayers(layers);
    };

    me.toggleLayersVisibility(layers, true);
    me.addLayers(layers);
    me.layerStarted(me.eventListener);

    return {
      show: showLayer,
      hide: hideLayer,
      minZoomForContent: me.minZoomForContent
    };
  };
})(this);<|MERGE_RESOLUTION|>--- conflicted
+++ resolved
@@ -49,16 +49,6 @@
     });
     anomalousMarkerLayer.set('name', 'anomalousMarkerLayer');
 
-<<<<<<< HEAD
-    var underConstructionMarkerLayer = new ol.layer.Vector({
-      source: underConstructionMarkerVector,
-      name: 'underConstructionMarkerLayer',
-      zIndex: RoadZIndex.DirectionMarkerLayer.value
-    });
-    underConstructionMarkerLayer.set('name', 'underConstructionMarkerLayer');
-
-=======
->>>>>>> 56758d6e
     var directionMarkerLayer = new ol.layer.Vector({
       source: directionMarkerVector,
       name: 'directionMarkerLayer',
@@ -149,24 +139,15 @@
     historicRoadsLayer.set('name', 'historicRoadsLayer');
 
 
-<<<<<<< HEAD
-    var layers = [roadLayer.layer, floatingMarkerLayer, anomalousMarkerLayer, underConstructionMarkerLayer, directionMarkerLayer, geometryChangedLayer, calibrationPointLayer,
-=======
     var layers = [roadLayer.layer, floatingMarkerLayer, anomalousMarkerLayer, directionMarkerLayer, underConstructionMarkerLayer, geometryChangedLayer, calibrationPointLayer,
->>>>>>> 56758d6e
       indicatorLayer, greenRoadLayer, pickRoadsLayer, simulatedRoadsLayer, underConstructionRoadLayer, reservedRoadLayer, historicRoadsLayer];
 
     var setGeneralOpacity = function (opacity){
       roadLayer.layer.setOpacity(opacity);
       floatingMarkerLayer.setOpacity(opacity);
       anomalousMarkerLayer.setOpacity(opacity);
-<<<<<<< HEAD
-      underConstructionMarkerLayer.setOpacity(opacity);
-      directionMarkerLayer.setOpacity(opacity);
-=======
       directionMarkerLayer.setOpacity(opacity);
       underConstructionMarkerLayer.setOpacity(opacity);
->>>>>>> 56758d6e
       underConstructionRoadLayer.setOpacity(opacity);
       historicRoadsLayer.setOpacity(opacity);
       geometryChangedLayer.setOpacity(opacity);
@@ -398,11 +379,7 @@
       var visibleUnderConstructionMarkers = withDirectionalMarkers ? underConstructionMarkerLayer.getSource().getFeaturesInExtent(extent) : [];
       var visibleUnderConstructionRoads = withunderConstructionRoads ? underConstructionRoadLayer.getSource().getFeaturesInExtent(extent) : [];
       var visibleGeometryChanged = withGeometryChanged ? geometryChangedLayer.getSource().getFeaturesInExtent(extent) : [];
-<<<<<<< HEAD
-      return visibleRoads.concat(visibleAnomalyMarkers).concat(visibleFloatingMarkers).concat(visibleGreenRoadLayer).concat(visibleDirectionalMarkers).concat(visibleUnderConstructionRoads).concat(visibleUnderConstructionMarkers).concat(visibleGeometryChanged);
-=======
       return visibleRoads.concat(visibleAnomalyMarkers).concat(visibleFloatingMarkers).concat(visibleGreenRoadLayer).concat(visibleDirectionalMarkers).concat(visibleUnderConstructionMarkers).concat(visibleUnderConstructionRoads).concat(visibleGeometryChanged);
->>>>>>> 56758d6e
     };
 
     /**
@@ -476,14 +453,6 @@
     var redraw = function() {
       cachedMarker = new LinkPropertyMarker(selectedLinkProperty);
       removeSelectInteractions();
-<<<<<<< HEAD
-      var underConstructionLinks = roadCollection.getUnderConstructionLinks();
-      var roadLinks = _.reject(roadCollection.getAll(), function (rl) {
-        return _.contains(_.map(underConstructionLinks, function(sl){ return sl.linkId;}), rl.linkId);
-      });
-      var linkIdsToRemove = applicationModel.getCurrentAction() !== applicationModel.actionCalculated ? [] : selectedLinkProperty.linkIdsToExclude();
-      me.clearLayers([floatingMarkerLayer, anomalousMarkerLayer, geometryChangedLayer, underConstructionMarkerLayer, directionMarkerLayer, calibrationPointLayer]);
-=======
       var allRoadLinks = roadCollection.getAll();
       var underConstructionLinks = roadCollection.getUnderConstructionLinks();
       var roadLinks = _.reject(allRoadLinks, function (rl) {
@@ -491,21 +460,12 @@
       });
       var linkIdsToRemove = applicationModel.getCurrentAction() !== applicationModel.actionCalculated ? [] : selectedLinkProperty.linkIdsToExclude();
       me.clearLayers([floatingMarkerLayer, anomalousMarkerLayer, geometryChangedLayer, underConstructionRoadLayer, directionMarkerLayer, underConstructionMarkerLayer, calibrationPointLayer]);
->>>>>>> 56758d6e
 
       if(zoomlevels.getViewZoom(map) >= zoomlevels.minZoomForRoadNetwork) {
 
         var directionRoadMarker = _.filter(roadLinks, function(roadlink) {
           return roadlink.floating !== SelectionType.Floating.value && roadlink.anomaly !== Anomaly.NoAddressGiven.value && roadlink.anomaly !== Anomaly.GeometryChanged.value && (roadlink.sideCode === SideCode.AgainstDigitizing.value || roadlink.sideCode === SideCode.TowardsDigitizing.value);
         });
-<<<<<<< HEAD
-        _.each(directionRoadMarker, function(directionLink) {
-          cachedMarker.createMarker(directionLink, function (marker) {
-            if(zoomlevels.getViewZoom(map) > zoomlevels.minZoomForDirectionalMarkers)
-              directionMarkerLayer.getSource().addFeature(marker);
-          });
-        });
-=======
 
         if(zoomlevels.getViewZoom(map) > zoomlevels.minZoomForDirectionalMarkers){
           _.each(directionRoadMarker, function(directionLink) {
@@ -520,7 +480,6 @@
             });
           });
         }
->>>>>>> 56758d6e
 
         var floatingRoadMarkers = _.filter(roadLinks, function(roadlink) {
           return roadlink.floating === SelectionType.Floating.value;
@@ -541,11 +500,7 @@
         _.each(floatingGroups, function(floatGroup) {
             _.each(floatGroup, function(floating) {
               cachedMarker.createMarker(floating, function (marker) {
-<<<<<<< HEAD
-                if (applicationModel.getCurrentAction() !== applicationModel.actionCalculated && !_.contains(linkIdsToRemove, marker.linkData.linkId))
-=======
                 if (applicationModel.getCurrentAction() !== applicationModel.actionCalculated && !_.includes(linkIdsToRemove, marker.linkData.linkId))
->>>>>>> 56758d6e
                   floatingMarkerLayer.getSource().addFeature(marker);
               });
             });
@@ -740,11 +695,7 @@
       });
       eventListener.listenTo(eventbus, 'underConstructionRoadLinks:fetched', function(underConstructionRoads){
         var partitioned = _.partition(_.flatten(underConstructionRoads), function(feature) {
-<<<<<<< HEAD
-          return feature.getData().constructionType === ConstructionType.UnderConstruction.value;
-=======
           return feature.getData().constructionType === ConstructionType.UnderConstruction.value && feature.getData().roadNumber === 0;
->>>>>>> 56758d6e
         });
         var ol3underConstructionRoads =
           _.map(partitioned[0], function(road) {
@@ -759,11 +710,8 @@
           return feature;
         });
 
-<<<<<<< HEAD
-=======
         underConstructionRoadLayer.getSource().addFeatures(ol3underConstructionRoads);
 
->>>>>>> 56758d6e
         var ol3noInfoRoads =
           _.map(partitioned[1], function(road) {
             var roadData = road.getData();
@@ -776,10 +724,6 @@
             feature.linkData = roadData;
             return feature;
           });
-<<<<<<< HEAD
-        underConstructionRoadLayer.getSource().addFeatures(ol3underConstructionRoads);
-=======
->>>>>>> 56758d6e
         roadLayer.layer.getSource().addFeatures(ol3noInfoRoads);
       });
       eventListener.listenTo(eventbus, 'underConstructionRoads:toggleVisibility', function(visibility){
