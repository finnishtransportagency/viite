--- conflicted
+++ resolved
@@ -472,11 +472,7 @@
       removeSelectInteractions();
       var underConstructionLinks = roadCollection.getUnderConstructionLinks();
       var roadLinks = _.reject(roadCollection.getAll(), function (rl) {
-<<<<<<< HEAD
-        return _.includes(_.map(suravageLinks, function(sl){ return sl.linkId;}), rl.linkId);
-=======
-        return _.contains(_.map(underConstructionLinks, function(sl){ return sl.linkId;}), rl.linkId);
->>>>>>> e4076f1f
+        return _.includes(_.map(underConstructionLinks, function(sl){ return sl.linkId;}), rl.linkId);
       });
       var linkIdsToRemove = applicationModel.getCurrentAction() !== applicationModel.actionCalculated ? [] : selectedLinkProperty.linkIdsToExclude();
       me.clearLayers([floatingMarkerLayer, anomalousMarkerLayer, geometryChangedLayer, underConstructionMarkerLayer, directionMarkerLayer, calibrationPointLayer]);
@@ -702,17 +698,12 @@
         }
 
       });
-<<<<<<< HEAD
-      eventListener.listenTo(eventbus, 'suravageRoadLinks:fetched', function(suravageRoads){
-        var olSuravageRoads = _.map(_.flatten(suravageRoads), function(road) {
-=======
       eventListener.listenTo(eventbus, 'underConstructionRoadLinks:fetched', function(underConstructionRoads){
-        var partitioned = _.partition(_.flatten(underConstructionRoads), function(feature) {
+        var partitioned = _.map(_.flatten(underConstructionRoads), function(feature) {
           return feature.getData().constructionType === ConstructionType.UnderConstruction.value;
         });
         var ol3underConstructionRoads =
           _.map(partitioned[0], function(road) {
->>>>>>> e4076f1f
           var roadData = road.getData();
           var points = _.map(roadData.points, function (point) {
             return [point.x, point.y];
@@ -723,9 +714,6 @@
             feature.linkData = roadData;
           return feature;
         });
-<<<<<<< HEAD
-        suravageRoadLayer.getSource().addFeatures(olSuravageRoads);
-=======
 
         var ol3noInfoRoads =
           _.map(partitioned[1], function(road) {
@@ -741,7 +729,6 @@
           });
         underConstructionRoadLayer.getSource().addFeatures(ol3underConstructionRoads);
         roadLayer.layer.getSource().addFeatures(ol3noInfoRoads);
->>>>>>> e4076f1f
       });
       eventListener.listenTo(eventbus, 'underConstructionRoads:toggleVisibility', function(visibility){
         underConstructionRoadLayer.setVisible(visibility);
@@ -782,111 +769,6 @@
         selectedLinkProperty.processOLFeatures(visibleFeatures);
         drawIndicators(floatings);
       });
-<<<<<<< HEAD
-      eventListener.listenTo(eventbus, 'adjacents:roadTransfer', function(newRoads,changedIds) {
-
-        var floatingsLinkIds = _.map(selectedLinkProperty.getFeaturesToKeepFloatings(), function (f) {
-          return f.linkId;
-        });
-        var roadLinks = _.reject(roadCollection.getAll(),function (rl) {
-          return _.includes(floatingsLinkIds, rl.linkId);
-        });
-        var afterTransferLinks=  _.filter(roadLinks, function(roadlink) {
-          return !_.includes(changedIds, roadlink.linkId.toString());
-        });
-        var simulatedOLFeatures = [];
-        _.map(newRoads, function(road){
-          var points = _.map(road.points, function(point) {
-            return [point.x, point.y];
-          });
-          var feature =  new ol.Feature({ geometry: new ol.geom.LineString(points)
-          });
-          feature.linkData = road;
-          simulatedOLFeatures.push(feature);
-          afterTransferLinks.push(road);
-          var marker = cachedMarker.createMarker(feature.linkData);
-          if (zoomlevels.getViewZoom(map) > zoomlevels.minZoomForDirectionalMarkers) {
-            simulatedRoadsLayer.getSource().addFeature(marker);
-          }
-        });
-
-        var actualPoints =  me.drawCalibrationMarkers(calibrationPointLayer.source, newRoads);
-        _.each(actualPoints, function(actualPoint) {
-          var calMarker = new CalibrationPoint(actualPoint);
-          simulatedRoadsLayer.getSource().addFeature(calMarker.getMarker(true));
-        });
-
-        indicatorLayer.getSource().clear();
-        roadCollection.setTmpRoadAddresses(afterTransferLinks);
-        roadCollection.setChangedIds(changedIds);
-        applicationModel.setCurrentAction(applicationModel.actionCalculated);
-        selectedLinkProperty.cancelAfterDefloat(applicationModel.actionCalculated, changedIds);
-
-        clearHighlights();
-        greenRoadLayer.getSource().clear();
-        setGeneralOpacity(0.2);
-
-        _.each(simulatedOLFeatures, function(elem) {
-          roadLayer.layer.getSource().getFeatures().filter( function(item){
-              if (item.linkData.linkId === elem.linkData.linkId)
-                roadLayer.layer.getSource().removeFeature(item);
-          });
-        });
-        simulatedRoadsLayer.getSource().addFeatures(simulatedOLFeatures);
-        roadLayer.layer.getSource().addFeatures(simulatedRoadsLayer);
-      });
-
-      eventListener.listenTo(eventbus, 'roadLink:editModeAdjacents', function() {
-        if (applicationModel.isReadOnly() && !applicationModel.isActiveButtons()) {
-          indicatorLayer.getSource().clear();
-          var floatingsLinkIds = _.map(_.filter(selectedLinkProperty.getFeaturesToKeep(), function (feature) {
-            return feature.floating === SelectionType.Floating.value;
-          }), function (floating) {
-            return floating.linkId;
-          });
-          _.defer(function () {
-            _.map(roadLayer.layer.features, function (feature) {
-              if (_.includes(floatingsLinkIds, feature.attributes.linkId)) {
-                selectControl.select(feature);
-              }
-            });
-          });
-        } else {
-          var selectedFloatings = _.filter(selectedLinkProperty.get(), function (features) {
-            return features.floating === SelectionType.Floating.value;
-          });
-          _.each(selectedFloatings, function(sf){
-            selectedLinkProperty.addToFeaturesToKeep(sf);
-          });
-        }
-      });
-
-      eventListener.listenTo(eventbus, 'roadLinks:unSelectIndicators', function (originalFeature) {
-        var visibleFeatures = getVisibleFeatures(true,true,true,true);
-        clearIndicators();
-        greenRoadLayerVector.clear();
-        clearHighlights();
-        if (!applicationModel.selectionTypeIs(SelectionType.Floating)) {
-          var features = [];
-          var extractedLinkIds = _.map(originalFeature,function(of){
-            return of.linkId;
-          });
-          _.each(roadLayer.layer.getSource().getFeatures(), function (feature) {
-              if (!_.includes(extractedLinkIds, feature.linkData.linkId) && feature.linkData.floating === SelectionType.Floating.value) {
-              features.push(feature);
-            }
-          });
-
-          if (!_.isEmpty(features)) {
-            //currentRenderIntent = 'select';
-            var featureToSelect = _.head(features);
-              selectedLinkProperty.openFloating(featureToSelect.linkData, false, visibleFeatures);
-            highlightFeatures();
-          }
-        }
-      });
-=======
->>>>>>> e4076f1f
 
       eventListener.listenTo(eventbus, 'linkProperties:clearIndicators', function(){
         clearIndicators();
