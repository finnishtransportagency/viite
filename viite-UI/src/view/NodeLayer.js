(function(root) {
    root.NodeLayer = function (map, roadLayer, nodeCollection, roadCollection, linkPropertiesModel, applicationModel) {
      Layer.call(this, map);
      var me = this;
      var indicatorVector = new ol.source.Vector({});
      var directionMarkerVector = new ol.source.Vector({});
      var nodeMarkerVector = new ol.source.Vector({});
      var junctionMarkerVector = new ol.source.Vector({});
      var nodePointTemplateVector = new ol.source.Vector({});
      var junctionTemplateVector = new ol.source.Vector({});
      var isActiveLayer = false;
      var cachedMarker = null;

      var SelectionType = LinkValues.SelectionType;
      var Anomaly = LinkValues.Anomaly;
      var SideCode = LinkValues.SideCode;
      var RoadZIndex = LinkValues.RoadZIndex;

      var indicatorLayer = new ol.layer.Vector({
        source: indicatorVector,
        name: 'indicatorLayer',
        zIndex: RoadZIndex.IndicatorLayer.value
      });
      indicatorLayer.set('name', 'indicatorLayer');

      var directionMarkerLayer = new ol.layer.Vector({
        source: directionMarkerVector,
        name: 'directionMarkerLayer',
        zIndex: RoadZIndex.VectorLayer.value
      });
      directionMarkerLayer.set('name', 'directionMarkerLayer');

      var nodeMarkerLayer = new ol.layer.Vector({
        source: nodeMarkerVector,
        name: 'nodeMarkerLayer',
        zIndex: RoadZIndex.CalibrationPointLayer.value
      });
      nodeMarkerLayer.set('name', 'nodeMarkerLayer');

      var junctionMarkerLayer = new ol.layer.Vector({
        source: junctionMarkerVector,
        name: 'junctionMarkerLayer',
        zIndex: RoadZIndex.CalibrationPointLayer.value + 1
      });
      junctionMarkerLayer.set('name', 'junctionMarkerLayer');

      var nodePointTemplateLayer = new ol.layer.Vector({
        source: nodePointTemplateVector,
        name: 'nodePointTemplateLayer',
        zIndex: RoadZIndex.CalibrationPointLayer.value - 1
      });
      nodePointTemplateLayer.set('name', 'nodePointTemplateLayer');

      var junctionTemplateLayer = new ol.layer.Vector({
        source: junctionTemplateVector,
        name: 'junctionTemplateLayer',
        zIndex: RoadZIndex.CalibrationPointLayer.value - 1
      });
      junctionTemplateLayer.set('name', 'junctionTemplateLayer');

      var layers = [directionMarkerLayer, nodeMarkerLayer, junctionMarkerLayer, nodePointTemplateLayer, junctionTemplateLayer];

      var setGeneralOpacity = function (opacity) {
        roadLayer.layer.setOpacity(opacity);
        indicatorLayer.setOpacity(opacity);
        directionMarkerLayer.setOpacity(opacity);
        nodeMarkerLayer.setOpacity(opacity);
        junctionMarkerLayer.setOpacity(opacity);
        nodePointTemplateLayer.setOpacity(opacity);
        junctionTemplateLayer.setOpacity(opacity);
      };

      var redraw = function () {
        if(applicationModel.getSelectedLayer() === 'node') {

          cachedMarker = new LinkPropertyMarker();
          var suravageLinks = roadCollection.getSuravageLinks();
          var roadLinks = _.reject(roadCollection.getAll(), function (rl) {
            return _.contains(_.map(suravageLinks, function (sl) {
              return sl.linkId;
            }), rl.linkId);
          });
          me.clearLayers([directionMarkerLayer, nodeMarkerLayer, junctionMarkerLayer, nodePointTemplateLayer, junctionTemplateLayer]);

          if (zoomlevels.getViewZoom(map) >= zoomlevels.minZoomForRoadNetwork) {

            var directionRoadMarker = _.filter(roadLinks, function (roadLink) {
              return roadLink.floating !== SelectionType.Floating.value && roadLink.anomaly !== Anomaly.NoAddressGiven.value && roadLink.anomaly !== Anomaly.GeometryChanged.value && (roadLink.sideCode === SideCode.AgainstDigitizing.value || roadLink.sideCode === SideCode.TowardsDigitizing.value);
            });
            _.each(directionRoadMarker, function (directionLink) {
              var marker = cachedMarker.createMarker(directionLink);
              if (zoomlevels.getViewZoom(map) > zoomlevels.minZoomForDirectionalMarkers)
                directionMarkerLayer.getSource().addFeature(marker);
            });
          }

          if (applicationModel.getCurrentAction() === -1) {
            applicationModel.removeSpinner();
          }
        }
      };

      this.refreshView = function () {
        //Generalize the zoom levels as the resolutions and zoom levels differ between map tile sources
        roadCollection.reset();
        roadCollection.fetchWithNodes(map.getView().calculateExtent(map.getSize()), zoomlevels.getViewZoom(map));
        roadLayer.layer.changed();
      };

      this.layerStarted = function (eventListener) {
        eventListener.listenTo(eventbus, 'roadLinks:fetched', function () {
          if(applicationModel.getSelectedLayer() === 'node') {
            redraw();
          }
        });

        eventListener.listenTo(eventbus, 'node:addNodesToMap', function(nodes, nodePointTemplates, junctionPointTemplates, zoom){
          if (parseInt(zoom, 10) >= zoomlevels.minZoomForNodes) {
            _.each(nodes, function (node) {
              var nodeMarker = new NodeMarker();
              nodeMarkerLayer.getSource().addFeature(nodeMarker.createNodeMarker(node));
            });
          }

          if (parseInt(zoom, 10) >= zoomlevels.minZoomForJunctions){
            var suravageLinks = roadCollection.getSuravageLinks();
            var roadLinksWithValues = _.reject(roadCollection.getAll(), function (rl) {
              return _.contains(_.map(suravageLinks, function (sl) {
                return sl.linkId;
              }), rl.linkId) || rl.roadNumber === 0;
            });
            var junctions = [];
            var junctionPoints = [];
            var junctionPointsWithRoadlinks;
            _.map(nodes, function(node){
              junctions =  junctions.concat(node.junctions);
            });

            _.map(junctions, function (junction) {
              junctionPoints = junctionPoints.concat(junction.junctionPoints);
            });

            junctionPointsWithRoadlinks = _.map(junctionPoints, function (junctionPoint) {
                return {
                  junctionPoint: junctionPoint,
                  roadLinks:_.filter(roadLinksWithValues, function (roadLink) {
                    return (roadLink.startAddressM === junctionPoint.addrM || roadLink.endAddressM === junctionPoint.addrM) && roadLink.roadwayNumber === junctionPoint.roadwayNumber;
                  }),
                  junction: _.find(junctions, function (junction) {
                    return junction.id === junctionPoint.junctionId;
                  })
                };
              }
            );

            _.each(junctionPointsWithRoadlinks, function (junctionPoint) {
              _.each(junctionPoint.roadLinks, function (roadLink) {
               var junctionMarker = new JunctionMarker();
               junctionMarkerLayer.getSource().addFeature(junctionMarker.createJunctionMarker(junctionPoint.junctionPoint, junctionPoint.junction, roadLink));
              });
            });

            _.each(nodePointTemplates, function (nodePointTemplate) {
              var nodePointTemplateMarker = new NodePointTemplateMarker();
              var roadLinkForPoint = _.find(roadLinksWithValues, function (roadLink) {
                return (roadLink.startAddressM === nodePointTemplate.addrM || roadLink.endAddressM === nodePointTemplate.addrM) && roadLink.roadwayNumber === nodePointTemplate.roadwayNumber;
              });
<<<<<<< HEAD
              if(!_.isUndefined(roadLinkForPoint)){
=======
              if (!_.isUndefined(roadLinkForPoint)) {
>>>>>>> b38c6c0b
                nodePointTemplateLayer.getSource().addFeature(nodePointTemplateMarker.createNodePointTemplateMarker(nodePointTemplate, roadLinkForPoint));
              }
            });

            _.each(junctionPointTemplates, function (junctionPointTemplate) {
              var junctionPointTemplateMarker = new JunctionPointTemplateMarker();
              var roadLinkForPoint = _.find(roadLinksWithValues, function (roadLink) {
                return (roadLink.startAddressM === junctionPointTemplate.addrM || roadLink.endAddressM === junctionPointTemplate.addrM) && roadLink.roadwayNumber === junctionPointTemplate.roadwayNumber;
              });
<<<<<<< HEAD
              if(!_.isUndefined(roadLinkForPoint)){
=======
              if (!_.isUndefined(roadLinkForPoint)) {
>>>>>>> b38c6c0b
                junctionTemplateLayer.getSource().addFeature(junctionPointTemplateMarker.createJunctionPointTemplateMarker(junctionPointTemplate, roadLinkForPoint));
              }
            });
          }
        });

        eventListener.listenTo(eventbus, 'roadLinks:refreshView', function () {
          me.refreshView();
        });

        eventListener.listenTo(eventbus, 'map:clearLayers', me.clearLayers);
      };

      me.eventListener.listenTo(eventbus, 'nodeLayer:fetch', function () {
        map.getView().setZoom(Math.round(zoomlevels.getViewZoom(map)));
        roadCollection.fetchWithNodes(map.getView().calculateExtent(map.getSize()).join(','), zoomlevels.getViewZoom(map) + 1);
      });

      me.eventListener.listenTo(eventbus, 'layer:selected', function (layer, previouslySelectedLayer) {
        isActiveLayer = layer === 'node';
        me.clearLayers();
        if (previouslySelectedLayer === 'node') {
          hideLayer();
        } else if (previouslySelectedLayer === 'linkProperty') {
          setGeneralOpacity(1);
          showLayer();
          eventbus.trigger('nodeLayer:fetch');
        }
        me.toggleLayersVisibility(layers, applicationModel.getRoadVisibility());
      });

      var showLayer = function () {
        me.start();
        me.layerStarted(me.eventListener);
        $('#projectListButton').hide();
      };

      var hideLayer = function () {
        me.clearLayers(layers);
        $('#projectListButton').show();
      };

      me.toggleLayersVisibility(layers, true);
      me.addLayers(layers);

      return {
        show: showLayer,
        hide: hideLayer,
        minZoomForContent: me.minZoomForContent
      };
    };

  })(this);<|MERGE_RESOLUTION|>--- conflicted
+++ resolved
@@ -165,11 +165,7 @@
               var roadLinkForPoint = _.find(roadLinksWithValues, function (roadLink) {
                 return (roadLink.startAddressM === nodePointTemplate.addrM || roadLink.endAddressM === nodePointTemplate.addrM) && roadLink.roadwayNumber === nodePointTemplate.roadwayNumber;
               });
-<<<<<<< HEAD
-              if(!_.isUndefined(roadLinkForPoint)){
-=======
               if (!_.isUndefined(roadLinkForPoint)) {
->>>>>>> b38c6c0b
                 nodePointTemplateLayer.getSource().addFeature(nodePointTemplateMarker.createNodePointTemplateMarker(nodePointTemplate, roadLinkForPoint));
               }
             });
@@ -179,11 +175,7 @@
               var roadLinkForPoint = _.find(roadLinksWithValues, function (roadLink) {
                 return (roadLink.startAddressM === junctionPointTemplate.addrM || roadLink.endAddressM === junctionPointTemplate.addrM) && roadLink.roadwayNumber === junctionPointTemplate.roadwayNumber;
               });
-<<<<<<< HEAD
-              if(!_.isUndefined(roadLinkForPoint)){
-=======
               if (!_.isUndefined(roadLinkForPoint)) {
->>>>>>> b38c6c0b
                 junctionTemplateLayer.getSource().addFeature(junctionPointTemplateMarker.createJunctionPointTemplateMarker(junctionPointTemplate, roadLinkForPoint));
               }
             });
