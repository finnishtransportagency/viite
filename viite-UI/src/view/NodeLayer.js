(function(root) {
    root.NodeLayer = function (map, roadLayer, nodeCollection, roadCollection, linkPropertiesModel, applicationModel) {
      Layer.call(this, map);
      var me = this;
      var indicatorVector = new ol.source.Vector({});
      var directionMarkerVector = new ol.source.Vector({});
      var nodeMarkerVector = new ol.source.Vector({});
      var junctionMarkerVector = new ol.source.Vector({});
      var nodePointTemplateVector = new ol.source.Vector({});
      var junctionTemplateVector = new ol.source.Vector({});
      var isActiveLayer = false;
      var cachedMarker = null;

      var SelectionType = LinkValues.SelectionType;
      var Anomaly = LinkValues.Anomaly;
      var SideCode = LinkValues.SideCode;
      var RoadZIndex = LinkValues.RoadZIndex;

      var indicatorLayer = new ol.layer.Vector({
        source: indicatorVector,
        name: 'indicatorLayer',
        zIndex: RoadZIndex.IndicatorLayer.value
      });
      indicatorLayer.set('name', 'indicatorLayer');

      var directionMarkerLayer = new ol.layer.Vector({
        source: directionMarkerVector,
        name: 'directionMarkerLayer',
        zIndex: RoadZIndex.VectorLayer.value
      });
      directionMarkerLayer.set('name', 'directionMarkerLayer');

      var nodeMarkerLayer = new ol.layer.Vector({
        source: nodeMarkerVector,
        name: 'nodeMarkerLayer',
        zIndex: RoadZIndex.CalibrationPointLayer.value
      });
      nodeMarkerLayer.set('name', 'nodeMarkerLayer');

      var junctionMarkerLayer = new ol.layer.Vector({
        source: junctionMarkerVector,
        name: 'junctionMarkerLayer',
        zIndex: RoadZIndex.CalibrationPointLayer.value + 1
      });
      junctionMarkerLayer.set('name', 'junctionMarkerLayer');

      var nodePointTemplateLayer = new ol.layer.Vector({
        source: nodePointTemplateVector,
        name: 'nodePointTemplateLayer',
        zIndex: RoadZIndex.CalibrationPointLayer.value - 1
      });
      nodePointTemplateLayer.set('name', 'nodePointTemplateLayer');

      var junctionTemplateLayer = new ol.layer.Vector({
        source: junctionTemplateVector,
        name: 'junctionTemplateLayer',
        zIndex: RoadZIndex.CalibrationPointLayer.value - 1
      });
      junctionTemplateLayer.set('name', 'junctionTemplateLayer');

      var layers = [directionMarkerLayer, nodeMarkerLayer, junctionMarkerLayer, nodePointTemplateLayer, junctionTemplateLayer];

      var setGeneralOpacity = function (opacity) {
        roadLayer.layer.setOpacity(opacity);
        indicatorLayer.setOpacity(opacity);
        directionMarkerLayer.setOpacity(opacity);
        nodeMarkerLayer.setOpacity(opacity);
        junctionMarkerLayer.setOpacity(opacity);
        nodePointTemplateLayer.setOpacity(opacity);
        junctionTemplateLayer.setOpacity(opacity);
      };

      var redraw = function () {
        if(applicationModel.getSelectedLayer() === 'node') {

          cachedMarker = new LinkPropertyMarker();
          var underConstructionLinks = roadCollection.getUnderConstructionLinks();
          var roadLinks = _.reject(roadCollection.getAll(), function (rl) {
<<<<<<< HEAD
            return _.includes(_.map(suravageLinks, function (sl) {
=======
            return _.contains(_.map(underConstructionLinks, function (sl) {
>>>>>>> e4076f1f
              return sl.linkId;
            }), rl.linkId);
          });
          me.clearLayers([directionMarkerLayer, nodeMarkerLayer, junctionMarkerLayer, nodePointTemplateLayer, junctionTemplateLayer]);

          if (zoomlevels.getViewZoom(map) >= zoomlevels.minZoomForRoadNetwork) {

            var directionRoadMarker = _.filter(roadLinks, function (roadLink) {
              return roadLink.floating !== SelectionType.Floating.value && roadLink.anomaly !== Anomaly.NoAddressGiven.value && roadLink.anomaly !== Anomaly.GeometryChanged.value && (roadLink.sideCode === SideCode.AgainstDigitizing.value || roadLink.sideCode === SideCode.TowardsDigitizing.value);
            });
            _.each(directionRoadMarker, function (directionLink) {
              var marker = cachedMarker.createMarker(directionLink);
              if (zoomlevels.getViewZoom(map) > zoomlevels.minZoomForDirectionalMarkers)
                directionMarkerLayer.getSource().addFeature(marker);
            });
          }

          if (applicationModel.getCurrentAction() === -1) {
            applicationModel.removeSpinner();
          }
        }
      };

      this.refreshView = function () {
        //Generalize the zoom levels as the resolutions and zoom levels differ between map tile sources
        roadCollection.reset();
        roadCollection.fetchWithNodes(map.getView().calculateExtent(map.getSize()), zoomlevels.getViewZoom(map));
        roadLayer.layer.changed();
      };

      this.layerStarted = function (eventListener) {
        eventListener.listenTo(eventbus, 'roadLinks:fetched', function () {
          if(applicationModel.getSelectedLayer() === 'node') {
            redraw();
          }
        });

        eventListener.listenTo(eventbus, 'node:addNodesToMap', function(nodes, nodePointTemplates, junctionPointTemplates, zoom){
          if (parseInt(zoom, 10) >= zoomlevels.minZoomForNodes) {
            _.each(nodes, function (node) {
              var nodeMarker = new NodeMarker();
              nodeMarkerLayer.getSource().addFeature(nodeMarker.createNodeMarker(node));
            });
          }

          if (parseInt(zoom, 10) >= zoomlevels.minZoomForJunctions){
            var roadLinksWithValues = _.reject(roadCollection.getAll(), function (rl) {
<<<<<<< HEAD
              return _.includes(_.map(suravageLinks, function (sl) {
                return sl.linkId;
              }), rl.linkId) || rl.roadNumber === 0;
=======
              return rl.roadNumber === 0;
>>>>>>> e4076f1f
            });
            var junctions = [];
            var junctionPoints = [];
            var junctionPointsWithRoadlinks;
            _.map(nodes, function(node){
              junctions =  junctions.concat(node.junctions);
            });

            _.map(junctions, function (junction) {
              junctionPoints = junctionPoints.concat(junction.junctionPoints);
            });

            junctionPointsWithRoadlinks = _.map(junctionPoints, function (junctionPoint) {
                return {
                  junctionPoint: junctionPoint,
                  roadLinks:_.filter(roadLinksWithValues, function (roadLink) {
                    return (roadLink.startAddressM === junctionPoint.addrM || roadLink.endAddressM === junctionPoint.addrM) && roadLink.roadwayNumber === junctionPoint.roadwayNumber;
                  }),
                  junction: _.find(junctions, function (junction) {
                    return junction.id === junctionPoint.junctionId;
                  })
                };
              }
            );

            _.each(junctionPointsWithRoadlinks, function (junctionPoint) {
              _.each(junctionPoint.roadLinks, function (roadLink) {
               var junctionMarker = new JunctionMarker();
               junctionMarkerLayer.getSource().addFeature(junctionMarker.createJunctionMarker(junctionPoint.junctionPoint, junctionPoint.junction, roadLink));
              });
            });

            _.each(nodePointTemplates, function (nodePointTemplate) {
              var nodePointTemplateMarker = new NodePointTemplateMarker();
              var roadLinkForPoint = _.find(roadLinksWithValues, function (roadLink) {
                return (roadLink.startAddressM === nodePointTemplate.addrM || roadLink.endAddressM === nodePointTemplate.addrM) && roadLink.roadwayNumber === nodePointTemplate.roadwayNumber;
              });
              if (!_.isUndefined(roadLinkForPoint)) {
                nodePointTemplateLayer.getSource().addFeature(nodePointTemplateMarker.createNodePointTemplateMarker(nodePointTemplate, roadLinkForPoint));
              }
            });

            _.each(junctionPointTemplates, function (junctionPointTemplate) {
              var junctionPointTemplateMarker = new JunctionPointTemplateMarker();
              var roadLinkForPoint = _.find(roadLinksWithValues, function (roadLink) {
                return (roadLink.startAddressM === junctionPointTemplate.addrM || roadLink.endAddressM === junctionPointTemplate.addrM) && roadLink.roadwayNumber === junctionPointTemplate.roadwayNumber;
              });
              if (!_.isUndefined(roadLinkForPoint)) {
                junctionTemplateLayer.getSource().addFeature(junctionPointTemplateMarker.createJunctionPointTemplateMarker(junctionPointTemplate, roadLinkForPoint));
              }
            });
          }
        });

        eventListener.listenTo(eventbus, 'roadLinks:refreshView', function () {
          me.refreshView();
        });

        eventListener.listenTo(eventbus, 'map:clearLayers', me.clearLayers);
      };

      me.eventListener.listenTo(eventbus, 'nodeLayer:fetch', function () {
        map.getView().setZoom(Math.round(zoomlevels.getViewZoom(map)));
        roadCollection.fetchWithNodes(map.getView().calculateExtent(map.getSize()).join(','), zoomlevels.getViewZoom(map) + 1);
      });

      me.eventListener.listenTo(eventbus, 'layer:selected', function (layer, previouslySelectedLayer) {
        isActiveLayer = layer === 'node';
        me.clearLayers();
        if (previouslySelectedLayer === 'node') {
          hideLayer();
        } else if (previouslySelectedLayer === 'linkProperty' && isActiveLayer) {
          setGeneralOpacity(1);
          showLayer();
          eventbus.trigger('nodeLayer:fetch');
        }
        me.toggleLayersVisibility(layers, applicationModel.getRoadVisibility());
      });

      var showLayer = function () {
        me.start();
        me.layerStarted(me.eventListener);
        $('#projectListButton').prop('disabled', true);
      };

      var hideLayer = function () {
        me.clearLayers(layers);
        $('#projectListButton').prop('disabled', false);
      };

      me.toggleLayersVisibility(layers, true);
      me.addLayers(layers);

      return {
        show: showLayer,
        hide: hideLayer,
        minZoomForContent: me.minZoomForContent
      };
    };

  })(this);<|MERGE_RESOLUTION|>--- conflicted
+++ resolved
@@ -76,11 +76,7 @@
           cachedMarker = new LinkPropertyMarker();
           var underConstructionLinks = roadCollection.getUnderConstructionLinks();
           var roadLinks = _.reject(roadCollection.getAll(), function (rl) {
-<<<<<<< HEAD
-            return _.includes(_.map(suravageLinks, function (sl) {
-=======
-            return _.contains(_.map(underConstructionLinks, function (sl) {
->>>>>>> e4076f1f
+            return _.includes(_.map(underConstructionLinks, function (sl) {
               return sl.linkId;
             }), rl.linkId);
           });
@@ -128,13 +124,7 @@
 
           if (parseInt(zoom, 10) >= zoomlevels.minZoomForJunctions){
             var roadLinksWithValues = _.reject(roadCollection.getAll(), function (rl) {
-<<<<<<< HEAD
-              return _.includes(_.map(suravageLinks, function (sl) {
-                return sl.linkId;
-              }), rl.linkId) || rl.roadNumber === 0;
-=======
               return rl.roadNumber === 0;
->>>>>>> e4076f1f
             });
             var junctions = [];
             var junctionPoints = [];
