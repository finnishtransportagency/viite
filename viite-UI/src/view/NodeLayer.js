--- conflicted
+++ resolved
@@ -197,8 +197,8 @@
 
           selectFeaturesToHighlight(junctionMarkerVector, junctions[0], junctions[1]);
 
-          junctionMarkerLayer.setOpacity(0.2);
-        };
+          setOpacityFor([junctionMarkerLayer], 0.2);
+      };
 
         var nodes = _.partition(nodeMarkerLayer.getSource().getFeatures(), function (nodeFeature) {
           return nodeFeature.nodeInfo.id === nodeId;
@@ -207,22 +207,9 @@
         selectFeaturesToHighlight(nodeMarkerVector, nodes[0], nodes[1]);
         highlightJunctions(nodeId);
 
-        setOpacityFor([nodeMarkerLayer], 0.2);
-      };
-
-<<<<<<< HEAD
-      var highlightJunctions = function(nodeId) {
-        var junctions = _.partition(junctionMarkerLayer.getSource().getFeatures(), function (junctionFeature) {
-          return junctionFeature.junction.nodeId === nodeId;
-        });
-
-        selectFeaturesToHighlight(junctionMarkerVector, junctions[0], junctions[1]);
-
-        setOpacityFor([junctionMarkerLayer], 0.2);
-      };
-
-=======
->>>>>>> a1d6400f
+        nodeMarkerLayer.setOpacity(0.2);
+      };
+
       var clearHighlights = function () {
         var nodes = nodeMarkerLayer.getSource().getFeatures().concat(nodeMarkerSelectedLayer.getSource().getFeatures());
         var junctions = junctionMarkerLayer.getSource().getFeatures().concat(junctionMarkerSelectedLayer.getSource().getFeatures());
@@ -460,16 +447,11 @@
               }
             });
           }
-<<<<<<< HEAD
-=======
-
-          var selectedNode = selectedNodeAndJunctionPoint.getCurrentNode();
 
           if (!_.isUndefined(selectedNode.id)) {
             clearHighlights();
             highlightNode(selectedNode.id);
           }
->>>>>>> a1d6400f
         });
 
         eventListener.listenTo(eventbus, 'roadLinks:refreshView', function () {
