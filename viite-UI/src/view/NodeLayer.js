(function(root) {
  root.NodeLayer = function (map, roadLayer, selectedNodeAndJunctionPoint, nodeCollection, roadCollection, linkPropertiesModel, applicationModel) {
    Layer.call(this, map);
    var me = this;
    var indicatorVector = new ol.source.Vector({});
    var directionMarkerVector = new ol.source.Vector({});
    var dblVector = function () { return { selected: new ol.source.Vector({}), unselected: new ol.source.Vector({}) }; };
    var nodeMarkerVector = dblVector();
    var junctionMarkerVector = dblVector();
    var nodePointTemplateVector = dblVector();
    var junctionTemplateVector = dblVector();
    var cachedMarker = null;

    var SelectionType = LinkValues.SelectionType;
    var Anomaly = LinkValues.Anomaly;
    var SideCode = LinkValues.SideCode;
    var RoadZIndex = LinkValues.RoadZIndex;

    var indicatorLayer = new ol.layer.Vector({
      source: indicatorVector,
      name: 'indicatorLayer',
      zIndex: RoadZIndex.IndicatorLayer.value
    });
    indicatorLayer.set('name', 'indicatorLayer');

    var directionMarkerLayer = new ol.layer.Vector({
      source: directionMarkerVector,
      name: 'directionMarkerLayer',
      zIndex: RoadZIndex.VectorLayer.value
    });

    var nodeMarkerLayer = new ol.layer.Vector({
      source: nodeMarkerVector.unselected,
      name: 'nodeMarkerLayer',
      zIndex: RoadZIndex.CalibrationPointLayer.value,
      selectable: false
    });

    var nodeMarkerSelectedLayer = new ol.layer.Vector({
      source: nodeMarkerVector.selected,
      name: 'nodeMarkerSelectedLayer',
      zIndex: RoadZIndex.CalibrationPointLayer.value
    });

    var junctionMarkerLayer = new ol.layer.Vector({
      source: junctionMarkerVector.unselected,
      name: 'junctionMarkerLayer',
      zIndex: RoadZIndex.CalibrationPointLayer.value + 1
    });

    var junctionMarkerSelectedLayer = new ol.layer.Vector({
      source: junctionMarkerVector.selected,
      name: 'junctionMarkerSelectedLayer',
      zIndex: RoadZIndex.CalibrationPointLayer.value + 1
    });

    var nodePointTemplateLayer = new ol.layer.Vector({
      source: nodePointTemplateVector.unselected,
      name: 'nodePointTemplateLayer',
      zIndex: RoadZIndex.CalibrationPointLayer.value - 1,
      selectable: false
    });

    var nodePointTemplateSelectedLayer = new ol.layer.Vector({
      source: nodePointTemplateVector.selected,
      name: 'nodePointTemplateSelectedLayer',
      zIndex: RoadZIndex.CalibrationPointLayer.value - 1
    });

    var junctionTemplateLayer = new ol.layer.Vector({
      source: junctionTemplateVector.unselected,
      name: 'junctionTemplateLayer',
      zIndex: RoadZIndex.CalibrationPointLayer.value - 1,
      selectable: false
    });

    var junctionTemplateSelectedLayer = new ol.layer.Vector({
      source: junctionTemplateVector.selected,
      name: 'junctionTemplateSelectedLayer',
      zIndex: RoadZIndex.CalibrationPointLayer.value - 1
    });

    var layers = [directionMarkerLayer, nodeMarkerLayer, nodeMarkerSelectedLayer, junctionMarkerLayer, junctionMarkerSelectedLayer, nodePointTemplateLayer, nodePointTemplateSelectedLayer, junctionTemplateLayer, junctionTemplateSelectedLayer];

    var setGeneralOpacity = function (opacity) {
      roadLayer.layer.setOpacity(opacity);
      indicatorLayer.setOpacity(opacity);
      directionMarkerLayer.setOpacity(opacity);
      nodeMarkerLayer.setOpacity(opacity);
      nodeMarkerSelectedLayer.setOpacity(opacity);
      junctionMarkerLayer.setOpacity(opacity);
      junctionMarkerSelectedLayer.setOpacity(opacity);
      nodePointTemplateLayer.setOpacity(opacity);
      nodePointTemplateSelectedLayer.setOpacity(opacity);
      junctionTemplateLayer.setOpacity(opacity);
      junctionTemplateSelectedLayer.setOpacity(opacity);
    };
<<<<<<< HEAD

    var setGeneralOpacityForTemplates = function (opacity) {
      nodePointTemplateLayer.setOpacity(opacity);
      junctionTemplateLayer.setOpacity(opacity);
    };

    var setProperty = function (layers, propertyName, propertyValue) {
      _.each(layers, function (layer) {
        layer.set(propertyName, propertyValue);
=======

    var setGeneralOpacityForTemplates = function (opacity) {
      nodePointTemplateLayer.setOpacity(opacity);
      junctionTemplateLayer.setOpacity(opacity);
    };

    var setProperty = function (layers, propertyName, propertyValue) {
      _.each(layers, function (layer) {
        layer.set(propertyName, propertyValue);
      });
    };

    /**
     * Type of interactions we want the map to be able to respond.
     * A selected feature is moved to a new/temporary layer out of the default roadLayer.
     * This interaction is restricted to a single click (there is a 250 ms enforced
     * delay between single clicks in order to differentiate from double click).
     * @type {ol.interaction.Select}
     */
    var nodeLayerSelectInteraction = new ol.interaction.Select({
      // Multi is the one en charge of defining if we select just the feature we clicked or all the overlapping
      multi: true,
      // This will limit the interaction to the specific layer
      layers: function (layer) {
        return layer.get('selectable');
      },
      name: 'nodeLayerSelectInteractionNL',
      // Limit this interaction to the singleClick
      condition: ol.events.condition.singleClick
    });

    /**
     * We now declare what kind of custom actions we want when the interaction happens.
     * Note that 'select' is triggered when a feature is either selected or deselected.
     * The event holds the selected features in the events.selected and the deselected in event.deselected.
     *
     * In this particular case we are fetching every node point template marker in view and
     * sending them to the selectedNode.open for further processing.
     */
    nodeLayerSelectInteraction.on('select', function (event) {
      nodeLayerSelectInteraction.setMap(null); // stop openLayers from using internal unmanaged layer
      var selectedNode = _.find(event.selected, function (selectionTarget) {
        return !_.isUndefined(selectionTarget.node);
      });

      // select all node point templates in same place.
      var selectedNodePointTemplates = _.filter(event.selected, function (selectionTarget) {
        return !_.isUndefined(selectionTarget.nodePointTemplate);
>>>>>>> ab85d597
      });
    };

<<<<<<< HEAD
    /**
     * Type of interactions we want the map to be able to respond.
     * A selected feature is moved to a new/temporary layer out of the default roadLayer.
     * This interaction is restricted to a single click (there is a 250 ms enforced
     * delay between single clicks in order to differentiate from double click).
     * @type {ol.interaction.Select}
     */
    var nodeLayerSelectInteraction = new ol.interaction.Select({
      // Multi is the one en charge of defining if we select just the feature we clicked or all the overlapping
      multi: true,
      // This will limit the interaction to the specific layer
      layers: function (layer) {
        return layer.get('selectable');
      },
      name: 'nodeLayerSelectInteractionNL',
      // Limit this interaction to the singleClick
      condition: ol.events.condition.singleClick
    });

    /**
     * We now declare what kind of custom actions we want when the interaction happens.
     * Note that 'select' is triggered when a feature is either selected or deselected.
     * The event holds the selected features in the events.selected and the deselected in event.deselected.
     *
     * In this particular case we are fetching every node point template marker in view and
     * sending them to the selectedNode.open for further processing.
     */
    nodeLayerSelectInteraction.on('select', function (event) {
      nodeLayerSelectInteraction.setMap(null); // stop openLayers from using internal unmanaged layer
      var selectedNode = _.find(event.selected, function (selectionTarget) {
        return !_.isUndefined(selectionTarget.node);
      });

      // select all node point templates in same place.
      var selectedNodePointTemplates = _.filter(event.selected, function (selectionTarget) {
        return !_.isUndefined(selectionTarget.nodePointTemplate);
      });

      var selectedJunctionTemplate = _.find(event.selected, function (selectionTarget) {
        return !_.isUndefined(selectionTarget.junctionTemplate);
      });

      switch (applicationModel.getSelectedTool()) {
        case LinkValues.Tool.Unknown.value:
          if (!_.isUndefined(selectedJunctionTemplate) && !_.isUndefined(selectedJunctionTemplate.junctionTemplate)) {
            selectJunctionTemplate(selectedJunctionTemplate.junctionTemplate);
          } else if (!_.isUndefined(selectedNodePointTemplates) && selectedNodePointTemplates.length > 0) {
            selectNodePointTemplates(_.map(selectedNodePointTemplates, "nodePointTemplate"));
          }
          break;
        case LinkValues.Tool.Select.value:
          if (!_.isUndefined(selectedNode) && !_.isUndefined(selectedNode.node)) {
            selectNode(selectedNode.node);
          }
          break;
      }
    });

    /**
     * This will add all the following interactions from the map:
     * - nodeLayerSelectInteraction
     */
    var toggleSelectInteractions = function (activate) {
      nodeLayerSelectInteraction.setActive(activate);
    };

    var addSelectInteractions = function () {
      map.addInteraction(nodeLayerSelectInteraction);
    };

    var removeSelectInteractions = function () {
      map.removeInteraction(nodeLayerSelectInteraction);
    };

    // We add the defined interactions to the map.
    addSelectInteractions();

    var selectFeaturesToHighlight = function (vector, featuresToHighlight, otherFeatures) {
      vector.selected.clear();
      vector.selected.addFeatures(featuresToHighlight);
      vector.unselected.clear();
      vector.unselected.addFeatures(otherFeatures);
    };

    var selectNode = function(node) {
      selectedNodeAndJunctionPoint.closeForm();
      clearHighlights();
      selectedNodeAndJunctionPoint.openNode(node);
      highlightNode(node);
    };

    var selectNodePointTemplates = function(nodePointTemplates) {
      selectedNodeAndJunctionPoint.closeForm();
      clearHighlights();
      selectedNodeAndJunctionPoint.openNodePointTemplates(nodePointTemplates);
    };

    var selectJunctionTemplate = function (junctionTemplate) {
      selectedNodeAndJunctionPoint.closeForm();
      clearHighlights();
      selectedNodeAndJunctionPoint.openJunctionTemplate(junctionTemplate);
    };

    var addFeature = function(layer, feature, predicate) {
      if (_.isUndefined(_.find(layer.getSource().getFeatures(), predicate))) {
        layer.getSource().addFeature(feature);
      }
    };

    var highlightNode = function (node) {
      var highlightJunctions = function(nodeNumber) {
        var junctions = _.partition(junctionMarkerLayer.getSource().getFeatures(), function (junctionFeature) {
          return junctionFeature.junction.nodeNumber === nodeNumber;
        });

        selectFeaturesToHighlight(junctionMarkerVector, junctions[0], junctions[1]);

        junctionMarkerLayer.setOpacity(0.2);
      };

      var nodes = _.partition(nodeMarkerLayer.getSource().getFeatures(), function (nodeFeature) {
        return nodeFeature.node.id === node.id;
      });

      selectFeaturesToHighlight(nodeMarkerVector, nodes[0], nodes[1]);
      var nodeNumber = _.uniq(_.map(nodes[0], "node.nodeNumber"));
      if (nodeNumber.length === 1) {
        highlightJunctions(nodeNumber[0]);
      }

      nodeMarkerLayer.setOpacity(0.2);
      setGeneralOpacityForTemplates(0.2);
    };

    var clearHighlights = function () {
      var nodes = nodeMarkerLayer.getSource().getFeatures().concat(nodeMarkerSelectedLayer.getSource().getFeatures());
      var junctions = junctionMarkerLayer.getSource().getFeatures().concat(junctionMarkerSelectedLayer.getSource().getFeatures());

      selectFeaturesToHighlight(nodeMarkerVector, [], nodes);
      selectFeaturesToHighlight(junctionMarkerVector, [], junctions);

      setGeneralOpacity(1);
      nodeLayerSelectInteraction.getFeatures().clear();
    };

    me.eventListener.listenTo(eventbus, 'node:unselected', function (node) {
      if (!_.isUndefined(node)) {
        removeCurrentNodeMarker(node);
      }
    });

    me.eventListener.listenTo(eventbus, 'node:unselected nodePointTemplate:unselected junctionTemplate:unselected', function () {
      clearHighlights();
    });

    me.eventListener.listenTo(eventbus, 'tool:changed', function (tool) {
      switch (tool) {
        case LinkValues.Tool.Unknown.value:
          me.eventListener.stopListening(eventbus, 'map:clicked', createNewNodeMarker);
          setProperty([nodeMarkerLayer], 'selectable', false);
          setProperty([nodePointTemplateLayer, junctionTemplateLayer], 'selectable', true);
          break;
        case LinkValues.Tool.Select.value:
          me.eventListener.stopListening(eventbus, 'map:clicked', createNewNodeMarker);
          setProperty([nodeMarkerLayer], 'selectable', true);
          setProperty([nodePointTemplateLayer, junctionTemplateLayer], 'selectable', false);
          break;
        case LinkValues.Tool.Add.value:
          me.eventListener.listenTo(eventbus, 'map:clicked', createNewNodeMarker);
          if (!_.isUndefined(selectedNodeAndJunctionPoint.getCurrentNode()) || !_.isUndefined(selectedNodeAndJunctionPoint.getCurrentNodePointTemplates()) || !_.isUndefined(selectedNodeAndJunctionPoint.getCurrentJunctionTemplate())) {
            selectedNodeAndJunctionPoint.closeForm();
          }
          setProperty([nodeMarkerLayer, nodePointTemplateLayer, junctionTemplateLayer], 'selectable', false);
          break;
      }
    });

    var createNewNodeMarker = function (coords) {
      var node = {
        coordX: parseInt(coords.x),
        coordY: parseInt(coords.y),
        type:   LinkValues.NodeType.UnknownNodeType.value
      };
      addFeature(nodeMarkerSelectedLayer, new NodeMarker().createNodeMarker(node),
        function (feature) { return feature.node.id === node.id; });
      applicationModel.setSelectedTool(LinkValues.Tool.Unknown.value);
      selectNode(node);
    };

    var removeCurrentNodeMarker = function (node) {
      _.each(nodeMarkerSelectedLayer.getSource().getFeatures(), function (nodeFeature) {
        if (_.isEqual(nodeFeature.node, node)) {
          nodeMarkerSelectedLayer.getSource().removeFeature(nodeFeature);
        }
      });
    };

    var updateCurrentNodeMarker = function (node) {
      if (!_.isUndefined(node)) {
        _.each(nodeMarkerSelectedLayer.getSource().getFeatures(), function (nodeFeature) {
          if (_.isEqual(nodeFeature.node, node)) {
            nodeFeature.setProperties({type: node.type});
          }
        });
      }
    };

    var roadLinkForPoint = function (predicate) {
      var roadLinksWithValues = _.reject(roadCollection.getAll(), function (rl) {
        return rl.roadNumber === 0;
      });

      return _.find(roadLinksWithValues, predicate);
    };

    var addJunctionToMap = function (junction, isTemplate, selectedLayer) {
      var junctionPoint = {};
      var roadLink = roadLinkForPoint(function (roadLink) {
        junctionPoint = _.find(junction.junctionPoints, function (junctionPoint) {
          return (roadLink.startAddressM === junctionPoint.addrM || roadLink.endAddressM === junctionPoint.addrM) && roadLink.roadwayNumber === junctionPoint.roadwayNumber;
        });
        return !_.isUndefined(junctionPoint);
      });
      if (!_.isUndefined(roadLink) && !_.isUndefined(junctionPoint)) {
        if (_.isUndefined(junction.nodeNumber) || isTemplate) {
          addFeature(selectedLayer || junctionTemplateLayer, new JunctionTemplateMarker().createJunctionTemplateMarker(junction, junctionPoint, roadLink),
            function (feature) { return feature.junctionTemplate.id === junction.id; });
        } else {
          addFeature(junctionMarkerLayer, new JunctionMarker().createJunctionMarker(junction, junctionPoint, roadLink),
            function (feature) { return feature.junction.id === junction.id; });
        }
      }
    };

    var toggleJunctionToTemplate = function (junction, toTemplate) {
      var roadLink = {};
      _.each(junctionMarkerSelectedLayer.getSource().getFeatures(), function (junctionFeature) {
        if (_.isEqual(junctionFeature.junction, junction)) {
          roadLink = junctionFeature.roadLink;
          junctionMarkerSelectedLayer.getSource().removeFeature(junctionFeature);
        }
      });
      if (!_.isUndefined(roadLink)) {
        if (toTemplate) {
          addJunctionToMap(junction, toTemplate, junctionTemplateSelectedLayer);
        } else {
          addJunctionToMap(junction);
        }
      }
    };

    var toggleNodePointToTemplate = function (nodePoint, toTemplate) {
      var roadLink = roadLinkForPoint(function (roadLink) {
        return (roadLink.startAddressM === nodePoint.addrM || roadLink.endAddressM === nodePoint.addrM) && roadLink.roadwayNumber === nodePoint.roadwayNumber;
      });
      if (!_.isUndefined(roadLink)) {
        if (toTemplate) {
          addFeature(nodePointTemplateSelectedLayer, new NodePointTemplateMarker().createNodePointTemplateMarker(nodePoint, roadLink),
            function (feature) { return feature.nodePointTemplate.id === nodePoint.id; });
        } else {
          nodePointTemplateSelectedLayer.getSource().removeFeature(_.find(nodePointTemplateSelectedLayer.getSource().getFeatures(), function (feature) {
            return feature.nodePointTemplate.id === nodePoint.id;
          }));
        }
      }
    };

    me.eventListener.listenTo(eventbus, 'junction:detach', function (junctionToDetach) {
      if (!_.isUndefined(junctionToDetach)) {
        toggleJunctionToTemplate(junctionToDetach, true);
      }
    });
    
    me.eventListener.listenTo(eventbus, 'junction:attach', function (junctionToAttach) {
      if (!_.isUndefined(junctionToAttach)) {
        toggleJunctionToTemplate(junctionToAttach);
      }
    });

    me.eventListener.listenTo(eventbus, 'nodePoint:detach', function (nodePointToDetach) {
      if (!_.isUndefined(nodePointToDetach)) {
        toggleNodePointToTemplate(nodePointToDetach, true);
      }
    });

    me.eventListener.listenTo(eventbus, 'nodePoint:attach', function (nodePointToAttach) {
      if (!_.isUndefined(nodePointToAttach)) {
        toggleNodePointToTemplate(nodePointToAttach);
      }
    });

    me.eventListener.listenTo(eventbus, 'nodeLayer:fetch', function () {
      map.getView().setZoom(Math.round(zoomlevels.getViewZoom(map)));
      roadCollection.fetchWithNodes(map.getView().calculateExtent(map.getSize()).join(','), zoomlevels.getViewZoom(map) + 1);
    });

    me.eventListener.listenTo(eventbus, 'nodeLayer:refreshView', function () {
      applicationModel.refreshMap(zoomlevels.getViewZoom(map), map.getLayers().getArray()[0].getExtent(), map.getView().getCenter());
    });

    me.eventListener.listenTo(eventbus, 'layer:selected', function (layer, previouslySelectedLayer) {
      toggleSelectInteractions(layer === 'node');
      if (previouslySelectedLayer === 'node') {
        hideLayer();
        removeSelectInteractions();
      } else if (layer === 'node') {
        setGeneralOpacity(1);
        addSelectInteractions();
        showLayer();
        eventbus.trigger('nodeLayer:fetch');
      }
      me.toggleLayersVisibility(layers, applicationModel.getRoadVisibility());
    });

    var redraw = function () {
      if(applicationModel.getSelectedLayer() === 'node') {

        cachedMarker = new LinkPropertyMarker();
        var underConstructionLinks = roadCollection.getUnderConstructionLinks();
        var roadLinks = _.reject(roadCollection.getAll(), function (rl) {
          return _.includes(_.map(underConstructionLinks, function (sl) {
            return sl.linkId;
          }), rl.linkId);
        });
        me.clearLayers(layers);
        
        if (zoomlevels.getViewZoom(map) >= zoomlevels.minZoomForRoadNetwork) {

          var directionRoadMarker = _.filter(roadLinks, function (roadLink) {
            return roadLink.floating !== SelectionType.Floating.value && roadLink.anomaly !== Anomaly.NoAddressGiven.value && roadLink.anomaly !== Anomaly.GeometryChanged.value && (roadLink.sideCode === SideCode.AgainstDigitizing.value || roadLink.sideCode === SideCode.TowardsDigitizing.value);
          });
          _.each(directionRoadMarker, function (directionLink) {
            cachedMarker.createMarker(directionLink, function (marker) {
              if (zoomlevels.getViewZoom(map) > zoomlevels.minZoomForDirectionalMarkers)
                directionMarkerLayer.getSource().addFeature(marker);
            });
          });
        }

        if (applicationModel.getCurrentAction() === -1) {
          applicationModel.removeSpinner();
        }
      }
    };

    this.refreshView = function () {
      //Generalize the zoom levels as the resolutions and zoom levels differ between map tile sources
      roadCollection.reset();
      roadCollection.fetchWithNodes(map.getView().calculateExtent(map.getSize()), zoomlevels.getViewZoom(map));
      roadLayer.layer.changed();
    };

    this.layerStarted = function (eventListener) {
      eventListener.listenTo(eventbus, 'roadLinks:fetched', function () {
        if(applicationModel.getSelectedLayer() === 'node') {
          redraw();
        }
      });

      eventListener.listenTo(eventbus, 'node:addNodesToMap', function(nodes, nodePointTemplates, junctionTemplates, zoom) {
        var selectedNode = selectedNodeAndJunctionPoint.getCurrentNode();

        if (parseInt(zoom, 10) >= zoomlevels.minZoomForNodes) {
          if (!_.isUndefined(selectedNode) && _.isUndefined(selectedNode.id)) {
            // adds node created by user which isn't saved yet.
            addFeature(nodeMarkerSelectedLayer, new NodeMarker().createNodeMarker(selectedNode),
              function (feature) { return feature.node.id === selectedNode.id; });
          }

          _.each(nodes, function (node) {
            addFeature(nodeMarkerLayer, new NodeMarker().createNodeMarker(node),
              function (feature) { return feature.node.id === node.id; });
          });

          _.each(nodePointTemplates, function (nodePointTemplate) {
            var roadLink = roadLinkForPoint(function (roadLink) {
              return (roadLink.startAddressM === nodePointTemplate.addrM || roadLink.endAddressM === nodePointTemplate.addrM) && roadLink.roadwayNumber === nodePointTemplate.roadwayNumber;
            });
            if (!_.isUndefined(roadLink)) {
              addFeature(nodePointTemplateLayer, new NodePointTemplateMarker().createNodePointTemplateMarker(nodePointTemplate, roadLink),
                function (feature) { return feature.nodePointTemplate.id === nodePointTemplate.id; });
            }
          });
        }

        if (parseInt(zoom, 10) >= zoomlevels.minZoomForJunctions) {
          if (!_.isUndefined(selectedNode) && !_.isUndefined(selectedNode.nodeMarker)) {
            _.each(selectedNode.junctions, function (junction) {
              addJunctionToMap(junction);
            });
          }

          _.each(_.flatten(_.map(nodes, "junctions")), function (junction) {
            addJunctionToMap(junction);
          });

          _.each(junctionTemplates, function (junctionTemplate) {
            addJunctionToMap(junctionTemplate);
          });
        }

        if (!_.isUndefined(selectedNode) && !_.isUndefined(selectedNode.id)) {
          clearHighlights();
          highlightNode(selectedNode);
          if (!_.isUndefined(selectedNode.junctionsToDetach) && selectedNode.junctionsToDetach.length > 0) {
            _.each(selectedNode.junctionsToDetach, function (junctionToDetach) {
              toggleJunctionToTemplate(junctionToDetach, true);
=======
      var selectedJunctionTemplate = _.find(event.selected, function (selectionTarget) {
        return !_.isUndefined(selectionTarget.junctionTemplate);
      });

      switch (applicationModel.getSelectedTool()) {
        case LinkValues.Tool.Unknown.value:
          if (!_.isUndefined(selectedJunctionTemplate) && !_.isUndefined(selectedJunctionTemplate.junctionTemplate)) {
            selectJunctionTemplate(selectedJunctionTemplate.junctionTemplate);
          } else if (!_.isUndefined(selectedNodePointTemplates) && selectedNodePointTemplates.length > 0) {
            selectNodePointTemplates(_.map(selectedNodePointTemplates, "nodePointTemplate"));
          }
          break;
        case LinkValues.Tool.Select.value:
          if (!_.isUndefined(selectedNode) && !_.isUndefined(selectedNode.node)) {
            selectNode(selectedNode.node);
          }
          break;
      }
    });

    /**
     * This will add all the following interactions from the map:
     * - nodeLayerSelectInteraction
     */
    var toggleSelectInteractions = function (activate) {
      nodeLayerSelectInteraction.setActive(activate);
    };

    var addSelectInteractions = function () {
      map.addInteraction(nodeLayerSelectInteraction);
    };

    var removeSelectInteractions = function () {
      map.removeInteraction(nodeLayerSelectInteraction);
    };

    // We add the defined interactions to the map.
    addSelectInteractions();

    var selectFeaturesToHighlight = function (vector, featuresToHighlight, otherFeatures) {
      vector.selected.clear();
      vector.selected.addFeatures(featuresToHighlight);
      vector.unselected.clear();
      vector.unselected.addFeatures(otherFeatures);
    };

    var selectNode = function(node) {
      selectedNodeAndJunctionPoint.closeForm();
      clearHighlights();
      selectedNodeAndJunctionPoint.openNode(node);
      highlightNode(node);
    };

    var selectNodePointTemplates = function(nodePointTemplates) {
      selectedNodeAndJunctionPoint.closeForm();
      clearHighlights();
      selectedNodeAndJunctionPoint.openNodePointTemplates(nodePointTemplates);
    };

    var selectJunctionTemplate = function (junctionTemplate) {
      selectedNodeAndJunctionPoint.closeForm();
      clearHighlights();
      selectedNodeAndJunctionPoint.openJunctionTemplate(junctionTemplate);
    };

    var addFeature = function(layer, feature, predicate) {
      if (_.isUndefined(_.find(layer.getSource().getFeatures(), predicate))) {
        layer.getSource().addFeature(feature);
      }
    };

    var highlightNode = function (node) {
      var highlightJunctions = function(nodeNumber) {
        var junctions = _.partition(junctionMarkerLayer.getSource().getFeatures(), function (junctionFeature) {
          return junctionFeature.junction.nodeNumber === nodeNumber;
        });

        selectFeaturesToHighlight(junctionMarkerVector, junctions[0], junctions[1]);

        junctionMarkerLayer.setOpacity(0.2);
      };

      var nodes = _.partition(nodeMarkerLayer.getSource().getFeatures(), function (nodeFeature) {
        return nodeFeature.node.id === node.id;
      });

      selectFeaturesToHighlight(nodeMarkerVector, nodes[0], nodes[1]);
      var nodeNumber = _.uniq(_.map(nodes[0], "node.nodeNumber"));
      if (nodeNumber.length === 1) {
        highlightJunctions(nodeNumber[0]);
      }

      nodeMarkerLayer.setOpacity(0.2);
      setGeneralOpacityForTemplates(0.2);
    };

    var clearHighlights = function () {
      var nodes = nodeMarkerLayer.getSource().getFeatures().concat(nodeMarkerSelectedLayer.getSource().getFeatures());
      var junctions = junctionMarkerLayer.getSource().getFeatures().concat(junctionMarkerSelectedLayer.getSource().getFeatures());

      selectFeaturesToHighlight(nodeMarkerVector, [], nodes);
      selectFeaturesToHighlight(junctionMarkerVector, [], junctions);

      setGeneralOpacity(1);
      nodeLayerSelectInteraction.getFeatures().clear();
    };

    me.eventListener.listenTo(eventbus, 'node:unselected', function (node) {
      if (!_.isUndefined(node)) {
        removeCurrentNodeMarker(node);
      }
    });

    me.eventListener.listenTo(eventbus, 'node:unselected nodePointTemplate:unselected junctionTemplate:unselected', function () {
      clearHighlights();
    });

    me.eventListener.listenTo(eventbus, 'tool:changed', function (tool) {
      switch (tool) {
        case LinkValues.Tool.Unknown.value:
          me.eventListener.stopListening(eventbus, 'map:clicked', createNewNodeMarker);
          setProperty([nodeMarkerLayer], 'selectable', false);
          setProperty([nodePointTemplateLayer, junctionTemplateLayer], 'selectable', true);
          break;
        case LinkValues.Tool.Select.value:
          me.eventListener.stopListening(eventbus, 'map:clicked', createNewNodeMarker);
          setProperty([nodeMarkerLayer], 'selectable', true);
          setProperty([nodePointTemplateLayer, junctionTemplateLayer], 'selectable', false);
          break;
        case LinkValues.Tool.Add.value:
          toggleSelectInteractions(false);
          me.eventListener.listenToOnce(eventbus, 'map:clicked', createNewNodeMarker);
          if (!_.isUndefined(selectedNodeAndJunctionPoint.getCurrentNode()) || !_.isUndefined(selectedNodeAndJunctionPoint.getCurrentNodePointTemplates()) || !_.isUndefined(selectedNodeAndJunctionPoint.getCurrentJunctionTemplate())) {
            selectedNodeAndJunctionPoint.closeForm();
          }
          setProperty([nodeMarkerLayer, nodePointTemplateLayer, junctionTemplateLayer], 'selectable', false);
          break;
      }
    });

    var createNewNodeMarker = function (coords) {
      var node = {
        coordX: parseInt(coords.x),
        coordY: parseInt(coords.y),
        type:   LinkValues.NodeType.UnknownNodeType.value
      };
      addFeature(nodeMarkerSelectedLayer, new NodeMarker().createNodeMarker(node),
        function (feature) { return feature.node.id === node.id; });
      selectNode(node);
      applicationModel.setSelectedTool(LinkValues.Tool.Unknown.value);
    };

    var removeCurrentNodeMarker = function (node) {
      _.each(nodeMarkerSelectedLayer.getSource().getFeatures(), function (nodeFeature) {
        if (_.isEqual(nodeFeature.node, node)) {
          nodeMarkerSelectedLayer.getSource().removeFeature(nodeFeature);
        }
      });
    };

    var updateCurrentNodeMarker = function (node) {
      if (!_.isUndefined(node)) {
        _.each(nodeMarkerSelectedLayer.getSource().getFeatures(), function (nodeFeature) {
          if (_.isEqual(nodeFeature.node, node)) {
            nodeFeature.setProperties({type: node.type});
          }
        });
      }
    };

    var roadLinkForPoint = function (predicate) {
      var roadLinksWithValues = _.reject(roadCollection.getAll(), function (rl) {
        return rl.roadNumber === 0;
      });

      return _.find(roadLinksWithValues, predicate);
    };

    var addJunctionToMap = function (junction, isTemplate, selectedLayer) {
      var junctionPoint = {};
      var roadLink = roadLinkForPoint(function (roadLink) {
        junctionPoint = _.find(junction.junctionPoints, function (junctionPoint) {
          return (roadLink.startAddressM === junctionPoint.addrM || roadLink.endAddressM === junctionPoint.addrM) && roadLink.roadwayNumber === junctionPoint.roadwayNumber;
        });
        return !_.isUndefined(junctionPoint);
      });
      if (!_.isUndefined(roadLink) && !_.isUndefined(junctionPoint)) {
        if (_.isUndefined(junction.nodeNumber) || isTemplate) {
          addFeature(selectedLayer || junctionTemplateLayer, new JunctionTemplateMarker().createJunctionTemplateMarker(junction, junctionPoint, roadLink),
            function (feature) { return feature.junctionTemplate.id === junction.id; });
        } else {
          addFeature(selectedLayer || junctionMarkerLayer, new JunctionMarker().createJunctionMarker(junction, junctionPoint, roadLink),
            function (feature) { return feature.junction.id === junction.id; });
        }
      }
    };

    var toggleJunctionToTemplate = function (junction, toTemplate) {
      var roadLink = {};
      if (toTemplate) {
        _.each(junctionMarkerSelectedLayer.getSource().getFeatures(), function (junctionFeature) {
          if (_.isEqual(junctionFeature.junction, junction)) {
            roadLink = junctionFeature.roadLink;
            junctionMarkerSelectedLayer.getSource().removeFeature(junctionFeature);
          }
        });
        if (!_.isUndefined(roadLink)) {
          addJunctionToMap(junction, toTemplate, junctionTemplateSelectedLayer);
        }
      } else {
        _.each(junctionTemplateSelectedLayer.getSource().getFeatures(), function (junctionFeature) {
          if (_.isEqual(junctionFeature.junctionTemplate, junction)) {
            roadLink = junctionFeature.roadLink;
            junctionTemplateSelectedLayer.getSource().removeFeature(junctionFeature);
          }
        });
        if (!_.isUndefined(roadLink)) {
          addJunctionToMap(junction, toTemplate, junctionMarkerSelectedLayer);
        }
      }
    };

    var toggleNodePointToTemplate = function (nodePoint, toTemplate) {
      var roadLink = roadLinkForPoint(function (roadLink) {
        return (roadLink.startAddressM === nodePoint.addrM || roadLink.endAddressM === nodePoint.addrM) && roadLink.roadwayNumber === nodePoint.roadwayNumber;
      });
      if (!_.isUndefined(roadLink)) {
        if (toTemplate) {
          addFeature(nodePointTemplateSelectedLayer, new NodePointTemplateMarker().createNodePointTemplateMarker(nodePoint, roadLink),
            function (feature) { return feature.nodePointTemplate.id === nodePoint.id; });
        } else {
          nodePointTemplateSelectedLayer.getSource().removeFeature(_.find(nodePointTemplateSelectedLayer.getSource().getFeatures(), function (feature) {
            return feature.nodePointTemplate.id === nodePoint.id;
          }));
        }
      }
    };

    me.eventListener.listenTo(eventbus, 'junction:detach', function (junctionToDetach) {
      if (!_.isUndefined(junctionToDetach)) {
        toggleJunctionToTemplate(junctionToDetach, true);
      }
    });
    
    me.eventListener.listenTo(eventbus, 'junction:attach', function (junctionToAttach) {
      if (!_.isUndefined(junctionToAttach)) {
        toggleJunctionToTemplate(junctionToAttach);
      }
    });

    me.eventListener.listenTo(eventbus, 'nodePoint:detach', function (nodePointToDetach) {
      if (!_.isUndefined(nodePointToDetach)) {
        toggleNodePointToTemplate(nodePointToDetach, true);
      }
    });

    me.eventListener.listenTo(eventbus, 'nodePoint:attach', function (nodePointToAttach) {
      if (!_.isUndefined(nodePointToAttach)) {
        toggleNodePointToTemplate(nodePointToAttach);
      }
    });

    me.eventListener.listenTo(eventbus, 'nodeLayer:fetch', function () {
      map.getView().setZoom(Math.round(zoomlevels.getViewZoom(map)));
      roadCollection.fetchWithNodes(map.getView().calculateExtent(map.getSize()).join(','), zoomlevels.getViewZoom(map) + 1);
    });

    me.eventListener.listenTo(eventbus, 'nodeLayer:refreshView', function () {
      toggleSelectInteractions(!applicationModel.isSelectedTool(LinkValues.Tool.Add.value));
      applicationModel.refreshMap(zoomlevels.getViewZoom(map), map.getLayers().getArray()[0].getExtent(), map.getView().getCenter());
    });

    me.eventListener.listenTo(eventbus, 'layer:selected', function (layer, previouslySelectedLayer) {
      toggleSelectInteractions(layer === 'node');
      if (previouslySelectedLayer === 'node') {
        hideLayer();
        removeSelectInteractions();
      } else if (layer === 'node') {
        setGeneralOpacity(1);
        addSelectInteractions();
        showLayer();
        eventbus.trigger('nodeLayer:fetch');
      }
    });

    var redraw = function () {
      if (applicationModel.getSelectedLayer() === 'node') {

        cachedMarker = new LinkPropertyMarker();
        var underConstructionLinks = roadCollection.getUnderConstructionLinks();
        var roadLinks = _.reject(roadCollection.getAll(), function (rl) {
          return _.includes(_.map(underConstructionLinks, function (sl) {
            return sl.linkId;
          }), rl.linkId);
        });
        me.clearLayers(layers);
        
        if (zoomlevels.getViewZoom(map) >= zoomlevels.minZoomForRoadNetwork) {

          var directionRoadMarker = _.filter(roadLinks, function (roadLink) {
            return roadLink.floating !== SelectionType.Floating.value && roadLink.anomaly !== Anomaly.NoAddressGiven.value && roadLink.anomaly !== Anomaly.GeometryChanged.value && (roadLink.sideCode === SideCode.AgainstDigitizing.value || roadLink.sideCode === SideCode.TowardsDigitizing.value);
          });
          _.each(directionRoadMarker, function (directionLink) {
            cachedMarker.createMarker(directionLink, function (marker) {
              if (zoomlevels.getViewZoom(map) > zoomlevels.minZoomForDirectionalMarkers)
                directionMarkerLayer.getSource().addFeature(marker);
            });
          });
        }

        if (applicationModel.getCurrentAction() === -1) {
          applicationModel.removeSpinner();
        }
      }
    };

    this.refreshView = function () {
      //Generalize the zoom levels as the resolutions and zoom levels differ between map tile sources
      roadCollection.reset();
      roadCollection.fetchWithNodes(map.getView().calculateExtent(map.getSize()), zoomlevels.getViewZoom(map));
      roadLayer.layer.changed();
    };

    this.layerStarted = function (eventListener) {
      eventListener.listenTo(eventbus, 'roadLinks:fetched', function () {
        if(applicationModel.getSelectedLayer() === 'node') {
          redraw();
        }
      });

      eventListener.listenTo(eventbus, 'node:addNodesToMap', function(nodes, nodePointTemplates, junctionTemplates, zoom) {
        var selectedNode = selectedNodeAndJunctionPoint.getCurrentNode();

        if (parseInt(zoom, 10) >= zoomlevels.minZoomForNodes) {
          if (!_.isUndefined(selectedNode) && _.isUndefined(selectedNode.id)) {
            // adds node created by user which isn't saved yet.
            addFeature(nodeMarkerSelectedLayer, new NodeMarker().createNodeMarker(selectedNode, roadLinkForPoint, nodeCollection.getCoordinates),
              function (feature) { return feature.node.id === selectedNode.id; });
          }

          _.each(nodes, function (node) {
            addFeature(nodeMarkerLayer, new NodeMarker().createNodeMarker(node, roadLinkForPoint, nodeCollection.getCoordinates),
              function (feature) { return feature.node.id === node.id; });
          });

          if (!_.isUndefined(selectedNode)) {
            _.remove(nodes, function (node) {
              return node.nodeNumber === selectedNode.nodeNumber;
            });
          }

          _.each(nodePointTemplates, function (nodePointTemplate) {
            var roadLink = roadLinkForPoint(function (roadLink) {
              return (roadLink.startAddressM === nodePointTemplate.addrM || roadLink.endAddressM === nodePointTemplate.addrM) && roadLink.roadwayNumber === nodePointTemplate.roadwayNumber;
            });
            if (!_.isUndefined(roadLink)) {
              addFeature(nodePointTemplateLayer, new NodePointTemplateMarker().createNodePointTemplateMarker(nodePointTemplate, roadLink),
                function (feature) { return feature.nodePointTemplate.id === nodePointTemplate.id; });
            }
          });
        }

        if (parseInt(zoom, 10) >= zoomlevels.minZoomForJunctions) {
          if (!_.isUndefined(selectedNode)) {
            _.each(selectedNode.junctions, function (junction) {
              addJunctionToMap(junction, false, junctionMarkerSelectedLayer);
            });
          }

          _.each(_.flatten(_.map(nodes, "junctions")), function (junction) {
            addJunctionToMap(junction);
          });

          _.each(junctionTemplates, function (junctionTemplate) {
            addJunctionToMap(junctionTemplate);
          });
        }

        if (!_.isUndefined(selectedNode) && !_.isUndefined(selectedNode.id)) {
          clearHighlights();
          highlightNode(selectedNode);
          if (!_.isUndefined(selectedNode.junctionsToDetach) && selectedNode.junctionsToDetach.length > 0) {
            _.each(selectedNode.junctionsToDetach, function (junctionToDetach) {
              toggleJunctionToTemplate(junctionToDetach, true);
            });
          }

          if (!_.isUndefined(selectedNode.nodePointsToDetach) && selectedNode.nodePointsToDetach.length > 0) {
            _.each(selectedNode.nodePointsToDetach, function (nodePointToDetach) {
              toggleNodePointToTemplate(nodePointToDetach, true);
>>>>>>> ab85d597
            });
          }
        }
      });

<<<<<<< HEAD
          if (!_.isUndefined(selectedNode.nodePointsToDetach) && selectedNode.nodePointsToDetach.length > 0) {
            _.each(selectedNode.nodePointsToDetach, function (nodePointToDetach) {
              toggleNodePointToTemplate(nodePointToDetach, true);
            });
          }
        }
      });

      eventListener.listenTo(eventbus, 'roadLinks:refreshView', function () {
        me.refreshView();
      });

      eventListener.listenTo(eventbus, 'map:clearLayers', me.clearLayers);

      eventListener.listenTo(eventbus, 'changed:NodeType', function (node) {
        updateCurrentNodeMarker(node);
      });
    };

    var showLayer = function () {
      me.start();
      me.layerStarted(me.eventListener);
      $('#projectListButton').prop('disabled', true);
    };

    var hideLayer = function () {
      me.clearLayers(layers);
      $('#projectListButton').prop('disabled', false);
    };

    me.toggleLayersVisibility(layers, true);
    me.addLayers(layers);

=======
      eventListener.listenTo(eventbus, 'roadLinks:refreshView', function () {
        me.refreshView();
      });

      eventListener.listenTo(eventbus, 'map:clearLayers', me.clearLayers);

      eventListener.listenTo(eventbus, 'changed:NodeType', function (node) {
        updateCurrentNodeMarker(node);
      });
    };

    var showLayer = function () {
      me.start();
      me.layerStarted(me.eventListener);
      me.toggleLayersVisibility(layers, true);
    };

    var hideLayer = function () {
      me.clearLayers(layers);
      me.toggleLayersVisibility(layers, false);
    };

    me.addLayers(layers);

>>>>>>> ab85d597
    return {
      show: showLayer,
      hide: hideLayer,
      minZoomForContent: me.minZoomForContent
    };
  };

})(this);<|MERGE_RESOLUTION|>--- conflicted
+++ resolved
@@ -95,17 +95,6 @@
       junctionTemplateLayer.setOpacity(opacity);
       junctionTemplateSelectedLayer.setOpacity(opacity);
     };
-<<<<<<< HEAD
-
-    var setGeneralOpacityForTemplates = function (opacity) {
-      nodePointTemplateLayer.setOpacity(opacity);
-      junctionTemplateLayer.setOpacity(opacity);
-    };
-
-    var setProperty = function (layers, propertyName, propertyValue) {
-      _.each(layers, function (layer) {
-        layer.set(propertyName, propertyValue);
-=======
 
     var setGeneralOpacityForTemplates = function (opacity) {
       nodePointTemplateLayer.setOpacity(opacity);
@@ -154,419 +143,8 @@
       // select all node point templates in same place.
       var selectedNodePointTemplates = _.filter(event.selected, function (selectionTarget) {
         return !_.isUndefined(selectionTarget.nodePointTemplate);
->>>>>>> ab85d597
-      });
-    };
-
-<<<<<<< HEAD
-    /**
-     * Type of interactions we want the map to be able to respond.
-     * A selected feature is moved to a new/temporary layer out of the default roadLayer.
-     * This interaction is restricted to a single click (there is a 250 ms enforced
-     * delay between single clicks in order to differentiate from double click).
-     * @type {ol.interaction.Select}
-     */
-    var nodeLayerSelectInteraction = new ol.interaction.Select({
-      // Multi is the one en charge of defining if we select just the feature we clicked or all the overlapping
-      multi: true,
-      // This will limit the interaction to the specific layer
-      layers: function (layer) {
-        return layer.get('selectable');
-      },
-      name: 'nodeLayerSelectInteractionNL',
-      // Limit this interaction to the singleClick
-      condition: ol.events.condition.singleClick
-    });
-
-    /**
-     * We now declare what kind of custom actions we want when the interaction happens.
-     * Note that 'select' is triggered when a feature is either selected or deselected.
-     * The event holds the selected features in the events.selected and the deselected in event.deselected.
-     *
-     * In this particular case we are fetching every node point template marker in view and
-     * sending them to the selectedNode.open for further processing.
-     */
-    nodeLayerSelectInteraction.on('select', function (event) {
-      nodeLayerSelectInteraction.setMap(null); // stop openLayers from using internal unmanaged layer
-      var selectedNode = _.find(event.selected, function (selectionTarget) {
-        return !_.isUndefined(selectionTarget.node);
-      });
-
-      // select all node point templates in same place.
-      var selectedNodePointTemplates = _.filter(event.selected, function (selectionTarget) {
-        return !_.isUndefined(selectionTarget.nodePointTemplate);
-      });
-
-      var selectedJunctionTemplate = _.find(event.selected, function (selectionTarget) {
-        return !_.isUndefined(selectionTarget.junctionTemplate);
-      });
-
-      switch (applicationModel.getSelectedTool()) {
-        case LinkValues.Tool.Unknown.value:
-          if (!_.isUndefined(selectedJunctionTemplate) && !_.isUndefined(selectedJunctionTemplate.junctionTemplate)) {
-            selectJunctionTemplate(selectedJunctionTemplate.junctionTemplate);
-          } else if (!_.isUndefined(selectedNodePointTemplates) && selectedNodePointTemplates.length > 0) {
-            selectNodePointTemplates(_.map(selectedNodePointTemplates, "nodePointTemplate"));
-          }
-          break;
-        case LinkValues.Tool.Select.value:
-          if (!_.isUndefined(selectedNode) && !_.isUndefined(selectedNode.node)) {
-            selectNode(selectedNode.node);
-          }
-          break;
-      }
-    });
-
-    /**
-     * This will add all the following interactions from the map:
-     * - nodeLayerSelectInteraction
-     */
-    var toggleSelectInteractions = function (activate) {
-      nodeLayerSelectInteraction.setActive(activate);
-    };
-
-    var addSelectInteractions = function () {
-      map.addInteraction(nodeLayerSelectInteraction);
-    };
-
-    var removeSelectInteractions = function () {
-      map.removeInteraction(nodeLayerSelectInteraction);
-    };
-
-    // We add the defined interactions to the map.
-    addSelectInteractions();
-
-    var selectFeaturesToHighlight = function (vector, featuresToHighlight, otherFeatures) {
-      vector.selected.clear();
-      vector.selected.addFeatures(featuresToHighlight);
-      vector.unselected.clear();
-      vector.unselected.addFeatures(otherFeatures);
-    };
-
-    var selectNode = function(node) {
-      selectedNodeAndJunctionPoint.closeForm();
-      clearHighlights();
-      selectedNodeAndJunctionPoint.openNode(node);
-      highlightNode(node);
-    };
-
-    var selectNodePointTemplates = function(nodePointTemplates) {
-      selectedNodeAndJunctionPoint.closeForm();
-      clearHighlights();
-      selectedNodeAndJunctionPoint.openNodePointTemplates(nodePointTemplates);
-    };
-
-    var selectJunctionTemplate = function (junctionTemplate) {
-      selectedNodeAndJunctionPoint.closeForm();
-      clearHighlights();
-      selectedNodeAndJunctionPoint.openJunctionTemplate(junctionTemplate);
-    };
-
-    var addFeature = function(layer, feature, predicate) {
-      if (_.isUndefined(_.find(layer.getSource().getFeatures(), predicate))) {
-        layer.getSource().addFeature(feature);
-      }
-    };
-
-    var highlightNode = function (node) {
-      var highlightJunctions = function(nodeNumber) {
-        var junctions = _.partition(junctionMarkerLayer.getSource().getFeatures(), function (junctionFeature) {
-          return junctionFeature.junction.nodeNumber === nodeNumber;
-        });
-
-        selectFeaturesToHighlight(junctionMarkerVector, junctions[0], junctions[1]);
-
-        junctionMarkerLayer.setOpacity(0.2);
-      };
-
-      var nodes = _.partition(nodeMarkerLayer.getSource().getFeatures(), function (nodeFeature) {
-        return nodeFeature.node.id === node.id;
-      });
-
-      selectFeaturesToHighlight(nodeMarkerVector, nodes[0], nodes[1]);
-      var nodeNumber = _.uniq(_.map(nodes[0], "node.nodeNumber"));
-      if (nodeNumber.length === 1) {
-        highlightJunctions(nodeNumber[0]);
-      }
-
-      nodeMarkerLayer.setOpacity(0.2);
-      setGeneralOpacityForTemplates(0.2);
-    };
-
-    var clearHighlights = function () {
-      var nodes = nodeMarkerLayer.getSource().getFeatures().concat(nodeMarkerSelectedLayer.getSource().getFeatures());
-      var junctions = junctionMarkerLayer.getSource().getFeatures().concat(junctionMarkerSelectedLayer.getSource().getFeatures());
-
-      selectFeaturesToHighlight(nodeMarkerVector, [], nodes);
-      selectFeaturesToHighlight(junctionMarkerVector, [], junctions);
-
-      setGeneralOpacity(1);
-      nodeLayerSelectInteraction.getFeatures().clear();
-    };
-
-    me.eventListener.listenTo(eventbus, 'node:unselected', function (node) {
-      if (!_.isUndefined(node)) {
-        removeCurrentNodeMarker(node);
-      }
-    });
-
-    me.eventListener.listenTo(eventbus, 'node:unselected nodePointTemplate:unselected junctionTemplate:unselected', function () {
-      clearHighlights();
-    });
-
-    me.eventListener.listenTo(eventbus, 'tool:changed', function (tool) {
-      switch (tool) {
-        case LinkValues.Tool.Unknown.value:
-          me.eventListener.stopListening(eventbus, 'map:clicked', createNewNodeMarker);
-          setProperty([nodeMarkerLayer], 'selectable', false);
-          setProperty([nodePointTemplateLayer, junctionTemplateLayer], 'selectable', true);
-          break;
-        case LinkValues.Tool.Select.value:
-          me.eventListener.stopListening(eventbus, 'map:clicked', createNewNodeMarker);
-          setProperty([nodeMarkerLayer], 'selectable', true);
-          setProperty([nodePointTemplateLayer, junctionTemplateLayer], 'selectable', false);
-          break;
-        case LinkValues.Tool.Add.value:
-          me.eventListener.listenTo(eventbus, 'map:clicked', createNewNodeMarker);
-          if (!_.isUndefined(selectedNodeAndJunctionPoint.getCurrentNode()) || !_.isUndefined(selectedNodeAndJunctionPoint.getCurrentNodePointTemplates()) || !_.isUndefined(selectedNodeAndJunctionPoint.getCurrentJunctionTemplate())) {
-            selectedNodeAndJunctionPoint.closeForm();
-          }
-          setProperty([nodeMarkerLayer, nodePointTemplateLayer, junctionTemplateLayer], 'selectable', false);
-          break;
-      }
-    });
-
-    var createNewNodeMarker = function (coords) {
-      var node = {
-        coordX: parseInt(coords.x),
-        coordY: parseInt(coords.y),
-        type:   LinkValues.NodeType.UnknownNodeType.value
-      };
-      addFeature(nodeMarkerSelectedLayer, new NodeMarker().createNodeMarker(node),
-        function (feature) { return feature.node.id === node.id; });
-      applicationModel.setSelectedTool(LinkValues.Tool.Unknown.value);
-      selectNode(node);
-    };
-
-    var removeCurrentNodeMarker = function (node) {
-      _.each(nodeMarkerSelectedLayer.getSource().getFeatures(), function (nodeFeature) {
-        if (_.isEqual(nodeFeature.node, node)) {
-          nodeMarkerSelectedLayer.getSource().removeFeature(nodeFeature);
-        }
-      });
-    };
-
-    var updateCurrentNodeMarker = function (node) {
-      if (!_.isUndefined(node)) {
-        _.each(nodeMarkerSelectedLayer.getSource().getFeatures(), function (nodeFeature) {
-          if (_.isEqual(nodeFeature.node, node)) {
-            nodeFeature.setProperties({type: node.type});
-          }
-        });
-      }
-    };
-
-    var roadLinkForPoint = function (predicate) {
-      var roadLinksWithValues = _.reject(roadCollection.getAll(), function (rl) {
-        return rl.roadNumber === 0;
-      });
-
-      return _.find(roadLinksWithValues, predicate);
-    };
-
-    var addJunctionToMap = function (junction, isTemplate, selectedLayer) {
-      var junctionPoint = {};
-      var roadLink = roadLinkForPoint(function (roadLink) {
-        junctionPoint = _.find(junction.junctionPoints, function (junctionPoint) {
-          return (roadLink.startAddressM === junctionPoint.addrM || roadLink.endAddressM === junctionPoint.addrM) && roadLink.roadwayNumber === junctionPoint.roadwayNumber;
-        });
-        return !_.isUndefined(junctionPoint);
-      });
-      if (!_.isUndefined(roadLink) && !_.isUndefined(junctionPoint)) {
-        if (_.isUndefined(junction.nodeNumber) || isTemplate) {
-          addFeature(selectedLayer || junctionTemplateLayer, new JunctionTemplateMarker().createJunctionTemplateMarker(junction, junctionPoint, roadLink),
-            function (feature) { return feature.junctionTemplate.id === junction.id; });
-        } else {
-          addFeature(junctionMarkerLayer, new JunctionMarker().createJunctionMarker(junction, junctionPoint, roadLink),
-            function (feature) { return feature.junction.id === junction.id; });
-        }
-      }
-    };
-
-    var toggleJunctionToTemplate = function (junction, toTemplate) {
-      var roadLink = {};
-      _.each(junctionMarkerSelectedLayer.getSource().getFeatures(), function (junctionFeature) {
-        if (_.isEqual(junctionFeature.junction, junction)) {
-          roadLink = junctionFeature.roadLink;
-          junctionMarkerSelectedLayer.getSource().removeFeature(junctionFeature);
-        }
-      });
-      if (!_.isUndefined(roadLink)) {
-        if (toTemplate) {
-          addJunctionToMap(junction, toTemplate, junctionTemplateSelectedLayer);
-        } else {
-          addJunctionToMap(junction);
-        }
-      }
-    };
-
-    var toggleNodePointToTemplate = function (nodePoint, toTemplate) {
-      var roadLink = roadLinkForPoint(function (roadLink) {
-        return (roadLink.startAddressM === nodePoint.addrM || roadLink.endAddressM === nodePoint.addrM) && roadLink.roadwayNumber === nodePoint.roadwayNumber;
-      });
-      if (!_.isUndefined(roadLink)) {
-        if (toTemplate) {
-          addFeature(nodePointTemplateSelectedLayer, new NodePointTemplateMarker().createNodePointTemplateMarker(nodePoint, roadLink),
-            function (feature) { return feature.nodePointTemplate.id === nodePoint.id; });
-        } else {
-          nodePointTemplateSelectedLayer.getSource().removeFeature(_.find(nodePointTemplateSelectedLayer.getSource().getFeatures(), function (feature) {
-            return feature.nodePointTemplate.id === nodePoint.id;
-          }));
-        }
-      }
-    };
-
-    me.eventListener.listenTo(eventbus, 'junction:detach', function (junctionToDetach) {
-      if (!_.isUndefined(junctionToDetach)) {
-        toggleJunctionToTemplate(junctionToDetach, true);
-      }
-    });
-    
-    me.eventListener.listenTo(eventbus, 'junction:attach', function (junctionToAttach) {
-      if (!_.isUndefined(junctionToAttach)) {
-        toggleJunctionToTemplate(junctionToAttach);
-      }
-    });
-
-    me.eventListener.listenTo(eventbus, 'nodePoint:detach', function (nodePointToDetach) {
-      if (!_.isUndefined(nodePointToDetach)) {
-        toggleNodePointToTemplate(nodePointToDetach, true);
-      }
-    });
-
-    me.eventListener.listenTo(eventbus, 'nodePoint:attach', function (nodePointToAttach) {
-      if (!_.isUndefined(nodePointToAttach)) {
-        toggleNodePointToTemplate(nodePointToAttach);
-      }
-    });
-
-    me.eventListener.listenTo(eventbus, 'nodeLayer:fetch', function () {
-      map.getView().setZoom(Math.round(zoomlevels.getViewZoom(map)));
-      roadCollection.fetchWithNodes(map.getView().calculateExtent(map.getSize()).join(','), zoomlevels.getViewZoom(map) + 1);
-    });
-
-    me.eventListener.listenTo(eventbus, 'nodeLayer:refreshView', function () {
-      applicationModel.refreshMap(zoomlevels.getViewZoom(map), map.getLayers().getArray()[0].getExtent(), map.getView().getCenter());
-    });
-
-    me.eventListener.listenTo(eventbus, 'layer:selected', function (layer, previouslySelectedLayer) {
-      toggleSelectInteractions(layer === 'node');
-      if (previouslySelectedLayer === 'node') {
-        hideLayer();
-        removeSelectInteractions();
-      } else if (layer === 'node') {
-        setGeneralOpacity(1);
-        addSelectInteractions();
-        showLayer();
-        eventbus.trigger('nodeLayer:fetch');
-      }
-      me.toggleLayersVisibility(layers, applicationModel.getRoadVisibility());
-    });
-
-    var redraw = function () {
-      if(applicationModel.getSelectedLayer() === 'node') {
-
-        cachedMarker = new LinkPropertyMarker();
-        var underConstructionLinks = roadCollection.getUnderConstructionLinks();
-        var roadLinks = _.reject(roadCollection.getAll(), function (rl) {
-          return _.includes(_.map(underConstructionLinks, function (sl) {
-            return sl.linkId;
-          }), rl.linkId);
-        });
-        me.clearLayers(layers);
-        
-        if (zoomlevels.getViewZoom(map) >= zoomlevels.minZoomForRoadNetwork) {
-
-          var directionRoadMarker = _.filter(roadLinks, function (roadLink) {
-            return roadLink.floating !== SelectionType.Floating.value && roadLink.anomaly !== Anomaly.NoAddressGiven.value && roadLink.anomaly !== Anomaly.GeometryChanged.value && (roadLink.sideCode === SideCode.AgainstDigitizing.value || roadLink.sideCode === SideCode.TowardsDigitizing.value);
-          });
-          _.each(directionRoadMarker, function (directionLink) {
-            cachedMarker.createMarker(directionLink, function (marker) {
-              if (zoomlevels.getViewZoom(map) > zoomlevels.minZoomForDirectionalMarkers)
-                directionMarkerLayer.getSource().addFeature(marker);
-            });
-          });
-        }
-
-        if (applicationModel.getCurrentAction() === -1) {
-          applicationModel.removeSpinner();
-        }
-      }
-    };
-
-    this.refreshView = function () {
-      //Generalize the zoom levels as the resolutions and zoom levels differ between map tile sources
-      roadCollection.reset();
-      roadCollection.fetchWithNodes(map.getView().calculateExtent(map.getSize()), zoomlevels.getViewZoom(map));
-      roadLayer.layer.changed();
-    };
-
-    this.layerStarted = function (eventListener) {
-      eventListener.listenTo(eventbus, 'roadLinks:fetched', function () {
-        if(applicationModel.getSelectedLayer() === 'node') {
-          redraw();
-        }
-      });
-
-      eventListener.listenTo(eventbus, 'node:addNodesToMap', function(nodes, nodePointTemplates, junctionTemplates, zoom) {
-        var selectedNode = selectedNodeAndJunctionPoint.getCurrentNode();
-
-        if (parseInt(zoom, 10) >= zoomlevels.minZoomForNodes) {
-          if (!_.isUndefined(selectedNode) && _.isUndefined(selectedNode.id)) {
-            // adds node created by user which isn't saved yet.
-            addFeature(nodeMarkerSelectedLayer, new NodeMarker().createNodeMarker(selectedNode),
-              function (feature) { return feature.node.id === selectedNode.id; });
-          }
-
-          _.each(nodes, function (node) {
-            addFeature(nodeMarkerLayer, new NodeMarker().createNodeMarker(node),
-              function (feature) { return feature.node.id === node.id; });
-          });
-
-          _.each(nodePointTemplates, function (nodePointTemplate) {
-            var roadLink = roadLinkForPoint(function (roadLink) {
-              return (roadLink.startAddressM === nodePointTemplate.addrM || roadLink.endAddressM === nodePointTemplate.addrM) && roadLink.roadwayNumber === nodePointTemplate.roadwayNumber;
-            });
-            if (!_.isUndefined(roadLink)) {
-              addFeature(nodePointTemplateLayer, new NodePointTemplateMarker().createNodePointTemplateMarker(nodePointTemplate, roadLink),
-                function (feature) { return feature.nodePointTemplate.id === nodePointTemplate.id; });
-            }
-          });
-        }
-
-        if (parseInt(zoom, 10) >= zoomlevels.minZoomForJunctions) {
-          if (!_.isUndefined(selectedNode) && !_.isUndefined(selectedNode.nodeMarker)) {
-            _.each(selectedNode.junctions, function (junction) {
-              addJunctionToMap(junction);
-            });
-          }
-
-          _.each(_.flatten(_.map(nodes, "junctions")), function (junction) {
-            addJunctionToMap(junction);
-          });
-
-          _.each(junctionTemplates, function (junctionTemplate) {
-            addJunctionToMap(junctionTemplate);
-          });
-        }
-
-        if (!_.isUndefined(selectedNode) && !_.isUndefined(selectedNode.id)) {
-          clearHighlights();
-          highlightNode(selectedNode);
-          if (!_.isUndefined(selectedNode.junctionsToDetach) && selectedNode.junctionsToDetach.length > 0) {
-            _.each(selectedNode.junctionsToDetach, function (junctionToDetach) {
-              toggleJunctionToTemplate(junctionToDetach, true);
-=======
+      });
+
       var selectedJunctionTemplate = _.find(event.selected, function (selectionTarget) {
         return !_.isUndefined(selectionTarget.junctionTemplate);
       });
@@ -957,47 +535,11 @@
           if (!_.isUndefined(selectedNode.nodePointsToDetach) && selectedNode.nodePointsToDetach.length > 0) {
             _.each(selectedNode.nodePointsToDetach, function (nodePointToDetach) {
               toggleNodePointToTemplate(nodePointToDetach, true);
->>>>>>> ab85d597
             });
           }
         }
       });
 
-<<<<<<< HEAD
-          if (!_.isUndefined(selectedNode.nodePointsToDetach) && selectedNode.nodePointsToDetach.length > 0) {
-            _.each(selectedNode.nodePointsToDetach, function (nodePointToDetach) {
-              toggleNodePointToTemplate(nodePointToDetach, true);
-            });
-          }
-        }
-      });
-
-      eventListener.listenTo(eventbus, 'roadLinks:refreshView', function () {
-        me.refreshView();
-      });
-
-      eventListener.listenTo(eventbus, 'map:clearLayers', me.clearLayers);
-
-      eventListener.listenTo(eventbus, 'changed:NodeType', function (node) {
-        updateCurrentNodeMarker(node);
-      });
-    };
-
-    var showLayer = function () {
-      me.start();
-      me.layerStarted(me.eventListener);
-      $('#projectListButton').prop('disabled', true);
-    };
-
-    var hideLayer = function () {
-      me.clearLayers(layers);
-      $('#projectListButton').prop('disabled', false);
-    };
-
-    me.toggleLayersVisibility(layers, true);
-    me.addLayers(layers);
-
-=======
       eventListener.listenTo(eventbus, 'roadLinks:refreshView', function () {
         me.refreshView();
       });
@@ -1022,7 +564,6 @@
 
     me.addLayers(layers);
 
->>>>>>> ab85d597
     return {
       show: showLayer,
       hide: hideLayer,
