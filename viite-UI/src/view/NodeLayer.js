--- conflicted
+++ resolved
@@ -531,18 +531,6 @@
 
       eventListener.listenTo(eventbus, 'map:clearLayers', me.clearLayers);
 
-<<<<<<< HEAD
-      var showLayer = function () {
-        me.start();
-        me.layerStarted(me.eventListener);
-        $('#formProjectButton').prop('disabled', true);
-      };
-
-      var hideLayer = function () {
-        me.clearLayers(layers);
-        $('#formProjectButton').prop('disabled', false);
-      };
-=======
       eventListener.listenTo(eventbus, 'changed:NodeType', function (node) {
         updateCurrentNodeMarker(node);
       });
@@ -553,7 +541,6 @@
       me.layerStarted(me.eventListener);
       $('#projectListButton').prop('disabled', true);
     };
->>>>>>> 9a5d62b8
 
     var hideLayer = function () {
       me.clearLayers(layers);
