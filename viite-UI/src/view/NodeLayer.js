(function(root) {
  root.NodeLayer = function (map, roadLayer, selectedNodeAndJunctionPoint, nodeCollection, roadCollection, linkPropertiesModel, applicationModel) {
    Layer.call(this, map);
    var me = this;
    var indicatorVector = new ol.source.Vector({});
    var directionMarkerVector = new ol.source.Vector({});
    var dblVector = function () { return { selected: new ol.source.Vector({}), unselected: new ol.source.Vector({}) }; };
    var nodeMarkerVector = dblVector();
    var junctionMarkerVector = dblVector();
    var nodePointTemplateVector = dblVector();
    var junctionTemplateVector = dblVector();
    var cachedMarker = null;

    var SelectionType = LinkValues.SelectionType;
    var Anomaly = LinkValues.Anomaly;
    var SideCode = LinkValues.SideCode;
    var RoadZIndex = LinkValues.RoadZIndex;

    var indicatorLayer = new ol.layer.Vector({
      source: indicatorVector,
      name: 'indicatorLayer',
      zIndex: RoadZIndex.IndicatorLayer.value
    });
    indicatorLayer.set('name', 'indicatorLayer');

    var directionMarkerLayer = new ol.layer.Vector({
      source: directionMarkerVector,
      name: 'directionMarkerLayer',
      zIndex: RoadZIndex.VectorLayer.value
    });

    var nodeMarkerLayer = new ol.layer.Vector({
      source: nodeMarkerVector.unselected,
      name: 'nodeMarkerLayer',
      zIndex: RoadZIndex.CalibrationPointLayer.value,
      selectable: false
    });

    var nodeMarkerSelectedLayer = new ol.layer.Vector({
      source: nodeMarkerVector.selected,
      name: 'nodeMarkerSelectedLayer',
      zIndex: RoadZIndex.CalibrationPointLayer.value
    });

    var junctionMarkerLayer = new ol.layer.Vector({
      source: junctionMarkerVector.unselected,
      name: 'junctionMarkerLayer',
      zIndex: RoadZIndex.CalibrationPointLayer.value + 1
    });

    var junctionMarkerSelectedLayer = new ol.layer.Vector({
      source: junctionMarkerVector.selected,
      name: 'junctionMarkerSelectedLayer',
      zIndex: RoadZIndex.CalibrationPointLayer.value + 1
    });

    var nodePointTemplateLayer = new ol.layer.Vector({
      source: nodePointTemplateVector.unselected,
      name: 'nodePointTemplateLayer',
      zIndex: RoadZIndex.CalibrationPointLayer.value - 1,
      selectable: false
    });

    var nodePointTemplateSelectedLayer = new ol.layer.Vector({
      source: nodePointTemplateVector.selected,
      name: 'nodePointTemplateSelectedLayer',
      zIndex: RoadZIndex.CalibrationPointLayer.value - 1
    });

    var junctionTemplateLayer = new ol.layer.Vector({
      source: junctionTemplateVector.unselected,
      name: 'junctionTemplateLayer',
      zIndex: RoadZIndex.CalibrationPointLayer.value - 1,
      selectable: false
    });

    var junctionTemplateSelectedLayer = new ol.layer.Vector({
      source: junctionTemplateVector.selected,
      name: 'junctionTemplateSelectedLayer',
      zIndex: RoadZIndex.CalibrationPointLayer.value - 1
    });

    var layers = [directionMarkerLayer, nodeMarkerLayer, nodeMarkerSelectedLayer, junctionMarkerLayer, junctionMarkerSelectedLayer, nodePointTemplateLayer, nodePointTemplateSelectedLayer, junctionTemplateLayer, junctionTemplateSelectedLayer];

    var setGeneralOpacity = function (opacity) {
      roadLayer.layer.setOpacity(opacity);
      indicatorLayer.setOpacity(opacity);
      directionMarkerLayer.setOpacity(opacity);
      nodeMarkerLayer.setOpacity(opacity);
      nodeMarkerSelectedLayer.setOpacity(opacity);
      junctionMarkerLayer.setOpacity(opacity);
      junctionMarkerSelectedLayer.setOpacity(opacity);
      nodePointTemplateLayer.setOpacity(opacity);
      nodePointTemplateSelectedLayer.setOpacity(opacity);
      junctionTemplateLayer.setOpacity(opacity);
      junctionTemplateSelectedLayer.setOpacity(opacity);
    };

    var setGeneralOpacityForTemplates = function (opacity) {
      nodePointTemplateLayer.setOpacity(opacity);
      junctionTemplateLayer.setOpacity(opacity);
    };

    var setProperty = function (layers, propertyName, propertyValue) {
      _.each(layers, function (layer) {
        layer.set(propertyName, propertyValue);
      });
    };

    /**
     * Type of interactions we want the map to be able to respond.
     * A selected feature is moved to a new/temporary layer out of the default roadLayer.
     * This interaction is restricted to a single click (there is a 250 ms enforced
     * delay between single clicks in order to differentiate from double click).
     * @type {ol.interaction.Select}
     */
    var nodeLayerSelectInteraction = new ol.interaction.Select({
      // Multi is the one en charge of defining if we select just the feature we clicked or all the overlapping
      multi: true,
      // This will limit the interaction to the specific layer
      layers: function (layer) {
        return layer.get('selectable');
      },
      name: 'nodeLayerSelectInteractionNL',
      // Limit this interaction to the singleClick
      condition: ol.events.condition.singleClick
    });

    /**
     * We now declare what kind of custom actions we want when the interaction happens.
     * Note that 'select' is triggered when a feature is either selected or deselected.
     * The event holds the selected features in the events.selected and the deselected in event.deselected.
     *
     * In this particular case we are fetching every node point template marker in view and
     * sending them to the selectedNode.open for further processing.
     */
    nodeLayerSelectInteraction.on('select', function (event) {
      nodeLayerSelectInteraction.setMap(null); // stop openLayers from using internal unmanaged layer
      var selectedNode = _.find(event.selected, function (selectionTarget) {
        return !_.isUndefined(selectionTarget.node);
      });

      // Select all node points in same place.
      var selectedNodePointTemplates = _.filter(event.selected, function (selectionTarget) {
        return !_.isUndefined(selectionTarget.nodePointTemplate);
      });

      var selectedJunctionTemplate = _.find(event.selected, function (selectionTarget) {
        return !_.isUndefined(selectionTarget.junctionTemplate);
      });

      switch (applicationModel.getSelectedTool()) {
        case LinkValues.Tool.Unknown.value:
          if (!_.isUndefined(selectedJunctionTemplate) && !_.isUndefined(selectedJunctionTemplate.junctionTemplate)) {
            selectJunctionTemplate(selectedJunctionTemplate.junctionTemplate);
          } else if (!_.isUndefined(selectedNodePointTemplates) && selectedNodePointTemplates.length > 0) {
            selectNodePointTemplates(_.map(selectedNodePointTemplates, "nodePointTemplate"));
          }
          break;
        case LinkValues.Tool.Select.value:
          if (!_.isUndefined(selectedNode) && !_.isUndefined(selectedNode.node)) {
            selectNode(selectedNode.node);
          }
          break;
      }
    });

    /**
     * This will add all the following interactions from the map:
     * - nodeLayerSelectInteraction
     */
    var toggleSelectInteractions = function (activate) {
      nodeLayerSelectInteraction.setActive(activate);
    };

<<<<<<< HEAD
    var addSelectInteractions = function () {
      map.addInteraction(nodeLayerSelectInteraction);
    };
=======
      var selectNode = function(selectedNode) {
        var node = _.head(_.uniq(_.map(selectedNode, "nodeInfo"), "id"));
        selectedNodeAndJunctionPoint.openNode(node);
        clearHighlights();
        highlightNode(node.id);
>>>>>>> 5abf57d0

    var removeSelectInteractions = function () {
      map.removeInteraction(nodeLayerSelectInteraction);
    };

<<<<<<< HEAD
    // We add the defined interactions to the map.
    addSelectInteractions();

    var selectFeaturesToHighlight = function (vector, featuresToHighlight, otherFeatures) {
      vector.selected.clear();
      vector.selected.addFeatures(featuresToHighlight);
      vector.unselected.clear();
      vector.unselected.addFeatures(otherFeatures);
    };
=======
      var selectNodePointTemplate = function(selectedNodePointTemplates) {
        selectedNodeAndJunctionPoint.openNodePointTemplate(_.uniq(_.map(selectedNodePointTemplates, "nodePointTemplateInfo"), "id"));
      };

      var selectJunctionTemplate = function (selectedJunctionPointTemplates) {
        selectedNodeAndJunctionPoint.openJunctionTemplate(_.head(_.uniq(_.map(selectedJunctionPointTemplates, "junctionTemplateInfo"), "junctionId")));
      };
>>>>>>> 5abf57d0

    var selectNode = function(node) {
      clearHighlights();
      selectedNodeAndJunctionPoint.openNode(node);
      highlightNode(node);
    };

    var selectNodePointTemplates = function(nodePointTemplates) {
      clearHighlights();
      selectedNodeAndJunctionPoint.openNodePointTemplates(nodePointTemplates);
    };

    var selectJunctionTemplate = function (junctionTemplate) {
      clearHighlights();
      selectedNodeAndJunctionPoint.openJunctionTemplate(junctionTemplate);
    };

    var addFeature = function(layer, feature, predicate) {
      if (_.isUndefined(_.find(layer.getSource().getFeatures(), predicate))) {
        layer.getSource().addFeature(feature);
      }
    };

    var highlightNode = function (node) {
      var highlightJunctions = function(nodeNumber) {
        var junctions = _.partition(junctionMarkerLayer.getSource().getFeatures(), function (junctionFeature) {
          return junctionFeature.junction.nodeNumber === nodeNumber;
        });

        selectFeaturesToHighlight(junctionMarkerVector, junctions[0], junctions[1]);

        junctionMarkerLayer.setOpacity(0.2);
      };

      var nodes = _.partition(nodeMarkerLayer.getSource().getFeatures(), function (nodeFeature) {
        return nodeFeature.node.id === node.id;
      });

      selectFeaturesToHighlight(nodeMarkerVector, nodes[0], nodes[1]);
      var nodeNumber = _.uniq(_.map(nodes[0], "node.nodeNumber"));
      if (nodeNumber.length === 1) {
        highlightJunctions(nodeNumber[0]);
      }

      nodeMarkerLayer.setOpacity(0.2);
      setGeneralOpacityForTemplates(0.2);
    };

    var clearHighlights = function () {
      var nodes = nodeMarkerLayer.getSource().getFeatures().concat(nodeMarkerSelectedLayer.getSource().getFeatures());
      var junctions = junctionMarkerLayer.getSource().getFeatures().concat(junctionMarkerSelectedLayer.getSource().getFeatures());

      selectFeaturesToHighlight(nodeMarkerVector, [], nodes);
      selectFeaturesToHighlight(junctionMarkerVector, [], junctions);

      setGeneralOpacity(1);
      nodeLayerSelectInteraction.getFeatures().clear();
    };

    me.eventListener.listenTo(eventbus, 'node:unselected nodePointTemplate:unselected junctionTemplate:unselected', function (node) {
      if (!_.isUndefined(node)) {
        removeCurrentNodeMarker(node);
      }
      clearHighlights();
    });

    me.eventListener.listenTo(eventbus, 'tool:changed', function (tool) {
      switch (tool) {
        case LinkValues.Tool.Unknown.value:
          me.eventListener.stopListening(eventbus, 'map:clicked', createNewNodeMarker);
          setProperty([nodeMarkerLayer], 'selectable', false);
          setProperty([nodePointTemplateLayer, junctionTemplateLayer], 'selectable', true);
          break;
        case LinkValues.Tool.Select.value:
          me.eventListener.stopListening(eventbus, 'map:clicked', createNewNodeMarker);
          setProperty([nodeMarkerLayer], 'selectable', true);
          setProperty([nodePointTemplateLayer, junctionTemplateLayer], 'selectable', false);
          break;
        case LinkValues.Tool.Add.value:
          me.eventListener.listenTo(eventbus, 'map:clicked', createNewNodeMarker);
          if (!_.isUndefined(selectedNodeAndJunctionPoint.getCurrentNode()) || !_.isUndefined(selectedNodeAndJunctionPoint.getCurrentNodePointTemplates()) || !_.isUndefined(selectedNodeAndJunctionPoint.getCurrentJunctionTemplate())) {
            selectedNodeAndJunctionPoint.closeForm();
          }
          setProperty([nodeMarkerLayer, nodePointTemplateLayer, junctionTemplateLayer], 'selectable', false);
          break;
      }
    });

    var createNewNodeMarker = function (coords) {
      var node = {
        coordX: parseInt(coords.x),
        coordY: parseInt(coords.y),
        type:   LinkValues.NodeType.UnknownNodeType.value
      };
      addFeature(nodeMarkerSelectedLayer, new NodeMarker().createNodeMarker(node),
        function (feature) { return feature.node.id === node.id; });
      applicationModel.setSelectedTool(LinkValues.Tool.Unknown.value);
      selectNode(node);
    };

    var removeCurrentNodeMarker = function (node) {
      _.each(nodeMarkerSelectedLayer.getSource().getFeatures(), function (nodeFeature) {
        if (_.isEqual(nodeFeature.node, node)) {
          nodeMarkerSelectedLayer.getSource().removeFeature(nodeFeature);
        }
      });
    };

    var updateCurrentNodeMarker = function (node) {
      if (!_.isUndefined(node)) {
        _.each(nodeMarkerSelectedLayer.getSource().getFeatures(), function (nodeFeature) {
          if (_.isEqual(nodeFeature.node, node)) {
            nodeFeature.setProperties({type: node.type});
          }
        });
      }
    };

    var roadLinkForPoint = function (predicate) {
      var roadLinksWithValues = _.reject(roadCollection.getAll(), function (rl) {
        return rl.roadNumber === 0;
      });

      return _.find(roadLinksWithValues, predicate);
    };

    var addJunctionToMap = function (junction, isTemplate, selectedLayer) {
      var junctionPoint = {};
      var roadLink = roadLinkForPoint(function (roadLink) {
        junctionPoint = _.find(junction.junctionPoints, function (junctionPoint) {
          return (roadLink.startAddressM === junctionPoint.addrM || roadLink.endAddressM === junctionPoint.addrM) && roadLink.roadwayNumber === junctionPoint.roadwayNumber;
        });
        return !_.isUndefined(junctionPoint);
      });
      if (!_.isUndefined(roadLink) && !_.isUndefined(junctionPoint)) {
        if (_.isUndefined(junction.nodeNumber) || isTemplate) {
          addFeature(selectedLayer || junctionTemplateLayer, new JunctionTemplateMarker().createJunctionTemplateMarker(junction, junctionPoint, roadLink),
            function (feature) { return feature.junctionTemplate.id === junction.id; });
        } else {
          addFeature(junctionMarkerLayer, new JunctionMarker().createJunctionMarker(junction, junctionPoint, roadLink),
            function (feature) { return feature.junction.id === junction.id; });
        }
      }
    };

    var toggleJunctionToTemplate = function (junction, toTemplate) {
      var roadLink = {};
      _.each(junctionMarkerSelectedLayer.getSource().getFeatures(), function (junctionFeature) {
        if (_.isEqual(junctionFeature.junction, junction)) {
          roadLink = junctionFeature.roadLink;
          junctionMarkerSelectedLayer.getSource().removeFeature(junctionFeature);
        }
      });
      if (!_.isUndefined(roadLink)) {
        if (toTemplate) {
          addJunctionToMap(junction, toTemplate, junctionTemplateSelectedLayer);
        } else {
          addJunctionToMap(junction);
        }
      }
    };

    var toggleNodePointToTemplate = function (nodePoint, toTemplate) {
      var roadLink = roadLinkForPoint(function (roadLink) {
        return (roadLink.startAddressM === nodePoint.addrM || roadLink.endAddressM === nodePoint.addrM) && roadLink.roadwayNumber === nodePoint.roadwayNumber;
      });
      if (!_.isUndefined(roadLink)) {
        if (toTemplate) {
          addFeature(nodePointTemplateSelectedLayer, new NodePointTemplateMarker().createNodePointTemplateMarker(nodePoint, roadLink),
            function (feature) { return feature.nodePointTemplate.id === nodePoint.id; });
        } else {
          nodePointTemplateSelectedLayer.getSource().removeFeature(_.find(nodePointTemplateSelectedLayer.getSource().getFeatures(), function (feature) {
            return feature.nodePointTemplate.id === nodePoint.id;
          }));
        }
      }
    };

    me.eventListener.listenTo(eventbus, 'junction:detach', function (junctionToDetach) {
      if (!_.isUndefined(junctionToDetach)) {
        toggleJunctionToTemplate(junctionToDetach, true);
      }
    });
    
    me.eventListener.listenTo(eventbus, 'junction:attach', function (junctionToAttach) {
      if (!_.isUndefined(junctionToAttach)) {
        toggleJunctionToTemplate(junctionToAttach);
      }
    });

    me.eventListener.listenTo(eventbus, 'nodePoint:detach', function (nodePointToDetach) {
      if (!_.isUndefined(nodePointToDetach)) {
        toggleNodePointToTemplate(nodePointToDetach, true);
      }
    });

    me.eventListener.listenTo(eventbus, 'nodePoint:attach', function (nodePointToAttach) {
      if (!_.isUndefined(nodePointToAttach)) {
        toggleNodePointToTemplate(nodePointToAttach);
      }
    });

    me.eventListener.listenTo(eventbus, 'nodeLayer:fetch', function () {
      map.getView().setZoom(Math.round(zoomlevels.getViewZoom(map)));
      roadCollection.fetchWithNodes(map.getView().calculateExtent(map.getSize()).join(','), zoomlevels.getViewZoom(map) + 1);
    });

    me.eventListener.listenTo(eventbus, 'nodeLayer:refreshView', function () {
      applicationModel.refreshMap(zoomlevels.getViewZoom(map), map.getLayers().getArray()[0].getExtent(), map.getView().getCenter());
    });

    me.eventListener.listenTo(eventbus, 'layer:selected', function (layer, previouslySelectedLayer) {
      toggleSelectInteractions(layer === 'node');
      if (previouslySelectedLayer === 'node') {
        hideLayer();
        removeSelectInteractions();
      } else if (layer === 'node') {
        setGeneralOpacity(1);
        addSelectInteractions();
        showLayer();
        eventbus.trigger('nodeLayer:fetch');
      }
      me.toggleLayersVisibility(layers, applicationModel.getRoadVisibility());
    });

    var redraw = function () {
      if(applicationModel.getSelectedLayer() === 'node') {

        cachedMarker = new LinkPropertyMarker();
        var underConstructionLinks = roadCollection.getUnderConstructionLinks();
        var roadLinks = _.reject(roadCollection.getAll(), function (rl) {
          return _.contains(_.map(underConstructionLinks, function (sl) {
            return sl.linkId;
          }), rl.linkId);
        });
        me.clearLayers(layers);

<<<<<<< HEAD
        if (zoomlevels.getViewZoom(map) >= zoomlevels.minZoomForRoadNetwork) {

          var directionRoadMarker = _.filter(roadLinks, function (roadLink) {
            return roadLink.floating !== SelectionType.Floating.value && roadLink.anomaly !== Anomaly.NoAddressGiven.value && roadLink.anomaly !== Anomaly.GeometryChanged.value && (roadLink.sideCode === SideCode.AgainstDigitizing.value || roadLink.sideCode === SideCode.TowardsDigitizing.value);
          });
          _.each(directionRoadMarker, function (directionLink) {
            cachedMarker.createMarker(directionLink, function (marker) {
              if (zoomlevels.getViewZoom(map) > zoomlevels.minZoomForDirectionalMarkers)
                directionMarkerLayer.getSource().addFeature(marker);
            });
=======
          cachedMarker = new LinkPropertyMarker();
          var underConstructionLinks = roadCollection.getUnderConstructionLinks();
          var roadLinks = _.reject(roadCollection.getAll(), function (rl) {
            return _.includes(_.map(underConstructionLinks, function (sl) {
              return sl.linkId;
            }), rl.linkId);
>>>>>>> 5abf57d0
          });
        }

        if (applicationModel.getCurrentAction() === -1) {
          applicationModel.removeSpinner();
        }
      }
    };

    this.refreshView = function () {
      //Generalize the zoom levels as the resolutions and zoom levels differ between map tile sources
      roadCollection.reset();
      roadCollection.fetchWithNodes(map.getView().calculateExtent(map.getSize()), zoomlevels.getViewZoom(map));
      roadLayer.layer.changed();
    };

    this.layerStarted = function (eventListener) {
      eventListener.listenTo(eventbus, 'roadLinks:fetched', function () {
        if(applicationModel.getSelectedLayer() === 'node') {
          redraw();
        }
      });

      eventListener.listenTo(eventbus, 'node:addNodesToMap', function(nodes, nodePointTemplates, junctionTemplates, zoom) {
        var selectedNode = selectedNodeAndJunctionPoint.getCurrentNode();

        if (parseInt(zoom, 10) >= zoomlevels.minZoomForNodes) {
          if (!_.isUndefined(selectedNode) && _.isUndefined(selectedNode.id)) {
            // adds node created by user which isn't saved yet.
            addFeature(nodeMarkerSelectedLayer, new NodeMarker().createNodeMarker(selectedNode),
              function (feature) { return feature.node.id === selectedNode.id; });
          }

          _.each(nodes, function (node) {
            addFeature(nodeMarkerLayer, new NodeMarker().createNodeMarker(node),
              function (feature) { return feature.node.id === node.id; });
          });

          _.each(nodePointTemplates, function (nodePointTemplate) {
            var roadLink = roadLinkForPoint(function (roadLink) {
              return (roadLink.startAddressM === nodePointTemplate.addrM || roadLink.endAddressM === nodePointTemplate.addrM) && roadLink.roadwayNumber === nodePointTemplate.roadwayNumber;
            });
            if (!_.isUndefined(roadLink)) {
              addFeature(nodePointTemplateLayer, new NodePointTemplateMarker().createNodePointTemplateMarker(nodePointTemplate, roadLink),
                function (feature) { return feature.nodePointTemplate.id === nodePointTemplate.id; });
            }
          });
        }

        if (parseInt(zoom, 10) >= zoomlevels.minZoomForJunctions) {
          if (!_.isUndefined(selectedNode) && !_.isUndefined(selectedNode.nodeMarker)) {
            _.each(selectedNode.junctions, function (junction) {
              addJunctionToMap(junction);
            });
          }

          _.each(_.flatten(_.map(nodes, "junctions")), function (junction) {
            addJunctionToMap(junction);
          });

          _.each(junctionTemplates, function (junctionTemplate) {
            addJunctionToMap(junctionTemplate);
          });
        }

        if (!_.isUndefined(selectedNode) && !_.isUndefined(selectedNode.id)) {
          clearHighlights();
          highlightNode(selectedNode);
          if (!_.isUndefined(selectedNode.junctionsToDetach) && selectedNode.junctionsToDetach.length > 0) {
            _.each(selectedNode.junctionsToDetach, function (junctionToDetach) {
              toggleJunctionToTemplate(junctionToDetach, true);
            });
          }

          if (!_.isUndefined(selectedNode.nodePointsToDetach) && selectedNode.nodePointsToDetach.length > 0) {
            _.each(selectedNode.nodePointsToDetach, function (nodePointToDetach) {
              toggleNodePointToTemplate(nodePointToDetach, true);
            });
          }
        }
      });

      eventListener.listenTo(eventbus, 'roadLinks:refreshView', function () {
        me.refreshView();
      });

      eventListener.listenTo(eventbus, 'map:clearLayers', me.clearLayers);

      eventListener.listenTo(eventbus, 'changed:type', function (node) {
        updateCurrentNodeMarker(node);
      });
    };

    var showLayer = function () {
      me.start();
      me.layerStarted(me.eventListener);
      $('#projectListButton').prop('disabled', true);
    };

    var hideLayer = function () {
      me.clearLayers(layers);
      $('#projectListButton').prop('disabled', false);
    };

    me.toggleLayersVisibility(layers, true);
    me.addLayers(layers);

    return {
      show: showLayer,
      hide: hideLayer,
      minZoomForContent: me.minZoomForContent
    };
  };

})(this);<|MERGE_RESOLUTION|>--- conflicted
+++ resolved
@@ -173,23 +173,14 @@
       nodeLayerSelectInteraction.setActive(activate);
     };
 
-<<<<<<< HEAD
     var addSelectInteractions = function () {
       map.addInteraction(nodeLayerSelectInteraction);
     };
-=======
-      var selectNode = function(selectedNode) {
-        var node = _.head(_.uniq(_.map(selectedNode, "nodeInfo"), "id"));
-        selectedNodeAndJunctionPoint.openNode(node);
-        clearHighlights();
-        highlightNode(node.id);
->>>>>>> 5abf57d0
 
     var removeSelectInteractions = function () {
       map.removeInteraction(nodeLayerSelectInteraction);
     };
 
-<<<<<<< HEAD
     // We add the defined interactions to the map.
     addSelectInteractions();
 
@@ -199,15 +190,6 @@
       vector.unselected.clear();
       vector.unselected.addFeatures(otherFeatures);
     };
-=======
-      var selectNodePointTemplate = function(selectedNodePointTemplates) {
-        selectedNodeAndJunctionPoint.openNodePointTemplate(_.uniq(_.map(selectedNodePointTemplates, "nodePointTemplateInfo"), "id"));
-      };
-
-      var selectJunctionTemplate = function (selectedJunctionPointTemplates) {
-        selectedNodeAndJunctionPoint.openJunctionTemplate(_.head(_.uniq(_.map(selectedJunctionPointTemplates, "junctionTemplateInfo"), "junctionId")));
-      };
->>>>>>> 5abf57d0
 
     var selectNode = function(node) {
       clearHighlights();
@@ -444,8 +426,7 @@
           }), rl.linkId);
         });
         me.clearLayers(layers);
-
-<<<<<<< HEAD
+        
         if (zoomlevels.getViewZoom(map) >= zoomlevels.minZoomForRoadNetwork) {
 
           var directionRoadMarker = _.filter(roadLinks, function (roadLink) {
@@ -456,14 +437,6 @@
               if (zoomlevels.getViewZoom(map) > zoomlevels.minZoomForDirectionalMarkers)
                 directionMarkerLayer.getSource().addFeature(marker);
             });
-=======
-          cachedMarker = new LinkPropertyMarker();
-          var underConstructionLinks = roadCollection.getUnderConstructionLinks();
-          var roadLinks = _.reject(roadCollection.getAll(), function (rl) {
-            return _.includes(_.map(underConstructionLinks, function (sl) {
-              return sl.linkId;
-            }), rl.linkId);
->>>>>>> 5abf57d0
           });
         }
 
