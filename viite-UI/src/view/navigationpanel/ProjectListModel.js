(function (root) {
  root.ProjectListModel = function (projectCollection) {
    var projectStatus = LinkValues.ProjectStatus;
    var projectArray = [];
    var listSortedBy = '';
    var order = 1; // 1 -> ascending order, -1 -> descending order
    var projectList = $('<div id="project-window" class="form-horizontal project-list"></div>').hide();
    projectList.append('<button class="close btn-close">x</button>');
    projectList.append('<div class="content">Tieosoiteprojektit</div>');
    projectList.append('<div class="content-new">' +
      '<label id="sortName" class="content-new label" style="width: 255px">PROJEKTIN NIMI</label>' +
      '<label id="sortELY" class="content-new label" style="width: 50px">ELY</label>' +
      '<label id="sortUser" class="content-new label" style="width: 110px">KÄYTTÄJÄ</label>' +
      '<label id="sortDate" class="content-new label" style="width: 100px">ALKUPVM</label>' +
      '<label id="sortStatus" class="content-new label" style="width: 60px">TILA</label>' +
      '<div class="actions">' +
    '<button class="new btn btn-primary" style="margin-top:-5px;">Uusi tieosoiteprojekti</button></div>' +
      '</div>');
    projectList.append('<div id="project-list" style="width:810px; height:400px; overflow:auto;"></div>');

    var staticFieldProjectName = function(dataField) {
      var field;
      field = '<div>' +
        '<label class="control-label-projects-list" style="width: 300px">' + dataField + '</label>' +
        '</div>';
      return field;
    };

    var staticFieldProjectList = function(dataField) {
      var field;
      field = '<div>' +
        '<label class="control-label-projects-list">' + dataField + '</label>' +
        '</div>';
      return field;
    };

    function toggle() {
      $('.container').append('<div class="modal-overlay confirm-modal"><div class="modal-dialog"></div></div>');
      $('.modal-dialog').append(projectList.toggle());
      eventbus.trigger("roadAddressProject:deactivateAllSelections");
      bindEvents();
      fetchProjects();
    }

    function hide() {
      projectList.hide();
      eventbus.trigger("roadAddressProject:startAllInteractions");
      $('.modal-overlay').remove();
    }

    function fetchProjects(){
      projectCollection.getProjects();
    }

    function bindEvents() {

      eventbus.once('roadAddressProjects:fetched', function(projects) {
        projectArray = projects;
        createProjectList(projects);
      });

      var createProjectList = function(projects) {
        var unfinishedProjects = _.filter(projects, function(proj) {
          return (proj.statusCode >= 1 && proj.statusCode <= 5) || proj.statusCode === 8;
        });
        var html = '<table style="align-content: left; align-items: left; table-layout: fixed; width: 100%;">';
          if (!_.isEmpty(unfinishedProjects)) {
            _.each(unfinishedProjects, function(proj) {
              var info = typeof(proj.statusInfo) !== "undefined" ? proj.statusInfo : 'Ei lisätietoja';
              html += '<tr class="project-item">' +
                '<td style="width: 270px;">' + staticFieldProjectName(proj.name) + '</td>' +
                '<td style="width: 60px;" title="' + info + '">' + staticFieldProjectList(proj.ely) + '</td>' +
                '<td style="width: 120px;" title="' + info + '">' + staticFieldProjectList(proj.createdBy) + '</td>' +
                '<td style="width: 110px;" title="' + info + '">' + staticFieldProjectList(proj.startDate) + '</td>' +
                '<td style="width: 70px;" title="' + info + '">' + staticFieldProjectList(proj.statusDescription) + '</td>';
              if (proj.statusCode === projectStatus.ErrorInViite.value) {
                html += '<td>' + '<button class="project-open btn btn-new-error" style="alignment: right; margin-bottom: 6px; margin-left: 45px; visibility: hidden">Avaa uudelleen</button>' + '</td>' +
                  '</tr>' + '<tr style="border-bottom: 1px solid darkgray;"><td colspan="100%"></td></tr>';
              } else if (proj.statusCode === projectStatus.ErroredInTR.value) {
                html += '<td>' + '<button class="project-open btn btn-new-error" style="alignment: right; margin-bottom: 6px; margin-left: 45px" id="reopen-project-' + proj.id + '" value="' + proj.id + '">Avaa uudelleen</button>' + '</td>' +
                  '</tr>' + '<tr style="border-bottom: 1px solid darkgray;"><td colspan="100%"></td></tr>';
              } else {
                html += '<td>' + '<button class="project-open btn btn-new" style="alignment: right; margin-bottom: 6px; margin-left: 80px" id="open-project-' + proj.id + '" value="' + proj.id + '">Avaa</button>' + '</td>' +
                  '</tr>' + '<tr style="border-bottom: 1px solid darkgray;"><td colspan="100%"></td></tr>';
              }
            });
            html += '</table>';
            $('#project-list').html($(html));
            $('[id*="open-project"]').click(function(event) {
              if (this.className === "project-open btn btn-new-error") {
                projectCollection.reOpenProjectById(parseInt(event.currentTarget.value));
                eventbus.once("roadAddressProject:reOpenedProject", function(successData) {
                  openProjectSteps(event);
                });
              } else {
                openProjectSteps(event);
              }
            });
          } else {
            html += '</table>';
            $('#project-list').html($(html));
          }
          applicationModel.removeSpinner();
      };

      var openProjectSteps = function(event) {
        projectCollection.getProjectsWithLinksById(parseInt(event.currentTarget.value)).then(function(result){
          setTimeout(function(){}, 0);
          eventbus.trigger('roadAddress:openProject', result);
          if(applicationModel.isReadOnly()) {
            $('.edit-mode-btn:visible').click();
          }
        });
      };

<<<<<<< HEAD
=======
      /*
      User can sort project list by clicking column header label. By clicking same label again, user can reverse the order.
       */
      projectList.on('click', '[id^=sort]', function (event) {
        $('#project-list').empty();
        var id = event.target.id;
        order = (listSortedBy === id) ? order * -1 : 1; // keeps track if the list should be sorted ascending or descending
        listSortedBy = id;
        // Choose a function based on which label the user has pressed
        var func;
        switch (id) {
          case 'sortName':
            func = function(a,b) {
              return a.name.localeCompare(b.name, 'fi');
            };
            break;
          case 'sortELY':
            func = function(a,b) {
              return a.ely - b.ely;
            };
            break;
          case 'sortUser':
            func = function(a,b) {
              return a.createdBy.localeCompare(b.createdBy, 'fi');
            };
            break;
            case 'sortDate': // Dates can't be sorted in DD.MM.YYYY format so here the format is changed to YYYY-MM-DD
            func = function(a,b) {
              var aDate = a.startDate.split('.').reverse().join('-');
              var bDate = b.startDate.split('.').reverse().join('-');
              return new Date(aDate) - new Date(bDate);
            };
            break;
          case 'sortStatus':
            func = function(a,b) {
              return a.statusCode - b.statusCode;
            };
        }
        var cmp = 0;
        // Use the function chosen to sort the list
        createProjectList(projectArray.sort(function (a, b) {
          cmp = func(a,b);
          return (cmp !== 0) ? cmp * order : a.name.localeCompare(b.name, 'fi');
        }));
      });

>>>>>>> 00e2683a
      projectList.on('click', 'button.cancel', function() {
        hide();
      });

      projectList.on('click', 'button.new', function() {
        $('.project-list').append('<div class="modal-overlay confirm-modal"><div class="modal-dialog"></div></div>');
        eventbus.trigger('roadAddress:newProject');
        if(applicationModel.isReadOnly()) {
          $('.edit-mode-btn:visible').click();
        }
      });

      projectList.on('click', 'button.close', function() {
        $('.project-item').remove();
        hide();
      });
    }

    return {
      toggle: toggle,
      hide: hide,
      element: projectList,
      bindEvents: bindEvents
    };
  };
})(this);<|MERGE_RESOLUTION|>--- conflicted
+++ resolved
@@ -113,8 +113,6 @@
         });
       };
 
-<<<<<<< HEAD
-=======
       /*
       User can sort project list by clicking column header label. By clicking same label again, user can reverse the order.
        */
@@ -161,7 +159,6 @@
         }));
       });
 
->>>>>>> 00e2683a
       projectList.on('click', 'button.cancel', function() {
         hide();
       });
