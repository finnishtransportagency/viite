--- conflicted
+++ resolved
@@ -41,6 +41,10 @@
         if (headers.hasOwnProperty(id)) {
           var header = headers[id];
           html += '<label class="content-new label" style="width: ' + header.width + 'px">' + header.toStr + '<i id=' + id + ' class="sort fas ' + decodeOrder(header.order) + '"></i></label>';
+          if (id === "sortUser") {
+            html += '<span class="smallPopupContainer" id="userFilterSpan" style="display:none">' +
+                    '<input type="text" id="userNameBox" placeholder="Käyttäjätunnus"></span>';
+          }
         }
       }
       return html;
@@ -50,17 +54,7 @@
     projectList.append('<button class="close btn-close">x</button>');
     projectList.append('<div class="content">Tieosoiteprojektit</div>');
     projectList.append('<div class="content-new">' +
-<<<<<<< HEAD
-        '<label class="content-new label" style="width: 260px">PROJEKTIN NIMI</label>' +
-        '<label class="content-new label" style="width: 50px">ELY</label>' +
-        '<label class="content-new label" style="width: 100px">KÄYTTÄJÄ</label>' +
-        '<span class="smallPopupContainer" id="userFilterSpan" style="display:none">' +
-        '<input type="text" id="userNameBox" placeholder="Käyttäjätunnus"></span>' +
-        '<label class="content-new label" style="width: 100px">ALKUPVM</label>' +
-        '<label class="content-new label" style="width: 50px">TILA</label>' +
-=======
       headersToHtml() +
->>>>>>> 40a65ebd
       '<div class="actions">' +
     '<button class="new btn btn-primary" style="margin-top:-5px;">Uusi tieosoiteprojekti</button></div>' +
       '</div>');
@@ -104,7 +98,6 @@
       $('.modal-overlay').remove();
     }
 
-
     function fetchProjects(){
       projectCollection.getProjects();
     }
@@ -149,31 +142,33 @@
           return (proj.statusCode >= 1 && proj.statusCode <= 5) || proj.statusCode === 8;
         });
         var html = '<table style="align-content: left; align-items: left; table-layout: fixed; width: 100%;">';
-<<<<<<< HEAD
         if (!_.isEmpty(unfinishedProjects)) {
           var uniqueId = 0;
           _.each(unfinishedProjects, function(proj) {
             var info = typeof(proj.statusInfo) !== "undefined" ? proj.statusInfo : 'Ei lisätietoja';
             html += '<tr id="' + uniqueId + '" class="project-item">' +
-                  '<td style="width: 270px;">' + staticFieldProjectName(proj.name) + '</td>' +
-                  '<td style="width: 60px;" title="' + info + '">' + staticFieldProjectList(proj.ely) + '</td>' +
-                '<td class="innerCreatedBy" style="width: 110px;" title="' + info + '">' + staticFieldProjectList(proj.createdBy) + '</td>' +
-                  '<td style="width: 110px;" title="' + info + '">' + staticFieldProjectList(proj.startDate) + '</td>' +
-                '<td style="width: 110px;" title="' + info + '">' + staticFieldProjectList(proj.statusDescription) + '</td>';
-            if (proj.statusCode === projectStatus.ErrorInViite.value) {
-              html += '<td>' + '<button class="project-open btn btn-new-error" style="alignment: right; margin-bottom: 6px; margin-left: 45px; visibility: hidden">Avaa uudelleen</button>' + '</td>' +
-                  '</tr>';
-            } else if (proj.statusCode === projectStatus.ErroredInTR.value) {
-              html += '<td id="innerOpenProjectButton">' + '<button class="project-open btn btn-new-error" style="alignment: right; margin-bottom: 6px; margin-left: 45px" id="reopen-project-' + proj.id + '" value="' + proj.id + '">Avaa uudelleen</button>' + '</td>' +
-                  '</tr>';
-            } else {
-              html += '<td id="innerOpenProjectButton">' + '<button class="project-open btn btn-new" style="alignment: right; margin-bottom: 6px; margin-left: 55px" id="open-project-' + proj.id + '" value="' + proj.id + '">Avaa</button>' + '</td>' +
-                  '</tr>';
+                    '<td style="width: 270px;">' + staticFieldProjectName(proj.name) + '</td>' +
+                    '<td style="width: 60px;" title="' + info + '">' + staticFieldProjectList(proj.ely) + '</td>' +
+                    '<td class="innerCreatedBy" style="width: 120px;" title="' + info + '">' + staticFieldProjectList(proj.createdBy) + '</td>' +
+                    '<td style="width: 110px;" title="' + info + '">' + staticFieldProjectList(proj.startDate) + '</td>' +
+                    '<td style="width: 70px;" title="' + info + '">' + staticFieldProjectList(proj.statusDescription) + '</td>';
+            switch (proj.statusCode) {
+              case projectStatus.ErrorInViite.value:
+                html += '<td>' + '<button class="project-open btn btn-new-error" style="alignment: right; margin-bottom: 6px; margin-left: 45px; visibility: hidden">Avaa uudelleen</button>' + '</td>' +
+                    '</tr>';
+                break;
+              case projectStatus.ErroredInTR.value:
+                html += '<td id="innerOpenProjectButton">' + '<button class="project-open btn btn-new-error" style="alignment: right; margin-bottom: 6px; margin-left: 45px" id="reopen-project-' + proj.id + '" value="' + proj.id + '">Avaa uudelleen</button>' + '</td>' +
+                    '</tr>';
+                break;
+              default:
+                html += '<td id="innerOpenProjectButton">' + '<button class="project-open btn btn-new" style="alignment: right; margin-bottom: 6px; margin-left: 55px" id="open-project-' + proj.id + '" value="' + proj.id + '">Avaa</button>' + '</td>' +
+                    '</tr>';
             }
             uniqueId = uniqueId + 1;
           });
           html += '</table>';
-          $('#project-list').html($(html));
+          $('#project-list').html(html);
           $('[id*="open-project"]').click(function(event) {
             if (this.className === "project-open btn btn-new-error") {
               projectCollection.reOpenProjectById(parseInt(event.currentTarget.value));
@@ -186,55 +181,14 @@
           });
         } else {
           html += '</table>';
-          $('#project-list').html($(html));
+          $('#project-list').html(html);
         }
         applicationModel.removeSpinner();
         $('#userSearch').click(function () {
           var spanIsInvisible = $('#userFilterSpan').css('display') === 'none';
           userFilterVisibility(spanIsInvisible);
         });
-      });
-=======
-          if (!_.isEmpty(unfinishedProjects)) {
-            _.each(unfinishedProjects, function(proj) {
-              var info = typeof(proj.statusInfo) !== "undefined" ? proj.statusInfo : 'Ei lisätietoja';
-              html += '<tr class="project-item">' +
-                '<td style="width: 270px;">' + staticFieldProjectName(proj.name) + '</td>' +
-                '<td style="width: 60px;" title="' + info + '">' + staticFieldProjectList(proj.ely) + '</td>' +
-                '<td style="width: 120px;" title="' + info + '">' + staticFieldProjectList(proj.createdBy) + '</td>' +
-                '<td style="width: 110px;" title="' + info + '">' + staticFieldProjectList(proj.startDate) + '</td>' +
-                '<td style="width: 70px;" title="' + info + '">' + staticFieldProjectList(proj.statusDescription) + '</td>';
-              switch (proj.statusCode) {
-                case projectStatus.ErrorInViite.value:
-                  html += '<td>' + '<button class="project-open btn btn-new-error" style="alignment: right; margin-bottom: 6px; margin-left: 45px; visibility: hidden">Avaa uudelleen</button>' + '</td>';
-                  break;
-                case projectStatus.ErroredInTR.value:
-                  html += '<td>' + '<button class="project-open btn btn-new-error" style="alignment: right; margin-bottom: 6px; margin-left: 45px" id="reopen-project-' + proj.id + '" value="' + proj.id + '">Avaa uudelleen</button>' + '</td>';
-                  break;
-                default:
-                  html += '<td>' + '<button class="project-open btn btn-new" style="alignment: right; margin-bottom: 6px; margin-left: 80px" id="open-project-' + proj.id + '" value="' + proj.id + '">Avaa</button>' + '</td>';
-              }
-              html += '</tr>' + '<tr style="border-bottom: 1px solid darkgray;"><td colspan="100%"></td></tr>';
-            });
-            html += '</table>';
-            $('#project-list').html(html);
-            $('[id*="open-project"]').click(function(event) {
-              if (this.className === "project-open btn btn-new-error") {
-                projectCollection.reOpenProjectById(parseInt(event.currentTarget.value));
-                eventbus.once("roadAddressProject:reOpenedProject", function(successData) {
-                  openProjectSteps(event);
-                });
-              } else {
-                openProjectSteps(event);
-              }
-            });
-          } else {
-            html += '</table>';
-            $('#project-list').html(html);
-          }
-          applicationModel.removeSpinner();
       };
->>>>>>> 40a65ebd
 
       var openProjectSteps = function(event) {
         applicationModel.addSpinner();
