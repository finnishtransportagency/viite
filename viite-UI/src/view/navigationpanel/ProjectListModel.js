(function (root) {
  root.ProjectListModel = function (projectCollection) {
    var projectList = $('<div id="project-window" class="form-horizontal project-list"></div>').hide();
    projectList.append('<button class="close btn-close">x</button>');
    projectList.append('<div class="content">Tieosoiteprojektit</div>');
    projectList.append('<div class="content-new">' +
      '<label class="content-new label">PROJEKTIN NIMI</label>' +
      '<label class="content-new label" style="width: 100px">TILA</label>' +
      '<div class="actions">' +
    '<button class="new btn btn-primary" style="margin-top:-5px;">Uusi tieosoiteprojekti</button></div>' +
      '</div>');
    projectList.append('<div id="project-list" style="width:700px; height:400px; overflow:auto;"></div>');

    var staticField = function(labelText, dataField) {
      var field;
      field = '<div>' +
        '<label class="control-label-projects">' + labelText + '</label>' +
        '<label class="control-label-projects">' + dataField + '</label>' +
        '</div>';
      return field;
    };

    var staticFieldProjectList = function(dataField) {
      var field;
      field = '<div>' +
        '<label class="control-label-projects-list">' + dataField + '</label>' +
        '</div>';
      return field;
    };

    function toggle() {
      $('.container').append('<div class="modal-overlay confirm-modal"><div class="modal-dialog"></div></div>');
      $('.modal-dialog').append(projectList.toggle());
      bindEvents();
      fetchProjects();
    }

    function hide() {
      projectList.hide();
      $('.modal-overlay').remove();
    }

    function fetchProjects(){
<<<<<<< HEAD
        projectCollection.getAll().then(function(projects){
          var unfinishedProjects = _.filter(projects, function(proj){
            return proj.statusCode === 1;
          });
          if(!_.isEmpty(unfinishedProjects)){
            var html = '<table align="left" width="100%">';
            _.each(unfinishedProjects, function(proj) {
              html += '<tr class="project-item">' +
                '<td width="300px;">'+ staticFieldProjectList(proj.name)+'</td>'+
                '<td width="300px;">'+ staticFieldProjectList(proj.statusDescription)+'</td>'+
                '<td>'+'<button class="project-open btn btn-new" style="alignment: right; margin-bottom:6px" id="open-project-<%= proj.id %>">Avaa</button>' +'</td>'+
                '</tr>' + '<tr style="border-bottom:1px solid darkgray; "><td colspan="100%"></td></tr>';
            });
            html += '</table>';
            $('#project-list').html($(html));
            $('[id*="open-project"]').click(unfinishedProjects,function(event) {
              eventbus.trigger("roadAddress:openProject");
=======
      projectCollection.getProjects().then(function(projects){
        var unfinishedProjects = _.filter(projects, function(proj){
          return proj.status === 1;
        });
        if(!_.isEmpty(unfinishedProjects)){
          var html = '<table align="center">';
          _.each(unfinishedProjects, function(proj) {
            html += '<tr class="project-item">' +
              '<td>'+ staticField('PROJEKTIN NIMI', proj.name)+'</td>'+
              '<td>'+ staticField('TILA', proj.status)+'</td>'+
              '<td>'+'<button class="project-open btn btn-new" id="open-project-'+proj.id +'" value="'+proj.id+'">Avaa</button>' +'</td>'+
              '</tr>';
          });
          html += '</table>';
          $('#project-list').html($(html));
          $('[id*="open-project"]').click(function(event) {
            projectCollection.getProjectsWithLinksById(parseInt(event.currentTarget.value)).then(function(result){
              setTimeout(function(){}, 0);
              eventbus.trigger('roadAddress:openProject', result);
              if(applicationModel.isReadOnly()) {
                $('.edit-mode-btn:visible').click();
              }
>>>>>>> 902a8295
            });
          });
        }
      });
      setTimeout(function(){}, 0);
      projectList.show();
    }

    function bindEvents(){

      projectList.on('click', 'button.cancel', function() {
        hide();
      });

      projectList.on('click', 'button.new', function() {
        $('.project-list').append('<div class="modal-overlay confirm-modal"><div class="modal-dialog"></div></div>');
        eventbus.trigger('roadAddress:newProject');
        if(applicationModel.isReadOnly()) {
          $('.edit-mode-btn:visible').click();
        }
      });

      projectList.on('click', 'button.close', function() {
        $('.project-item').remove();
        hide();
      });
    }

    return {
      toggle: toggle,
      hide: hide,
      element: projectList,
      bindEvents: bindEvents
    };
  };
})(this);<|MERGE_RESOLUTION|>--- conflicted
+++ resolved
@@ -41,37 +41,18 @@
     }
 
     function fetchProjects(){
-<<<<<<< HEAD
-        projectCollection.getAll().then(function(projects){
-          var unfinishedProjects = _.filter(projects, function(proj){
-            return proj.statusCode === 1;
-          });
-          if(!_.isEmpty(unfinishedProjects)){
-            var html = '<table align="left" width="100%">';
-            _.each(unfinishedProjects, function(proj) {
-              html += '<tr class="project-item">' +
-                '<td width="300px;">'+ staticFieldProjectList(proj.name)+'</td>'+
-                '<td width="300px;">'+ staticFieldProjectList(proj.statusDescription)+'</td>'+
-                '<td>'+'<button class="project-open btn btn-new" style="alignment: right; margin-bottom:6px" id="open-project-<%= proj.id %>">Avaa</button>' +'</td>'+
-                '</tr>' + '<tr style="border-bottom:1px solid darkgray; "><td colspan="100%"></td></tr>';
-            });
-            html += '</table>';
-            $('#project-list').html($(html));
-            $('[id*="open-project"]').click(unfinishedProjects,function(event) {
-              eventbus.trigger("roadAddress:openProject");
-=======
       projectCollection.getProjects().then(function(projects){
         var unfinishedProjects = _.filter(projects, function(proj){
-          return proj.status === 1;
+          return proj.statusCode === 1;
         });
         if(!_.isEmpty(unfinishedProjects)){
-          var html = '<table align="center">';
+          var html = '<table align="left" width="100%">';
           _.each(unfinishedProjects, function(proj) {
             html += '<tr class="project-item">' +
-              '<td>'+ staticField('PROJEKTIN NIMI', proj.name)+'</td>'+
-              '<td>'+ staticField('TILA', proj.status)+'</td>'+
-              '<td>'+'<button class="project-open btn btn-new" id="open-project-'+proj.id +'" value="'+proj.id+'">Avaa</button>' +'</td>'+
-              '</tr>';
+              '<td width="300px;">'+ staticFieldProjectList(proj.name)+'</td>'+
+              '<td width="300px;">'+ staticFieldProjectList(proj.statusDescription)+'</td>'+
+              '<td>'+'<button class="project-open btn btn-new" style="alignment: right; margin-bottom:6px" id="open-project-<%= proj.id %>">Avaa</button>' +'</td>'+
+              '</tr>' + '<tr style="border-bottom:1px solid darkgray; "><td colspan="100%"></td></tr>';
           });
           html += '</table>';
           $('#project-list').html($(html));
@@ -82,7 +63,6 @@
               if(applicationModel.isReadOnly()) {
                 $('.edit-mode-btn:visible').click();
               }
->>>>>>> 902a8295
             });
           });
         }
