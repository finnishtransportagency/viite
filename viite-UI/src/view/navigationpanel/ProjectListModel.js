--- conflicted
+++ resolved
@@ -5,21 +5,13 @@
     projectList.append('<button class="close btn-close">x</button>');
     projectList.append('<div class="content">Tieosoiteprojektit</div>');
     projectList.append('<div class="content-new">' +
-<<<<<<< HEAD
-      '<label class="content-new label">PROJEKTIN NIMI</label>' +
-      '<label class="content-new label" style="width: 100px">ELY</label>' +
-        '<label id="userSearch" class="content-new label" style="width: 100px">KÄYTTÄJÄ</label>' +
-        '<span class="smallPopupContainer" id="userFilterSpan" style="display:none">' +
-        '<input type="text" id="userNameBox" placeholder="Käyttäjätunnus">' +
-        '</span>' +
-      '<label class="content-new label" style="width: 100px">TILA</label>' +
-=======
       '<label class="content-new label" style="width: 260px">PROJEKTIN NIMI</label>' +
       '<label class="content-new label" style="width: 50px">ELY</label>' +
       '<label class="content-new label" style="width: 100px">KÄYTTÄJÄ</label>' +
+      '<span class="smallPopupContainer" id="userFilterSpan" style="display:none">' +
+      '<input type="text" id="userNameBox" placeholder="Käyttäjätunnus"></span>' +
       '<label class="content-new label" style="width: 100px">ALKUPVM</label>' +
       '<label class="content-new label" style="width: 50px">TILA</label>' +
->>>>>>> 01f09289
       '<div class="actions">' +
     '<button class="new btn btn-primary" style="margin-top:-5px;">Uusi tieosoiteprojekti</button></div>' +
       '</div>');
@@ -98,18 +90,11 @@
           var uniqueId = 0;
           _.each(unfinishedProjects, function(proj) {
             var info = typeof(proj.statusInfo) !== "undefined" ? proj.statusInfo : 'Ei lisätietoja';
-<<<<<<< HEAD
-            html += '<tr id="' + uniqueId + '" class="project-item">' +
-                '<td style="width: 310px;">' + staticFieldProjectName(proj.name) + '</td>' +
-                '<td style="width: 110px;" title="' + info + '">' + staticFieldProjectList(proj.ely) + '</td>' +
-                '<td class="innerCreatedBy" style="width: 110px;" title="' + info + '">' + staticFieldProjectList(proj.createdBy) + '</td>' +
-=======
-              html += '<tr class="project-item">' +
+              html += '<tr id="' + uniqueId + '" class="project-item">' +
                 '<td style="width: 270px;">' + staticFieldProjectName(proj.name) + '</td>' +
                 '<td style="width: 60px;" title="' + info + '">' + staticFieldProjectList(proj.ely) + '</td>' +
-                '<td style="width: 110px;" title="' + info + '">' + staticFieldProjectList(proj.createdBy) + '</td>' +
+                '<td class="innerCreatedBy" style="width: 110px;" title="' + info + '">' + staticFieldProjectList(proj.createdBy) + '</td>' +
                 '<td style="width: 110px;" title="' + info + '">' + staticFieldProjectList(proj.startDate) + '</td>' +
->>>>>>> 01f09289
                 '<td style="width: 110px;" title="' + info + '">' + staticFieldProjectList(proj.statusDescription) + '</td>';
             if (proj.statusCode === projectStatus.ErrorInViite.value) {
               html += '<td>' + '<button class="project-open btn btn-new-error" style="alignment: right; margin-bottom: 6px; margin-left: 45px; visibility: hidden">Avaa uudelleen</button>' + '</td>' +
@@ -118,13 +103,8 @@
               html += '<td id="innerOpenProjectButton">' + '<button class="project-open btn btn-new-error" style="alignment: right; margin-bottom: 6px; margin-left: 45px" id="reopen-project-' + proj.id + '" value="' + proj.id + '">Avaa uudelleen</button>' + '</td>' +
                   '</tr>';
             } else {
-<<<<<<< HEAD
-              html += '<td id="innerOpenProjectButton">' + '<button class="project-open btn btn-new" style="alignment: right; margin-bottom: 6px; margin-left: 70px" id="open-project-' + proj.id + '" value="' + proj.id + '">Avaa</button>' + '</td>' +
+              html += '<td id="innerOpenProjectButton">' + '<button class="project-open btn btn-new" style="alignment: right; margin-bottom: 6px; margin-left: 55px" id="open-project-' + proj.id + '" value="' + proj.id + '">Avaa</button>' + '</td>' +
                   '</tr>';
-=======
-              html += '<td>' + '<button class="project-open btn btn-new" style="alignment: right; margin-bottom: 6px; margin-left: 55px" id="open-project-' + proj.id + '" value="' + proj.id + '">Avaa</button>' + '</td>' +
-                '</tr>' + '<tr style="border-bottom: 1px solid darkgray;"><td colspan="100%"></td></tr>';
->>>>>>> 01f09289
             }
             uniqueId = uniqueId + 1;
           });
