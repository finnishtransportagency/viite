--- conflicted
+++ resolved
@@ -7,13 +7,9 @@
     projectList.append('<div class="content-new">' +
         '<label class="content-new label" style="width: 260px">PROJEKTIN NIMI</label>' +
         '<label class="content-new label" style="width: 50px">ELY</label>' +
-<<<<<<< HEAD
         '<label class="content-new label" style="width: 100px">KÄYTTÄJÄ</label>' +
         '<span class="smallPopupContainer" id="userFilterSpan" style="display:none">' +
         '<input type="text" id="userNameBox" placeholder="Käyttäjätunnus"></span>' +
-=======
-      '<label class="content-new label" style="width: 100px">KÄYTTÄJÄ</label>' +
->>>>>>> a57b1909
         '<label class="content-new label" style="width: 100px">ALKUPVM</label>' +
         '<label class="content-new label" style="width: 50px">TILA</label>' +
       '<div class="actions">' +
@@ -94,19 +90,11 @@
           var uniqueId = 0;
           _.each(unfinishedProjects, function(proj) {
             var info = typeof(proj.statusInfo) !== "undefined" ? proj.statusInfo : 'Ei lisätietoja';
-<<<<<<< HEAD
             html += '<tr id="' + uniqueId + '" class="project-item">' +
-                '<td style="width: 270px;">' + staticFieldProjectName(proj.name) + '</td>' +
-                '<td style="width: 60px;" title="' + info + '">' + staticFieldProjectList(proj.ely) + '</td>' +
-                '<td class="innerCreatedBy" style="width: 110px;" title="' + info + '">' + staticFieldProjectList(proj.createdBy) + '</td>' +
-                '<td style="width: 110px;" title="' + info + '">' + staticFieldProjectList(proj.startDate) + '</td>' +
-=======
-              html += '<tr class="project-item">' +
                   '<td style="width: 270px;">' + staticFieldProjectName(proj.name) + '</td>' +
                   '<td style="width: 60px;" title="' + info + '">' + staticFieldProjectList(proj.ely) + '</td>' +
-                '<td style="width: 110px;" title="' + info + '">' + staticFieldProjectList(proj.createdBy) + '</td>' +
+                '<td class="innerCreatedBy" style="width: 110px;" title="' + info + '">' + staticFieldProjectList(proj.createdBy) + '</td>' +
                   '<td style="width: 110px;" title="' + info + '">' + staticFieldProjectList(proj.startDate) + '</td>' +
->>>>>>> a57b1909
                 '<td style="width: 110px;" title="' + info + '">' + staticFieldProjectList(proj.statusDescription) + '</td>';
             if (proj.statusCode === projectStatus.ErrorInViite.value) {
               html += '<td>' + '<button class="project-open btn btn-new-error" style="alignment: right; margin-bottom: 6px; margin-left: 45px; visibility: hidden">Avaa uudelleen</button>' + '</td>' +
