(function (root) {
  root.ProjectListModel = function (projectCollection) {
    var projectStatus = LinkValues.ProjectStatus;
    var projectArray = [];
    var headers = {
      "sortName": {toStr: "PROJEKTIN NIMI", width: "255", order: 0,
        sortFunc: function(a,b) {
          return a.name.localeCompare(b.name, 'fi');
        }},
      "sortELY": {toStr: "ELY", width: "50", order: 1,
        sortFunc: function(a,b) {
            return a.ely - b.ely;
        }},
      "sortUser": {toStr: "KÄYTTÄJÄ", width: "115", order: 0,
        sortFunc: function(a,b) {
            return a.createdBy.localeCompare(b.createdBy, 'fi');
        }},
      "sortDate": {toStr: "ALKUPVM", width: "100", order: 0,
        sortFunc: function(a,b) {
            var aDate = a.createdDate.split('.').reverse().join('-');
            var bDate = b.createdDate.split('.').reverse().join('-');
            return new Date(bDate) - new Date(aDate);
        }},
      "sortStatus": {toStr: "TILA", width: "60", order: 0,
        sortFunc: function(a,b) {
            return a.statusCode - b.statusCode;
        }}
    };

    var decodeOrder = function(o) {
      switch(o) {
          case 1: return 'fa-sort-up';
          case -1: return 'fa-sort-down';
          default: return 'fa-sort';
      }
    };

    var headersToHtml = function() {
      var html = "";
      for (var id in headers) {
        if (headers.hasOwnProperty(id)) {
          var header = headers[id];
          html += '<label class="content-new label" style="width: ' + header.width + 'px">' + header.toStr + '<i id=' + id + ' class="btn-icon sort fas ' + decodeOrder(header.order) + '"></i>';
          if (id === "sortUser") {
            html += '<i id="filterUser" class="btn-icon fas fa-filter"></i></label>' +
                    '<span class="smallPopupContainer" id="userFilterSpan" style="display:none">' +
                    '<input type="text" id="userNameBox" placeholder="Käyttäjätunnus"></span>';
          }
          html += '</label>';
        }
      }
      return html;
    };

    var projectList = $('<div id="project-window" class="form-horizontal project-list"></div>').hide();
    projectList.append('<button class="close btn-close">x</button>');
    projectList.append('<div class="content">Tieosoiteprojektit</div>');
    projectList.append('<div class="content-new">' +
      headersToHtml() +
      '<div class="actions">' +
    '<button class="new btn btn-primary" style="margin-top:-5px;">Uusi tieosoiteprojekti</button></div>' +
      '</div>');
    projectList.append('<div id="project-list" style="width:810px; height:390px; overflow:auto;"></div>' +
      '<label class="tr-visible-checkbox checkbox"><input type="checkbox" name="TRProjectsVisible" value="TRProjectsVisible" id="TRProjectsVisibleCheckbox">Näytä kaikki Tierekisteriin viedyt projektit</label>');

    var staticFieldProjectName = function(dataField) {
      var field;
      field = '<div>' +
        '<label class="control-label-projects-list" style="width: 300px">' + dataField + '</label>' +
        '</div>';
      return field;
    };

    var staticFieldProjectList = function(dataField) {
      var field;
      field = '<div>' +
        '<label class="control-label-projects-list">' + dataField + '</label>' +
        '</div>';
      return field;
    };

    function toggle() {
      $('.container').append('<div class="modal-overlay confirm-modal"><div class="modal-dialog"></div></div>');
      $('.modal-dialog').append(projectList.toggle());
      for (var id in headers) { // Initialize ordering -> sort by ELY
        if (headers.hasOwnProperty(id)) {
          var header = headers[id];
          header.order = id === "sortELY" ? 1: 0;
          // Update classes
          $('#' + id).removeClass('fa-sort fa-sort-up fa-sort-down').addClass(decodeOrder(header.order));
        }
      }
      eventbus.trigger("roadAddressProject:deactivateAllSelections");
      bindEvents();
      fetchProjects();
    }

    function hide() {
      projectList.hide();
      eventbus.trigger("roadAddressProject:startAllInteractions");
      $('.modal-overlay').remove();
    }

    function fetchProjects(){
      projectCollection.getProjects();
    }

<<<<<<< HEAD
    function bindEvents() {

      eventbus.once('roadAddressProjects:fetched', function(projects) {
        var unfinishedProjects = _.filter(projects, function(proj) {
          return (proj.statusCode >= 1 && proj.statusCode <= 5) || proj.statusCode === 8;
        });
        var html = '<table style="align-content: left; align-items: left; table-layout: fixed; width: 100%;">';
        if (!_.isEmpty(unfinishedProjects)) {
          _.each(unfinishedProjects, function(proj) {
            var info = typeof(proj.statusInfo) !== "undefined" ? proj.statusInfo : 'Ei lisätietoja';
              html += '<tr class="project-item">' +
                '<td style="width: 310px;">' + staticFieldProjectName(proj.name) + '</td>' +
                '<td style="width: 110px;" title="' + info + '">' + staticFieldProjectList(proj.ely) + '</td>' +
                '<td style="width: 110px;" title="' + info + '">' + staticFieldProjectList(proj.createdBy) + '</td>' +
                '<td style="width: 110px;" title="' + info + '">' + staticFieldProjectList(proj.statusDescription) + '</td>';
            if (proj.statusCode === projectStatus.ErrorInViite.value) {
              html += '<td>' + '<button class="project-open btn btn-new-error" style="alignment: right; margin-bottom: 6px; margin-left: 45px; visibility: hidden">Avaa uudelleen</button>' + '</td>' +
                  '</tr>' + '<tr style="border-bottom: 1px solid darkgray;"><td colspan="100%"></td></tr>';
            } else if (proj.statusCode === projectStatus.ErroredInTR.value) {
              html += '<td>' + '<button class="project-open btn btn-new-error" style="alignment: right; margin-bottom: 6px; margin-left: 45px" id="reopen-project-' + proj.id + '" value="' + proj.id + '">Avaa uudelleen</button>' + '</td>' +
                '</tr>' + '<tr style="border-bottom: 1px solid darkgray;"><td colspan="100%"></td></tr>';
            } else {
              html += '<td>' + '<button class="project-open btn btn-new" style="alignment: right; margin-bottom: 6px; margin-left: 70px" id="open-project-' + proj.id + '" value="' + proj.id + '">Avaa</button>' + '</td>' +
                '</tr>' + '<tr style="border-bottom: 1px solid darkgray;"><td colspan="100%"></td></tr>';
=======
    var filterByUser = function () {
      var input = $('#userNameBox').val();
      var rows = $('#project-list').find('tr');
      if (input === "") {
        rows.show();
        return;
      }
      rows.hide();
      rows.each(function () {
        var label = $(this).find('.innerCreatedBy').find("label").text();
        if (label.toLowerCase().indexOf(input.toLowerCase()) !== -1)
          $(this).show();
      });
    };


    var userFilterVisibility = function (showFilters) {
      var searchBox = $('#userFilterSpan');
      var textField = $('#userNameBox');
      if (showFilters) {
        searchBox.show();
        if (textField.val() === "") {
          textField.val(applicationModel.getSessionUser());
        }
      } else {
        textField.val("");
        searchBox.hide();
      }
      filterByUser();
    };

    function bindEvents() {

      eventbus.once('roadAddressProjects:fetched', function(projects) {
        projectArray = _.filter(projects, function(proj) {
          return proj.statusCode !== projectStatus.Deleted.value; //filter deleted projects out
        });
        createProjectList(projectArray);
      });

      var createProjectList = function(projects, sortFunction, order) {

        if(!sortFunction)
            sortFunction = function(a,b) {return a.ely - b.ely;};

        if(!order)
            order = 1;

        var unfinishedProjects = _.filter(projects, function(proj) {
          if (proj.statusCode === projectStatus.Saved2TR.value) {
            var hoursInDay = 24;
            var millisecondsToHours = 1000*60*60;
            //check if show all TR projects checkbox is checked or the project has been sent to TR under two days ago
            return $('#TRProjectsVisibleCheckbox')[0].checked || (new Date() - new Date(proj.dateModified.split('.').reverse().join('-'))) / millisecondsToHours < hoursInDay * 2;
          }
          return ((proj.statusCode >= projectStatus.Incomplete.value && proj.statusCode <= projectStatus.TRProcessing.value) || proj.statusCode === projectStatus.ErrorInViite.value);
        });

        var sortedProjects = unfinishedProjects.sort( function(a,b) {
          var cmp = sortFunction(a,b);
          return (cmp !== 0) ? cmp * order : a.name.localeCompare(b.name, 'fi');
        });

        var html = '<table style="align-content: left; align-items: left; table-layout: fixed; width: 100%;">';
        if (!_.isEmpty(sortedProjects)) {
          var uniqueId = 0;
          _.each(sortedProjects, function(proj) {
            var info = typeof(proj.statusInfo) !== "undefined" ? proj.statusInfo : 'Ei lisätietoja';
            html += '<tr id="' + uniqueId + '" class="project-item">' +
                    '<td class="innerName" style="width: 270px;">' + staticFieldProjectName(proj.name) + '</td>' +
                    '<td style="width: 60px;" title="' + info + '">' + staticFieldProjectList(proj.ely) + '</td>' +
                    '<td class="innerCreatedBy" style="width: 120px;" title="' + info + '">' + staticFieldProjectList(proj.createdBy) + '</td>' +
                    '<td style="width: 110px;" title="' + info + '">' + staticFieldProjectList(proj.createdDate) + '</td>' +
                    '<td style="width: 100px;" title="' + info + '">' + staticFieldProjectList(proj.statusDescription) + '</td>';
            switch (proj.statusCode) {
              case projectStatus.ErrorInViite.value:
                html += '<td>' + '<button class="project-open btn btn-new-error" style="alignment: right; margin-bottom: 6px; margin-left: 25px; visibility: hidden">Avaa uudelleen</button>' + '</td>' +
                    '</tr>';
                break;
              case projectStatus.ErroredInTR.value:
                html += '<td id="innerOpenProjectButton">' + '<button class="project-open btn btn-new-error" style="alignment: right; margin-bottom: 6px; margin-left: 25px" id="reopen-project-' + proj.id + '" value="' + proj.id + '">Avaa uudelleen</button>' + '</td>' +
                    '</tr>';
                break;
              default:
                html += '<td id="innerOpenProjectButton">' + '<button class="project-open btn btn-new" style="alignment: right; margin-bottom: 6px; margin-left: 50px" id="open-project-' + proj.id + '" value="' + proj.id + '">Avaa</button>' + '</td>' +
                    '</tr>';
>>>>>>> 91761fdc
            }
            uniqueId = uniqueId + 1;
          });
          html += '</table>';
          $('#project-list').html(html);
          $('[id*="open-project"]').click(function(event) {
            if (this.className === "project-open btn btn-new-error") {
              projectCollection.reOpenProjectById(parseInt(event.currentTarget.value));
              eventbus.once("roadAddressProject:reOpenedProject", function(successData) {
                openProjectSteps(event);
              });
            } else {
              openProjectSteps(event);
            }
          });
        } else {
          html += '</table>';
          $('#project-list').html(html);
        }
        applicationModel.removeSpinner();
      };

      $('#filterUser').click(function () {
        var spanIsInvisible = $('#userFilterSpan').css('display') === 'none';
        userFilterVisibility(spanIsInvisible);
      });

      var openProjectSteps = function(event) {
        applicationModel.addSpinner();
        projectCollection.getProjectsWithLinksById(parseInt(event.currentTarget.value)).then(function(result){
          setTimeout(function(){}, 0);
          eventbus.trigger('roadAddress:openProject', result);
          if(applicationModel.isReadOnly()) {
            $('.edit-mode-btn:visible').click();
          }
        });
      };

      /*
      User can sort project list by clicking the sort arrows next to column headers. By clicking same arrows again, user can reverse the order.
       */
      projectList.on('click', '[id^=sort]', function (event) {
        var eventId = event.target.id;
        for (var id in headers) { // Update order values
          if (headers.hasOwnProperty(id)) {
            var header = headers[id];
            switch(id) {
              case eventId :
                header.order = header.order === 0 ? 1 : header.order * -1;
                break;
              default:
                header.order = 0;
            }
            // Update classes
            $('#' + id).removeClass('fa-sort fa-sort-up fa-sort-down').addClass(decodeOrder(header.order));
          }
        }
        // Create project list with right sorting
        createProjectList(projectArray, headers[eventId].sortFunc, headers[eventId].order);
        filterByUser();
      });

      $('#TRProjectsVisibleCheckbox').change(function() {
        var sortByHeader = Object.values(headers).find( function(header) {
          return header.order !== 0;
        });
        createProjectList(projectArray, sortByHeader.sortFunc, sortByHeader.order);
        filterByUser();
      });

      projectList.on('click', 'button.cancel', function() {
        hide();
      });

      projectList.on('click', 'button.new', function() {
        userFilterVisibility(false);
        $('.project-list').append('<div class="modal-overlay confirm-modal"><div class="modal-dialog"></div></div>');
        eventbus.trigger('roadAddress:newProject');
        if(applicationModel.isReadOnly()) {
          $('.edit-mode-btn:visible').click();
        }
      });

      projectList.on('click', 'button.close', function() {
        userFilterVisibility(false);
        $('#project-list').find('table').remove();
        $('.project-item').remove();
        $('#TRProjectsVisibleCheckbox').prop('checked', false);
        hide();
      });

      $('#userNameBox').keyup(function () {
        filterByUser();
      });
    }

    return {
      toggle: toggle,
      hide: hide,
      element: projectList,
      bindEvents: bindEvents
    };
  };
})(this);<|MERGE_RESOLUTION|>--- conflicted
+++ resolved
@@ -105,32 +105,6 @@
       projectCollection.getProjects();
     }
 
-<<<<<<< HEAD
-    function bindEvents() {
-
-      eventbus.once('roadAddressProjects:fetched', function(projects) {
-        var unfinishedProjects = _.filter(projects, function(proj) {
-          return (proj.statusCode >= 1 && proj.statusCode <= 5) || proj.statusCode === 8;
-        });
-        var html = '<table style="align-content: left; align-items: left; table-layout: fixed; width: 100%;">';
-        if (!_.isEmpty(unfinishedProjects)) {
-          _.each(unfinishedProjects, function(proj) {
-            var info = typeof(proj.statusInfo) !== "undefined" ? proj.statusInfo : 'Ei lisätietoja';
-              html += '<tr class="project-item">' +
-                '<td style="width: 310px;">' + staticFieldProjectName(proj.name) + '</td>' +
-                '<td style="width: 110px;" title="' + info + '">' + staticFieldProjectList(proj.ely) + '</td>' +
-                '<td style="width: 110px;" title="' + info + '">' + staticFieldProjectList(proj.createdBy) + '</td>' +
-                '<td style="width: 110px;" title="' + info + '">' + staticFieldProjectList(proj.statusDescription) + '</td>';
-            if (proj.statusCode === projectStatus.ErrorInViite.value) {
-              html += '<td>' + '<button class="project-open btn btn-new-error" style="alignment: right; margin-bottom: 6px; margin-left: 45px; visibility: hidden">Avaa uudelleen</button>' + '</td>' +
-                  '</tr>' + '<tr style="border-bottom: 1px solid darkgray;"><td colspan="100%"></td></tr>';
-            } else if (proj.statusCode === projectStatus.ErroredInTR.value) {
-              html += '<td>' + '<button class="project-open btn btn-new-error" style="alignment: right; margin-bottom: 6px; margin-left: 45px" id="reopen-project-' + proj.id + '" value="' + proj.id + '">Avaa uudelleen</button>' + '</td>' +
-                '</tr>' + '<tr style="border-bottom: 1px solid darkgray;"><td colspan="100%"></td></tr>';
-            } else {
-              html += '<td>' + '<button class="project-open btn btn-new" style="alignment: right; margin-bottom: 6px; margin-left: 70px" id="open-project-' + proj.id + '" value="' + proj.id + '">Avaa</button>' + '</td>' +
-                '</tr>' + '<tr style="border-bottom: 1px solid darkgray;"><td colspan="100%"></td></tr>';
-=======
     var filterByUser = function () {
       var input = $('#userNameBox').val();
       var rows = $('#project-list').find('tr');
@@ -217,7 +191,6 @@
               default:
                 html += '<td id="innerOpenProjectButton">' + '<button class="project-open btn btn-new" style="alignment: right; margin-bottom: 6px; margin-left: 50px" id="open-project-' + proj.id + '" value="' + proj.id + '">Avaa</button>' + '</td>' +
                     '</tr>';
->>>>>>> 91761fdc
             }
             uniqueId = uniqueId + 1;
           });
