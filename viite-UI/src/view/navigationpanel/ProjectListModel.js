--- conflicted
+++ resolved
@@ -185,11 +185,8 @@
         });
 
         var triggerOpening = function (event) {
-<<<<<<< HEAD
-=======
           userFilterVisibility(false);
           $('#TRProjectsVisibleCheckbox').prop('checked', false);
->>>>>>> 432bc36d
           if (this.className === "project-open btn btn-new-error") {
             projectCollection.reOpenProjectById(parseInt(event.currentTarget.value));
             eventbus.once("roadAddressProject:reOpenedProject", function (successData) {
@@ -216,15 +213,9 @@
                 html += '<td>' + '<button class="project-open btn btn-new-error" style="alignment: right; margin-bottom: 6px; margin-left: 25px; visibility: hidden" data-projectStatus="' + proj.statusCode + '">Avaa uudelleen</button>' + '</td>' +
                   '</tr>';
                 break;
-<<<<<<< HEAD
-              case projectStatus.ErroredInTR.value:
-                html += '<td id="innerOpenProjectButton">' + '<button class="project-open btn btn-new-error" style="alignment: right; margin-bottom: 6px; margin-left: 25px" id="reopen-project-' + proj.id + '" value="' + proj.id + '" data-projectStatus="' + proj.statusCode + '">Avaa uudelleen</button>' + '</td>' +
-                  '</tr>';
-=======
               case projectStatus.ErrorInTR.value:
                   html += '<td id="innerOpenProjectButton">' + '<button class="project-open btn btn-new-error" style="alignment: right; margin-bottom: 6px; margin-left: 25px" id="reopen-project-' + proj.id + '" value="' + proj.id + '" data-projectStatus="'+ proj.statusCode + '">Avaa uudelleen</button>' + '</td>' +
                     '</tr>';
->>>>>>> 432bc36d
                 break;
               default:
                 html += '<td id="innerOpenProjectButton">' + '<button class="project-open btn btn-new" style="alignment: right; margin-bottom: 6px; margin-left: 50px" id="open-project-' + proj.id + '" value="' + proj.id + '" data-projectStatus="' + proj.statusCode + '">Avaa</button>' + '</td>' +
