(function (root) {
  root.ProjectListModel = function (projectCollection) {
    var projectStatus = LinkValues.ProjectStatus;
    var projectArray = [];
    var headers = {
      "sortName": {toStr: "PROJEKTIN NIMI ", width: "255", order: 0,
        sortFunc: function(a,b) {
          return a.name.localeCompare(b.name, 'fi');
        }},
      "sortELY": {toStr: "ELY ", width: "50", order: 1,
        sortFunc: function(a,b) {
            return a.ely - b.ely;
        }},
      "sortUser": {toStr: "KÄYTTÄJÄ ", width: "110", order: 0,
        sortFunc: function(a,b) {
            return a.createdBy.localeCompare(b.createdBy, 'fi');
        }},
      "sortDate": {toStr: "ALKUPVM ", width: "100", order: 0,
        sortFunc: function(a,b) {
            var aDate = a.startDate.split('.').reverse().join('-');
            var bDate = b.startDate.split('.').reverse().join('-');
            return new Date(aDate) - new Date(bDate);
        }},
      "sortStatus": {toStr: "TILA ", width: "60", order: 0,
        sortFunc: function(a,b) {
            return a.statusCode - b.statusCode;
        }}
    };

    var decodeOrder = function(o) {
      switch(o) {
          case 1: return 'fa-sort-up';
          case -1: return 'fa-sort-down';
          default: return 'fa-sort';
      }
    };

    var headersToHtml = function() {
      var html = "";
      for (var id in headers) {
        if (headers.hasOwnProperty(id)) {
          var header = headers[id];
          html += '<label class="content-new label" style="width: ' + header.width + 'px">' + header.toStr + '<i id=' + id + ' class="sort fas ' + decodeOrder(header.order) + '"></i></label>';
        }
      }
      return html;
    };

    var projectList = $('<div id="project-window" class="form-horizontal project-list"></div>').hide();
    projectList.append('<button class="close btn-close">x</button>');
    projectList.append('<div class="content">Tieosoiteprojektit</div>');
    projectList.append('<div class="content-new">' +
<<<<<<< HEAD
      headersToHtml() +
=======
        '<label class="content-new label" style="width: 260px">PROJEKTIN NIMI</label>' +
        '<label class="content-new label" style="width: 50px">ELY</label>' +
      '<label class="content-new label" style="width: 100px">KÄYTTÄJÄ</label>' +
        '<label class="content-new label" style="width: 100px">ALKUPVM</label>' +
        '<label class="content-new label" style="width: 50px">TILA</label>' +
>>>>>>> 2964c0ed
      '<div class="actions">' +
    '<button class="new btn btn-primary" style="margin-top:-5px;">Uusi tieosoiteprojekti</button></div>' +
      '</div>');
    projectList.append('<div id="project-list" style="width:810px; height:400px; overflow:auto;"></div>');

    var staticFieldProjectName = function(dataField) {
      var field;
      field = '<div>' +
        '<label class="control-label-projects-list" style="width: 300px">' + dataField + '</label>' +
        '</div>';
      return field;
    };

    var staticFieldProjectList = function(dataField) {
      var field;
      field = '<div>' +
        '<label class="control-label-projects-list">' + dataField + '</label>' +
        '</div>';
      return field;
    };

    function toggle() {
      $('.container').append('<div class="modal-overlay confirm-modal"><div class="modal-dialog"></div></div>');
      $('.modal-dialog').append(projectList.toggle());
      for (var id in headers) { // Initialize ordering -> sort by ELY
        if (headers.hasOwnProperty(id)) {
          var header = headers[id];
          header.order = id === "sortELY" ? 1: 0;
          // Update classes
          $('#' + id).removeClass('fa-sort fa-sort-up fa-sort-down').addClass(decodeOrder(header.order));
        }
      }
      eventbus.trigger("roadAddressProject:deactivateAllSelections");
      bindEvents();
      fetchProjects();
    }

    function hide() {
      projectList.hide();
      eventbus.trigger("roadAddressProject:startAllInteractions");
      $('.modal-overlay').remove();
    }


    function fetchProjects(){
      projectCollection.getProjects();
    }

    function bindEvents() {

      eventbus.once('roadAddressProjects:fetched', function(projects) {
        projectArray = projects;
        createProjectList(projects);
      });

      var createProjectList = function(projects) {
        var unfinishedProjects = _.filter(projects, function(proj) {
          return (proj.statusCode >= 1 && proj.statusCode <= 5) || proj.statusCode === 8;
        });
        var html = '<table style="align-content: left; align-items: left; table-layout: fixed; width: 100%;">';
          if (!_.isEmpty(unfinishedProjects)) {
            _.each(unfinishedProjects, function(proj) {
              var info = typeof(proj.statusInfo) !== "undefined" ? proj.statusInfo : 'Ei lisätietoja';
              html += '<tr class="project-item">' +
<<<<<<< HEAD
                '<td style="width: 270px;">' + staticFieldProjectName(proj.name) + '</td>' +
                '<td style="width: 60px;" title="' + info + '">' + staticFieldProjectList(proj.ely) + '</td>' +
                '<td style="width: 120px;" title="' + info + '">' + staticFieldProjectList(proj.createdBy) + '</td>' +
                '<td style="width: 110px;" title="' + info + '">' + staticFieldProjectList(proj.startDate) + '</td>' +
                '<td style="width: 70px;" title="' + info + '">' + staticFieldProjectList(proj.statusDescription) + '</td>';
              switch (proj.statusCode) {
                case projectStatus.ErrorInViite.value:
                  html += '<td>' + '<button class="project-open btn btn-new-error" style="alignment: right; margin-bottom: 6px; margin-left: 45px; visibility: hidden">Avaa uudelleen</button>' + '</td>';
                  break;
                case projectStatus.ErroredInTR.value:
                  html += '<td>' + '<button class="project-open btn btn-new-error" style="alignment: right; margin-bottom: 6px; margin-left: 45px" id="reopen-project-' + proj.id + '" value="' + proj.id + '">Avaa uudelleen</button>' + '</td>';
                  break;
                default:
                  html += '<td>' + '<button class="project-open btn btn-new" style="alignment: right; margin-bottom: 6px; margin-left: 80px" id="open-project-' + proj.id + '" value="' + proj.id + '">Avaa</button>' + '</td>';
              }
              html += '</tr>' + '<tr style="border-bottom: 1px solid darkgray;"><td colspan="100%"></td></tr>';
            });
            html += '</table>';
            $('#project-list').html(html);
            $('[id*="open-project"]').click(function(event) {
              if (this.className === "project-open btn btn-new-error") {
                projectCollection.reOpenProjectById(parseInt(event.currentTarget.value));
                eventbus.once("roadAddressProject:reOpenedProject", function(successData) {
                  openProjectSteps(event);
                });
              } else {
=======
                  '<td style="width: 270px;">' + staticFieldProjectName(proj.name) + '</td>' +
                  '<td style="width: 60px;" title="' + info + '">' + staticFieldProjectList(proj.ely) + '</td>' +
                '<td style="width: 110px;" title="' + info + '">' + staticFieldProjectList(proj.createdBy) + '</td>' +
                  '<td style="width: 110px;" title="' + info + '">' + staticFieldProjectList(proj.startDate) + '</td>' +
                '<td style="width: 110px;" title="' + info + '">' + staticFieldProjectList(proj.statusDescription) + '</td>';
            if (proj.statusCode === projectStatus.ErrorInViite.value) {
              html += '<td>' + '<button class="project-open btn btn-new-error" style="alignment: right; margin-bottom: 6px; margin-left: 45px; visibility: hidden">Avaa uudelleen</button>' + '</td>' +
                  '</tr>' + '<tr style="border-bottom: 1px solid darkgray;"><td colspan="100%"></td></tr>';
            } else if (proj.statusCode === projectStatus.ErroredInTR.value) {
              html += '<td>' + '<button class="project-open btn btn-new-error" style="alignment: right; margin-bottom: 6px; margin-left: 45px" id="reopen-project-' + proj.id + '" value="' + proj.id + '">Avaa uudelleen</button>' + '</td>' +
                '</tr>' + '<tr style="border-bottom: 1px solid darkgray;"><td colspan="100%"></td></tr>';
            } else {
              html += '<td>' + '<button class="project-open btn btn-new" style="alignment: right; margin-bottom: 6px; margin-left: 55px" id="open-project-' + proj.id + '" value="' + proj.id + '">Avaa</button>' + '</td>' +
                '</tr>' + '<tr style="border-bottom: 1px solid darkgray;"><td colspan="100%"></td></tr>';
            }
          });
          html += '</table>';
          $('#project-list').html($(html));
          $('[id*="open-project"]').click(function(event) {
            if (this.className === "project-open btn btn-new-error") {
              projectCollection.reOpenProjectById(parseInt(event.currentTarget.value));
              eventbus.once("roadAddressProject:reOpenedProject", function(successData) {
>>>>>>> 2964c0ed
                openProjectSteps(event);
              }
            });
          } else {
            html += '</table>';
            $('#project-list').html(html);
          }
          applicationModel.removeSpinner();
      };

      var openProjectSteps = function(event) {
<<<<<<< HEAD
        $('.project-item').remove();
=======
        applicationModel.addSpinner();
>>>>>>> 2964c0ed
        projectCollection.getProjectsWithLinksById(parseInt(event.currentTarget.value)).then(function(result){
          setTimeout(function(){}, 0);
          eventbus.trigger('roadAddress:openProject', result);
          if(applicationModel.isReadOnly()) {
            $('.edit-mode-btn:visible').click();
          }
        });
      };

      /*
      User can sort project list by clicking the sort arrows next to column headers. By clicking same arrows again, user can reverse the order.
       */
      projectList.on('click', '[id^=sort]', function (event) {
        $('#project-list').empty();
        var eventId = event.target.id;
        for (var id in headers) { // Update order values
          if (headers.hasOwnProperty(id)) {
            var header = headers[id];
            switch(id) {
              case eventId :
                header.order = header.order === 0 ? 1 : header.order * -1;
                break;
              default:
                header.order = 0;
            }
            // Update classes
            $('#' + id).removeClass('fa-sort fa-sort-up fa-sort-down').addClass(decodeOrder(header.order));
          }
        }
        // Sort and create project list
        createProjectList(projectArray.sort(function (a, b) {
          var cmp = headers[eventId].sortFunc(a,b);
          return (cmp !== 0) ? cmp * headers[eventId].order : a.name.localeCompare(b.name, 'fi');
        }));
      });

      projectList.on('click', 'button.cancel', function() {
        hide();
      });

      projectList.on('click', 'button.new', function() {
        $('.project-list').append('<div class="modal-overlay confirm-modal"><div class="modal-dialog"></div></div>');
        eventbus.trigger('roadAddress:newProject');
        if(applicationModel.isReadOnly()) {
          $('.edit-mode-btn:visible').click();
        }
      });

      projectList.on('click', 'button.close', function() {
        $('.project-item').remove();
        hide();
      });
    }

    return {
      toggle: toggle,
      hide: hide,
      element: projectList,
      bindEvents: bindEvents
    };
  };
})(this);<|MERGE_RESOLUTION|>--- conflicted
+++ resolved
@@ -50,15 +50,7 @@
     projectList.append('<button class="close btn-close">x</button>');
     projectList.append('<div class="content">Tieosoiteprojektit</div>');
     projectList.append('<div class="content-new">' +
-<<<<<<< HEAD
       headersToHtml() +
-=======
-        '<label class="content-new label" style="width: 260px">PROJEKTIN NIMI</label>' +
-        '<label class="content-new label" style="width: 50px">ELY</label>' +
-      '<label class="content-new label" style="width: 100px">KÄYTTÄJÄ</label>' +
-        '<label class="content-new label" style="width: 100px">ALKUPVM</label>' +
-        '<label class="content-new label" style="width: 50px">TILA</label>' +
->>>>>>> 2964c0ed
       '<div class="actions">' +
     '<button class="new btn btn-primary" style="margin-top:-5px;">Uusi tieosoiteprojekti</button></div>' +
       '</div>');
@@ -123,7 +115,6 @@
             _.each(unfinishedProjects, function(proj) {
               var info = typeof(proj.statusInfo) !== "undefined" ? proj.statusInfo : 'Ei lisätietoja';
               html += '<tr class="project-item">' +
-<<<<<<< HEAD
                 '<td style="width: 270px;">' + staticFieldProjectName(proj.name) + '</td>' +
                 '<td style="width: 60px;" title="' + info + '">' + staticFieldProjectList(proj.ely) + '</td>' +
                 '<td style="width: 120px;" title="' + info + '">' + staticFieldProjectList(proj.createdBy) + '</td>' +
@@ -150,30 +141,6 @@
                   openProjectSteps(event);
                 });
               } else {
-=======
-                  '<td style="width: 270px;">' + staticFieldProjectName(proj.name) + '</td>' +
-                  '<td style="width: 60px;" title="' + info + '">' + staticFieldProjectList(proj.ely) + '</td>' +
-                '<td style="width: 110px;" title="' + info + '">' + staticFieldProjectList(proj.createdBy) + '</td>' +
-                  '<td style="width: 110px;" title="' + info + '">' + staticFieldProjectList(proj.startDate) + '</td>' +
-                '<td style="width: 110px;" title="' + info + '">' + staticFieldProjectList(proj.statusDescription) + '</td>';
-            if (proj.statusCode === projectStatus.ErrorInViite.value) {
-              html += '<td>' + '<button class="project-open btn btn-new-error" style="alignment: right; margin-bottom: 6px; margin-left: 45px; visibility: hidden">Avaa uudelleen</button>' + '</td>' +
-                  '</tr>' + '<tr style="border-bottom: 1px solid darkgray;"><td colspan="100%"></td></tr>';
-            } else if (proj.statusCode === projectStatus.ErroredInTR.value) {
-              html += '<td>' + '<button class="project-open btn btn-new-error" style="alignment: right; margin-bottom: 6px; margin-left: 45px" id="reopen-project-' + proj.id + '" value="' + proj.id + '">Avaa uudelleen</button>' + '</td>' +
-                '</tr>' + '<tr style="border-bottom: 1px solid darkgray;"><td colspan="100%"></td></tr>';
-            } else {
-              html += '<td>' + '<button class="project-open btn btn-new" style="alignment: right; margin-bottom: 6px; margin-left: 55px" id="open-project-' + proj.id + '" value="' + proj.id + '">Avaa</button>' + '</td>' +
-                '</tr>' + '<tr style="border-bottom: 1px solid darkgray;"><td colspan="100%"></td></tr>';
-            }
-          });
-          html += '</table>';
-          $('#project-list').html($(html));
-          $('[id*="open-project"]').click(function(event) {
-            if (this.className === "project-open btn btn-new-error") {
-              projectCollection.reOpenProjectById(parseInt(event.currentTarget.value));
-              eventbus.once("roadAddressProject:reOpenedProject", function(successData) {
->>>>>>> 2964c0ed
                 openProjectSteps(event);
               }
             });
@@ -185,11 +152,7 @@
       };
 
       var openProjectSteps = function(event) {
-<<<<<<< HEAD
-        $('.project-item').remove();
-=======
         applicationModel.addSpinner();
->>>>>>> 2964c0ed
         projectCollection.getProjectsWithLinksById(parseInt(event.currentTarget.value)).then(function(result){
           setTimeout(function(){}, 0);
           eventbus.trigger('roadAddress:openProject', result);
