--- conflicted
+++ resolved
@@ -233,12 +233,7 @@
 
     var bindExternalEventHandlers = function() {
       eventbus.on('userData:fetched', function (userData) {
-<<<<<<< HEAD
-        if (_.contains(userData.roles, 'viite')) {
-=======
         if (_.includes(userData.roles, 'viite')) {
-          elements.expanded.append(editModeToggle.element);
->>>>>>> 652417f5
           $('#projectListButton').removeAttr('style');
           elements.expanded.append(nodeToolSelection.element);
         }
