--- conflicted
+++ resolved
@@ -1,9 +1,8 @@
-<<<<<<< HEAD
 (function(root) {
   root.ProjectSelectBox = function(projectListModel) {
     var groupDiv = $('<div class="panel-group open-projects"/>');
     var projectSelectDiv = $('<div class="panel"/>');
-    var selectProjectButton = $('<button id="projectListButton" class="action-mode-btn btn btn-block btn-primary"">Tieosoiteprojektit</button>');
+    var selectProjectButton = $('<button id="projectListButton" class="action-mode-btn btn btn-block btn-primary">Tieosoiteprojektit</button>');
     var panelHeader = $('<div class="panel-header"></div>').append(selectProjectButton);
     var addedPanelHeader = groupDiv.append(projectSelectDiv.append(panelHeader));
 
@@ -21,29 +20,4 @@
       element: addedPanelHeader.append(projectListModel.element)
     };
   };
-})(this);
-=======
-(function(root) {
-  root.ProjectSelectBox = function(projectListModel) {
-    var groupDiv = $('<div class="panel-group open-projects"/>');
-    var projectSelectDiv = $('<div class="panel"/>');
-    var selectProjectButton = $('<button id="projectListButton" class="action-mode-btn btn btn-block btn-primary">Tieosoiteprojektit</button>');
-    var panelHeader = $('<div class="panel-header"></div>').append(selectProjectButton);
-    var addedPanelHeader = groupDiv.append(projectSelectDiv.append(panelHeader));
-
-    function selectLayerOrShowConfirmDialog() {
-      if (applicationModel.isProjectOpen()) {
-        new ModalConfirm("Projektin muokkaus on kesken. Tallenna muutokset ja/tai poistu Peruuta-painikkeella.");
-      } else {
-        projectListModel.toggle();
-      }
-    }
-
-    return {
-      button: selectProjectButton,
-      toggle: selectLayerOrShowConfirmDialog,
-      element: addedPanelHeader.append(projectListModel.element)
-    };
-  };
-})(this);
->>>>>>> e4076f1f
+})(this);