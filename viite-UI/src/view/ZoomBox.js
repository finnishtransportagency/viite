(function (root) {
  root.ZoomBox = function(map, container) {
    var element =
      '<div class="zoombar" data-position="2">' +
        '<div class="plus"></div>' +
        '<div class="minus"></div>' +
      '</div>';
    container.append(element);
    container.find('.plus').click(function() {
      var zoom=map.getView().getZoom();
      map.getView().animate({
        zoom: zoom + 1,
        duration: 150
      });
    });
    container.find('.minus').click(function() {
<<<<<<< HEAD
      if (applicationModel.canZoomOut() && applicationModel.canZoomOutEditMode()) {
        map.zoomOut();
=======
      if (applicationModel.canZoomOut()) {
        var zoom=map.getView().getZoom();
        map.getView().animate({
          zoom: zoom -1,
          duration: 150
        });
>>>>>>> d5b4107a
      } else {
        new Confirm();
      }
    });
  };
})(this);<|MERGE_RESOLUTION|>--- conflicted
+++ resolved
@@ -14,17 +14,12 @@
       });
     });
     container.find('.minus').click(function() {
-<<<<<<< HEAD
       if (applicationModel.canZoomOut() && applicationModel.canZoomOutEditMode()) {
-        map.zoomOut();
-=======
-      if (applicationModel.canZoomOut()) {
         var zoom=map.getView().getZoom();
         map.getView().animate({
           zoom: zoom -1,
           duration: 150
         });
->>>>>>> d5b4107a
       } else {
         new Confirm();
       }
