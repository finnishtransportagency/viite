(function (root) {
  root.ProjectEditForm = function(map, projectCollection, selectedProjectLinkProperty, projectLinkLayer, projectChangeTable, backend) {
    var LinkStatus = LinkValues.LinkStatus;
    var CalibrationCode = LinkValues.CalibrationCode;
    var editableStatus = [LinkValues.ProjectStatus.Incomplete.value, LinkValues.ProjectStatus.ErrorInTR.value, LinkValues.ProjectStatus.Unknown.value];
    var ValidElys = _.map(LinkValues.ElyCodes, function(ely){
      return ely;
    });
    var selectedProjectLink = false;
    var editedNameByUser = false;
    var LinkSources = LinkValues.LinkGeomSource;
    var ProjectStatus = LinkValues.ProjectStatus;
    var formCommon = new FormCommon('');

    var endDistanceOriginalValue = '--';

    var showProjectChangeButton = function() {
      return '<div class="project-form form-controls">' +
        formCommon.projectButtons() + '</div>';
    };

    var transitionModifiers = function(targetStatus, currentStatus) {
      var mod;
      if (_.includes(targetStatus.transitionFrom, currentStatus))
        mod = '';
      else
        mod = 'disabled hidden';
      if (currentStatus == targetStatus.value)
        return mod + ' selected';
      else
        return mod;
    };

    var defineOptionModifiers = function(option, selection) {
      var isSplitMode = selection.length === 2 && selection[0].linkId === selection[1].linkId && applicationModel.getSelectedTool() === 'Cut';
      var linkStatus = selection[0].status;
      var targetLinkStatus = _.find(LinkStatus, function (ls) {
        return ls.description === option || (option === '' && ls.value === 99);
      });
      if (isSplitMode)
        console.log("NOT A SPLIT FORM!");
      else
        return transitionModifiers(targetLinkStatus, linkStatus);
    };

    var selectedProjectLinkTemplate = function(project, selected, errorMessage) {
      var road = {
        roadNumber: selected[0].roadNumber,
        roadPartNumber: selected[0].roadPartNumber,
        trackCode: selected[0].trackCode
      };

      var roadLinkSources = _.chain(selected).map(function(s) {
        return s.roadLinkSource;
      }).uniq().map(function(a) {
        var linkGeom = _.find(LinkSources, function (source) {
          return source.value === parseInt(a);
        });
        if(_.isUndefined(linkGeom))
          return LinkSources.Unknown.descriptionFI;
        else
          return linkGeom.descriptionFI;
      }).uniq().join(", ").value();

      var selection = formCommon.selectedData(selected);
      return _.template('' +
        '<header>' +
        formCommon.title(project.name) +
        '</header>' +
        '<div class="wrapper read-only">'+
        '<div class="form form-horizontal form-dark">'+
        '<div class="edit-control-group project-choice-group">'+
        insertErrorMessage(errorMessage) +
        formCommon.staticField('Lisätty järjestelmään', project.createdBy + ' ' + project.startDate)+
        formCommon.staticField('Muokattu viimeksi', project.modifiedBy + ' ' + project.dateModified)+
        formCommon.staticField('Geometrian lähde', roadLinkSources)+
        showLinkId(selected) +
        '<div class="form-group editable form-editable-roadAddressProject"> '+

        selectionForm(project, selection, selected, road) +
        formCommon.changeDirection(selected, project) +
        formCommon.actionSelectedField()+
        '</div>'+
        '</div>' +
        '</div>'+
        '</div>'+
        '<footer>' + formCommon.actionButtons('project-', projectCollection.isDirty()) + '</footer>');
    };

    var showLinkId = function(selected){
      if (selected.length === 1){
        return '' +
          formCommon.staticField('Linkin ID', selected[0].linkId);
      } else {
        return '';}
    };

    var selectionForm = function(project, selection, selected, road) {
      var defaultOption = (selected[0].status === LinkStatus.NotHandled.value ? LinkStatus.NotHandled.description : LinkStatus.Undefined.description);
      return '<form id="roadAddressProjectForm" class="input-unit-combination form-group form-horizontal roadAddressProject">'+
        '<label>Toimenpiteet,' + selection  + '</label>' +
        '<div class="input-unit-combination">' +
        '<select class="action-select" id="dropDown_0" size="1">'+
        '<option id="drop_0_' + '" '+ defineOptionModifiers(defaultOption, selected) +'>Valitse</option>'+
        '<option id="drop_0_' + LinkStatus.Unchanged.description + '" value='+ LinkStatus.Unchanged.description+' ' + defineOptionModifiers(LinkStatus.Unchanged.description, selected) + '>Ennallaan</option>'+
        '<option id="drop_0_' + LinkStatus.Transfer.description + '" value='+ LinkStatus.Transfer.description + ' ' + defineOptionModifiers(LinkStatus.Transfer.description, selected) + '>Siirto</option>'+
        '<option id="drop_0_' + LinkStatus.New.description + '" value='+ LinkStatus.New.description + ' ' + defineOptionModifiers(LinkStatus.New.description, selected) +'>Uusi</option>'+
        '<option id="drop_0_' + LinkStatus.Terminated.description + '" value='+ LinkStatus.Terminated.description + ' ' + defineOptionModifiers(LinkStatus.Terminated.description, selected) + '>Lakkautus</option>'+
        '<option id="drop_0_' + LinkStatus.Numbering.description + '" value='+ LinkStatus.Numbering.description + ' ' + defineOptionModifiers(LinkStatus.Numbering.description, selected) + '>Numerointi</option>'+
        '<option id="drop_0_' + LinkStatus.Revert.description + '" value='+ LinkStatus.Revert.description + ' ' + defineOptionModifiers(LinkStatus.Revert.description, selected) + '>Palautus aihioksi tai tieosoitteettomaksi</option>' +
        '</select>'+
        '</div>'+
        formCommon.newRoadAddressInfo(project, selected, selectedProjectLink, road) +
        '</form>';
    };

    var insertErrorMessage = function (errorMessage) {
      if(!_.isUndefined(errorMessage) && errorMessage !== ""){
        return addSmallLabelLowercase( 'VIRHE: ' + errorMessage);
      }
      else return "";
    };

    var addSmallLabelLowercase = function(label){
      return '<label class="control-label-small" style="text-transform: none">'+label+'</label>';
    };

    var emptyTemplate = function(project) {
      return _.template('' +
        '<header>' +
        formCommon.titleWithEditingTool(project) +
        '</header>' +
        '<div class="wrapper read-only">' +
        '<div class="form form-horizontal form-dark">' +
        '<label class="highlighted">JATKA VALITSEMALLA KOHDE KARTALTA.</label>' +
        '<div class="form-group" id="project-errors"></div>' +
        '</div></div></br></br>' +
        '<footer>'+showProjectChangeButton()+'</footer>');
    };

    var isProjectPublishable = function(){
      return projectCollection.getPublishableStatus();
    };

    var isProjectEditable = function(){
      return _.includes(editableStatus, projectCollection.getCurrentProject().project.statusCode);
    };

    var checkInputs = function () {
      var rootElement = $('#feature-attributes');
      var inputs = rootElement.find('input');
      var filled = true;
      var pedestrianRoads = 70000;
      for (var i = 0; i < inputs.length; i++) {
        var isPedestrian = $('#tie')[0].value >= pedestrianRoads;
        if (inputs[i].type === 'text' && !inputs[i].value && !(isPedestrian && inputs[i].id === 'roadName')) {
          filled = false;
        }
      }

      var trackCodeDropdown = $('#trackCodeDropdown')[0];
      filled = filled && !_.isUndefined(trackCodeDropdown) && !_.isUndefined(trackCodeDropdown.value) && trackCodeDropdown.value !== '99';

      if (filled) {
        rootElement.find('.project-form button.update').prop("disabled", false);
      } else {
        rootElement.find('.project-form button.update').prop("disabled", true);
      }
    };

    var changeDropDownValue = function (statusCode) {
      var dropdown_0_new = $("#dropDown_0 option[value=" + LinkStatus.New.description + "]");
      var rootElement = $('#feature-attributes');
      switch (statusCode) {
        case LinkStatus.Unchanged.value:
          dropdown_0_new.prop('disabled',true);
          $("#dropDown_0 option[value=" + LinkStatus.Unchanged.description + "]").attr('selected', 'selected').change();
          break;
        case LinkStatus.New.value:
          dropdown_0_new.attr('selected', 'selected').change();
          projectCollection.setTmpDirty(projectCollection.getTmpDirty().concat(selectedProjectLink));
          rootElement.find('.new-road-address').prop("hidden", false);
          if(selectedProjectLink[0].id !== 0)
            rootElement.find('.changeDirectionDiv').prop("hidden", false);
          break;
        case LinkStatus.Transfer.value:
          dropdown_0_new.prop('disabled',true);
          $("#dropDown_0 option[value=" + LinkStatus.Transfer.description + "]").attr('selected', 'selected').change();
          break;
        case LinkStatus.Numbering.value:
          $("#dropDown_0 option[value=" + LinkStatus.Numbering.description + "]").attr('selected', 'selected').change();
      }
      $('#discontinuityDropdown').val(selectedProjectLink[selectedProjectLink.length - 1].discontinuity);
      $('#roadTypeDropdown').val(selectedProjectLink[0].roadTypeId);
    };

    var removeNumberingFromDropdown = function () {
      $("#dropDown_0").children("#dropDown_0 option[value=" + LinkStatus.Numbering.description + "]").remove();
    };

    var fillDistanceValues = function (selectedLinks) {
      if (selectedLinks.length === 1 && selectedLinks[0].calibrationCode === CalibrationCode.AtBoth.value) {
        $('#beginDistance').val(selectedLinks[0].startAddressM);
        if (isProjectEditable()) {
          $('#endDistance').prop("readonly", false).val(selectedLinks[0].endAddressM);
        } else {
          $('#endDistance').val(selectedLinks[0].endAddressM);
        }
      } else {
        var orderedByStartM = _.sortBy(selectedLinks, function (l) {
          return l.startAddressM;
        });
        if (orderedByStartM[0].calibrationCode === CalibrationCode.AtBeginning.value) {
          $('#beginDistance').val(orderedByStartM[0].startAddressM);
        }
        if (orderedByStartM[orderedByStartM.length - 1].calibrationCode === CalibrationCode.AtEnd.value) {
          if (isProjectEditable()) {
            $('#endDistance').prop("readonly", false).val(orderedByStartM[orderedByStartM.length - 1].endAddressM);
          } else {
            $('#endDistance').val(orderedByStartM[orderedByStartM.length - 1].endAddressM);
          }
          endDistanceOriginalValue = orderedByStartM[orderedByStartM.length - 1].endAddressM;
        }
      }
    };

    var disableFormInputs = function () {
      if (!isProjectEditable()) {
        $('#roadAddressProjectForm select').prop('disabled',true);
        $('#roadAddressProjectFormCut select').prop('disabled',true);
        $('.update').prop('disabled', true);
        $('.btn-edit-project').prop('disabled', true);
        if (projectCollection.getCurrentProject().project.statusCode === ProjectStatus.SendingToTR.value) {
          $(":input").prop('disabled',true);
          $(".project-form button.cancelLink").prop('disabled',false);
        }
      }
    };

    var setFormDirty = function() {
      selectedProjectLinkProperty.setDirty(true);
      eventbus.trigger('roadAddressProject:toggleEditingRoad', false);
    };

    var bindEvents = function() {

      var rootElement = $('#feature-attributes');

      eventbus.on('projectLink:clicked', function(selected) {
        selectedProjectLink = selected;
        var currentProject = projectCollection.getCurrentProject();
        formCommon.clearInformationContent();
        rootElement.html(selectedProjectLinkTemplate(currentProject.project, selectedProjectLink));
        formCommon.replaceAddressInfo(backend, selectedProjectLink, currentProject.project.id);
        updateForm();
        _.defer(function() {
          $('#beginDistance').on("change", function(changedData) {
            eventbus.trigger('projectLink:editedBeginDistance', changedData.target.value);
          });
          $('#endDistance').on("change", function(changedData) {
            eventbus.trigger('projectLink:editedEndDistance', changedData.target.value);
          });
        });
      });

      function updateForm() {
        checkInputs('.project-');
        changeDropDownValue(selectedProjectLink[0].status);
        if (selectedProjectLink[0].status !== LinkStatus.Numbering.value && _.filter(projectCollection.getFormedParts(), function (formedLink) {
          return formedLink.roadNumber === selectedProjectLink[0].roadNumber && formedLink.roadPartNumber === selectedProjectLink[0].roadPartNumber;
        }).length !== 0) {
          removeNumberingFromDropdown();
        }
        disableFormInputs();
<<<<<<< HEAD
        var selectedDiscontinuity = _.maxBy(selectedProjectLink, function(projectLink){
=======
        var selectedDiscontinuity = _.max(selectedProjectLink, function (projectLink) {
>>>>>>> a2ff8c10
          return projectLink.endAddressM;
        }).discontinuity;
        $('#discontinuityDropdown').val(selectedDiscontinuity.toString());
      }

      eventbus.on('projectLink:errorClicked', function(selected, errorMessage) {
        selectedProjectLink = [selected[0]];
        var currentProject = projectCollection.getCurrentProject();
        formCommon.clearInformationContent();
        rootElement.html(selectedProjectLinkTemplate(currentProject.project, selectedProjectLink, errorMessage));
        formCommon.replaceAddressInfo(backend, selectedProjectLink);
<<<<<<< HEAD
        checkInputs('.project-');
        changeDropDownValue(selectedProjectLink[0].status);
        editDropDown(_.filter(currentProject.getFormedParts(), function(part) {
          return part.roadNumber === selectedProjectLink[0].roadNumber && part.roadPartNumber === selectedProjectLink[0].roadPartNumber;
        }).length);
        disableFormInputs();
        var selectedDiscontinuity = _.maxBy(selectedProjectLink, function(projectLink){
          return projectLink.endAddressM;
        }).discontinuity;
        $('#discontinuityDropdown').val(selectedDiscontinuity.toString());
=======
        updateForm();
>>>>>>> a2ff8c10
      });

      eventbus.on('roadAddress:projectFailed', function() {
        applicationModel.removeSpinner();
      });

      eventbus.on('roadAddress:projectLinksUpdateFailed',function(errorCode){
        applicationModel.removeSpinner();
        switch (errorCode) {
          case 400:
            return new ModalConfirm("Päivitys epäonnistui puutteelisten tietojen takia. Ota yhteyttä järjestelmätukeen.");
          case 401:
            return new ModalConfirm("Sinulla ei ole käyttöoikeutta muutoksen tekemiseen.");
          case 412:
            return new ModalConfirm("Täyttämättömien vaatimusten takia siirtoa ei saatu tehtyä. Ota yhteyttä järjestelmätukeen.");
          case 500:
            return new ModalConfirm("Siirto ei onnistunut taustajärjestelmässä tapahtuneen virheen takia, ota yhteyttä järjestelmätukeen.");
          default:
            return new ModalConfirm("Siirto ei onnistunut taustajärjestelmässä tapahtuneen tuntemattoman virheen takia, ota yhteyttä järjestelmätukeen.");
        }
      });

      eventbus.on('roadAddress:projectLinksUpdated', function(data) {
        eventbus.trigger('projectChangeTable:refresh');
        projectCollection.setTmpDirty([]);
        projectCollection.setDirty([]);
        selectedProjectLinkProperty.setCurrent([]);
        selectedProjectLinkProperty.setDirty(false);
        selectedProjectLink = false;
        selectedProjectLinkProperty.cleanIds();
        rootElement.html(emptyTemplate(projectCollection.getCurrentProject().project));
        formCommon.toggleAdditionalControls();
        applicationModel.removeSpinner();
        if (typeof data !== 'undefined' && typeof data.publishable !== 'undefined' && data.publishable) {
          eventbus.trigger('roadAddressProject:projectLinkSaved', data.id, data.publishable);
        } else {
          eventbus.trigger('roadAddressProject:projectLinkSaved');
        }
      });

      eventbus.on('roadAddress:projectSentSuccess', function() {
        new ModalConfirm("Muutosilmoitus lähetetty Tierekisteriin.");
        //TODO: make more generic layer change/refresh
        applicationModel.selectLayer('linkProperty');
        selectedProjectLinkProperty.close();
        projectCollection.clearRoadAddressProjects();
        projectCollection.reset();
        applicationModel.setOpenProject(false);
        eventbus.trigger('layer:enableButtons', true);
        eventbus.trigger('roadAddressProject:deselectFeaturesSelected');
        eventbus.trigger('roadLinks:refreshView');
      });

      eventbus.on('roadAddress:projectSentFailed', function(error) {
        new ModalConfirm(error);
      });

      eventbus.on('roadAddress:projectLinksCreateSuccess', function () {
        eventbus.trigger('projectChangeTable:refresh');
        projectCollection.setTmpDirty([]);
        selectedProjectLinkProperty.cleanIds();
        rootElement.find('.changeDirectionDiv').prop("hidden", false);
      });

      eventbus.on('roadAddress:changeDirectionFailed', function(error) {
        new ModalConfirm(error);
      });

      rootElement.on('click','.changeDirection', function () {
        if(!_.isUndefined(selectedProjectLinkProperty.get()[0]) && !_.isUndefined(selectedProjectLinkProperty.get()[0].connectedLinkId) && selectedProjectLinkProperty.get()[0].connectedLinkId !== 0) {
          projectCollection.changeNewProjectLinkCutDirection(projectCollection.getCurrentProject().project.id, selectedProjectLinkProperty.get());
        }
        else{
          projectCollection.changeNewProjectLinkDirection(projectCollection.getCurrentProject().project.id, selectedProjectLinkProperty.get());
        }
      });

      eventbus.on('roadAddress:projectLinksSaveFailed', function (result) {
        new ModalConfirm(result.toString());
      });

      eventbus.on('roadAddressProject:discardChanges', function () {
        cancelChanges();
      });

      var canChangeDirection = function () {
        if(_.isUndefined(_.find(selectedProjectLink, function (link) {return (link.status === LinkStatus.Terminated.value || link.status === LinkStatus.NotHandled.value);}))) {
          rootElement.find('.changeDirectionDiv').prop("hidden", false);
        } else {
          rootElement.find('.changeDirectionDiv').prop("hidden", true);
        }
      };

      var saveChanges = function() {
        //TODO revert dirtyness if others than ACTION_TERMINATE is choosen, because now after Lakkautus, the link(s) stay always in black color
        var isValidEly = _.find(ValidElys, function(ely){
          return ely.value == $('#ely')[0].value;
        });
        if(!isValidEly){
          return new ModalConfirm("Tarkista antamasi ELY-koodi. Annettu arvo on virheellinen.");
        }

        var statusDropdown_0 =$('#dropDown_0').val();
        var statusDropdown_1 = $('#dropDown_1').val();

        var objectDropdown_0 = _.find(LinkStatus, function(obj){
          return obj.description === statusDropdown_0;
        });
        var objectDropdown_1 = _.find(LinkStatus, function(obj){
          return obj.description === statusDropdown_1;
        });

        if (objectDropdown_0.value === LinkStatus.Revert.value) {
          projectCollection.revertChangesRoadlink(selectedProjectLink);
        } else if (!_.isUndefined(objectDropdown_1)) {
          projectCollection.saveCutProjectLinks(projectCollection.getTmpDirty(), objectDropdown_0.value, objectDropdown_1.value);
        } else {
          projectCollection.saveProjectLinks(projectCollection.getTmpDirty(), objectDropdown_0.value);
        }
      };

      var cancelChanges = function() {
        projectCollection.revertLinkStatus();
        projectCollection.setDirty([]);
        projectCollection.setTmpDirty([]);
        projectLinkLayer.clearHighlights();
        selectedProjectLinkProperty.cleanIds();
        selectedProjectLinkProperty.clean();
        $('.wrapper').remove();
        eventbus.trigger('roadAddress:projectLinksEdited');
        eventbus.trigger('roadAddressProject:toggleEditingRoad', true);
        eventbus.trigger('roadAddressProject:reOpenCurrent');
      };

      rootElement.on('change', '#endDistance', function(eventData){
        setFormDirty();
        var changedValue = parseInt(eventData.target.value);
        if(!isNaN(changedValue) && !isNaN(parseInt(endDistanceOriginalValue)) && changedValue !== endDistanceOriginalValue)
          $('#manualCPWarning').css('display', 'inline-block');
        else $('#manualCPWarning').css('display', 'none');
      });

      rootElement.on('change', '#roadTypeDropdown', function(){
        setFormDirty();
      });

      rootElement.on('change', '.form-select-control', function () {
        setFormDirty();
      });

      rootElement.on('click', '.project-form button.update', function() {
        eventbus.trigger('roadAddressProject:toggleEditingRoad', true);
        saveChanges();
      });

      rootElement.on('change', '#roadAddressProjectForm #dropDown_0', function() {
        $('#tie').prop('disabled',false);
        $('#osa').prop('disabled',false);
        $('#trackCodeDropdown').prop('disabled',false);
        $('#discontinuityDropdown').prop('disabled',false);
        $('#roadTypeDropdown').prop('disabled',false);
        if(this.value == LinkStatus.Terminated.description) {
          rootElement.find('.new-road-address').prop("hidden", true);
          rootElement.find('.changeDirectionDiv').prop("hidden", true);
          projectCollection.setDirty(_.map(selectedProjectLink, function (link) {
            return {
              'id': link.id,
              'linkId': link.linkId,
              'status': LinkStatus.Terminated.value,
              'roadLinkSource': link.roadLinkSource,
              'points': link.points,
              'linearLocationId': link.linearLocationId
            };
          }));
          projectCollection.setTmpDirty(projectCollection.getDirty());
          rootElement.find('.project-form button.update').prop("disabled", false);
        }
        else if (this.value == LinkStatus.New.description) {
          projectCollection.setDirty(_.map(selectedProjectLink, function (link) {
            return {
              'id': link.id,
              'linkId': link.linkId,
              'status': LinkStatus.New.value,
              'roadLinkSource': link.roadLinkSource,
              'points': link.points,
              'linearLocationId': link.linearLocationId
            };
          }));
          projectCollection.setTmpDirty(projectCollection.getDirty());
          rootElement.find('.new-road-address').prop("hidden", false);
          if(selectedProjectLink[0].id !== 0) {
            fillDistanceValues(selectedProjectLink);
            rootElement.find('.changeDirectionDiv').prop("hidden", false);
            rootElement.find('#distanceValue').prop("hidden", false);
          }
        }
        else if (this.value == LinkStatus.Unchanged.description) {
          rootElement.find('.new-road-address').prop("hidden", false);
          rootElement.find('.changeDirectionDiv').prop("hidden", true);
          $('#tie').prop('disabled',true);
          $('#osa').prop('disabled',true);
          $('#trackCodeDropdown').prop('disabled',true);
          $('#discontinuityDropdown').prop('disabled',false);
          $('#roadTypeDropdown').prop('disabled',false);
          projectCollection.setDirty(_.map(selectedProjectLink, function (link) {
            return {
              'id': link.id,
              'linkId': link.linkId,
              'status': LinkStatus.Unchanged.value,
              'roadLinkSource': link.roadLinkSource,
              'points': link.points,
              'linearLocationId': link.linearLocationId
            };
          }));
          projectCollection.setTmpDirty(projectCollection.getDirty());
        }
        else if (this.value == LinkStatus.Transfer.description) {
          projectCollection.setDirty(_.map(selectedProjectLink, function (link) {
            return {
              'id': link.id,
              'linkId': link.linkId,
              'status': LinkStatus.Transfer.value,
              'roadLinkSource': link.roadLinkSource,
              'points': link.points,
              'linearLocationId': link.linearLocationId
            };
          }));
          projectCollection.setTmpDirty(projectCollection.getDirty());
          rootElement.find('.new-road-address').prop("hidden", false);
          canChangeDirection();
        }
        else if (this.value == LinkStatus.Numbering.description) {
          new ModalConfirm("Numerointi koskee kokonaista tieosaa. Valintaasi on tarvittaessa laajennettu koko tieosalle.");
          $('#trackCodeDropdown').prop('disabled',true);
          $('#discontinuityDropdown').prop('disabled',false);
          $('#roadTypeDropdown').prop('disabled',true);
          projectCollection.setDirty(_.map(selectedProjectLink, function (link) {
            return {
              'id': link.id,
              'linkId': link.linkId,
              'status': LinkStatus.Numbering.value,
              'roadLinkSource': link.roadLinkSource,
              'points': link.points,
              'linearLocationId': link.linearLocationId
            };
          }));
          projectCollection.setTmpDirty(projectCollection.getDirty());
          rootElement.find('.new-road-address').prop("hidden", false);
          rootElement.find('.project-form button.update').prop("disabled", false);
          canChangeDirection();
        }
        else if (this.value == LinkStatus.Revert.description) {
          rootElement.find('.new-road-address').prop("hidden", true);
          rootElement.find('.changeDirectionDiv').prop("hidden", true);
          rootElement.find('.project-form button.update').prop("disabled", false);
        }
      });

      rootElement.on('change', '#trackCodeDropdown', function () {
        checkInputs('.project-');
      });


      rootElement.on('change', '.form-group', function() {
        rootElement.find('.action-selected-field').prop("hidden", false);
      });

      rootElement.on('click', ' .project-form button.cancelLink', function(){
        cancelChanges();
      });

      rootElement.on('click', '.project-form button.send', function(){
        new GenericConfirmPopup("Haluatko lähettää muutosilmoituksen Tierekisteriin?", {
          successCallback: function () {
            projectCollection.publishProject();
            closeProjectMode(true, true);
          },
          closeCallback: function () {
          }
        });

      });

      var closeProjectMode = function (changeLayerMode, noSave) {
        eventbus.trigger("roadAddressProject:startAllInteractions");
        eventbus.trigger('projectChangeTable:hide');
        applicationModel.setOpenProject(false);
        rootElement.find('header').toggle();
        rootElement.find('.wrapper').toggle();
        rootElement.find('footer').toggle();
        projectCollection.clearRoadAddressProjects();
        eventbus.trigger('layer:enableButtons', false);
        eventbus.trigger('form:showPropertyForm');
        if (changeLayerMode) {
          eventbus.trigger('roadAddressProject:clearOnClose');
          applicationModel.selectLayer('linkProperty', true, noSave);
        }
      };

      rootElement.on('click', '.project-form button.show-changes', function(){
        $(this).empty();
        projectChangeTable.show();
        var projectChangesButton = showProjectChangeButton();
        if (isProjectPublishable() && isProjectEditable()) {
          formCommon.setInformationContent();
          $('footer').html(formCommon.sendRoadAddressChangeButton('project-', projectCollection.getCurrentProject()));
        } else {
          $('footer').html(projectChangesButton);
        }
      });

      rootElement.on('change input', '.form-control.small-input', function (event) {
        var dropdown_0 = $('#dropDown_0');
        var roadNameField =$('#roadName');
        checkInputs('.project-');
        setFormDirty();
        if (event.target.id === "tie" && (dropdown_0.val() === 'New' || dropdown_0.val() === 'Transfer' || dropdown_0.val() === 'Numbering')) {
          backend.getRoadName($(this).val(), projectCollection.getCurrentProject().project.id, function (data) {
            if (!_.isUndefined(data.roadName)) {
              editedNameByUser = false;
              roadNameField.val(data.roadName).change();
              if (data.isCurrent) {
                roadNameField.prop('disabled', true);
              } else {
                roadNameField.prop('disabled', false);
              }
              checkInputs('.project-');
            } else {
              if (roadNameField.prop('disabled') || !editedNameByUser) {
                $('#roadName').val('').change();
                editedNameByUser = false;
              }
              roadNameField.prop('disabled', false);
            }
          });
        }
      });

      rootElement.on('keyup, input', '#roadName', function () {
        checkInputs('.project-');
        editedNameByUser = $('#roadName').val !== '';
      });

      rootElement.on('click', '.projectErrorButton', function (event) {
        var error = projectCollection.getProjectErrors()[event.currentTarget.id];
        var roadPartErrors = [
          LinkValues.ProjectError.TerminationContinuity.value,
          LinkValues.ProjectError.DoubleEndOfRoad.value,
          LinkValues.ProjectError.RoadNotReserved.value
        ];
        if (_.includes(roadPartErrors, error.errorCode)) {
          var rootElement = $('#feature-attributes');
          rootElement.find('#editProjectSpan').click();
        } else {
          eventbus.trigger('projectCollection:clickCoordinates', event, map);
          if (error.errorMessage !== "") {
            projectCollection.getProjectLinks().then(function (projectLinks) {
              var projectLinkIds = projectLinks.map(function (link) {
                return link.linkId;
              });
              if (_.every(error.linkIds, function (link) {
                return projectLinkIds.indexOf(link) > -1;
              })) {
                selectedProjectLinkProperty.openWithErrorMessage(error.ids, error.errorMessage);
              } else {
                new ModalConfirm("Sinun täytyy varata tieosa projektille, jotta voit korjata sen.");
              }
            });
          }
        }
      });
    };
    bindEvents();
  };
})(this);<|MERGE_RESOLUTION|>--- conflicted
+++ resolved
@@ -272,11 +272,7 @@
           removeNumberingFromDropdown();
         }
         disableFormInputs();
-<<<<<<< HEAD
-        var selectedDiscontinuity = _.maxBy(selectedProjectLink, function(projectLink){
-=======
-        var selectedDiscontinuity = _.max(selectedProjectLink, function (projectLink) {
->>>>>>> a2ff8c10
+        var selectedDiscontinuity = _.maxBy(selectedProjectLink, function (projectLink) {
           return projectLink.endAddressM;
         }).discontinuity;
         $('#discontinuityDropdown').val(selectedDiscontinuity.toString());
@@ -288,20 +284,7 @@
         formCommon.clearInformationContent();
         rootElement.html(selectedProjectLinkTemplate(currentProject.project, selectedProjectLink, errorMessage));
         formCommon.replaceAddressInfo(backend, selectedProjectLink);
-<<<<<<< HEAD
-        checkInputs('.project-');
-        changeDropDownValue(selectedProjectLink[0].status);
-        editDropDown(_.filter(currentProject.getFormedParts(), function(part) {
-          return part.roadNumber === selectedProjectLink[0].roadNumber && part.roadPartNumber === selectedProjectLink[0].roadPartNumber;
-        }).length);
-        disableFormInputs();
-        var selectedDiscontinuity = _.maxBy(selectedProjectLink, function(projectLink){
-          return projectLink.endAddressM;
-        }).discontinuity;
-        $('#discontinuityDropdown').val(selectedDiscontinuity.toString());
-=======
         updateForm();
->>>>>>> a2ff8c10
       });
 
       eventbus.on('roadAddress:projectFailed', function() {
