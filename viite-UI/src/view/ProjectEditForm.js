--- conflicted
+++ resolved
@@ -48,13 +48,6 @@
         '</header>' +
         '<div class="wrapper read-only">'+
         '<div class="form form-horizontal form-dark">'+
-<<<<<<< HEAD
-        '<div class="edit-control-group project-choice-group">'+
-        staticField('Lisätty järjestelmään', project.createdBy + ' ' + project.startDate)+
-        staticField('Muokattu viimeksi', project.modifiedBy + ' ' + project.dateModified)+
-        '<div class="form-group editable form-editable-roadAddressProject"> '+
-        selectionForm(selection, selected, 0) +
-=======
         '<div class="edit-control-group choice-group">'+
         formCommon.staticField('Lisätty järjestelmään', project.createdBy + ' ' + project.startDate)+
         formCommon.staticField('Muokattu viimeksi', project.modifiedBy + ' ' + project.dateModified)+
@@ -63,10 +56,7 @@
         selectionForm(selection, selected, 0) +
         formCommon.changeDirection() +
         formCommon.actionSelectedField()+
->>>>>>> 555d7bda
         '</div>'+
-        changeDirection(selected) +
-        actionSelectedField()+
         '</div>' +
         '</div>'+
         '</div>'+
@@ -92,56 +82,6 @@
         '</form>';
     };
 
-<<<<<<< HEAD
-    var newRoadAddressInfo = function(selected){
-      var road = selected[0].roadNumber;
-      var part = selected[0].roadPartNumber;
-      var track = selected[0].trackCode;
-      return '<div class="form-group new-road-address" hidden>' +
-        '<div><label></label></div><div><label style = "margin-top: 50px">TIEOSOITTEEN TIEDOT</label></div>' +
-        addSmallLabel('TIE') + addSmallLabel('OSA') + addSmallLabel('AJR')+ addSmallLabel('ELY')  + addSmallLabel('JATKUU')+
-        '</div>' +
-        '<div class="form-group new-road-address" id="new-address-input1" hidden>'+
-        addSmallInputNumber('tie',(road !== 0 ? road : '')) +
-        addSmallInputNumber('osa',(part !== 0 ? part : '')) +
-        addSmallInputNumber('ajr',(track !== 99 ? track :
-          (road >= 20001 && road <= 39999 ? '0' : ''))) +
-        addSmallInputNumberDisabled('ely', selected[0].elyCode) +
-        addDiscontinuityDropdown() +
-        addSmallLabel('TIETYYPPI') +
-        roadTypeDropdown() +
-        distanceValue() +
-        '</div>';
-    };
-
-    var replaceAddressInfo = function() {
-      if (selectedProjectLink[0].roadNumber === 0 && selectedProjectLink[0].roadPartNumber === 0 && selectedProjectLink[0].trackCode === 99 )
-      {
-        backend.getNonOverridenVVHValuesForLink(selectedProjectLink[0].linkId, function (response) {
-          if (response.success) {
-            $('#tie').val(response.roadNumber);
-            $('#osa').val(response.roadPartNumber);
-            if (!_.isUndefined(response.roadNumber) && response.roadNumber >= 20001 && response.roadNumber <= 39999)
-              $('#ajr').val("0");
-          }
-        });
-      }
-    };
-
-    var roadTypeDropdown = function() {
-      return '<select class="form-control roadTypeDropDown" id="roadTypeDropDown" size = "1" style="width: auto !important; display: inline">' +
-        '<option value = "1">1 Yleinen tie</option>'+
-        '<option value = "2">2 Lauttaväylä yleisellä tiellä</option>'+
-        '<option value = "3">3 Kunnan katuosuus</option>'+
-        '<option value = "4">4 Yleisen tien työmaa</option>'+
-        '<option value = "5">5 Yksityistie</option>'+
-        '<option value = "9">9 Omistaja selvittämättä</option>' +
-        '<option value = "99">99 Ei määritelty</option>' +
-        '</select>';
-    };
-
-=======
->>>>>>> 555d7bda
     var distanceValue = function() {
       return '<div id="distanceValue" hidden>' +
         '<div class="form-group" style="margin-top: 15px">' +
@@ -157,27 +97,6 @@
         '</div></div>';
     };
 
-<<<<<<< HEAD
-    var addDiscontinuityDropdown = function(){
-      if(selectedProjectLink[0].endAddressM === 0){
-        return '<select class="form-select-control" id="discontinuityDropdown" size="1">'+
-          '<option value = "5" selected disabled hidden>5 Jatkuva</option>'+
-          '</select>';
-      }
-      else {
-        var selectedDiscontinuity = _.max(selectedProjectLink, function(projectLink){
-          return projectLink.endAddressM;
-        }).discontinuity;
-        return '<select class="form-select-control" id="discontinuityDropdown" size="1">' +
-          '<option value="1" ' + (selectedDiscontinuity === 1 ? 'selected' : '') + '>1 Tien loppu</option>' +
-          '<option value="2" ' + (selectedDiscontinuity === 2 ? 'selected' : '') + '>2 Epäjatkuva</option>' +
-          '<option value="3" ' + (selectedDiscontinuity === 3 ? 'selected' : '') + '>3 ELY:n raja</option>' +
-          '<option value="4" ' + (selectedDiscontinuity === 4 ? 'selected' : '') + '>4 Lievä epäjatkuvuus</option>' +
-          '<option value="5" ' + (selectedDiscontinuity === 5 ? 'selected' : '') + '>5 Jatkuva</option>' +
-          '</select>';
-      }
-    };
-
     var directionChangedInfo = function (selected, isPartialReversed) {
       if (isPartialReversed) {
         return '<label class="split-form-group">Osittain käännetty</label>';
@@ -192,9 +111,6 @@
       var reversedInGroup = _.uniq(_.pluck(selected, 'reversed'));
       var isPartialReversed = ((reversedInGroup.length > 1) ? true : false);
 
-=======
-    var changeDirection = function () {
->>>>>>> 555d7bda
       return '<div hidden class="form-group changeDirectionDiv" style="margin-top:15px">' +
         '<button class="form-group changeDirection btn btn-primary">Käännä kasvusuunta</button>' +
         directionChangedInfo(selected, isPartialReversed) +
