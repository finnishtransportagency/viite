--- conflicted
+++ resolved
@@ -1,5 +1,5 @@
 (function (root) {
-  root.ProjectEditForm = function (map, projectCollection, selectedProjectLinkProperty, projectLinkLayer, projectChangeTable, backend) {
+  root.ProjectEditForm = function(map, projectCollection, selectedProjectLinkProperty, projectLinkLayer, projectChangeTable, backend) {
     var LinkStatus = LinkValues.LinkStatus;
     var CalibrationCode = LinkValues.CalibrationCode;
     var editableStatus = [LinkValues.ProjectStatus.Incomplete.value, LinkValues.ProjectStatus.ErrorInTR.value, LinkValues.ProjectStatus.Unknown.value];
@@ -9,12 +9,12 @@
 
     var endDistanceOriginalValue = '--';
 
-    var showProjectChangeButton = function () {
+    var showProjectChangeButton = function() {
       return '<div class="project-form form-controls">' +
         formCommon.projectButtons() + '</div>';
     };
 
-    var transitionModifiers = function (targetStatus, currentStatus) {
+    var transitionModifiers = function(targetStatus, currentStatus) {
       var mod;
       if (_.contains(targetStatus.transitionFrom, currentStatus))
         mod = '';
@@ -26,7 +26,7 @@
         return mod;
     };
 
-    var defineOptionModifiers = function (option, selection) {
+    var defineOptionModifiers = function(option, selection) {
       var isSplitMode = selection.length === 2 && selection[0].linkId === selection[1].linkId && applicationModel.getSelectedTool() === 'Cut';
       var linkStatus = selection[0].status;
       var targetLinkStatus = _.find(LinkStatus, function (ls) {
@@ -38,7 +38,7 @@
         return transitionModifiers(targetLinkStatus, linkStatus);
     };
 
-    var selectedProjectLinkTemplate = function (project, selected, errorMessage) {
+    var selectedProjectLinkTemplate = function(project, selected, errorMessage) {
       var road = {
         roadNumber: selected[0].roadNumber,
         roadPartNumber: selected[0].roadPartNumber,
@@ -62,62 +62,56 @@
         '<header>' +
         formCommon.title(project.name) +
         '</header>' +
-        '<div class="wrapper read-only">' +
-        '<div class="form form-horizontal form-dark">' +
-        '<div class="edit-control-group project-choice-group">' +
+        '<div class="wrapper read-only">'+
+        '<div class="form form-horizontal form-dark">'+
+        '<div class="edit-control-group project-choice-group">'+
         insertErrorMessage(errorMessage) +
-<<<<<<< HEAD
-        formCommon.staticField('Lisätty järjestelmään', project.createdBy + ' ' + project.startDate) +
-        formCommon.staticField('Muokattu viimeksi', project.modifiedBy + ' ' + project.dateModified) +
-        '<div class="form-group editable form-editable-roadAddressProject"> ' +
-=======
         formCommon.staticField('Lisätty järjestelmään', project.createdBy + ' ' + project.startDate)+
         formCommon.staticField('Muokattu viimeksi', project.modifiedBy + ' ' + project.dateModified)+
         formCommon.staticField('Geometrian Lähde', roadLinkSources)+
         '<div class="form-group editable form-editable-roadAddressProject"> '+
->>>>>>> 417a0c95
 
         selectionForm(selection, selected, road) +
         formCommon.changeDirection(selected) +
-        formCommon.actionSelectedField() +
+        formCommon.actionSelectedField()+
+        '</div>'+
         '</div>' +
-        '</div>' +
-        '</div>' +
-        '</div>' +
+        '</div>'+
+        '</div>'+
         '<footer>' + formCommon.actionButtons('project-', projectCollection.isDirty()) + '</footer>');
     };
 
-    var selectionForm = function (selection, selected, road) {
+    var selectionForm = function(selection, selected, road){
       var defaultOption = (selected[0].status === LinkStatus.NotHandled.value ? LinkStatus.NotHandled.description : LinkStatus.Undefined.description);
-      return '<form id="roadAddressProjectForm" class="input-unit-combination form-group form-horizontal roadAddressProject">' +
-        '<label>Toimenpiteet,' + selection + '</label>' +
+      return '<form id="roadAddressProjectForm" class="input-unit-combination form-group form-horizontal roadAddressProject">'+
+        '<label>Toimenpiteet,' + selection  + '</label>' +
         '<div class="input-unit-combination">' +
-        '<select class="action-select" id="dropdown_0" size="1">' +
-        '<option id="drop_0_' + '" ' + defineOptionModifiers(defaultOption, selected) + '>Valitse</option>' +
-        '<option id="drop_0_' + LinkStatus.Unchanged.description + '" value=' + LinkStatus.Unchanged.description + ' ' + defineOptionModifiers(LinkStatus.Unchanged.description, selected) + '>Ennallaan</option>' +
-        '<option id="drop_0_' + LinkStatus.Transfer.description + '" value=' + LinkStatus.Transfer.description + ' ' + defineOptionModifiers(LinkStatus.Transfer.description, selected) + '>Siirto</option>' +
-        '<option id="drop_0_' + LinkStatus.New.description + '" value=' + LinkStatus.New.description + ' ' + defineOptionModifiers(LinkStatus.New.description, selected) + '>Uusi</option>' +
-        '<option id="drop_0_' + LinkStatus.Terminated.description + '" value=' + LinkStatus.Terminated.description + ' ' + defineOptionModifiers(LinkStatus.Terminated.description, selected) + '>Lakkautus</option>' +
-        '<option id="drop_0_' + LinkStatus.Numbering.description + '" value=' + LinkStatus.Numbering.description + ' ' + defineOptionModifiers(LinkStatus.Numbering.description, selected) + '>Numerointi</option>' +
-        '<option id="drop_0_' + LinkStatus.Revert.description + '" value=' + LinkStatus.Revert.description + ' ' + defineOptionModifiers(LinkStatus.Revert.description, selected) + '>Palautus aihioksi tai tieosoitteettomaksi</option>' +
-        '</select>' +
-        '</div>' +
+        '<select class="action-select" id="dropdown_0" size="1">'+
+        '<option id="drop_0_' + '" '+ defineOptionModifiers(defaultOption, selected) +'>Valitse</option>'+
+        '<option id="drop_0_' + LinkStatus.Unchanged.description + '" value='+ LinkStatus.Unchanged.description+' ' + defineOptionModifiers(LinkStatus.Unchanged.description, selected) + '>Ennallaan</option>'+
+        '<option id="drop_0_' + LinkStatus.Transfer.description + '" value='+ LinkStatus.Transfer.description + ' ' + defineOptionModifiers(LinkStatus.Transfer.description, selected) + '>Siirto</option>'+
+        '<option id="drop_0_' + LinkStatus.New.description + '" value='+ LinkStatus.New.description + ' ' + defineOptionModifiers(LinkStatus.New.description, selected) +'>Uusi</option>'+
+        '<option id="drop_0_' + LinkStatus.Terminated.description + '" value='+ LinkStatus.Terminated.description + ' ' + defineOptionModifiers(LinkStatus.Terminated.description, selected) + '>Lakkautus</option>'+
+        '<option id="drop_0_' + LinkStatus.Numbering.description + '" value='+ LinkStatus.Numbering.description + ' ' + defineOptionModifiers(LinkStatus.Numbering.description, selected) + '>Numerointi</option>'+
+        '<option id="drop_0_' + LinkStatus.Revert.description + '" value='+ LinkStatus.Revert.description + ' ' + defineOptionModifiers(LinkStatus.Revert.description, selected) + '>Palautus aihioksi tai tieosoitteettomaksi</option>' +
+        '</select>'+
+        '</div>'+
         formCommon.newRoadAddressInfo(selected, selectedProjectLink, road) +
         '</form>';
     };
 
     var insertErrorMessage = function (errorMessage) {
-      if (!_.isUndefined(errorMessage) && errorMessage !== "") {
-        return addSmallLabelLowercase('VIRHE: ' + errorMessage);
+      if(!_.isUndefined(errorMessage) && errorMessage !== ""){
+        return addSmallLabelLowercase( 'VIRHE: ' + errorMessage);
       }
       else return "";
     };
 
-    var addSmallLabelLowercase = function (label) {
-      return '<label class="control-label-small" style="text-transform: none">' + label + '</label>';
-    };
-
-    var emptyTemplate = function (project) {
+    var addSmallLabelLowercase = function(label){
+        return '<label class="control-label-small" style="text-transform: none">'+label+'</label>';
+    };
+
+    var emptyTemplate = function(project) {
       return _.template('' +
         '<header>' +
         formCommon.titleWithEditingTool(project) +
@@ -127,14 +121,14 @@
         '<label class="highlighted">JATKA VALITSEMALLA KOHDE KARTALTA.</label>' +
         '<div class="form-group" id="project-errors"></div>' +
         '</div></div></br></br>' +
-        '<footer>' + showProjectChangeButton() + '</footer>');
-    };
-
-    var isProjectPublishable = function () {
+        '<footer>'+showProjectChangeButton()+'</footer>');
+    };
+
+    var isProjectPublishable = function(){
       return projectCollection.getPublishableStatus();
     };
 
-    var isProjectEditable = function () {
+    var isProjectEditable = function(){
       return _.contains(editableStatus, projectCollection.getCurrentProject().project.statusCode);
     };
 
@@ -161,18 +155,18 @@
       var rootElement = $('#feature-attributes');
       switch (statusCode) {
         case LinkStatus.Unchanged.value:
-          dropdown_0_new.prop('disabled', true);
+          dropdown_0_new.prop('disabled',true);
           $("#dropDown_0 option[value=" + LinkStatus.Unchanged.description + "]").attr('selected', 'selected').change();
           break;
         case LinkStatus.New.value:
           dropdown_0_new.attr('selected', 'selected').change();
           projectCollection.setTmpDirty(projectCollection.getTmpDirty().concat(selectedProjectLink));
           rootElement.find('.new-road-address').prop("hidden", false);
-          if (selectedProjectLink[0].id !== 0)
+          if(selectedProjectLink[0].id !== 0)
             rootElement.find('.changeDirectionDiv').prop("hidden", false);
           break;
         case LinkStatus.Transfer.value:
-          dropdown_0_new.prop('disabled', true);
+          dropdown_0_new.prop('disabled',true);
           $("#dropDown_0 option[value=" + LinkStatus.Transfer.description + "]").attr('selected', 'selected').change();
           break;
         case LinkStatus.Numbering.value:
@@ -202,23 +196,23 @@
 
     var disableFormInputs = function () {
       if (!isProjectEditable()) {
-        $('#roadAddressProjectForm select').prop('disabled', true);
-        $('#roadAddressProjectFormCut select').prop('disabled', true);
+        $('#roadAddressProjectForm select').prop('disabled',true);
+        $('#roadAddressProjectFormCut select').prop('disabled',true);
         $('.update').prop('disabled', true);
         $('.btn-edit-project').prop('disabled', true);
       }
     };
 
-    var setFormDirty = function () {
+    var setFormDirty = function() {
       selectedProjectLinkProperty.setDirty(true);
       eventbus.trigger('roadAddressProject:toggleEditingRoad', false);
     };
 
-    var bindEvents = function () {
+    var bindEvents = function() {
 
       var rootElement = $('#feature-attributes');
 
-      eventbus.on('projectLink:clicked', function (selected) {
+      eventbus.on('projectLink:clicked', function(selected) {
         selectedProjectLink = selected;
         var currentProject = projectCollection.getCurrentProject();
         formCommon.clearInformationContent();
@@ -227,13 +221,13 @@
         checkInputs('.project-');
         changeDropDownValue(selectedProjectLink[0].status);
         disableFormInputs();
-        var selectedDiscontinuity = _.max(selectedProjectLink, function (projectLink) {
+        var selectedDiscontinuity = _.max(selectedProjectLink, function(projectLink){
           return projectLink.endAddressM;
         }).discontinuity;
         $('#discontinuityDropdown').val(selectedDiscontinuity.toString());
       });
 
-      eventbus.on('projectLink:errorClicked', function (selected, errorMessage) {
+      eventbus.on('projectLink:errorClicked', function(selected, errorMessage) {
         selectedProjectLink = [selected[0]];
         var currentProject = projectCollection.getCurrentProject();
         formCommon.clearInformationContent();
@@ -242,17 +236,17 @@
         checkInputs('.project-');
         changeDropDownValue(selectedProjectLink[0].status);
         disableFormInputs();
-        var selectedDiscontinuity = _.max(selectedProjectLink, function (projectLink) {
+        var selectedDiscontinuity = _.max(selectedProjectLink, function(projectLink){
           return projectLink.endAddressM;
         }).discontinuity;
         $('#discontinuityDropdown').val(selectedDiscontinuity.toString());
       });
 
-      eventbus.on('roadAddress:projectFailed', function () {
+      eventbus.on('roadAddress:projectFailed', function() {
         applicationModel.removeSpinner();
       });
 
-      eventbus.on('roadAddress:projectLinksUpdateFailed', function (errorCode) {
+      eventbus.on('roadAddress:projectLinksUpdateFailed',function(errorCode){
         applicationModel.removeSpinner();
         switch (errorCode) {
           case 400:
@@ -268,7 +262,7 @@
         }
       });
 
-      eventbus.on('roadAddress:projectLinksUpdated', function (data) {
+      eventbus.on('roadAddress:projectLinksUpdated',function(data){
         eventbus.trigger('projectChangeTable:refresh');
         projectCollection.setTmpDirty([]);
         projectCollection.setDirty([]);
@@ -283,7 +277,7 @@
         }
       });
 
-      eventbus.on('roadAddress:projectSentSuccess', function () {
+      eventbus.on('roadAddress:projectSentSuccess', function() {
         new ModalConfirm("Muutosilmoitus lähetetty Tierekisteriin.");
         //TODO: make more generic layer change/refresh
         applicationModel.selectLayer('linkProperty');
@@ -300,7 +294,7 @@
         eventbus.trigger('roadLinks:refreshView');
       });
 
-      eventbus.on('roadAddress:projectSentFailed', function (error) {
+      eventbus.on('roadAddress:projectSentFailed', function(error) {
         new ModalConfirm(error);
       });
 
@@ -311,15 +305,15 @@
         rootElement.find('.changeDirectionDiv').prop("hidden", false);
       });
 
-      eventbus.on('roadAddress:changeDirectionFailed', function (error) {
+      eventbus.on('roadAddress:changeDirectionFailed', function(error) {
         new ModalConfirm(error);
       });
 
-      rootElement.on('click', '.changeDirection', function () {
-        if (!_.isUndefined(selectedProjectLinkProperty.get()[0]) && !_.isUndefined(selectedProjectLinkProperty.get()[0].connectedLinkId) && selectedProjectLinkProperty.get()[0].connectedLinkId !== 0) {
+      rootElement.on('click','.changeDirection', function () {
+        if(!_.isUndefined(selectedProjectLinkProperty.get()[0]) && !_.isUndefined(selectedProjectLinkProperty.get()[0].connectedLinkId) && selectedProjectLinkProperty.get()[0].connectedLinkId !== 0) {
           projectCollection.changeNewProjectLinkCutDirection(projectCollection.getCurrentProject().project.id, selectedProjectLinkProperty.get());
         }
-        else {
+        else{
           projectCollection.changeNewProjectLinkDirection(projectCollection.getCurrentProject().project.id, selectedProjectLinkProperty.get());
         }
       });
@@ -333,24 +327,22 @@
       });
 
       var canChangeDirection = function () {
-        if (_.isUndefined(_.find(selectedProjectLink, function (link) {
-          return (link.status === LinkStatus.Terminated.value || link.status === LinkStatus.NotHandled.value);
-        }))) {
+        if(_.isUndefined(_.find(selectedProjectLink, function (link) {return (link.status === LinkStatus.Terminated.value || link.status === LinkStatus.NotHandled.value);}))) {
           rootElement.find('.changeDirectionDiv').prop("hidden", false);
         } else {
           rootElement.find('.changeDirectionDiv').prop("hidden", true);
         }
       };
 
-      var saveChanges = function () {
+      var saveChanges = function(){
         //TODO revert dirtyness if others than ACTION_TERMINATE is choosen, because now after Lakkautus, the link(s) stay always in black color
-        var statusDropdown_0 = $('#dropdown_0').val();
+        var statusDropdown_0 =$('#dropdown_0').val();
         var statusDropdown_1 = $('#dropdown_1').val();
 
-        var objectDropdown_0 = _.find(LinkStatus, function (obj) {
+        var objectDropdown_0 = _.find(LinkStatus, function(obj){
           return obj.description === statusDropdown_0;
         });
-        var objectDropdown_1 = _.find(LinkStatus, function (obj) {
+        var objectDropdown_1 = _.find(LinkStatus, function(obj){
           return obj.description === statusDropdown_1;
         });
 
@@ -363,7 +355,7 @@
         }
       };
 
-      var cancelChanges = function () {
+      var cancelChanges = function() {
         projectCollection.revertLinkStatus();
         projectCollection.setDirty([]);
         projectCollection.setTmpDirty([]);
@@ -376,15 +368,15 @@
         eventbus.trigger('roadAddressProject:reOpenCurrent');
       };
 
-      rootElement.on('change', '#endDistance', function (eventData) {
+      rootElement.on('change', '#endDistance', function(eventData){
         setFormDirty();
         var changedValue = parseInt(eventData.target.value);
-        if (!isNaN(changedValue) && !isNaN(parseInt(endDistanceOriginalValue)) && changedValue !== endDistanceOriginalValue)
+        if(!isNaN(changedValue) && !isNaN(parseInt(endDistanceOriginalValue)) && changedValue !== endDistanceOriginalValue)
           $('#manualCPWarning').css('display', 'inline-block');
         else $('#manualCPWarning').css('display', 'none');
       });
 
-      rootElement.on('change', '#roadTypeDropDown', function () {
+      rootElement.on('change', '#roadTypeDropDown', function(){
         setFormDirty();
       });
 
@@ -392,18 +384,18 @@
         setFormDirty();
       });
 
-      rootElement.on('click', '.project-form button.update', function () {
+      rootElement.on('click', '.project-form button.update', function() {
         eventbus.trigger('roadAddressProject:toggleEditingRoad', true);
         saveChanges();
       });
 
-      rootElement.on('change', '#roadAddressProjectForm #dropdown_0', function () {
-        $('#tie').prop('disabled', false);
-        $('#osa').prop('disabled', false);
-        $('#trackCodeDropdown').prop('disabled', false);
-        $('#discontinuityDropdown').prop('disabled', false);
-        $('#roadTypeDropDown').prop('disabled', false);
-        if (this.value == LinkStatus.Terminated.description) {
+      rootElement.on('change', '#roadAddressProjectForm #dropdown_0', function() {
+        $('#tie').prop('disabled',false);
+        $('#osa').prop('disabled',false);
+        $('#trackCodeDropdown').prop('disabled',false);
+        $('#discontinuityDropdown').prop('disabled',false);
+        $('#roadTypeDropDown').prop('disabled',false);
+        if(this.value == LinkStatus.Terminated.description) {
           rootElement.find('.new-road-address').prop("hidden", true);
           rootElement.find('.changeDirectionDiv').prop("hidden", true);
           projectCollection.setDirty(projectCollection.getDirty().concat(_.map(selectedProjectLink, function (link) {
@@ -423,7 +415,7 @@
             return l.status !== LinkStatus.Terminated.value;
           }).concat(selectedProjectLink));
           rootElement.find('.new-road-address').prop("hidden", false);
-          if (selectedProjectLink[0].id !== 0) {
+          if(selectedProjectLink[0].id !== 0) {
             fillDistanceValues(selectedProjectLink);
             rootElement.find('.changeDirectionDiv').prop("hidden", false);
             rootElement.find('#distanceValue').prop("hidden", false);
@@ -432,11 +424,11 @@
         else if (this.value == LinkStatus.Unchanged.description) {
           rootElement.find('.new-road-address').prop("hidden", false);
           rootElement.find('.changeDirectionDiv').prop("hidden", true);
-          $('#tie').prop('disabled', true);
-          $('#osa').prop('disabled', true);
-          $('#trackCodeDropdown').prop('disabled', true);
-          $('#discontinuityDropdown').prop('disabled', false);
-          $('#roadTypeDropDown').prop('disabled', false);
+          $('#tie').prop('disabled',true);
+          $('#osa').prop('disabled',true);
+          $('#trackCodeDropdown').prop('disabled',true);
+          $('#discontinuityDropdown').prop('disabled',false);
+          $('#roadTypeDropDown').prop('disabled',false);
           projectCollection.setDirty(projectCollection.getDirty().concat(_.map(selectedProjectLink, function (link) {
             return {
               'linkId': link.linkId,
@@ -466,9 +458,9 @@
         }
         else if (this.value == LinkStatus.Numbering.description) {
           new ModalConfirm("Numerointi koskee kokonaista tieosaa. Valintaasi on tarvittaessa laajennettu koko tieosalle.");
-          $('#trackCodeDropdown').prop('disabled', true);
-          $('#discontinuityDropdown').prop('disabled', false);
-          $('#roadTypeDropDown').prop('disabled', true);
+          $('#trackCodeDropdown').prop('disabled',true);
+          $('#discontinuityDropdown').prop('disabled',false);
+          $('#roadTypeDropDown').prop('disabled',true);
           projectCollection.setDirty(projectCollection.getDirty().concat(_.map(selectedProjectLink, function (link) {
             return {
               'linkId': link.linkId,
@@ -490,15 +482,15 @@
         }
       });
 
-      rootElement.on('change', '.form-group', function () {
+      rootElement.on('change', '.form-group', function() {
         rootElement.find('.action-selected-field').prop("hidden", false);
       });
 
-      rootElement.on('click', ' .project-form button.cancelLink', function () {
+      rootElement.on('click', ' .project-form button.cancelLink', function(){
         cancelChanges();
       });
 
-      rootElement.on('click', '.project-form button.send', function () {
+      rootElement.on('click', '.project-form button.send', function(){
         new GenericConfirmPopup("Haluatko lähettää muutosilmoituksen Tierekisteriin?", {
           successCallback: function () {
             projectCollection.publishProject();
@@ -525,23 +517,23 @@
         }
       };
 
-      rootElement.on('click', '.project-form button.show-changes', function () {
+      rootElement.on('click', '.project-form button.show-changes', function(){
         $(this).empty();
         projectChangeTable.show();
         var projectChangesButton = showProjectChangeButton();
-        if (isProjectPublishable() && isProjectEditable()) {
+          if (isProjectPublishable() && isProjectEditable()) {
           formCommon.setInformationContent();
           $('footer').html(formCommon.sendRoadAddressChangeButton('project-', projectCollection.getCurrentProject()));
-        } else {
+          } else {
           $('footer').html(projectChangesButton);
-        }
+          }
       });
 
       rootElement.on('change input', '.form-control.small-input', function (event) {
-        var dropdown_0 = $('#dropdown_0');
-        var roadNameField = $('#roadName');
-        checkInputs('.project-');
-        setFormDirty();
+      var dropdown_0 = $('#dropdown_0');
+      var roadNameField =$('#roadName');
+      checkInputs('.project-');
+      setFormDirty();
         if (event.target.id === "tie" && (dropdown_0.val() === 'New' || dropdown_0.val() === 'Transfer' || dropdown_0.val() === 'Numbering')) {
           backend.getRoadName($(this).val(), projectCollection.getCurrentProject().project.id, function (data) {
             if (data !== null) {
@@ -563,26 +555,26 @@
       });
 
       rootElement.on('keyup', '#roadName', function () {
-        checkInputs('.project-');
+          checkInputs('.project-');
       });
 
       rootElement.on('click', '.projectErrorButton', function (event) {
         eventbus.trigger('projectCollection:clickCoordinates', event, map);
-        var error = projectCollection.getProjectErrors()[event.currentTarget.id];
-        if (error.errorMessage !== "") {
-          projectCollection.getProjectLinks().then(function (projectLinks) {
-            var projectLinkIds = projectLinks.map(function (link) {
-              return link.linkId;
+          var error = projectCollection.getProjectErrors()[event.currentTarget.id];
+          if (error.errorMessage !== "") {
+            projectCollection.getProjectLinks().then(function (projectLinks) {
+              var projectLinkIds = projectLinks.map(function (link) {
+                return link.linkId;
+              });
+              if (_.every(error.linkIds, function (link) {
+                  return projectLinkIds.indexOf(link) > -1;
+                })) {
+                selectedProjectLinkProperty.openWithErrorMessage(error.ids, error.errorMessage);
+              } else {
+                new ModalConfirm("Sinun täytyy varata tieosa projektille, jotta voit korjata sen.");
+              }
             });
-            if (_.every(error.linkIds, function (link) {
-              return projectLinkIds.indexOf(link) > -1;
-            })) {
-              selectedProjectLinkProperty.openWithErrorMessage(error.ids, error.errorMessage);
-            } else {
-              new ModalConfirm("Sinun täytyy varata tieosa projektille, jotta voit korjata sen.");
-            }
-          });
-        }
+          }
       });
     };
     bindEvents();
