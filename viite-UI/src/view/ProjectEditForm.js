(function (root) {
  root.ProjectEditForm = function(map, projectCollection, selectedProjectLinkProperty, projectLinkLayer, projectChangeTable, backend) {
    var LinkStatus = LinkValues.LinkStatus;
    var CalibrationCode = LinkValues.CalibrationCode;
    var editableStatus = [LinkValues.ProjectStatus.Incomplete.value, LinkValues.ProjectStatus.ErrorInTR.value, LinkValues.ProjectStatus.Unknown.value];
    var ValidElys = Object.values(LinkValues.ElyCodes);
    var selectedProjectLink = false;
    var editedNameByUser = false;
    var LinkSources = LinkValues.LinkGeomSource;
    var formCommon = new FormCommon('');

    var endDistanceOriginalValue = '--';

    var showProjectChangeButton = function() {
      return '<div class="project-form form-controls">' +
        formCommon.projectButtons() + '</div>';
    };

    var transitionModifiers = function(targetStatus, currentStatus) {
      var mod;
      if (_.contains(targetStatus.transitionFrom, currentStatus))
        mod = '';
      else
        mod = 'disabled hidden';
      if (currentStatus == targetStatus.value)
        return mod + ' selected';
      else
        return mod;
    };

    var defineOptionModifiers = function(option, selection) {
      var isSplitMode = selection.length === 2 && selection[0].linkId === selection[1].linkId && applicationModel.getSelectedTool() === 'Cut';
      var linkStatus = selection[0].status;
      var targetLinkStatus = _.find(LinkStatus, function (ls) {
        return ls.description === option || (option === '' && ls.value === 99);
      });
      if (isSplitMode)
        console.log("NOT A SPLIT FORM!");
      else
        return transitionModifiers(targetLinkStatus, linkStatus);
    };

    var selectedProjectLinkTemplate = function(project, selected, errorMessage) {
      var road = {
        roadNumber: selected[0].roadNumber,
        roadPartNumber: selected[0].roadPartNumber,
        trackCode: selected[0].trackCode
      };

      var roadLinkSources = _.chain(selected).map(function(s) {
        return s.roadLinkSource;
      }).uniq().map(function(a) {
        var linkGeom = _.find(LinkSources, function (source) {
            return source.value === parseInt(a);
        });
        if(_.isUndefined(linkGeom))
          return LinkSources.Unknown.descriptionFI;
        else
          return linkGeom.descriptionFI;
      }).uniq().join(", ").value();

      var selection = formCommon.selectedData(selected);
      return _.template('' +
        '<header>' +
        formCommon.title(project.name) +
        '</header>' +
        '<div class="wrapper read-only">'+
        '<div class="form form-horizontal form-dark">'+
        '<div class="edit-control-group project-choice-group">'+
        insertErrorMessage(errorMessage) +
        formCommon.staticField('Lisätty järjestelmään', project.createdBy + ' ' + project.startDate)+
        formCommon.staticField('Muokattu viimeksi', project.modifiedBy + ' ' + project.dateModified)+
        formCommon.staticField('Geometrian Lähde', roadLinkSources)+
        '<div class="form-group editable form-editable-roadAddressProject"> '+

        selectionForm(selection, selected, road) +
        formCommon.changeDirection(selected) +
        formCommon.actionSelectedField()+
        '</div>'+
        '</div>' +
        '</div>'+
        '</div>'+
        '<footer>' + formCommon.actionButtons('project-', projectCollection.isDirty()) + '</footer>');
    };

    var selectionForm = function(selection, selected, road){
      var defaultOption = (selected[0].status === LinkStatus.NotHandled.value ? LinkStatus.NotHandled.description : LinkStatus.Undefined.description);
      return '<form id="roadAddressProjectForm" class="input-unit-combination form-group form-horizontal roadAddressProject">'+
        '<label>Toimenpiteet,' + selection  + '</label>' +
        '<div class="input-unit-combination">' +
        '<select class="action-select" id="dropDown_0" size="1">'+
        '<option id="drop_0_' + '" '+ defineOptionModifiers(defaultOption, selected) +'>Valitse</option>'+
        '<option id="drop_0_' + LinkStatus.Unchanged.description + '" value='+ LinkStatus.Unchanged.description+' ' + defineOptionModifiers(LinkStatus.Unchanged.description, selected) + '>Ennallaan</option>'+
        '<option id="drop_0_' + LinkStatus.Transfer.description + '" value='+ LinkStatus.Transfer.description + ' ' + defineOptionModifiers(LinkStatus.Transfer.description, selected) + '>Siirto</option>'+
        '<option id="drop_0_' + LinkStatus.New.description + '" value='+ LinkStatus.New.description + ' ' + defineOptionModifiers(LinkStatus.New.description, selected) +'>Uusi</option>'+
        '<option id="drop_0_' + LinkStatus.Terminated.description + '" value='+ LinkStatus.Terminated.description + ' ' + defineOptionModifiers(LinkStatus.Terminated.description, selected) + '>Lakkautus</option>'+
        '<option id="drop_0_' + LinkStatus.Numbering.description + '" value='+ LinkStatus.Numbering.description + ' ' + defineOptionModifiers(LinkStatus.Numbering.description, selected) + '>Numerointi</option>'+
        '<option id="drop_0_' + LinkStatus.Revert.description + '" value='+ LinkStatus.Revert.description + ' ' + defineOptionModifiers(LinkStatus.Revert.description, selected) + '>Palautus aihioksi tai tieosoitteettomaksi</option>' +
        '</select>'+
        '</div>'+
        formCommon.newRoadAddressInfo(selected, selectedProjectLink, road) +
        '</form>';
    };

    var insertErrorMessage = function (errorMessage) {
      if(!_.isUndefined(errorMessage) && errorMessage !== ""){
        return addSmallLabelLowercase( 'VIRHE: ' + errorMessage);
      }
      else return "";
    };

    var addSmallLabelLowercase = function(label){
        return '<label class="control-label-small" style="text-transform: none">'+label+'</label>';
    };

    var emptyTemplate = function(project) {
      return _.template('' +
        '<header>' +
        formCommon.titleWithEditingTool(project) +
        '</header>' +
        '<div class="wrapper read-only">' +
        '<div class="form form-horizontal form-dark">' +
        '<label class="highlighted">JATKA VALITSEMALLA KOHDE KARTALTA.</label>' +
        '<div class="form-group" id="project-errors"></div>' +
        '</div></div></br></br>' +
        '<footer>'+showProjectChangeButton()+'</footer>');
    };

    var isProjectPublishable = function(){
      return projectCollection.getPublishableStatus();
    };

    var isProjectEditable = function(){
      return _.contains(editableStatus, projectCollection.getCurrentProject().project.statusCode);
    };

    var checkInputs = function () {
      var rootElement = $('#feature-attributes');
      var inputs = rootElement.find('input');
      var filled = true;
      var pedestrianRoads = 70000;
      for (var i = 0; i < inputs.length; i++) {
        var isPedestrian = $('#tie')[0].value >= pedestrianRoads;
        if (inputs[i].type === 'text' && !inputs[i].value && !(isPedestrian && inputs[i].id === 'roadName')) {
          filled = false;
        }
      }

      var trackCodeDropdown = $('#trackCodeDropdown')[0];
      filled = filled && !_.isUndefined(trackCodeDropdown) && !_.isUndefined(trackCodeDropdown.value) && trackCodeDropdown.value !== '99';

      if (filled) {
        rootElement.find('.project-form button.update').prop("disabled", false);
      } else {
        rootElement.find('.project-form button.update').prop("disabled", true);
      }
    };

    var changeDropDownValue = function (statusCode) {
      var dropdown_0_new = $("#dropDown_0 option[value=" + LinkStatus.New.description + "]");
      var rootElement = $('#feature-attributes');
      switch (statusCode) {
        case LinkStatus.Unchanged.value:
          dropdown_0_new.prop('disabled',true);
          $("#dropDown_0 option[value=" + LinkStatus.Unchanged.description + "]").attr('selected', 'selected').change();
          break;
        case LinkStatus.New.value:
          dropdown_0_new.attr('selected', 'selected').change();
          projectCollection.setTmpDirty(projectCollection.getTmpDirty().concat(selectedProjectLink));
          rootElement.find('.new-road-address').prop("hidden", false);
          if(selectedProjectLink[0].id !== 0)
            rootElement.find('.changeDirectionDiv').prop("hidden", false);
          break;
        case LinkStatus.Transfer.value:
          dropdown_0_new.prop('disabled',true);
          $("#dropDown_0 option[value=" + LinkStatus.Transfer.description + "]").attr('selected', 'selected').change();
          break;
        case LinkStatus.Numbering.value:
          $("#dropDown_0 option[value=" + LinkStatus.Numbering.description + "]").attr('selected', 'selected').change();
      }
      $('#discontinuityDropdown').val(selectedProjectLink[selectedProjectLink.length - 1].discontinuity);
      $('#roadTypeDropdown').val(selectedProjectLink[0].roadTypeId);
    };

    var fillDistanceValues = function (selectedLinks) {
      if (selectedLinks.length === 1 && selectedLinks[0].calibrationCode === CalibrationCode.AtBoth.value) {
        $('#beginDistance').prop("disabled", false).val(selectedLinks[0].startAddressM);
        $('#endDistance').prop("disabled", false).val(selectedLinks[0].endAddressM);
      } else {
        var orderedByStartM = _.sortBy(selectedLinks, function (l) {
          return l.startAddressM;
        });
        if (orderedByStartM[0].calibrationCode === CalibrationCode.AtBeginning.value) {
          $('#beginDistance').prop("disabled", false).val(orderedByStartM[0].startAddressM);
        }
        if (orderedByStartM[orderedByStartM.length - 1].calibrationCode === CalibrationCode.AtEnd.value) {
          $('#endDistance').prop("disabled", false).val(orderedByStartM[orderedByStartM.length - 1].endAddressM);
          endDistanceOriginalValue = orderedByStartM[orderedByStartM.length - 1].endAddressM;
        }
      }
    };

    var disableFormInputs = function () {
      if (!isProjectEditable()) {
        $('#roadAddressProjectForm select').prop('disabled',true);
        $('#roadAddressProjectFormCut select').prop('disabled',true);
        $('.update').prop('disabled', true);
        $('.btn-edit-project').prop('disabled', true);
      }
    };

    var setFormDirty = function() {
      selectedProjectLinkProperty.setDirty(true);
      eventbus.trigger('roadAddressProject:toggleEditingRoad', false);
    };

    var bindEvents = function() {

      var rootElement = $('#feature-attributes');

      eventbus.on('projectLink:clicked', function(selected) {
        selectedProjectLink = selected;
        var currentProject = projectCollection.getCurrentProject();
        formCommon.clearInformationContent();
        rootElement.html(selectedProjectLinkTemplate(currentProject.project, selectedProjectLink));
        formCommon.replaceAddressInfo(backend, selectedProjectLink, currentProject.project.id);
        checkInputs('.project-');
        changeDropDownValue(selectedProjectLink[0].status);
        disableFormInputs();
        var selectedDiscontinuity = _.max(selectedProjectLink, function(projectLink){
          return projectLink.endAddressM;
        }).discontinuity;
        $('#discontinuityDropdown').val(selectedDiscontinuity.toString());
        _.defer(function() {
            $('#beginDistance').on("change", function(changedData) {
                eventbus.trigger('projectLink:editedBeginDistance', changedData.target.value);
            });
            $('#endDistance').on("change", function(changedData) {
                eventbus.trigger('projectLink:editedEndDistance', changedData.target.value);
            });
        });
      });

      eventbus.on('projectLink:errorClicked', function(selected, errorMessage) {
        selectedProjectLink = [selected[0]];
        var currentProject = projectCollection.getCurrentProject();
        formCommon.clearInformationContent();
        rootElement.html(selectedProjectLinkTemplate(currentProject.project, selectedProjectLink, errorMessage));
        formCommon.replaceAddressInfo(backend, selectedProjectLink);
        checkInputs('.project-');
        changeDropDownValue(selectedProjectLink[0].status);
        disableFormInputs();
        var selectedDiscontinuity = _.max(selectedProjectLink, function(projectLink){
          return projectLink.endAddressM;
        }).discontinuity;
        $('#discontinuityDropdown').val(selectedDiscontinuity.toString());
      });

      eventbus.on('roadAddress:projectFailed', function() {
        applicationModel.removeSpinner();
      });

      eventbus.on('roadAddress:projectLinksUpdateFailed',function(errorCode){
        applicationModel.removeSpinner();
        switch (errorCode) {
          case 400:
            return new ModalConfirm("Päivitys epäonnistui puutteelisten tietojen takia. Ota yhteyttä järjestelmätukeen.");
          case 401:
            return new ModalConfirm("Sinulla ei ole käyttöoikeutta muutoksen tekemiseen.");
          case 412:
            return new ModalConfirm("Täyttämättömien vaatimusten takia siirtoa ei saatu tehtyä. Ota yhteyttä järjestelmätukeen.");
          case 500:
            return new ModalConfirm("Siirto ei onnistunut taustajärjestelmässä tapahtuneen virheen takia, ota yhteyttä järjestelmätukeen.");
          default:
            return new ModalConfirm("Siirto ei onnistunut taustajärjestelmässä tapahtuneen tuntemattoman virheen takia, ota yhteyttä järjestelmätukeen.");
        }
      });

      eventbus.on('roadAddress:projectLinksUpdated',function(data){
        eventbus.trigger('projectChangeTable:refresh');
        projectCollection.setTmpDirty([]);
        projectCollection.setDirty([]);
        selectedProjectLinkProperty.setCurrent([]);
        selectedProjectLinkProperty.setDirty(false);
        selectedProjectLink = false;
        selectedProjectLinkProperty.cleanIds();
        rootElement.html(emptyTemplate(projectCollection.getCurrentProject().project));
        formCommon.toggleAdditionalControls();
        if (typeof data !== 'undefined' && typeof data.publishable !== 'undefined' && data.publishable) {
          eventbus.trigger('roadAddressProject:projectLinkSaved', data.id, data.publishable);
        } else {
          eventbus.trigger('roadAddressProject:projectLinkSaved');
        }
      });

      eventbus.on('roadAddress:projectSentSuccess', function() {
        new ModalConfirm("Muutosilmoitus lähetetty Tierekisteriin.");
        //TODO: make more generic layer change/refresh
        applicationModel.selectLayer('linkProperty');

        rootElement.empty();
        formCommon.clearInformationContent();

        selectedProjectLinkProperty.close();
        projectCollection.clearRoadAddressProjects();
        projectCollection.reset();
        applicationModel.setOpenProject(false);

        eventbus.trigger('roadAddressProject:deselectFeaturesSelected');
        eventbus.trigger('roadLinks:refreshView');
      });

      eventbus.on('roadAddress:projectSentFailed', function(error) {
        new ModalConfirm(error);
      });

      eventbus.on('roadAddress:projectLinksCreateSuccess', function () {
        eventbus.trigger('projectChangeTable:refresh');
        projectCollection.setTmpDirty([]);
        selectedProjectLinkProperty.cleanIds();
        rootElement.find('.changeDirectionDiv').prop("hidden", false);
      });

      eventbus.on('roadAddress:changeDirectionFailed', function(error) {
        new ModalConfirm(error);
      });

      rootElement.on('click','.changeDirection', function () {
        if(!_.isUndefined(selectedProjectLinkProperty.get()[0]) && !_.isUndefined(selectedProjectLinkProperty.get()[0].connectedLinkId) && selectedProjectLinkProperty.get()[0].connectedLinkId !== 0) {
          projectCollection.changeNewProjectLinkCutDirection(projectCollection.getCurrentProject().project.id, selectedProjectLinkProperty.get());
        }
        else{
          projectCollection.changeNewProjectLinkDirection(projectCollection.getCurrentProject().project.id, selectedProjectLinkProperty.get());
        }
      });

      eventbus.on('roadAddress:projectLinksSaveFailed', function (result) {
        new ModalConfirm(result.toString());
      });

      eventbus.on('roadAddressProject:discardChanges', function () {
        cancelChanges();
      });

      var canChangeDirection = function () {
        if(_.isUndefined(_.find(selectedProjectLink, function (link) {return (link.status === LinkStatus.Terminated.value || link.status === LinkStatus.NotHandled.value);}))) {
          rootElement.find('.changeDirectionDiv').prop("hidden", false);
        } else {
          rootElement.find('.changeDirectionDiv').prop("hidden", true);
        }
      };

      var saveChanges = function(){
        //TODO revert dirtyness if others than ACTION_TERMINATE is choosen, because now after Lakkautus, the link(s) stay always in black color
<<<<<<< HEAD
        var isValidEly = _.find(ValidElys, function(ely){ 
          return ely.value == $('#ely')[0].value;
        });
        if(!isValidEly){
          return new ModalConfirm("Tarkista antamasi ELY-koodi. Annettu arvo on virheellinen.");
        }

        var statusDropdown_0 =$('#dropdown_0').val();
        var statusDropdown_1 = $('#dropdown_1').val();
=======
        var statusDropdown_0 =$('#dropDown_0').val();
        var statusDropdown_1 = $('#dropDown_1').val();
>>>>>>> e23bed95

        var objectDropdown_0 = _.find(LinkStatus, function(obj){
          return obj.description === statusDropdown_0;
        });
        var objectDropdown_1 = _.find(LinkStatus, function(obj){
          return obj.description === statusDropdown_1;
        });

        if (objectDropdown_0.value === LinkStatus.Revert.value) {
          projectCollection.revertChangesRoadlink(selectedProjectLink);
        } else if (!_.isUndefined(objectDropdown_1)) {
          projectCollection.saveCutProjectLinks(projectCollection.getTmpDirty(), objectDropdown_0.value, objectDropdown_1.value);
        } else {
          projectCollection.saveProjectLinks(projectCollection.getTmpDirty(), objectDropdown_0.value);
        }
      };

      var cancelChanges = function() {
        projectCollection.revertLinkStatus();
        projectCollection.setDirty([]);
        projectCollection.setTmpDirty([]);
        projectLinkLayer.clearHighlights();
        selectedProjectLinkProperty.cleanIds();
        selectedProjectLinkProperty.clean();
        $('.wrapper').remove();
        eventbus.trigger('roadAddress:projectLinksEdited');
        eventbus.trigger('roadAddressProject:toggleEditingRoad', true);
        eventbus.trigger('roadAddressProject:reOpenCurrent');
      };

      rootElement.on('change', '#endDistance', function(eventData){
        setFormDirty();
        var changedValue = parseInt(eventData.target.value);
        if(!isNaN(changedValue) && !isNaN(parseInt(endDistanceOriginalValue)) && changedValue !== endDistanceOriginalValue)
          $('#manualCPWarning').css('display', 'inline-block');
        else $('#manualCPWarning').css('display', 'none');
      });

      rootElement.on('change', '#roadTypeDropdown', function(){
        setFormDirty();
      });

      rootElement.on('change', '.form-select-control', function () {
        setFormDirty();
      });

      rootElement.on('click', '.project-form button.update', function() {
        eventbus.trigger('roadAddressProject:toggleEditingRoad', true);
        saveChanges();
      });

      rootElement.on('change', '#roadAddressProjectForm #dropDown_0', function() {
        $('#tie').prop('disabled',false);
        $('#osa').prop('disabled',false);
        $('#trackCodeDropdown').prop('disabled',false);
        $('#discontinuityDropdown').prop('disabled',false);
        $('#roadTypeDropdown').prop('disabled',false);
        if(this.value == LinkStatus.Terminated.description) {
          rootElement.find('.new-road-address').prop("hidden", true);
          rootElement.find('.changeDirectionDiv').prop("hidden", true);
          projectCollection.setDirty(projectCollection.getDirty().concat(_.map(selectedProjectLink, function (link) {
            return {
              'id': link.id,
              'linkId': link.linkId,
              'status': LinkStatus.Terminated.value,
              'roadLinkSource': link.roadLinkSource,
              'points': link.points,
              'linearLocationId': link.linearLocationId
            };
          })));
          projectCollection.setTmpDirty(projectCollection.getTmpDirty().concat(selectedProjectLink));
          rootElement.find('.project-form button.update').prop("disabled", false);
        }
        else if (this.value == LinkStatus.New.description) {
          projectCollection.setTmpDirty(_.filter(projectCollection.getTmpDirty(), function (l) {
            return l.status !== LinkStatus.Terminated.value;
          }).concat(selectedProjectLink));
          rootElement.find('.new-road-address').prop("hidden", false);
          if(selectedProjectLink[0].id !== 0) {
            fillDistanceValues(selectedProjectLink);
            rootElement.find('.changeDirectionDiv').prop("hidden", false);
            rootElement.find('#distanceValue').prop("hidden", false);
          }
        }
        else if (this.value == LinkStatus.Unchanged.description) {
          rootElement.find('.new-road-address').prop("hidden", false);
          rootElement.find('.changeDirectionDiv').prop("hidden", true);
          $('#tie').prop('disabled',true);
          $('#osa').prop('disabled',true);
          $('#trackCodeDropdown').prop('disabled',true);
          $('#discontinuityDropdown').prop('disabled',false);
          $('#roadTypeDropdown').prop('disabled',false);
          projectCollection.setDirty(projectCollection.getDirty().concat(_.map(selectedProjectLink, function (link) {
            return {
              'id': link.id,
              'linkId': link.linkId,
              'status': LinkStatus.Unchanged.value,
              'roadLinkSource': link.roadLinkSource,
              'points': link.points,
              'linearLocationId': link.linearLocationId
            };
          })));
          projectCollection.setTmpDirty(projectCollection.getTmpDirty().concat(selectedProjectLink));
        }
        else if (this.value == LinkStatus.Transfer.description) {
          projectCollection.setDirty(_.filter(projectCollection.getDirty(), function (dirty) {
            return dirty.status === LinkStatus.Transfer.value;
          }).concat(_.map(selectedProjectLink, function (link) {
            return {
              'id': link.id,
              'linkId': link.linkId,
              'status': LinkStatus.Transfer.value,
              'roadLinkSource': link.roadLinkSource,
              'points': link.points,
              'linearLocationId': link.linearLocationId
            };
          })));
          projectCollection.setTmpDirty(projectCollection.getDirty());
          rootElement.find('.new-road-address').prop("hidden", false);
          canChangeDirection();
        }
        else if (this.value == LinkStatus.Numbering.description) {
          new ModalConfirm("Numerointi koskee kokonaista tieosaa. Valintaasi on tarvittaessa laajennettu koko tieosalle.");
          $('#trackCodeDropdown').prop('disabled',true);
          $('#discontinuityDropdown').prop('disabled',false);
          $('#roadTypeDropdown').prop('disabled',true);
          projectCollection.setDirty(projectCollection.getDirty().concat(_.map(selectedProjectLink, function (link) {
            return {
              'id': link.id,
              'linkId': link.linkId,
              'status': LinkStatus.Numbering.value,
              'roadLinkSource': link.roadLinkSource,
              'points': link.points,
              'linearLocationId': link.linearLocationId
            };
          })));
          projectCollection.setTmpDirty(projectCollection.getDirty());
          rootElement.find('.new-road-address').prop("hidden", false);
          rootElement.find('.project-form button.update').prop("disabled", false);
          canChangeDirection();
        }
        else if (this.value == LinkStatus.Revert.description) {
          rootElement.find('.new-road-address').prop("hidden", true);
          rootElement.find('.changeDirectionDiv').prop("hidden", true);
          rootElement.find('.project-form button.update').prop("disabled", false);
        }
      });

      rootElement.on('change', '#trackCodeDropdown', function () {
        checkInputs('.project-');
      });


      rootElement.on('change', '.form-group', function() {
        rootElement.find('.action-selected-field').prop("hidden", false);
      });

      rootElement.on('click', ' .project-form button.cancelLink', function(){
        cancelChanges();
      });

      rootElement.on('click', '.project-form button.send', function(){
        new GenericConfirmPopup("Haluatko lähettää muutosilmoituksen Tierekisteriin?", {
          successCallback: function () {
            projectCollection.publishProject();
            closeProjectMode(true, true);
          },
          closeCallback: function () {
          }
        });

      });

      var closeProjectMode = function (changeLayerMode, noSave) {
        eventbus.trigger("roadAddressProject:startAllInteractions");
        eventbus.trigger('projectChangeTable:hide');
        applicationModel.setOpenProject(false);
        rootElement.find('header').toggle();
        rootElement.find('.wrapper').toggle();
        rootElement.find('footer').toggle();
        projectCollection.clearRoadAddressProjects();
        eventbus.trigger('layer:enableButtons', true);
        if (changeLayerMode) {
          eventbus.trigger('roadAddressProject:clearOnClose');
          applicationModel.selectLayer('linkProperty', true, noSave);
        }
      };

      rootElement.on('click', '.project-form button.show-changes', function(){
        $(this).empty();
        projectChangeTable.show();
        var projectChangesButton = showProjectChangeButton();
          if (isProjectPublishable() && isProjectEditable()) {
          formCommon.setInformationContent();
          $('footer').html(formCommon.sendRoadAddressChangeButton('project-', projectCollection.getCurrentProject()));
          } else {
          $('footer').html(projectChangesButton);
          }
      });

      rootElement.on('change input', '.form-control.small-input', function (event) {
      var dropdown_0 = $('#dropDown_0');
      var roadNameField =$('#roadName');
      checkInputs('.project-');
      setFormDirty();
        if (event.target.id === "tie" && (dropdown_0.val() === 'New' || dropdown_0.val() === 'Transfer' || dropdown_0.val() === 'Numbering')) {
          backend.getRoadName($(this).val(), projectCollection.getCurrentProject().project.id, function (data) {
            if (!_.isUndefined(data.roadName)) {
              editedNameByUser = false;
              roadNameField.val(data.roadName).change();
              if (data.isCurrent) {
                roadNameField.prop('disabled', true);
              } else {
                roadNameField.prop('disabled', false);
              }
              checkInputs('.project-');
            } else {
              if (roadNameField.prop('disabled') || !editedNameByUser) {
                $('#roadName').val('').change();
                editedNameByUser = false;
              }
              roadNameField.prop('disabled', false);
            }
          });
        }
      });

        rootElement.on('keyup, input', '#roadName', function () {
            checkInputs('.project-');
            editedNameByUser = $('#roadName').val !== '';
        });

      rootElement.on('click', '.projectErrorButton', function (event) {
        eventbus.trigger('projectCollection:clickCoordinates', event, map);
          var error = projectCollection.getProjectErrors()[event.currentTarget.id];
          if (error.errorMessage !== "") {
            projectCollection.getProjectLinks().then(function (projectLinks) {
              var projectLinkIds = projectLinks.map(function (link) {
                return link.linkId;
              });
              if (_.every(error.linkIds, function (link) {
                  return projectLinkIds.indexOf(link) > -1;
                })) {
                selectedProjectLinkProperty.openWithErrorMessage(error.ids, error.errorMessage);
              } else {
                new ModalConfirm("Sinun täytyy varata tieosa projektille, jotta voit korjata sen.");
              }
            });
          }
      });
    };
    bindEvents();
  };
})(this);<|MERGE_RESOLUTION|>--- conflicted
+++ resolved
@@ -352,20 +352,15 @@
 
       var saveChanges = function(){
         //TODO revert dirtyness if others than ACTION_TERMINATE is choosen, because now after Lakkautus, the link(s) stay always in black color
-<<<<<<< HEAD
-        var isValidEly = _.find(ValidElys, function(ely){ 
+        var isValidEly = _.find(ValidElys, function(ely){
           return ely.value == $('#ely')[0].value;
         });
         if(!isValidEly){
           return new ModalConfirm("Tarkista antamasi ELY-koodi. Annettu arvo on virheellinen.");
         }
 
-        var statusDropdown_0 =$('#dropdown_0').val();
-        var statusDropdown_1 = $('#dropdown_1').val();
-=======
         var statusDropdown_0 =$('#dropDown_0').val();
         var statusDropdown_1 = $('#dropDown_1').val();
->>>>>>> e23bed95
 
         var objectDropdown_0 = _.find(LinkStatus, function(obj){
           return obj.description === statusDropdown_0;
