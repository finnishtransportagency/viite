(function (root) {
  root.ProjectEditForm = function(map, projectCollection, selectedProjectLinkProperty, projectLinkLayer, projectChangeTable, backend) {
    var LinkStatus = LinkValues.LinkStatus;
    var CalibrationCode = LinkValues.CalibrationCode;
    var editableStatus = [LinkValues.ProjectStatus.Incomplete.value, LinkValues.ProjectStatus.ErroredInTR.value, LinkValues.ProjectStatus.Unknown.value];
    var selectedProjectLink = false;
    var formCommon = new FormCommon('');

    var endDistanceOriginalValue = '--';

    var showProjectChangeButton = function() {
      return '<div class="project-form form-controls">' +
        formCommon.projectButtons() + '</div>';
    };

    var transitionModifiers = function(targetStatus, currentStatus) {
      var mod;
      if (_.contains(targetStatus.transitionFrom, currentStatus))
        mod = '';
      else
        mod = 'disabled hidden';
      if (currentStatus == targetStatus.value)
        return mod + ' selected';
      else
        return mod;
    };

    var defineOptionModifiers = function(option, selection) {
      var isSplitMode = selection.length == 2 && selection[0].linkId === selection[1].linkId;
      var linkStatus = selection[0].status;
      var targetLinkStatus = _.find(LinkStatus, function (ls) {
        return ls.description === option || (option === '' && ls.value == 99);
      });
      if (isSplitMode)
        console.log("NOT A SPLIT FORM!");
      else
        return transitionModifiers(targetLinkStatus, linkStatus);
    };

    var selectedProjectLinkTemplate = function(project, selected, errorMessage) {
      var road = {
        roadNumber: selected[0].roadNumber,
        roadPartNumber: selected[0].roadPartNumber,
        trackCode: selected[0].trackCode
      };
      var selection = formCommon.selectedData(selected);
      return _.template('' +
        '<header>' +
        formCommon.titleWithProjectName(project.name, projectCollection.getCurrentProject()) +
        '</header>' +
        '<div class="wrapper read-only">'+
        '<div class="form form-horizontal form-dark">'+
        '<div class="edit-control-group project-choice-group">'+
        insertErrorMessage(errorMessage) +
        formCommon.staticField('Lisätty järjestelmään', project.createdBy + ' ' + project.startDate)+
        formCommon.staticField('Muokattu viimeksi', project.modifiedBy + ' ' + project.dateModified)+
        '<div class="form-group editable form-editable-roadAddressProject"> '+

        selectionForm(selection, selected, road) +
        formCommon.changeDirection(selected) +
        formCommon.actionSelectedField()+
        '</div>'+
        '</div>' +
        '</div>'+
        '</div>'+
        '<footer>' + formCommon.actionButtons('project-', projectCollection.isDirty()) + '</footer>');
    };

    var selectionForm = function(selection, selected, road){
      var defaultOption = (selected[0].status === LinkStatus.NotHandled.value ? LinkStatus.NotHandled.description : LinkStatus.Undefined.description);
      return '<form id="roadAddressProjectForm" class="input-unit-combination form-group form-horizontal roadAddressProject">'+
        '<label>Toimenpiteet,' + selection  + '</label>' +
        '<div class="input-unit-combination">' +
        '<select class="action-select" id="dropdown_0" size="1">'+
        '<option id="drop_0_' + '" '+ defineOptionModifiers(defaultOption, selected) +'>Valitse</option>'+
        '<option id="drop_0_' + LinkStatus.Unchanged.description + '" value='+ LinkStatus.Unchanged.description+' ' + defineOptionModifiers(LinkStatus.Unchanged.description, selected) + '>Ennallaan</option>'+
        '<option id="drop_0_' + LinkStatus.Transfer.description + '" value='+ LinkStatus.Transfer.description + ' ' + defineOptionModifiers(LinkStatus.Transfer.description, selected) + '>Siirto</option>'+
        '<option id="drop_0_' + LinkStatus.New.description + '" value='+ LinkStatus.New.description + ' ' + defineOptionModifiers(LinkStatus.New.description, selected) +'>Uusi</option>'+
        '<option id="drop_0_' + LinkStatus.Terminated.description + '" value='+ LinkStatus.Terminated.description + ' ' + defineOptionModifiers(LinkStatus.Terminated.description, selected) + '>Lakkautus</option>'+
        '<option id="drop_0_' + LinkStatus.Numbering.description + '" value='+ LinkStatus.Numbering.description + ' ' + defineOptionModifiers(LinkStatus.Numbering.description, selected) + '>Numerointi</option>'+
        '<option id="drop_0_' + LinkStatus.Revert.description + '" value='+ LinkStatus.Revert.description + ' ' + defineOptionModifiers(LinkStatus.Revert.description, selected) + '>Palautus aihioksi tai tieosoitteettomaksi</option>' +
        '</select>'+
        '</div>'+
        formCommon.newRoadAddressInfo(selected, selectedProjectLink, road) +
        '</form>';
    };

    var insertErrorMessage = function (errorMessage) {
      if(!_.isUndefined(errorMessage) && errorMessage !== ""){
        return addSmallLabelLowercase( 'VIRHE: ' + errorMessage);
      }
      else return "";
    };

    var addSmallLabelLowercase = function(label){
        return '<label class="control-label-small" style="text-transform: none">'+label+'</label>';
    };

    var emptyTemplate = function(project) {
      return _.template('' +
        '<header>' +
        formCommon.titleWithProjectName(project.name, projectCollection.getCurrentProject()) +
        '</header>' +
        '<div class="wrapper read-only">' +
        '<div class="form form-horizontal form-dark">' +
        errorsList()+
        '</div></div></br></br>' +
        '<footer>'+showProjectChangeButton()+'</footer>');
    };

    var errorsList = function(){
      if (projectCollection.getProjectErrors().length > 0){
        return '<div class="form-group">' +
          '<label>TARKASTUSILMOITUKSET:</label>' +
          '<div id ="projectErrors">' +
          formCommon.getProjectErrors(projectCollection.getProjectErrors(),projectCollection.getAll(), projectCollection) +
          '</div>' +
          '</div>' ;
      }
      else
        return '';

    };

    var isProjectPublishable = function(){
      return projectCollection.getPublishableStatus();
    };

    var isProjectEditable = function(){
      return _.contains(editableStatus, projectCollection.getCurrentProject().project.statusCode);
    };

    var checkInputs = function () {
      var rootElement = $('#feature-attributes');
      var inputs = rootElement.find('input');
      var filled = true;
      for (var i = 0; i < inputs.length; i++) {
        if (inputs[i].type === 'text' && !inputs[i].value) {
          filled = false;
        }
      }
      if (filled) {
        rootElement.find('.project-form button.update').prop("disabled", false);
      } else {
        rootElement.find('.project-form button.update').prop("disabled", true);
      }
    };

    var changeDropDownValue = function (statusCode) {
      var rootElement = $('#feature-attributes');
      if (statusCode === LinkStatus.Unchanged.value) {
        $("#dropDown_0 option[value="+ LinkStatus.New.description +"]").prop('disabled',true);
        $("#dropDown_0 option[value="+ LinkStatus.Unchanged.description +"]").attr('selected', 'selected').change();
      }
      else if(statusCode === LinkStatus.New.value){
        $("#dropDown_0 option[value="+ LinkStatus.New.description +"]").attr('selected', 'selected').change();
        projectCollection.setTmpDirty(projectCollection.getTmpDirty().concat(selectedProjectLink));
        rootElement.find('.new-road-address').prop("hidden", false);
        if(selectedProjectLink[0].id !== 0)
          rootElement.find('.changeDirectionDiv').prop("hidden", false);
      }
      else if (statusCode == LinkStatus.Transfer.value) {
        $("#dropDown_0 option[value="+ LinkStatus.New.description +"]").prop('disabled',true);
        $("#dropDown_0 option[value="+ LinkStatus.Transfer.description +"]").attr('selected', 'selected').change();
      }
      else if (statusCode == LinkStatus.Numbering.value) {
        $("#dropDown_0 option[value="+ LinkStatus.Numbering.description +"]").attr('selected', 'selected').change();
      }
      $('#discontinuityDropdown').val(selectedProjectLink[selectedProjectLink.length - 1].discontinuity);
      $('#roadTypeDropDown').val(selectedProjectLink[0].roadTypeId);
    };

    var fillDistanceValues = function (selectedLinks) {
      if (selectedLinks.length === 1 && selectedLinks[0].calibrationCode === CalibrationCode.AtBoth.value) {
        $('#beginDistance').val(selectedLinks[0].startAddressM);
        $('#endDistance').val(selectedLinks[0].endAddressM);
      } else {
        var orderedByStartM = _.sortBy(selectedLinks, function (l) {
          return l.startAddressM;
        });
        if (orderedByStartM[0].calibrationCode === CalibrationCode.AtBeginning.value) {
          $('#beginDistance').val(orderedByStartM[0].startAddressM);
        }
        if (orderedByStartM[orderedByStartM.length - 1].calibrationCode === CalibrationCode.AtEnd.value) {
          $('#endDistance').val(orderedByStartM[orderedByStartM.length - 1].endAddressM);
          endDistanceOriginalValue = orderedByStartM[orderedByStartM.length - 1].endAddressM;
        }
      }
    };

    var disableFormInputs = function () {
      if (!isProjectEditable()) {
        $('#roadAddressProjectForm select').prop('disabled',true);
        $('#roadAddressProjectFormCut select').prop('disabled',true);
        $('.update').prop('disabled', true);
        $('.btn-edit-project').prop('disabled', true);
      }
    };

    var setFormDirty = function() {
      selectedProjectLinkProperty.setDirty(true);
      eventbus.trigger('roadAddressProject:toggleEditingRoad', false);
    };

    var bindEvents = function() {

      var rootElement = $('#feature-attributes');

      eventbus.on('projectLink:clicked', function(selected) {
        selectedProjectLink = selected;
        var currentProject = projectCollection.getCurrentProject();
        formCommon.clearInformationContent();
        rootElement.html(selectedProjectLinkTemplate(currentProject.project, selectedProjectLink));
        formCommon.replaceAddressInfo(backend, selectedProjectLink);
        checkInputs('.project-');
        changeDropDownValue(selectedProjectLink[0].status);
        disableFormInputs();
        var selectedDiscontinuity = _.max(selectedProjectLink, function(projectLink){
          return projectLink.endAddressM;
        }).discontinuity;
        $('#discontinuityDropdown').val(selectedDiscontinuity.toString());
      });

      eventbus.on('projectLink:errorClicked', function(selected, errorMessage) {
          selectedProjectLink = [selected[0]];
          var currentProject = projectCollection.getCurrentProject();
          formCommon.clearInformationContent();
          rootElement.html(selectedProjectLinkTemplate(currentProject.project, selectedProjectLink, errorMessage));
          formCommon.replaceAddressInfo(backend, selectedProjectLink);
          checkInputs('.project-');
          changeDropDownValue(selectedProjectLink[0].status);
          disableFormInputs();
          var selectedDiscontinuity = _.max(selectedProjectLink, function(projectLink){
              return projectLink.endAddressM;
          }).discontinuity;
          $('#discontinuityDropdown').val(selectedDiscontinuity.toString());
      });

      eventbus.on('roadAddress:projectFailed', function() {
        applicationModel.removeSpinner();
      });

      eventbus.on('roadAddress:projectLinksUpdateFailed',function(errorCode){
        applicationModel.removeSpinner();
        if (errorCode == 400){
          return new ModalConfirm("Päivitys epäonnistui puutteelisten tietojen takia. Ota yhteyttä järjestelmätukeen.");
        } else if (errorCode == 401){
          return new ModalConfirm("Sinulla ei ole käyttöoikeutta muutoksen tekemiseen.");
        } else if (errorCode == 412){
          return new ModalConfirm("Täyttämättömien vaatimusten takia siirtoa ei saatu tehtyä. Ota yhteyttä järjestelmätukeen.");
        } else if (errorCode == 500){
          return new ModalConfirm("Siirto ei onnistunut taustajärjestelmässä tapahtuneen virheen takia, ota yhteyttä järjestelmätukeen.");
        } else {
          return new ModalConfirm("Siirto ei onnistunut taustajärjestelmässä tapahtuneen tuntemattoman virheen takia, ota yhteyttä järjestelmätukeen.");
        }
      });

      eventbus.on('roadAddress:projectLinksUpdated',function(data){
        eventbus.trigger('projectChangeTable:refresh');
        projectCollection.setTmpDirty([]);
        projectCollection.setDirty([]);
        selectedProjectLink = false;
        selectedProjectLinkProperty.cleanIds();
        rootElement.html(emptyTemplate(projectCollection.getCurrentProject().project));
        formCommon.toggleAdditionalControls();
        if (typeof data !== 'undefined' && typeof data.publishable !== 'undefined' && data.publishable) {
          eventbus.trigger('roadAddressProject:projectLinkSaved', data.id, data.publishable);
        } else {
          eventbus.trigger('roadAddressProject:projectLinkSaved');
        }
      });

      eventbus.on('roadAddress:projectSentSuccess', function() {
        new ModalConfirm("Muutosilmoitus lähetetty Tierekisteriin.");
        //TODO: make more generic layer change/refresh
        applicationModel.selectLayer('linkProperty');

        rootElement.empty();
        formCommon.clearInformationContent();

        selectedProjectLinkProperty.close();
        projectCollection.clearRoadAddressProjects();
        projectCollection.reset();
        applicationModel.setOpenProject(false);

        eventbus.trigger('roadAddressProject:deselectFeaturesSelected');
        eventbus.trigger('roadLinks:refreshView');
      });

      eventbus.on('roadAddress:projectSentFailed', function(error) {
        new ModalConfirm(error);
      });

      eventbus.on('roadAddress:projectLinksCreateSuccess', function () {
        eventbus.trigger('projectChangeTable:refresh');
        projectCollection.setTmpDirty([]);
        selectedProjectLinkProperty.cleanIds();
        rootElement.find('.changeDirectionDiv').prop("hidden", false);
      });

      eventbus.on('roadAddress:changeDirectionFailed', function(error) {
        new ModalConfirm(error);
      });

      rootElement.on('click','.changeDirection', function () {
        if(!_.isUndefined(selectedProjectLinkProperty.get()[0]) && !_.isUndefined(selectedProjectLinkProperty.get()[0].connectedLinkId) && selectedProjectLinkProperty.get()[0].connectedLinkId !== 0) {
          projectCollection.changeNewProjectLinkCutDirection(projectCollection.getCurrentProject().project.id, selectedProjectLinkProperty.get());
        }
        else{
          projectCollection.changeNewProjectLinkDirection(projectCollection.getCurrentProject().project.id, selectedProjectLinkProperty.get());
        }
      });

      eventbus.on('roadAddress:projectLinksSaveFailed', function (result) {
        new ModalConfirm(result.toString());
      });

      eventbus.on('roadAddressProject:discardChanges',function(){
        cancelChanges();
      });

      var canChangeDirection = function () {
        if(_.isUndefined(_.find(selectedProjectLink, function (link) {return (link.status === LinkStatus.Terminated.value || link.status === LinkStatus.NotHandled.value);}))) {
          rootElement.find('.changeDirectionDiv').prop("hidden", false);
        } else {
          rootElement.find('.changeDirectionDiv').prop("hidden", true);
        }
      };

      var saveChanges = function(){
        var successSavingChanges = true;
        var currentProject = projectCollection.getCurrentProject();
        //TODO revert dirtyness if others than ACTION_TERMINATE is choosen, because now after Lakkautus, the link(s) stay always in black color
        var statusDropdown_0 =$('#dropdown_0').val();
        var statusDropdown_1 = $('#dropdown_1').val();
        switch (statusDropdown_0){
          case LinkStatus.Unchanged.description : {
            if(!_.isUndefined(statusDropdown_1) && statusDropdown_1 == LinkStatus.New.description){
              successSavingChanges = projectCollection.saveCuttedProjectLinks(projectCollection.getTmpDirty(), LinkStatus.Unchanged.value, LinkStatus.New.value);
            }
            else if(_.isUndefined(statusDropdown_1)){
              successSavingChanges = projectCollection.saveProjectLinks(projectCollection.getTmpDirty(), LinkStatus.Unchanged.value);
            }
            break;
          }
          case LinkStatus.New.description : {
            if(!_.isUndefined(statusDropdown_1) && statusDropdown_1 == LinkStatus.Unchanged.description){
              successSavingChanges = projectCollection.saveCuttedProjectLinks(projectCollection.getTmpDirty(), LinkStatus.New.value, LinkStatus.Unchanged.value);
            }

            else if(!_.isUndefined(statusDropdown_1) && statusDropdown_1 == LinkStatus.Transfer.description){
              successSavingChanges = projectCollection.saveCuttedProjectLinks(projectCollection.getTmpDirty(), LinkStatus.New.value, LinkStatus.Transfer.value);
            }
            else if(_.isUndefined(statusDropdown_1)) {
              successSavingChanges = projectCollection.saveProjectLinks(projectCollection.getTmpDirty(), LinkStatus.New.value);
            }
            break;
          }
          case LinkStatus.Transfer.description : {
            if(!_.isUndefined(statusDropdown_1) && statusDropdown_1 == LinkStatus.New.description){
              successSavingChanges = projectCollection.saveCuttedProjectLinks(projectCollection.getTmpDirty(), LinkStatus.Unchanged.value, LinkStatus.New.value);
            }
            else if(_.isUndefined(statusDropdown_1)){
              successSavingChanges = projectCollection.saveProjectLinks(projectCollection.getTmpDirty(), LinkStatus.Transfer.value);
            }
            break;
          }
          case LinkStatus.Numbering.description : {
            successSavingChanges = projectCollection.saveProjectLinks(projectCollection.getTmpDirty(), LinkStatus.Numbering.value); break;
          }
          case LinkStatus.Terminated.description: {
            successSavingChanges = projectCollection.saveProjectLinks(projectCollection.getTmpDirty(), LinkStatus.Terminated.value); break;
          }
          case LinkStatus.Revert.description : {
            projectCollection.revertChangesRoadlink(selectedProjectLink); break;
          }
        }

        if(successSavingChanges){
          selectedProjectLinkProperty.setDirty(false);
          rootElement.html(emptyTemplate(currentProject.project));
          formCommon.toggleAdditionalControls();
        }
      };

      var cancelChanges = function() {
        selectedProjectLinkProperty.setDirty(false);
        if(projectCollection.isDirty()) {
          projectCollection.revertLinkStatus();
          projectCollection.setDirty([]);
          projectCollection.setTmpDirty([]);
          projectLinkLayer.clearHighlights();
          $('.wrapper').remove();
          formCommon.toggleAdditionalControls();
          eventbus.trigger('roadAddress:projectLinksEdited');
          eventbus.trigger('roadAddressProject:toggleEditingRoad', true);
          eventbus.trigger('roadAddressProject:reOpenCurrent');
        } else {
          eventbus.trigger('roadAddress:openProject', projectCollection.getCurrentProject());
          eventbus.trigger('roadLinks:refreshView');
        }
      };

      rootElement.on('change', '#endDistance', function(eventData){
        setFormDirty();
        var changedValue = parseInt(eventData.target.value);
        if(!isNaN(changedValue) && !isNaN(parseInt(endDistanceOriginalValue)) && changedValue !== endDistanceOriginalValue)
          $('#manualCPWarning').css('display', 'inline-block');
        else $('#manualCPWarning').css('display', 'none');
      });

      rootElement.on('change', '#roadTypeDropDown', function(){
        setFormDirty();
      });

      rootElement.on('change', '.form-select-control', function () {
        setFormDirty();
      });

      rootElement.on('click', '.project-form button.update', function() {
        eventbus.trigger('roadAddressProject:toggleEditingRoad', true);
        saveChanges();
      });

      rootElement.on('change', '#roadAddressProjectForm #dropdown_0', function() {
        $('#tie').prop('disabled',false);
        $('#osa').prop('disabled',false);
        $('#trackCodeDropdown').prop('disabled',false);
        $('#discontinuityDropdown').prop('disabled',false);
        $('#roadTypeDropDown').prop('disabled',false);
        if(this.value == LinkStatus.Terminated.description) {
          rootElement.find('.new-road-address').prop("hidden", true);
          rootElement.find('.changeDirectionDiv').prop("hidden", true);
          projectCollection.setDirty(projectCollection.getDirty().concat(_.map(selectedProjectLink, function (link) {
            return {'linkId': link.linkId, 'status': LinkStatus.Terminated.value, 'roadLinkSource': link.roadLinkSource, 'points': link.points};
          })));
          projectCollection.setTmpDirty(projectCollection.getTmpDirty().concat(selectedProjectLink));
          rootElement.find('.project-form button.update').prop("disabled", false);
        }
        else if(this.value == LinkStatus.New.description){
          projectCollection.setTmpDirty(_.filter(projectCollection.getTmpDirty(), function (l) { return l.status !== LinkStatus.Terminated.value;}).concat(selectedProjectLink));
          rootElement.find('.new-road-address').prop("hidden", false);
          if(selectedProjectLink[0].id !== 0) {
            fillDistanceValues(selectedProjectLink);
            rootElement.find('.changeDirectionDiv').prop("hidden", false);
            rootElement.find('#distanceValue').prop("hidden", false);
          }
        }
        else if(this.value == LinkStatus.Unchanged.description){
          rootElement.find('.new-road-address').prop("hidden", false);
          rootElement.find('.changeDirectionDiv').prop("hidden", true);
          $('#tie').prop('disabled',true);
          $('#osa').prop('disabled',true);
          $('#trackCodeDropdown').prop('disabled',true);
          $('#discontinuityDropdown').prop('disabled',false);
          $('#roadTypeDropDown').prop('disabled',false);
          projectCollection.setDirty(projectCollection.getDirty().concat(_.map(selectedProjectLink, function (link) {
            return {'linkId': link.linkId, 'status': LinkStatus.Unchanged.value, 'roadLinkSource': link.roadLinkSource, 'points': link.points};
          })));
          projectCollection.setTmpDirty(projectCollection.getTmpDirty().concat(selectedProjectLink));
        }
        else if(this.value == LinkStatus.Transfer.description) {
          projectCollection.setDirty(_.filter(projectCollection.getDirty(), function(dirty) {return dirty.status === LinkStatus.Transfer.value;}).concat(_.map(selectedProjectLink, function (link) {
            return {'linkId': link.linkId, 'status': LinkStatus.Transfer.value, 'roadLinkSource': link.roadLinkSource, 'points': link.points};
          })));
          projectCollection.setTmpDirty(projectCollection.getDirty());
          rootElement.find('.new-road-address').prop("hidden", false);
          canChangeDirection();
        }
        else if(this.value == LinkStatus.Numbering.description) {
          new ModalConfirm("Numerointi koskee kokonaista tieosaa. Valintaasi on tarvittaessa laajennettu koko tieosalle.");
          $('#trackCodeDropdown').prop('disabled',true);
          $('#discontinuityDropdown').prop('disabled',false);
          $('#roadTypeDropDown').prop('disabled',true);
          projectCollection.setDirty(projectCollection.getDirty().concat(_.map(selectedProjectLink, function (link) {
            return {'linkId': link.linkId, 'status': LinkStatus.Numbering.value, 'roadLinkSource': link.roadLinkSource, 'points': link.points};
          })));
          projectCollection.setTmpDirty(projectCollection.getDirty());
          rootElement.find('.new-road-address').prop("hidden", false);
          rootElement.find('.project-form button.update').prop("disabled", false);
          canChangeDirection();
        }
        else if(this.value == LinkStatus.Revert.description) {
          rootElement.find('.new-road-address').prop("hidden", true);
          rootElement.find('.changeDirectionDiv').prop("hidden", true);
          rootElement.find('.project-form button.update').prop("disabled", false);
        }
      });

      rootElement.on('change', '.form-group', function() {
        rootElement.find('.action-selected-field').prop("hidden", false);
      });

      rootElement.on('click', ' .project-form button.cancelLink', function(){
        cancelChanges();
      });

      rootElement.on('click', '.project-form button.send', function(){
        new GenericConfirmPopup("Haluatko lähettää muutosilmoituksen Tierekisteriin?", {
          successCallback: function () {
            projectCollection.publishProject();
            closeProjectMode(true, true);
          },
          closeCallback: function () {
          }
        });

      });

      var closeProjectMode = function (changeLayerMode, noSave) {
        eventbus.trigger("roadAddressProject:startAllInteractions");
        eventbus.trigger('projectChangeTable:hide');
        applicationModel.setOpenProject(false);
        rootElement.find('header').toggle();
        rootElement.find('.wrapper').toggle();
        rootElement.find('footer').toggle();
        projectCollection.clearRoadAddressProjects();
        eventbus.trigger('layer:enableButtons', true);
        if (changeLayerMode) {
          eventbus.trigger('roadAddressProject:clearOnClose');
          applicationModel.selectLayer('linkProperty', true, noSave);
        }
      };

      rootElement.on('click', '.project-form button.show-changes', function(){
        $(this).empty();
        projectChangeTable.show();
        var projectChangesButton = showProjectChangeButton();
          if (isProjectPublishable() && isProjectEditable()) {
          formCommon.setInformationContent();
          $('footer').html(formCommon.sendRoadAddressChangeButton('project-', projectCollection.getCurrentProject()));
          } else {
          $('footer').html(projectChangesButton);
          }
      });

        rootElement.on('keyup', '.form-control.small-input', function (event) {
        checkInputs('.project-');
        setFormDirty();
<<<<<<< HEAD
            if (event.target.id === "tie" && $('#dropdown_0').val() === 'New' || $('#dropdown_0').val() === 'Transfer' || $('#dropdown_0').val() === 'Numbering') {
                backend.getRoadName($(this).val(), projectCollection.getCurrentProject().project.id, function (data) {
                    if (data !== null) {
                        $('#roadName').val(data.roadName).change();
                        if (data.isCurrent) {
                            $('#roadName').prop('disabled', true);
                        } else {
                            $('#roadName').prop('disabled', false);
                        }
                        checkInputs('.project-');
                    } else {
                        if ($('#roadName').prop('disabled')) {
                            $('#roadName').val('').change();
                        }
                        $('#roadName').prop('disabled', false);
                    }
                });
=======
        if (event.target.id === "tie" && ($('#dropdown_0').val() === 'New' || $('#dropdown_0').val() === 'Transfer' || $('#dropdown_0').val() === 'Numbering' )) {
          backend.getRoadName($(this).val(),projectCollection.getCurrentProject().project.id, function(data) {
            if (data !== null) {
              $('#roadName').val(data.roadName).change();
              if (data.isCurrent) {
                $('#roadName').prop('disabled', true);
              } else {
                $('#roadName').prop('disabled', false);
              }
              checkInputs('.project-');
            } else {
              if ($('#roadName').prop('disabled')) {
                $('#roadName').val('').change();
              }
              $('#roadName').prop('disabled', false);
>>>>>>> 36497b49
            }
        });

        rootElement.on('keyup', '#roadName', function () {
            checkInputs('.project-');
        });

      eventbus.on('projectLink:mapClicked', function () {
        rootElement.html(emptyTemplate(projectCollection.getCurrentProject().project));
      });

      rootElement.on('click', '.projectErrorButton', function (event) {
        eventbus.trigger('projectCollection:clickCoordinates', event, map);
        var errorIndex = event.currentTarget.id;
        if(projectCollection.getProjectErrors()[errorIndex].errorMessage !== ""){
          var linkIds = projectCollection.getProjectErrors()[errorIndex].linkIds;
          selectedProjectLinkProperty.openWithErrorMessage(linkIds[0], projectCollection.getProjectErrors()[errorIndex].errorMessage);
        }

      });

    };
    bindEvents();
  };
})(this);<|MERGE_RESOLUTION|>--- conflicted
+++ resolved
@@ -537,8 +537,7 @@
         rootElement.on('keyup', '.form-control.small-input', function (event) {
         checkInputs('.project-');
         setFormDirty();
-<<<<<<< HEAD
-            if (event.target.id === "tie" && $('#dropdown_0').val() === 'New' || $('#dropdown_0').val() === 'Transfer' || $('#dropdown_0').val() === 'Numbering') {
+            if (event.target.id === "tie" && ($('#dropdown_0').val() === 'New' || $('#dropdown_0').val() === 'Transfer' || $('#dropdown_0').val() === 'Numbering')) {
                 backend.getRoadName($(this).val(), projectCollection.getCurrentProject().project.id, function (data) {
                     if (data !== null) {
                         $('#roadName').val(data.roadName).change();
@@ -555,23 +554,6 @@
                         $('#roadName').prop('disabled', false);
                     }
                 });
-=======
-        if (event.target.id === "tie" && ($('#dropdown_0').val() === 'New' || $('#dropdown_0').val() === 'Transfer' || $('#dropdown_0').val() === 'Numbering' )) {
-          backend.getRoadName($(this).val(),projectCollection.getCurrentProject().project.id, function(data) {
-            if (data !== null) {
-              $('#roadName').val(data.roadName).change();
-              if (data.isCurrent) {
-                $('#roadName').prop('disabled', true);
-              } else {
-                $('#roadName').prop('disabled', false);
-              }
-              checkInputs('.project-');
-            } else {
-              if ($('#roadName').prop('disabled')) {
-                $('#roadName').val('').change();
-              }
-              $('#roadName').prop('disabled', false);
->>>>>>> 36497b49
             }
         });
 
