--- conflicted
+++ resolved
@@ -556,10 +556,7 @@
         if (event.target.id === "tie" && (dropdown_0.val() === 'New' || dropdown_0.val() === 'Transfer' || dropdown_0.val() === 'Numbering')) {
           backend.getRoadName($(this).val(), projectCollection.getCurrentProject().project.id, function (data) {
             if (!_.isUndefined(data.roadName)) {
-<<<<<<< HEAD
-=======
               editedNameByUser = false;
->>>>>>> 21026962
               roadNameField.val(data.roadName).change();
               if (data.isCurrent) {
                 roadNameField.prop('disabled', true);
