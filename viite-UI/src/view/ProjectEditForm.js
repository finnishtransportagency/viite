(function (root) {
  root.ProjectEditForm = function (map, projectCollection, selectedProjectLinkProperty, projectLinkLayer, projectChangeTable, backend) {
    var LinkStatus = ViiteEnumerations.LinkStatus;
    var CalibrationCode = ViiteEnumerations.CalibrationCode;
    var editableStatus = [ViiteEnumerations.ProjectStatus.Incomplete.value, ViiteEnumerations.ProjectStatus.Unknown.value];
    var ValidElys = _.map(ViiteEnumerations.ElyCodes, function (ely) {
      return ely;
    });
    var selectedProjectLink = false;
    var editedNameByUser = false;
    var LinkSources = ViiteEnumerations.LinkGeomSource;
    var ProjectStatus = ViiteEnumerations.ProjectStatus;
    var formCommon = new FormCommon('');

    var endDistanceOriginalValue = '--';


    var showProjectButtonsDisabled = function () {
      return '<div class="project-form form-controls">' +
          formCommon.projectButtonsDisabled() + '</div>';
    };

    var transitionModifiers = function (targetStatus, currentStatus) {
      var mod;
      if (_.includes(targetStatus.transitionFrom, currentStatus))
        mod = '';
      else
        mod = 'disabled hidden';
      if (currentStatus === targetStatus.value)
        return mod + ' selected';
      else
        return mod;
    };

    var defineOptionModifiers = function (option, selection) {
      var linkStatus = selection[0].status;
      var targetLinkStatus = _.find(LinkStatus, function (ls) {
        return ls.description === option || (option === '' && ls.value === 99);
      });
      return transitionModifiers(targetLinkStatus, linkStatus);
    };

    var selectedProjectLinkTemplate = function (project, selected, errorMessage) {
      var road = {
        roadNumber: selected[0].roadNumber,
        roadPartNumber: selected[0].roadPartNumber,
        trackCode: selected[0].trackCode
      };

      var roadLinkSources = _.chain(selected).map(function (s) {
        return s.roadLinkSource;
      }).uniq().map(function (a) {
        var linkGeom = _.find(LinkSources, function (source) {
          return source.value === parseInt(a);
        });
        if (_.isUndefined(linkGeom))
          return LinkSources.Unknown.descriptionFI;
        else
          return linkGeom.descriptionFI;
      }).uniq().join(", ").value();

      var selection = formCommon.selectedData(selected);
      return _.template('' +
        '<header>' +
        formCommon.title(project.name) +
        '</header>' +
        '<div class="wrapper read-only">' +
        '<div class="form form-horizontal form-dark">' +
        '<div class="edit-control-group project-choice-group">' +
        insertErrorMessage(errorMessage) +
        formCommon.staticField('Lisätty järjestelmään', project.createdBy + ' ' + project.startDate) +
        formCommon.staticField('Muokattu viimeksi', project.modifiedBy + ' ' + project.dateModified) +
        formCommon.staticField('Geometrian lähde', roadLinkSources) +
        showLinkId(selected) +
        showLinkLength(selected) +
        '<div class="form-group editable form-editable-roadAddressProject"> ' +

        selectionForm(project, selection, selected, road) +
        formCommon.changeDirection(selected, project) +
        formCommon.actionSelectedField() +
        '</div>' +
        '</div>' +
        '</div>' +
        '</div>' +
        '<footer>' + formCommon.actionButtons('project-', projectCollection.isDirty()) + '</footer>');
    };

    var showLinkId = function (selected) {
      if (selected.length === 1) {
        return String(formCommon.staticField('Linkin ID', selected[0].linkId));
      } else {
        return '';
      }
    };

    var showLinkLength = function (selected) {
      if (selected.length === 1) {
        return String(formCommon.staticField('Geometrian pituus', Math.round(selected[0].endMValue - selected[0].startMValue)));
      } else {
        var combinedLength = 0;
        _.map(selected, function(roadLink){
          combinedLength += Math.round(roadLink.endMValue - roadLink.startMValue);
        });
        return '<div class="form-group-metadata">' +
            '<p class="form-control-static asset-log-info-metadata">Geometrioiden yhteenlaskettu pituus: ' + combinedLength + '</p>' +
            '</div>';
      }
    };

    var selectionForm = function (project, selection, selected, road) {
      var defaultOption = (selected[0].status === LinkStatus.NotHandled.value ? LinkStatus.NotHandled.description : LinkStatus.Undefined.description);
      return '<form id="roadAddressProjectForm" class="input-unit-combination form-group form-horizontal roadAddressProject">' +
        '<label>Toimenpiteet,' + selection + '</label>' +
        '<div class="input-unit-combination">' +
        '<select class="action-select" id="dropDown_0" size="1">' +
        '<option id="drop_0_" ' + defineOptionModifiers(defaultOption, selected) + '>Valitse</option>' +
        '<option id="drop_0_' + LinkStatus.Unchanged.description + '" value=' + LinkStatus.Unchanged.description + ' ' + defineOptionModifiers(LinkStatus.Unchanged.description, selected) + '>' + LinkStatus.Unchanged.displayText + '</option>' +
        '<option id="drop_0_' + LinkStatus.Transfer.description + '" value=' + LinkStatus.Transfer.description + ' ' + defineOptionModifiers(LinkStatus.Transfer.description, selected) + '>' + LinkStatus.Transfer.displayText + '</option>' +
        '<option id="drop_0_' + LinkStatus.New.description + '" value=' + LinkStatus.New.description + ' ' + defineOptionModifiers(LinkStatus.New.description, selected) + '>' + LinkStatus.New.displayText + '</option>' +
        '<option id="drop_0_' + LinkStatus.Terminated.description + '" value=' + LinkStatus.Terminated.description + ' ' + defineOptionModifiers(LinkStatus.Terminated.description, selected) + '>' + LinkStatus.Terminated.displayText + '</option>' +
        '<option id="drop_0_' + LinkStatus.Numbering.description + '" value=' + LinkStatus.Numbering.description + ' ' + defineOptionModifiers(LinkStatus.Numbering.description, selected) + '>' + LinkStatus.Numbering.displayText + '</option>' +
        '<option id="drop_0_' + LinkStatus.Revert.description + '" value=' + LinkStatus.Revert.description + ' ' + defineOptionModifiers(LinkStatus.Revert.description, selected) + '>' + LinkStatus.Revert.displayText +'</option>' +
        '</select>' +
        '</div>' +
        formCommon.newRoadAddressInfo(project, selected, selectedProjectLink, road) +
        '</form>';
    };

    var insertErrorMessage = function (errorMessage) {
      if (!_.isUndefined(errorMessage) && errorMessage !== "") {
        return addSmallLabelLowercase('VIRHE: ' + errorMessage);
      } else return "";
    };

    var addSmallLabelLowercase = function (label) {
      return '<label class="control-label-small" style="text-transform: none">' + label + '</label>';
    };

    var emptyTemplateDisabledButtons = function (project) {
      return _.template('' +
          '<header>' +
          formCommon.titleWithEditingTool(project) +
          '</header>' +
          '<div class="wrapper read-only">' +
          '<div class="form form-horizontal form-dark">' +
          '<label class="highlighted">JATKA VALITSEMALLA KOHDE KARTALTA.</label>' +
          '<div class="form-group" id="project-errors"></div>' +
          '</div></div></br></br>' +
          '<footer>' + showProjectButtonsDisabled() + '</footer>');
    };

    var isProjectPublishable = function () {
      return projectCollection.getPublishableStatus();
    };

    var isProjectEditable = function () {
      return _.includes(editableStatus, projectCollection.getCurrentProject().project.statusCode);
    };

    var checkInputs = function () {
      var rootElement = $('#feature-attributes');
      var inputs = rootElement.find('input');
      var filled = true;
      var pedestrianRoads = 70000;
      for (var i = 0; i < inputs.length; i++) {
        var isPedestrian = $('#tie')[0].value >= pedestrianRoads;
        if (inputs[i].type === 'text' && !inputs[i].value && !(isPedestrian && inputs[i].id === 'roadName')) {
          filled = false;
        }
      }

      var trackCodeDropdown = $('#trackCodeDropdown')[0];
      filled = filled && !_.isUndefined(trackCodeDropdown) && !_.isUndefined(trackCodeDropdown.value) && trackCodeDropdown.value !== '99';

      var administrativeClassCodeDropdown = $('#administrativeClassDropdown')[0];
      filled = filled && !_.isUndefined(administrativeClassCodeDropdown) && !_.isUndefined(administrativeClassCodeDropdown.value) && administrativeClassCodeDropdown.value !== '0'  && administrativeClassCodeDropdown.value !== '99';

      if (filled && !projectChangeTable.isChangeTableOpen()) {
        rootElement.find('.project-form button.update').prop("disabled", false);
      } else {
        rootElement.find('.project-form button.update').prop("disabled", true);
      }

    };

    var changeDropDownValue = function (statusCode) {
      var dropdown_0_new = $("#dropDown_0 option[value=" + LinkStatus.New.description + "]");
      var rootElement = $('#feature-attributes');
      switch (statusCode) {
        case LinkStatus.Unchanged.value:
          dropdown_0_new.prop('disabled', true);
          $("#dropDown_0 option[value=" + LinkStatus.Unchanged.description + "]").attr('selected', 'selected').change();
          break;
        case LinkStatus.New.value:
          dropdown_0_new.attr('selected', 'selected').change();
          projectCollection.setTmpDirty(projectCollection.getTmpDirty().concat(selectedProjectLink));
          rootElement.find('.new-road-address').prop("hidden", false);
          if (selectedProjectLink[0].id !== 0)
            rootElement.find('.changeDirectionDiv').prop("hidden", false);
          break;
        case LinkStatus.Transfer.value:
          dropdown_0_new.prop('disabled', true);
          $("#dropDown_0 option[value=" + LinkStatus.Transfer.description + "]").attr('selected', 'selected').change();
          rootElement.find('.changeDirectionDiv').prop("hidden", true); // TODO remove this line when Velho integration can handle road reversing
          break;
        case LinkStatus.Numbering.value:
          $("#dropDown_0 option[value=" + LinkStatus.Numbering.description + "]").attr('selected', 'selected').change();
          break;
        default:
          break;
      }
      $('#discontinuityDropdown').val(selectedProjectLink[selectedProjectLink.length - 1].discontinuity);
    };

    var removeNumberingFromDropdown = function () {
      $("#dropDown_0").children("#dropDown_0 option[value=" + LinkStatus.Numbering.description + "]").remove();
    };

    var fillDistanceValues = function (selectedLinks) {
      if (selectedLinks.length === 1 && selectedLinks[0].calibrationCode === CalibrationCode.AtBoth.value) {
        $('#beginDistance').val(selectedLinks[0].startAddressM);
        if (isProjectEditable()) {
            $('#endDistance').prop("readonly", false).val(selectedLinks[0].endAddressM);
        } else {
          $('#endDistance').val(selectedLinks[0].endAddressM);
        }
      } else {
        var orderedByStartM = _.sortBy(selectedLinks, function (l) {
          return l.startAddressM;
        });
        if (orderedByStartM[0].calibrationCode === CalibrationCode.AtBeginning.value) {
          $('#beginDistance').val(orderedByStartM[0].startAddressM);
        }
        if (orderedByStartM[orderedByStartM.length - 1].calibrationCode === CalibrationCode.AtEnd.value) {
          if (isProjectEditable()) {
            $('#endDistance').prop("readonly", false).val(orderedByStartM[orderedByStartM.length - 1].endAddressM);
          } else {
            $('#endDistance').val(orderedByStartM[orderedByStartM.length - 1].endAddressM);
          }
          endDistanceOriginalValue = orderedByStartM[orderedByStartM.length - 1].endAddressM;
        }
      }
    };

    var disableFormInputs = function () {
      if (!isProjectEditable()) {
        $('#roadAddressProjectForm select').prop('disabled', true);
        $('#roadAddressProjectFormCut select').prop('disabled', true);
        $('.update').prop('disabled', true);
        $('.btn-pencil-edit').prop('disabled', true);
        if (projectCollection.getCurrentProject().project.statusCode === ProjectStatus.InUpdateQueue.value ||
            projectCollection.getCurrentProject().project.statusCode === ProjectStatus.UpdatingToRoadNetwork.value) {
          $(":input").prop('disabled', true);
          $(".project-form button.cancelLink").prop('disabled', false);
        }
      }
    };

    var setFormDirty = function () {
      selectedProjectLinkProperty.setDirty(true);
      eventbus.trigger('roadAddressProject:toggleEditingRoad', false);
    };

    var bindEvents = function () {

      var rootElement = $('#feature-attributes');

      eventbus.on('projectLink:clicked', function (selected) {
        selectedProjectLink = selected;
        var currentProject = projectCollection.getCurrentProject();
        formCommon.clearInformationContent();
        rootElement.html(selectedProjectLinkTemplate(currentProject.project, selectedProjectLink));
        formCommon.replaceAddressInfo(backend, selectedProjectLink, currentProject.project.id);
        updateForm();
        // disable form interactions (action dropdown, save and cancel buttons) if change table is open
        if (projectChangeTable.isChangeTableOpen()) {
          formCommon.disableFormInteractions();
        }
        _.defer(function () {
          $('#beginDistance').on("change", function (changedData) {
            eventbus.trigger('projectLink:editedBeginDistance', changedData.target.value);
          });
          $('#endDistance').on("change", function (changedData) {
            eventbus.trigger('projectLink:editedEndDistance', changedData.target.value);
          });
        });
      });

      function updateForm() {
        checkInputs();
        changeDropDownValue(selectedProjectLink[0].status);
        if (selectedProjectLink[0].status !== LinkStatus.Numbering.value && _.filter(projectCollection.getFormedParts(), function (formedLink) {
          return formedLink.roadNumber === selectedProjectLink[0].roadNumber && formedLink.roadPartNumber === selectedProjectLink[0].roadPartNumber;
        }).length !== 0) {
          removeNumberingFromDropdown();
        }
        disableFormInputs();
        const projectLinkMaxByEndAddressM = _.maxBy(selectedProjectLink, function (projectLink) {
              return projectLink.endAddressM;
          });
          // If there are non-calculated new links, display the lowest value of discontinuity in selection (i.e. the most significant).
        var selectedDiscontinuity;
        if (projectLinkMaxByEndAddressM.endAddressM === 0) {
            selectedDiscontinuity = _.minBy(selectedProjectLink, function (projectLink) {
                return projectLink.discontinuity;
            }).discontinuity;
        } else
            selectedDiscontinuity = projectLinkMaxByEndAddressM.discontinuity;
        $('#discontinuityDropdown').val(selectedDiscontinuity.toString());
      }

      eventbus.on('projectLink:errorClicked', function (selected, errorMessage) {
        selectedProjectLink = [selected[0]];
        var currentProject = projectCollection.getCurrentProject();
        formCommon.clearInformationContent();
        rootElement.html(selectedProjectLinkTemplate(currentProject.project, selectedProjectLink, errorMessage));
        formCommon.replaceAddressInfo(backend, selectedProjectLink);
        updateForm();
      });

      eventbus.on('roadAddress:projectFailed', function () {
        applicationModel.removeSpinner();
      });

      eventbus.on('roadAddress:projectLinksUpdateFailed', function (errorCode) {
        applicationModel.removeSpinner();
        switch (errorCode) {
          case 400:
            return new ModalConfirm("Päivitys epäonnistui puutteelisten tietojen takia. Ota yhteyttä järjestelmätukeen.");
          case 401:
            return new ModalConfirm("Sinulla ei ole käyttöoikeutta muutoksen tekemiseen.");
          case 412:
            return new ModalConfirm("Täyttämättömien vaatimusten takia siirtoa ei saatu tehtyä. Ota yhteyttä järjestelmätukeen.");
          case 500:
            return new ModalConfirm("Siirto ei onnistunut taustajärjestelmässä tapahtuneen virheen takia, ota yhteyttä järjestelmätukeen.");
          default:
            return new ModalConfirm("Siirto ei onnistunut taustajärjestelmässä tapahtuneen tuntemattoman virheen takia, ota yhteyttä järjestelmätukeen.");
        }
      });

      eventbus.on('roadAddress:projectLinksUpdated', function (response) {
        //eventbus.trigger('projectChangeTable:refresh');
        projectCollection.setTmpDirty([]);
        projectCollection.setDirty([]);
        selectedProjectLinkProperty.setCurrent([]);
        selectedProjectLinkProperty.setDirty(false);
        selectedProjectLink = false;
        selectedProjectLinkProperty.cleanIds();
        var projectErrors = response.projectErrors;
        // show disabled buttons
        rootElement.html(emptyTemplateDisabledButtons(projectCollection.getCurrentProject().project));
        if (Object.keys(projectErrors).length === 0) {
          // if no (high priority) validation errors are present, then show recalculate button and remove title
          formCommon.setDisabledAndTitleAttributesById("recalculate-button", false, "");
          formCommon.setInformationContent();
          formCommon.setInformationContentText("Päivitä etäisyyslukemat jatkaaksesi projektia.");
        } else {
          projectCollection.setAndWriteProjectErrorsToUser(projectErrors);
        }
        formCommon.toggleAdditionalControls();
        // changes made to project links, set recalculated flag to false
        eventbus.trigger('roadAddressProject:setRecalculatedAfterChangesFlag', false);
        applicationModel.removeSpinner();
        if (typeof response !== 'undefined' && typeof response.publishable !== 'undefined' && response.publishable) {
          eventbus.trigger('roadAddressProject:projectLinkSaved', response.id, response.publishable);
        } else {
          eventbus.trigger('roadAddressProject:projectLinkSaved');
        }
      });

      eventbus.on('roadAddress:projectSentSuccess', function () {
        new ModalConfirm("Muutoksia viedään tieosoiteverkolle.");
        //TODO: make more generic layer change/refresh
        applicationModel.selectLayer('linkProperty');
        selectedProjectLinkProperty.close();
        projectCollection.clearRoadAddressProjects();
        projectCollection.reset();
        applicationModel.setOpenProject(false);
        eventbus.trigger('layer:enableButtons', true);
        eventbus.trigger('roadAddressProject:deselectFeaturesSelected');
        eventbus.trigger('roadLinks:refreshView');
      });

      eventbus.on('roadAddress:projectSentFailed', function (error) {
        new ModalConfirm(error);
      });

      eventbus.on('roadAddress:projectLinksCreateSuccess', function () {
        eventbus.trigger('projectChangeTable:refresh');
        projectCollection.setTmpDirty([]);
        selectedProjectLinkProperty.cleanIds();
        rootElement.find('.changeDirectionDiv').prop("hidden", false);
      });

      eventbus.on('roadAddress:changeDirectionFailed', function (error) {
        new ModalConfirm(error);
      });

      rootElement.on('click', '.changeDirection', function () {
        projectCollection.changeNewProjectLinkDirection(projectCollection.getCurrentProject().project.id, selectedProjectLinkProperty.get());
      });

      eventbus.on('roadAddress:projectLinksSaveFailed', function (result) {
        new ModalConfirm(result.toString());
      });

      eventbus.on('roadAddressProject:discardChanges', function () {
        cancelChanges();
      });

      var canChangeDirection = function () {
        if (_.isUndefined(_.find(selectedProjectLink, function (link) {
          return (link.status === LinkStatus.Terminated.value || link.status === LinkStatus.NotHandled.value);
        }))) {
          rootElement.find('.changeDirectionDiv').prop("hidden", false);
        } else {
          rootElement.find('.changeDirectionDiv').prop("hidden", true);
        }
      };

      var saveChanges = function () {
        //TODO revert dirtyness if others than ACTION_TERMINATE is choosen, because now after Lakkautus, the link(s) stay always in black color
        var isValidEly = _.find(ValidElys, function (ely) {
          return ely.value === parseInt($('#ely')[0].value);
        });
        if (!isValidEly) {
          return new ModalConfirm("Tarkista antamasi ELY-koodi. Annettu arvo on virheellinen.");
        }

        var statusDropdown_0 = $('#dropDown_0').val();

        var objectDropdown_0 = _.find(LinkStatus, function (obj) {
          return obj.description === statusDropdown_0;
        });

        if (objectDropdown_0.value === LinkStatus.Revert.value) {
          projectCollection.revertChangesRoadlink(selectedProjectLink);
        }
        else {
          projectCollection.saveProjectLinks(
              _.isEmpty(projectCollection.getTmpDirty()) ? selectedProjectLink : projectCollection.getTmpDirty() // Case Terminated: getTmpDirty() is empty.
              , objectDropdown_0.value, _.isEmpty(projectCollection.getTmpDirty()) ? false : isEndDistanceTouched());
        }
        return true;
      };

        var isEndDistanceTouched = function () {
            const endDistance = $('#endDistance')[0];
            var changedValue;

            if (endDistance)
                changedValue = Number(endDistance.value);

            const orderedByStartM = _.sortBy(selectedProjectLink, function (l) {
                return -l.startAddressM;
            });

            // EndDistance is correct and changed.
            return !isNaN(changedValue) &&
                    typeof changedValue === 'number' &&
                    changedValue !== orderedByStartM[0].endAddressM;
        };

      var cancelChanges = function () {
        projectCollection.revertLinkStatus();
        projectCollection.setDirty([]);
        projectCollection.setTmpDirty([]);
        projectLinkLayer.clearHighlights();
        selectedProjectLinkProperty.cleanIds();
        selectedProjectLinkProperty.clean();
        $('.wrapper').remove();
        eventbus.trigger('roadAddress:projectLinksEdited');
        eventbus.trigger('roadAddressProject:toggleEditingRoad', true);
        eventbus.trigger('roadAddressProject:reOpenCurrent');
      };

      rootElement.on('change', '#endDistance', function (eventData) {
        setFormDirty();
        var changedValue = parseInt(eventData.target.value);
        if (!isNaN(changedValue) && !isNaN(parseInt(endDistanceOriginalValue)) && changedValue !== endDistanceOriginalValue)
          $('#manualCPWarning').css('display', 'inline-block');
        else $('#manualCPWarning').css('display', 'none');
      });

      rootElement.on('change', '#administrativeClassDropdown', function () {
        setFormDirty();
      });

        rootElement.on('change', '.form-select-control', function () {
            setFormDirty();
        });

      rootElement.on('click', '.project-form button.update', function () {
        eventbus.trigger('roadAddressProject:toggleEditingRoad', true);
        saveChanges();
      });

      rootElement.on('change', '#roadAddressProjectForm #dropDown_0', function () {
        $('#tie').prop('disabled', false);
        $('#osa').prop('disabled', false);
        $('#trackCodeDropdown').prop('disabled', false);
        $('#discontinuityDropdown').prop('disabled', false);
        $('#administrativeClassDropdown').prop('disabled', false);
        if (this.value === LinkStatus.Terminated.description) {
          rootElement.find('.new-road-address').prop("hidden", true);
          rootElement.find('.changeDirectionDiv').prop("hidden", true);
          projectCollection.setDirty(_.map(selectedProjectLink, function (link) {
            return {
              'id': link.id,
              'linkId': link.linkId,
              'status': LinkStatus.Terminated.value,
              'roadLinkSource': link.roadLinkSource,
              'points': link.points,
              'linearLocationId': link.linearLocationId
            };
          }));
          projectCollection.setTmpDirty(projectCollection.getDirty());
          rootElement.find('.project-form button.update').prop("disabled", false);
        } else if (this.value === LinkStatus.New.description) {
          projectCollection.setDirty(_.map(selectedProjectLink, function (link) {
            return {
              'id': link.id,
              'linkId': link.linkId,
              'status': LinkStatus.New.value,
              'roadLinkSource': link.roadLinkSource,
              'points': link.points,
              'linearLocationId': link.linearLocationId
            };
          }));
          projectCollection.setTmpDirty(projectCollection.getDirty());
          rootElement.find('.new-road-address').prop("hidden", false);
          if (selectedProjectLink[0].id !== -1) {
            fillDistanceValues(selectedProjectLink);
            rootElement.find('.changeDirectionDiv').prop("hidden", false);
            rootElement.find('#distanceValue').prop("hidden", false);
          }
        } else if (this.value === LinkStatus.Unchanged.description) {
          rootElement.find('.new-road-address').prop("hidden", false);
          rootElement.find('.changeDirectionDiv').prop("hidden", true);
          $('#tie').prop('disabled', true);
          $('#osa').prop('disabled', true);
          $('#trackCodeDropdown').prop('disabled', true);
          $('#discontinuityDropdown').prop('disabled', false);
          $('#administrativeClassDropdown').prop('disabled', false);
          projectCollection.setDirty(_.map(selectedProjectLink, function (link) {
            return {
              'id': link.id,
              'linkId': link.linkId,
              'status': LinkStatus.Unchanged.value,
              'roadLinkSource': link.roadLinkSource,
              'points': link.points,
              'linearLocationId': link.linearLocationId
            };
          }));
          projectCollection.setTmpDirty(projectCollection.getDirty());
        } else if (this.value === LinkStatus.Transfer.description) {
          projectCollection.setDirty(_.map(selectedProjectLink, function (link) {
            return {
              'id': link.id,
              'linkId': link.linkId,
              'status': LinkStatus.Transfer.value,
              'roadLinkSource': link.roadLinkSource,
              'points': link.points,
              'linearLocationId': link.linearLocationId
            };
          }));
          projectCollection.setTmpDirty(projectCollection.getDirty());
          rootElement.find('.new-road-address').prop("hidden", false);
          canChangeDirection();
        } else if (this.value === LinkStatus.Numbering.description) {
          new ModalConfirm("Numerointi koskee kokonaista tieosaa. Valintaasi on tarvittaessa laajennettu koko tieosalle.");
          $('#trackCodeDropdown').prop('disabled', true);
          $('#discontinuityDropdown').prop('disabled', false);
          $('#administrativeClassDropdown').prop('disabled', true);
          projectCollection.setDirty(_.map(selectedProjectLink, function (link) {
            return {
              'id': link.id,
              'linkId': link.linkId,
              'status': LinkStatus.Numbering.value,
              'roadLinkSource': link.roadLinkSource,
              'points': link.points,
              'linearLocationId': link.linearLocationId
            };
          }));
          projectCollection.setTmpDirty(projectCollection.getDirty());
          rootElement.find('.new-road-address').prop("hidden", false);
          rootElement.find('.project-form button.update').prop("disabled", false);
          canChangeDirection();
        } else if (this.value === LinkStatus.Revert.description) {
          rootElement.find('.new-road-address').prop("hidden", true);
          rootElement.find('.changeDirectionDiv').prop("hidden", true);
          rootElement.find('.project-form button.update').prop("disabled", false);
        }
      });

      rootElement.on('change', '#trackCodeDropdown', function () {
        checkInputs();
      });

      rootElement.on('change', '#administrativeClassDropdown', function () {
        checkInputs();
      });


      rootElement.on('change', '.form-group', function () {
        rootElement.find('.action-selected-field').prop("hidden", false);
      });

      rootElement.on('click', ' .project-form button.cancelLink', function () {
        cancelChanges();
      });

      rootElement.on('click', '.project-form button.send', function () {
        new GenericConfirmPopup("Haluatko hyväksyä projektin muutokset osaksi tieosoiteverkkoa?", {
          successCallback: function () {
            projectCollection.publishProject();
            closeProjectMode(true, true);
          },
          closeCallback: function () {
          }
        });

      });

      var closeProjectMode = function (changeLayerMode, noSave) {
        eventbus.trigger("roadAddressProject:startAllInteractions");
        eventbus.trigger('projectChangeTable:hide');
        applicationModel.setOpenProject(false);
        rootElement.find('header').toggle();
        rootElement.find('.wrapper').toggle();
        rootElement.find('footer').toggle();
        projectCollection.clearRoadAddressProjects();
        eventbus.trigger('layer:enableButtons', false);
        eventbus.trigger('form:showPropertyForm');
        if (changeLayerMode) {
          eventbus.trigger('roadAddressProject:clearOnClose');
          applicationModel.selectLayer('linkProperty', true, noSave);
        }
      };

      rootElement.on('click', '.project-form button.show-changes', function () {
        projectChangeTable.show();
        if (isProjectPublishable() && isProjectEditable()) {
          formCommon.setInformationContent();
          formCommon.setInformationContentText("Validointi ok. Voit tehdä tieosoitteen muutosilmoituksen tai jatkaa muokkauksia.");
        }
      });

      // when recalculate button is clicked
      rootElement.on('click', '.project-form button.recalculate', function () {
        // clear the information text
        $('#information-content').empty();
        // get current project
        var currentProject = projectCollection.getCurrentProject();
        // add spinner
        applicationModel.addSpinner();

        $('.validation-warning').remove();
        // fire backend call to recalculate and validate the current project with the project id
        backend.recalculateAndValidateProject(currentProject.project.id, function (response) {
          // if recalculation and validation did not throw exceptions in the backend
          if (response.success) {
<<<<<<< HEAD
              let trackGeometryLengthDeviationErrorCode = 38;
              if (response.validationErrors.filter(error => error.errorCode === trackGeometryLengthDeviationErrorCode).length > 0) {
                  let trackGeometryLengthDeviationError = response.validationErrors.filter(error => error.errorCode === trackGeometryLengthDeviationErrorCode)[0];
                      // "Ajoratojen geometriapituuksissa yli 20% poikkeama."
                  new GenericConfirmPopup(trackGeometryLengthDeviationError.errorMessage, {
                      type: "alert"
                  });
                  $('.form,.form-horizontal,.form-dark').append('<label class="validation-warning">' +trackGeometryLengthDeviationError.errorMessage + '<br>' + "LinkId: " + trackGeometryLengthDeviationError.info + '</label>');
                  response.validationErrors = response.validationErrors.filter(error => error.errorCode !== trackGeometryLengthDeviationErrorCode)
              }
            // set project errors that were returned by the backend validations
            projectCollection.setProjectErrors(response.validationErrors);
=======
            // set project errors that were returned by the backend validations and write them to user (removes the spinner also)
            projectCollection.setAndWriteProjectErrorsToUser(response.validationErrors);
>>>>>>> e09166b2
            if (Object.keys(response.validationErrors).length === 0) {
              // if no validation errors are present, show changes button and remove title
              formCommon.setDisabledAndTitleAttributesById("changes-button", false, "");
            }
            // fetch the recalculated project links and redraw map
            projectCollection.fetch(map.getView().calculateExtent(map.getSize()).join(','), zoomlevels.getViewZoom(map) + 1, currentProject.project.id, projectCollection.getPublishableStatus());
            // disable recalculate button after recalculation is done
            formCommon.setDisabledAndTitleAttributesById("recalculate-button", true, "Etäisyyslukemat on päivitetty");
            // project was recalculated, set recalculated flag to true
            eventbus.trigger('roadAddressProject:setRecalculatedAfterChangesFlag', true);
          }
          // if something went wrong during recalculation or validation, show error to user
          else if (response.hasOwnProperty('validationErrors') && !_.isEmpty(response.validationErrors)) {
              // set project errors that were returned by the backend validations and write them to user (removes the spinner also)
              projectCollection.setAndWriteProjectErrorsToUser(response.validationErrors);
          } else {
            new ModalConfirm(response.errorMessage);
            applicationModel.removeSpinner();
          }
        });
      });

      rootElement.on('change input', '.form-control.small-input', function (event) {
        var dropdown_0 = $('#dropDown_0');
        var roadNameField = $('#roadName');
        checkInputs();
        setFormDirty();
        if (event.target.id === "tie" && (dropdown_0.val() === 'New' || dropdown_0.val() === 'Transfer' || dropdown_0.val() === 'Numbering')) {
          backend.getRoadName($(this).val(), projectCollection.getCurrentProject().project.id, function (data) {
            if (data.roadName) {
              editedNameByUser = false;
              roadNameField.val(data.roadName).change();
              if (data.isCurrent) {
                roadNameField.prop('disabled', true);
              } else {
                roadNameField.prop('disabled', false);
              }
              checkInputs();
            } else {
              if (roadNameField.prop('disabled') || !editedNameByUser) {
                $('#roadName').val('').change();
                editedNameByUser = false;
              }
              roadNameField.prop('disabled', false);
            }
          });
        }
      });

      rootElement.on('keyup, input', '#roadName', function () {
        checkInputs();
        editedNameByUser = $('#roadName').val !== '';
      });

      rootElement.on('click', '.projectErrorButton', function (event) {
        var error = projectCollection.getProjectErrors()[event.currentTarget.id];
        var roadPartErrors = [
          ViiteEnumerations.ProjectError.TerminationContinuity.value,
          ViiteEnumerations.ProjectError.DoubleEndOfRoad.value,
          ViiteEnumerations.ProjectError.RoadNotReserved.value
        ];
        if (_.includes(roadPartErrors, error.errorCode)) {
          var attributeElement = $('#feature-attributes');
          attributeElement.find('#editProjectSpan').click();
        } else {
          eventbus.trigger('projectCollection:clickCoordinates', event, map);
          if (error.errorMessage !== "") {
            projectCollection.getProjectLinks().then(function (projectLinks) {
              var projectLinkIds = projectLinks.map(function (link) {
                return link.linkId;
              });
              if (_.every(error.linkIds, function (link) {
                return projectLinkIds.indexOf(link) > -1;
              })) {
                selectedProjectLinkProperty.openWithErrorMessage(error.ids, error.errorMessage);
              } else {
                new ModalConfirm("Sinun täytyy varata tieosa projektille, jotta voit korjata sen.");
              }
            });
          }
        }
      });
    };
    bindEvents();
  };
}(this));<|MERGE_RESOLUTION|>--- conflicted
+++ resolved
@@ -660,7 +660,7 @@
         backend.recalculateAndValidateProject(currentProject.project.id, function (response) {
           // if recalculation and validation did not throw exceptions in the backend
           if (response.success) {
-<<<<<<< HEAD
+
               let trackGeometryLengthDeviationErrorCode = 38;
               if (response.validationErrors.filter(error => error.errorCode === trackGeometryLengthDeviationErrorCode).length > 0) {
                   let trackGeometryLengthDeviationError = response.validationErrors.filter(error => error.errorCode === trackGeometryLengthDeviationErrorCode)[0];
@@ -671,12 +671,10 @@
                   $('.form,.form-horizontal,.form-dark').append('<label class="validation-warning">' +trackGeometryLengthDeviationError.errorMessage + '<br>' + "LinkId: " + trackGeometryLengthDeviationError.info + '</label>');
                   response.validationErrors = response.validationErrors.filter(error => error.errorCode !== trackGeometryLengthDeviationErrorCode)
               }
-            // set project errors that were returned by the backend validations
-            projectCollection.setProjectErrors(response.validationErrors);
-=======
+
             // set project errors that were returned by the backend validations and write them to user (removes the spinner also)
             projectCollection.setAndWriteProjectErrorsToUser(response.validationErrors);
->>>>>>> e09166b2
+
             if (Object.keys(response.validationErrors).length === 0) {
               // if no validation errors are present, show changes button and remove title
               formCommon.setDisabledAndTitleAttributesById("changes-button", false, "");
