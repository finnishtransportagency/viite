(function (root) {
  root.LinkPropertyForm = function (selectedLinkProperty, roadNamingTool) {
    var compactForm = false;
    var idToFloating;
    var decodedAttributes = [
      {
        id: 'AJORATA',
        attributes: [
          {value: 0, description: "Yksiajoratainen osuus"},
          {value: 1, description: "Oikeanpuoleinen ajorata"},
          {value: 2, description: "Vasemmanpuoleinen ajorata"}
        ]
      },
      {
        id: 'ELY',
        attributes: [
          {value: 1, description: "Uusimaa"},
          {value: 2, description: "Varsinais-Suomi"},
          {value: 3, description: "Kaakkois-Suomi"},
          {value: 4, description: "Pirkanmaa"},
          {value: 8, description: "Pohjois-Savo"},
          {value: 9, description: "Keski-Suomi"},
          {value: 10, description: "Etelä-Pohjanmaa"},
          {value: 12, description: "Pohjois-Pohjanmaa"},
          {value: 14, description: "Lappi"}
        ]
      },
      {
        id: 'TIETYYPPI',
        attributes: [
          {value: 1, description: "Maantie"},
          {value: 2, description: "Lauttaväylä maantiellä"},
          {value: 3, description: "Kunnan katuosuus"},
          {value: 4, description: "Maantien työmaa"},
          {value: 5, description: "Yksityistie"},
          {value: 9, description: "Omistaja selvittämättä"},
          {value: 99, description: "Ei määritetty"}
        ]
      },
      {
        id: 'JATKUVUUS',
        attributes: [
          {value: 1, description: "Tien loppu"},
          {value: 2, description: "Epäjatkuva"},
          {value: 3, description: "ELY:n raja"},
          {value: 4, description: "Lievä epäjatkuvuus"},
          {value: 5, description: "Jatkuva"}
        ]
      }
    ];

    var roadTypeDynamicField = function () {
      var floatingTransfer = (!applicationModel.isReadOnly() && compactForm);
      var field = '';
      var uniqRoadTypes = _.uniq(_.pluck(selectedLinkProperty.get(), 'roadTypeId'));
      var decodedRoadTypes = "";
      _.each(uniqRoadTypes, function (rt) {
        if (decodedRoadTypes.length === 0) {
          decodedRoadTypes = rt + " " + decodeAttributes('TIETYYPPI', rt);
        } else {
          decodedRoadTypes = decodedRoadTypes + ", " + rt + " " + decodeAttributes('TIETYYPPI', rt);
        }
      });

      if (floatingTransfer) {
        field = '<div class="form-group">' +
          '<label class="control-label-floating">TIETYYPPI</label>' +
          '<p class="form-control-static-floating">' + decodedRoadTypes + '</p>' +
          '</div>';
      } else {
        field = '<div class="form-group">' +
          '<label class="control-label">TIETYYPPI</label>' +
          '<p class="form-control-static">' + decodedRoadTypes + '</p>' +
          '</div>';
      }
      return field;
    };

    var measureDynamicField = function (labelText, measure) {
      var floatingTransfer = (!applicationModel.isReadOnly() && compactForm);
      var field = '';
      var addressValue = _.min(_.pluck(selectedLinkProperty.get(), measure));
      if (floatingTransfer) {
        field = '<div class="form-group">' +
          '<label class="control-label-floating">' + labelText + '</label>' +
          '<p class="form-control-static-floating">' + addressValue + '</p>' +
          '</div>';
      } else {
        field = '<div class="form-group">' +
          '<label class="control-label">' + labelText + '</label>' +
          '<p class="form-control-static">' + addressValue + '</p>' +
          '</div>';
      }
      return field;
    };

    var floatingListField = function (labelText) {
      return '<div class="form-group">' +
        '<label class="control-label-floating-list">' + labelText + '</label>' +
        '</div>';
    };

    var formFields = function (sources, targets) {
      if (!_.isUndefined(sources))
        sources = [].concat(sources);
      if (!_.isUndefined(targets))
        targets = [].concat(targets.filter(function (link) {
          return link.id === 0;
        }));
      $('.control-label-floating-list').remove();
      var linkIds = [];
      var ids = [];
      var field = "";
      var linkCounter = 0;
      field = floatingListField('VALITUT LINKIT (IRTI GEOMETRIASTA OLEVAT):');
      _.each(sources, function (slp) {
        var divId = "VALITUTLINKIT" + linkCounter;
        var linkId = slp.linkId;
        var id = _.isUndefined(slp.id) ? -1 : slp.id;
        if ((_.isUndefined(_.find(linkIds, function (link) {
          return link === linkId;
        })) || _.isUndefined(_.find(ids, function (link) {
          return link === id;
        }))) && !_.isUndefined(linkId)) {
          field = field + '<div class="form-group" id=' + divId + '>' +
            '<label class="control-label-floating">' + 'LINK ID:' + '</label>' +
            '<p class="form-control-static-floating">' + linkId + '</p>' +
            '</div>';
          linkIds.push(linkId);
          ids.push(id);
          linkCounter = linkCounter + 1;
        }
      });
      field = field + floatingListField('VALITUT LINKIT (TUNTEMATTOMAT):');
      linkIds = [];
      ids = [];
      _.each(targets, function (target) {
        var divId = "VALITUTLINKIT" + linkCounter;
        var linkId = target.linkId;
        var id = _.isUndefined(target.id) ? -1 : target.id;
        if (_.isUndefined(_.find(linkIds, function (link) {
          return link === linkId;
        })) || _.isUndefined(_.find(ids, function (link) {
          return link === id;
        }))) {
          field = field + '<div class="form-group" id=' + divId + '>' +
            '<label class="control-label-floating">' + 'LINK ID:' + '</label>' +
            '<p class="form-control-static-floating">' + linkId + '</p>' +
            '</div>';
          linkIds.push(linkId);
          ids.push(id);
          linkCounter = linkCounter + 1;
        }
      });
      return field;
    };

    var additionalSource = function (linkId, marker) {
      return (!_.isUndefined(marker)) ? '' +
        '<div class = "form-group" id = "additionalSource">' +
        '<div style="display:inline-flex;justify-content:center;align-items:center;">' +
        '<label class="control-label-floating"> LINK ID:</label>' +
        '<span class="form-control-static-floating" style="display:inline-flex;width:auto;margin-right:5px">' + linkId + '</span>' +
        '<span class="marker">' + marker + '</span>' +
        '<button class="add-source btn btn-new" id="additionalSourceButton-' + linkId + '" value="' + linkId + '">Lisää kelluva tieosoite</button>' +
        '</div>' +
        '</div>' : '' +
        '<div class = "form-group" id = "additionalSource">' +
        '<div style="display:inline-flex;justify-content:center;align-items:center;">' +
        '<label class="control-label-floating"> LINK ID:</label>' +
        '<span class="form-control-static-floating" style="display:inline-flex;width:auto;margin-right:5px">' + linkId + '</span>' +
        '</div>' +
        '</div>';
    };

    var adjacentsTemplate = function () {
      return '' +
        '<div class="target-link-selection" id="adjacentsData">' +
        '<div class="form-group" id="adjacents">' +
        '<% if(!_.isEmpty(adjacentLinks)){ %>' +
        '<br><br><label class="control-label-adjacents">VALITTAVISSA OLEVAT TIELINKIT, JOILTA PUUTTUU TIEOSOITE:</label>' +
        ' <% } %>' +
        '<% _.forEach(adjacentLinks, function(l) { %>' +
        '<div style="display:inline-flex;justify-content:center;align-items:center;">' +
        '<label class="control-label-floating"> LINK ID: </label>' +
        '<span class="form-control-static-floating" style="display:inline-flex;width:auto;margin-right:5px"><%= l.linkId %></span>' +
        '<span class="marker"><%= l.marker %></span>' +
        '<button class="select-adjacent btn btn-new" id="sourceButton-<%= l.linkId %>" value="<%= l.linkId %>">Valitse</button>' +
        '</div>' +
        '</span>' +
        '</label>' +
        ' <% }) %>' +
        '</div>' +
        '</div>';
    };

    var afterCalculationTemplate = function () {
      return '' +
        '<div class="form-group" id="afterCalculationInfo">' +
        '<br><br>' +
        '<p><span style="margin-top:6px; color:#ffffff; padding-top:6px; padding-bottom:6px; line-height:15px;">TARKISTA TEKEMÄSI MUUTOKSET KARTTANÄKYMÄSTÄ.</span></p>' +
        '<p><span style="margin-top:6px; color:#ffffff; padding-top:6px; padding-bottom:6px; line-height:15px;">JOS TEKEMÄSI MUUTOKSET OVAT OK, PAINA TALLENNA</span></p>' +
        '<p><span style="margin-top:6px; color:#ffffff; padding-top:6px; padding-bottom:6px; line-height:15px;">JOS HALUAT KORJATA TEKEMÄSI MUUTOKSIA, PAINA PERUUTA</span></p>' +
        '</div>';
    };

    var decodeAttributes = function (attr, value) {
      var attrObj = _.find(decodedAttributes, function (obj) {
        return obj.id === attr;
      });
      if (!_.isUndefined(attrObj)) {
        var attrValue = _.find(attrObj.attributes, function (obj) {
          return obj.value === value;
        });
        if (!_.isUndefined(attrValue)) {
          return attrValue.description;
        } else {
          return "Ei määritetty";
        }
      } else {
        return "";
      }
    };

    var staticField = function (labelText, dataField) {
      var floatingTransfer = (!applicationModel.isReadOnly() && compactForm);
      var field;

      if (floatingTransfer) {
        field = '<div class="form-group">' +
          '<label class="control-label-floating">' + labelText + '</label>' +
          '<p class="form-control-static-floating">' + dataField + " " + decodeAttributes(labelText, dataField) + '</p>' +
          '</div>';
      } else {
        field = '<div class="form-group">' +
          '<label class="control-label">' + labelText + '</label>' +
          '<p class="form-control-static">' + dataField + " " + decodeAttributes(labelText, dataField) + '</p>' +
          '</div>';
      }
      return field;
    };

<<<<<<< HEAD
    var title = function () {
=======
    var revertToFloatingButton = function(){
        var linkIds = _.uniq(_.map(_.filter(selectedLinkProperty.get(), function (link) {
            return link.roadNumber !== 0 && link.anomaly === LinkValues.Anomaly.None.value;
        }), function (link) {
            return link.linkId;
        }));

        if(linkIds.length === 1 && _.contains(applicationModel.getSessionUserRoles(), 'operator') && !applicationModel.isReadOnly()){
          idToFloating = linkIds[0];
          return '<button id ="revertToFloating-button" class="toFloating btn btn-block btn-toFloating">Irrota geometriasta</button>';
        }
        else
            return '';
    };

    var title = function() {
>>>>>>> 432bc36d
      return '<span>Tieosoitteen ominaisuustiedot</span>';
    };

    var editButtons =
      '<div class="link-properties form-controls">' +
      '<button class="continue ready btn btn-continue" disabled>Valinta valmis</button>' +
      '<button class="calculate btn btn-move" disabled>Siirrä</button>' +
      '<button class="save btn btn-save" disabled>Tallenna</button>' +
      '<button class="cancel btn btn-cancel" disabled>Peruuta</button>' +
      '</div>';

    var notificationFloatingTransfer = function (displayNotification) {
      if (displayNotification) {
        return '' +
          '<div class="form-group form-notification">' +
          '<p>Tien geometria on muuttunut. Korjaa tieosoitesegmentin sijainti vastaamaan nykyistä geometriaa.</p>' +
          '</div>';
      } else {
        return '';
      }
    };

    var template = function (linkProperty) {
      var roadTypes = selectedLinkProperty.count() === 1 ? staticField('TIETYYPPI', linkProperty.roadTypeId) : roadTypeDynamicField();
      var startAddress = selectedLinkProperty.count() === 1 ? staticField('ALKUETÄISYYS', linkProperty.startAddressM) : measureDynamicField('ALKUETÄISYYS', 'startAddressM');
      var endAddress = selectedLinkProperty.count() === 1 ? staticField('LOPPUETÄISYYS', linkProperty.endAddressM) : measureDynamicField('LOPPUETÄISYYS', 'endAddressM');
      return _.template('' +
        '<header>' +
        title() +
        '</header>' +
        '<div class="wrapper read-only">' +
<<<<<<< HEAD
        '<div class="form form-horizontal form-dark">' +
        '<div class="form-group">' +
        '<p class="form-control-static asset-log-info">Muokattu viimeksi: <%- modifiedBy %> <%- modifiedAt %></p>' +
        '</div>' +
        '<div class="form-group">' +
        '<p class="form-control-static asset-log-info">Linkkien lukumäärä: ' + selectedLinkProperty.count() + '</p>' +
        '</div>' +
        staticField('TIENUMERO', linkProperty.roadNumber) +
        staticField('TIEOSANUMERO', linkProperty.roadPartNumber) +
        staticField('AJORATA', linkProperty.trackCode) +
        startAddress +
        endAddress +
        staticField('ELY', linkProperty.elyCode) +
        roadTypes +
        staticField('JATKUVUUS', linkProperty.discontinuity) +
        '</div>' +
=======
          '<div class="form form-horizontal form-dark">' +
            '<div class="form-group">' +
              '<p class="form-control-static asset-log-info">Muokattu viimeksi: <%- modifiedBy %> <%- modifiedAt %></p>' +
            '</div>' +
            '<div class="form-group">' +
              '<p class="form-control-static asset-log-info">Linkkien lukumäärä: ' + selectedLinkProperty.count() + '</p>' +
            '</div>' +
            staticField('TIENUMERO', linkProperty.roadNumber) +
            staticField('TIEOSANUMERO', linkProperty.roadPartNumber) +
            staticField('AJORATA', linkProperty.trackCode) +
            startAddress +
            endAddress +
            staticField('ELY', linkProperty.elyCode) +
            roadTypes +
            staticField('JATKUVUUS', linkProperty.discontinuity) +
          '</div>' +
          revertToFloatingButton()+
>>>>>>> 432bc36d
        '</div>' +
        '<footer>' + '</footer>');
    };

    var templateFloating = function (linkProperty) {
      var startAddress = selectedLinkProperty.count() === 1 ? staticField('ALKUETÄISYYS', linkProperty.startAddressM) : measureDynamicField('ALKUETÄISYYS', 'startAddressM');
      var endAddress = selectedLinkProperty.count() === 1 ? staticField('LOPPUETÄISYYS', linkProperty.endAddressM) : measureDynamicField('LOPPUETÄISYYS', 'endAddressM');
      var roadTypes = selectedLinkProperty.count() === 1 ? staticField('TIETYYPPI', linkProperty.roadTypeId) : roadTypeDynamicField();
      return _.template('' +
        '<header>' +
        title() +
        '</header>' +
        '<div class="wrapper read-only-floating">' +
        '<div class="form form-horizontal form-dark">' +
        '<div class="form-group">' +
        '<p class="form-control-static asset-log-info">Muokattu viimeksi: <%- modifiedBy %> <%- modifiedAt %></p>' +
        '</div>' +
        '<div class="form-group">' +
        '<p class="form-control-static asset-log-info">Linkkien lukumäärä: ' + selectedLinkProperty.count() + '</p>' +
        '</div>' +
        staticField('TIENUMERO', linkProperty.roadNumber) +
        staticField('TIEOSANUMERO', linkProperty.roadPartNumber) +
        staticField('AJORATA', linkProperty.trackCode) +
        startAddress +
        endAddress +
        roadTypes +
        notificationFloatingTransfer(true) +
        '</div>' +
        '</div>' +
        '<footer>' + '</footer>');
    };

    var templateFloatingEditMode = function (linkProperty) {
      var startAddress = selectedLinkProperty.count() === 1 ? staticField('ALKUETÄISYYS', linkProperty.startAddressM) : measureDynamicField('ALKUETÄISYYS', 'startAddressM');
      var endAddress = selectedLinkProperty.count() === 1 ? staticField('LOPPUETÄISYYS', linkProperty.endAddressM) : measureDynamicField('LOPPUETÄISYYS', 'endAddressM');
      var roadTypes = selectedLinkProperty.count() === 1 ? staticField('TIETYYPPI', linkProperty.roadTypeId) : roadTypeDynamicField();
      return _.template('<div style="display: none" id="floatingEditModeForm">' +
        '<header>' +
        title() +
        '</header>' +
        '<div class="wrapper edit-mode-floating">' +
        '<div class="form form-horizontal form-dark">' +
        '<div class="form-group">' +
        '<p class="form-control-static asset-log-info">Muokattu viimeksi: <%- modifiedBy %> <%- modifiedAt %></p>' +
        '</div>' +
        '<div class="form-group">' +
        '<p class="form-control-static asset-log-info">Linkkien lukumäärä: ' + selectedLinkProperty.count() + '</p>' +
        '</div>' +
        staticField('TIENUMERO', linkProperty.roadNumber) +
        staticField('TIEOSANUMERO', linkProperty.roadPartNumber) +
        startAddress +
        endAddress +
        staticField('AJORATA', linkProperty.trackCode) +
        roadTypes +
        notificationFloatingTransfer(true) +
        formFields(selectedLinkProperty.getSources() ? selectedLinkProperty.getSources() : selectedLinkProperty.get()) +
        '</div>' +
        '</div>' +
        '<footer>' + editButtons + '</footer> </div>');
    };

    var processAdditionalFloatings = function (floatingRoads, value) {
      var floatingRoadsLinkId = _.map(floatingRoads, function (fr) {
        return fr.linkId;
      });
      if (_.contains(floatingRoadsLinkId, parseInt(value))) {
        var rootElement = $('#feature-attributes');
        var floatingToAdd = _.filter(floatingRoads, function (floating) {
          return floating.linkId === parseInt(value);
        });

        applicationModel.addSpinner();
        eventbus.trigger("adjacents:additionalSourceSelected", floatingToAdd, value);
        rootElement.find('.link-properties button.continue').attr('disabled', false);
        rootElement.find('.link-properties button.cancel').attr('disabled', false);
        applicationModel.setActiveButtons(true);
      }
    };

    var addOpenProjectButton = function () {
      var rootElement = $('#feature-attributes');
      rootElement.empty();
      var emptyFormDiv =
        '<p class="center"><a id="floating-list-link" class="floating-stops" href="#work-list/floatingRoadAddress">KORJATTAVIEN LINKKIEN LISTA</a></p>' +
        '<p class="center"><a id="error-list-link" class="floating-stops" href="#work-list/roadAddressErrors">TIEOSOITEVERKON VIRHEET</a></p>' +
        '<p class="form form-horizontal"></p>' +
        '<div class="form-initial-state" id="emptyFormDiv">' +
        '<span class="header-noposition">Aloita valitsemalla projekti.</span>' +
        '<button id="formProjectButton" class="action-mode-btn btn btn-block btn-primary">Tieosoiteprojektit</button>' +
        '<button id="formNameToolButton" class="open-tool-mode-btn btn btn-block btn-primary" style="margin-top: 5px;">Tiennimen ylläpito</button>' +
        '</div>';
      rootElement.append(emptyFormDiv);
      $('[id=formProjectButton]').click(function () {
        $('[id=projectListButton]').click();
        return false;
      });
      $('[id=formNameToolButton]').click(function () {
        roadNamingTool.toggle();
        return false;
      });
    };


    var bindEvents = function () {
      var rootElement = $('#feature-attributes');

      addOpenProjectButton();

      var switchMode = function (readOnly) {
        toggleMode(readOnly);
        var uniqFeaturesToKeep = _.uniq(selectedLinkProperty.getFeaturesToKeep());
        var firstFloatingSelected = _.first(_.filter(uniqFeaturesToKeep, function (feature) {
          return feature.roadLinkType === LinkValues.RoadLinkType.FloatingRoadLinkType.value;
        }));
        //checks if previousSelected road was not unknown and current select road IS unknown
        var canStartTransfer = compactForm && !applicationModel.isReadOnly() && uniqFeaturesToKeep.length > 1 && uniqFeaturesToKeep[uniqFeaturesToKeep.length - 1].anomaly === LinkValues.Anomaly.NoAddressGiven.value && uniqFeaturesToKeep[uniqFeaturesToKeep.length - 2].anomaly !== LinkValues.Anomaly.NoAddressGiven.value;
        if (canStartTransfer)
          _.defer(function () {
            selectedLinkProperty.getLinkAdjacents(selectedLinkProperty.get()[0], firstFloatingSelected);
          });
      };

      var toggleMode = function (readOnly) {
        if (!applicationModel.isProjectOpen()) {
          rootElement.find('.editable .form-control-static').toggle(readOnly);
          rootElement.find('select').toggle(!readOnly);
          rootElement.find('.form-controls').toggle(!readOnly);
          var uniqFeaturesToKeep = _.uniq(selectedLinkProperty.getFeaturesToKeep());
          var lastFeatureToKeep = _.isUndefined(_.last(_.initial(uniqFeaturesToKeep))) ? _.last(uniqFeaturesToKeep) : _.last(_.initial(uniqFeaturesToKeep));
          var firstSelectedLinkProperty = _.first(selectedLinkProperty.get());
          if (!_.isEmpty(uniqFeaturesToKeep)) {
            if (readOnly) {
              if (lastFeatureToKeep.roadLinkType === LinkValues.RoadLinkType.FloatingRoadLinkType.value) {
                rootElement.html(templateFloating(firstSelectedLinkProperty)(firstSelectedLinkProperty));
              } else {
                rootElement.html(template(firstSelectedLinkProperty)(firstSelectedLinkProperty));
              }
            } else {
              if (lastFeatureToKeep.roadLinkType === LinkValues.RoadLinkType.FloatingRoadLinkType.value) {
                rootElement.html(templateFloatingEditMode(firstSelectedLinkProperty)(firstSelectedLinkProperty));
                if (applicationModel.getSelectionType() === 'floating' && firstSelectedLinkProperty.roadLinkType === LinkValues.RoadLinkType.FloatingRoadLinkType.value) {
                  selectedLinkProperty.getLinkFloatingAdjacents(_.last(selectedLinkProperty.get()), firstSelectedLinkProperty);
                }
                $('#floatingEditModeForm').show();
              } else { //check if the before selected was a floating link and if the next one is unknown
                if (uniqFeaturesToKeep.length > 1 && uniqFeaturesToKeep[uniqFeaturesToKeep.length - 1].anomaly === LinkValues.Anomaly.NoAddressGiven.value) {
                  rootElement.html(templateFloatingEditMode(firstSelectedLinkProperty)(firstSelectedLinkProperty));
                  $('#floatingEditModeForm').show();
                } else {
                  rootElement.html(template(firstSelectedLinkProperty)(firstSelectedLinkProperty));
                }
              }
            }
          } else if (!_.isEmpty(selectedLinkProperty.get())) {
            if (readOnly) {
              if (firstSelectedLinkProperty.roadLinkType === LinkValues.RoadLinkType.FloatingRoadLinkType.value) {
                rootElement.html(templateFloating(firstSelectedLinkProperty)(firstSelectedLinkProperty));
              } else {
                rootElement.html(template(firstSelectedLinkProperty)(firstSelectedLinkProperty));
              }
            } else {
              if (_.last(selectedLinkProperty.get()).roadLinkType === LinkValues.RoadLinkType.FloatingRoadLinkType.value) {
                applicationModel.toggleSelectionTypeFloating();
                rootElement.html(templateFloatingEditMode(firstSelectedLinkProperty)(firstSelectedLinkProperty));
                selectedLinkProperty.getLinkFloatingAdjacents(_.last(selectedLinkProperty.get()), firstSelectedLinkProperty);
                $('#floatingEditModeForm').show();
              } else {
                rootElement.html(template(firstSelectedLinkProperty)(firstSelectedLinkProperty));
              }
            }
          }
          rootElement.find('.form-controls').toggle(!readOnly);
          rootElement.find('.btn-move').prop("disabled", true);
          rootElement.find('.btn-continue').prop("disabled", false);
        }
      };

      eventbus.on('linkProperties:selected linkProperties:cancelled', function (linkProperties) {
        rootElement.empty();
        if (!_.isEmpty(selectedLinkProperty.get()) || !_.isEmpty(linkProperties)) {

          compactForm = !_.isEmpty(selectedLinkProperty.get()) && (selectedLinkProperty.get()[0].roadLinkType === LinkValues.RoadLinkType.FloatingRoadLinkType.value || selectedLinkProperty.getFeaturesToKeep().length >= 1);
          linkProperties.modifiedBy = linkProperties.modifiedBy || '-';
          linkProperties.modifiedAt = linkProperties.modifiedAt || '';
          linkProperties.roadNameFi = linkProperties.roadNameFi || '';
          linkProperties.roadAddress = linkProperties.roadAddress || '';
          linkProperties.roadNumber = linkProperties.roadNumber || '';
          if (linkProperties.roadNumber > 0) {
            linkProperties.roadPartNumber = linkProperties.roadPartNumber || '';
            linkProperties.startAddressM = linkProperties.startAddressM || '0';
            linkProperties.trackCode = isNaN(parseFloat(linkProperties.trackCode)) ? '' : parseFloat(linkProperties.trackCode);
          } else {
            linkProperties.roadPartNumber = '';
            linkProperties.trackCode = '';
            linkProperties.startAddressM = '';
          }
          linkProperties.elyCode = isNaN(parseFloat(linkProperties.elyCode)) ? '' : linkProperties.elyCode;
          linkProperties.endAddressM = linkProperties.endAddressM || '';
          linkProperties.discontinuity = linkProperties.discontinuity || '';
          linkProperties.roadType = linkProperties.roadType || '';
          linkProperties.roadLinkType = linkProperties.roadLinkType || '';
          switchMode(applicationModel.isReadOnly());
        }
      });

      eventbus.on('form:showPropertyForm', function () {
        addOpenProjectButton();
      });

      eventbus.on('adjacents:added', function (sources, targets) {
        processAdjacents(sources, targets);
        applicationModel.removeSpinner();
      });

      eventbus.on('adjacents:floatingAdded', function (sources, targets, additionalSourceLinkId) {
        $('[id^=additionalSource]').remove();
        $('#control-label-floating').remove();
        $('#adjacentsData').empty();
        $('[id^=VALITUTLINKIT]').remove();
        processFloatingAdjacents(sources, targets, additionalSourceLinkId);
        applicationModel.removeSpinner();
      });

      var processFloatingAdjacents = function (sources, targets, additionalSourceLinkId) {
        var adjacents = _.reject(targets, function (t) {
          return t.roadLinkType === LinkValues.RoadLinkType.FloatingRoadLinkType.value;
        });

        if (!_.isUndefined(additionalSourceLinkId)) {
          return $(".form-group[id^='VALITUTLINKIT']:last").append('<div style="display:inline-flex;justify-content:center;align-items:center;">' +
            '<label class="control-label-floating"> LINK ID:</label>' +
            '<span class="form-control-static-floating" style="display:inline-flex;width:auto;margin-right:5px">' + additionalSourceLinkId + '</span>' +
            '</div>');
        }

        $('[id^=VALITUTLINKIT]').remove();

        var nonFloatingFeatures = selectedLinkProperty.getFeaturesToKeep();

        var fields = formFields(nonFloatingFeatures);

        $('.form-group:last').after(fields);
        var lastLinkElement = $(".form-group[id^='VALITUTLINKIT']:last");
        if (lastLinkElement.length !== 0 && lastLinkElement[0].childNodes.length <= 2) {
          $('#floatingEditModeForm').show();
          $('[id*="sourceButton"]').click({"sources": sources, "adjacents": adjacents}, function (event) {
            eventbus.trigger("adjacents:nextSelected", event.data.sources, event.data.adjacents, event.currentTarget.value);
          });
          rootElement.find('.link-properties button.calculate').attr('disabled', true);
          rootElement.find('.link-properties button.cancel').attr('disabled', false);
          rootElement.find('.link-properties button.continue').attr('disabled', true);
          applicationModel.setActiveButtons(true);
          $('[id*="additionalSourceButton"]').click(sources, function (event) {
            processAdditionalFloatings(sources, event.currentTarget.value);
          });
        }
      };

      var processAdjacents = function (sources, targets) {
        var adjacents = _.reject(targets, function (t) {
          return t.roadLinkType === LinkValues.RoadLinkType.FloatingRoadLinkType.value;
        });

        $('[id^=VALITUTLINKIT]').remove();

        var nonFloatingFeatures = selectedLinkProperty.getFeaturesToKeep();
        var sourcesToShow = nonFloatingFeatures.filter(function (link) {
          return link.id !== 0;
        });
        var targetsToShow = nonFloatingFeatures.filter(function (link) {
          return link.id === 0;
        });
        selectedLinkProperty.setSources(sourcesToShow);
        var fields = formFields(sourcesToShow, targetsToShow);

        var fullTemplate = adjacentsTemplate();

        $('.form-group:last').after(fields);
        var lastLinkElement = $(".form-group[id^='VALITUTLINKIT']:last");
        if (lastLinkElement.length !== 0 && lastLinkElement[0].childNodes.length <= 2) {
          lastLinkElement.append($(_.template(fullTemplate)(_.merge({}, {"adjacentLinks": adjacents}))));
          $('#floatingEditModeForm').show();
          $('[id*="sourceButton"]').click({"sources": sources, "adjacents": adjacents}, function (event) {
            eventbus.trigger("adjacents:nextSelected", event.data.sources, event.data.adjacents, event.currentTarget.value);
          });
          rootElement.find('.link-properties button.calculate').attr('disabled', false);
          rootElement.find('.link-properties button.cancel').attr('disabled', false);
          rootElement.find('.link-properties button.continue').attr('disabled', true);
          applicationModel.setActiveButtons(true);
          $('[id*="additionalSourceButton"]').click(sources, function (event) {
            processAdditionalFloatings(sources, event.currentTarget.value);
          });
        }
      };

      eventbus.on('linkProperties:changed', function () {
        rootElement.find('.link-properties button').attr('disabled', false);
      });

      eventbus.on('layer:selected', function (layer, previouslySelectedLayer, toggleStart) {
        if (layer === "linkProperty" && toggleStart) {
          addOpenProjectButton();
        }
      });

      eventbus.on('roadLayer:toggleProjectSelectionInForm', function (layer, noSave) {
        if (layer === "linkProperty") {
          addOpenProjectButton();
          if (noSave) {
            $('#formProjectButton').click();
          } else {
            eventbus.once('roadAddress:projectSaved', function () {
              $('#formProjectButton').click();
            });
          }
        }
      });

      eventbus.on('linkProperties:unselected', function () {
        if (('all' === applicationModel.getSelectionType() || 'floating' === applicationModel.getSelectionType()) && !applicationModel.isProjectOpen()) {
          addOpenProjectButton();
        }
      });

      eventbus.on('application:readOnly', toggleMode);
      rootElement.on('click', '.link-properties button.save', function () {
        if (applicationModel.getCurrentAction() === applicationModel.actionCalculated) {
          selectedLinkProperty.saveTransfer();
          applicationModel.setCurrentAction(-1);
          applicationModel.addSpinner();
        }
      });

      rootElement.on('click', '.link-properties button.cancel', function () {
        var action;
        if (applicationModel.isActiveButtons()) {
          action = applicationModel.actionCalculating;
        }
        applicationModel.setCurrentAction(action);
        eventbus.trigger('linkProperties:activateAllSelections');
        eventbus.trigger('roadLinks:refreshView');
        if ('all' === applicationModel.getSelectionType() || 'floating' === applicationModel.getSelectionType()) {
          selectedLinkProperty.clearAndReset(false);
          applicationModel.toggleSelectionTypeAll();
          applicationModel.addSpinner();
          eventbus.trigger('linkProperties:closed');
          selectedLinkProperty.close();
        } else {
          applicationModel.toggleSelectionTypeFloating();
          selectedLinkProperty.cancelAndReselect(action);
        }
        applicationModel.setActiveButtons(false);
      });
      rootElement.on('click', '.link-properties button.calculate', function () {
        applicationModel.addSpinner();
        selectedLinkProperty.transferringCalculation();
        applicationModel.setActiveButtons(true);
      });
      rootElement.on('click', '.link-properties button.continue', function () {
        if (selectedLinkProperty.continueSelectUnknown()) {
          eventbus.once('linkProperties:unknownsTreated', function () {
            rootElement.find('.link-properties button.continue').attr('disabled', true);
            eventbus.trigger('linkProperties:deselectFeaturesSelected');
            applicationModel.toggleSelectionTypeUnknown();
            applicationModel.setContinueButton(false);
            eventbus.trigger('linkProperties:highlightSelectedFloatingFeatures');
            eventbus.trigger('linkProperties:activateInteractions');
            eventbus.trigger('linkProperties:deactivateDoubleClick');
          });
          eventbus.trigger('linkProperties:drawUnknowns');
        }
      });
      rootElement.on('click', 'button.toFloating',function() {
        applicationModel.addSpinner();
        selectedLinkProperty.revertToFloatingAddress(idToFloating);
      });



      eventbus.on('adjacents:roadTransfer', function (result, sourceIds, targets) {
        $('#additionalSource').remove();
        $('#control-label-floating').remove();
        $('#adjacentsData').empty();
        rootElement.find('.link-properties button.save').attr('disabled', false);
        rootElement.find('.link-properties button.cancel').attr('disabled', false);
        rootElement.find('.link-properties button.calculate').attr('disabled', true);
        rootElement.find('.link-properties button.continue').attr('disabled', true);
        $('[id^=VALITUTLINKIT]').remove();

        var fields = formFields(result, targets) + '' + afterCalculationTemplate();

        $('.form-group:last').after(fields);

        applicationModel.removeSpinner();
      });

      eventbus.on('adjacents:startedFloatingTransfer', function () {
        action = applicationModel.actionCalculating;
        rootElement.find('.link-properties button.cancel').attr('disabled', false);
        if (!applicationModel.isContinueButton()) {
          rootElement.find('.link-properties button.continue').attr('disabled', true);
        } else {
          rootElement.find('.link-properties button.continue').attr('disabled', false);
        }
        applicationModel.setActiveButtons(true);
        eventbus.trigger('layer:enableButtons', false);
      });

      eventbus.on('adjacents:floatingAdded', function (floatingRoads) {
        var floatingPart = '<br><label id="control-label-floating" class="control-label-floating">VIERESSÄ KELLUVIA TIEOSOITTEITA:</label>';
        _.each(floatingRoads, function (fr) {
          floatingPart = floatingPart + additionalSource(fr.linkId, fr.marker);
        });
        if (floatingRoads.length === 0) {
          applicationModel.setContinueButton(true);
          rootElement.find('.link-properties button.continue').attr('disabled', false);
        }
        else {
          $(".form-group:last").after(floatingPart);
          $('[id*="additionalSourceButton"]').click(floatingRoads, function (event) {
            processAdditionalFloatings(floatingRoads, event.currentTarget.value);
          });
        }
      });
      eventbus.on('linkProperties:additionalFloatingSelected', function (data) {
        processAdditionalFloatings(data.selectedFloatings, data.selectedLinkId);
      });

      eventbus.on('linkProperties:transferFailed', function (errorCode) {
        if (errorCode === 400) {
          return new ModalConfirm("Valittujen lähdelinkkien geometriaa ei saatu sovitettua kohdegeometrialle. Ota yhteyttä järjestelmätukeen.");
        } else if (errorCode === 401) {
          return new ModalConfirm("Sinulla ei ole käyttöoikeutta muutoksen tekemiseen.");
        } else if (errorCode === 412) {
          return new ModalConfirm("Täyttämättömien vaatimusten takia siirtoa ei saatu tehtyä. Ota yhteyttä järjestelmätukeen.");
        } else if (errorCode === 500) {
          return new ModalConfirm("Siirto ei onnistunut taustajärjestelmässä tapahtuneen virheen takia, ota yhteyttä järjestelmätukeen.");
        } else {
          return new ModalConfirm("Siirto ei onnistunut taustajärjestelmässä tapahtuneen tuntemattoman virheen takia, ota yhteyttä järjestelmätukeen.");
        }
      });

      eventbus.on('roadAddressProject:selected', function () {
        $('.wrapper').remove();
      });
    };
    bindEvents();
  };
})(this);<|MERGE_RESOLUTION|>--- conflicted
+++ resolved
@@ -240,9 +240,6 @@
       return field;
     };
 
-<<<<<<< HEAD
-    var title = function () {
-=======
     var revertToFloatingButton = function(){
         var linkIds = _.uniq(_.map(_.filter(selectedLinkProperty.get(), function (link) {
             return link.roadNumber !== 0 && link.anomaly === LinkValues.Anomaly.None.value;
@@ -258,8 +255,7 @@
             return '';
     };
 
-    var title = function() {
->>>>>>> 432bc36d
+    var title = function () {
       return '<span>Tieosoitteen ominaisuustiedot</span>';
     };
 
@@ -291,7 +287,6 @@
         title() +
         '</header>' +
         '<div class="wrapper read-only">' +
-<<<<<<< HEAD
         '<div class="form form-horizontal form-dark">' +
         '<div class="form-group">' +
         '<p class="form-control-static asset-log-info">Muokattu viimeksi: <%- modifiedBy %> <%- modifiedAt %></p>' +
@@ -308,25 +303,7 @@
         roadTypes +
         staticField('JATKUVUUS', linkProperty.discontinuity) +
         '</div>' +
-=======
-          '<div class="form form-horizontal form-dark">' +
-            '<div class="form-group">' +
-              '<p class="form-control-static asset-log-info">Muokattu viimeksi: <%- modifiedBy %> <%- modifiedAt %></p>' +
-            '</div>' +
-            '<div class="form-group">' +
-              '<p class="form-control-static asset-log-info">Linkkien lukumäärä: ' + selectedLinkProperty.count() + '</p>' +
-            '</div>' +
-            staticField('TIENUMERO', linkProperty.roadNumber) +
-            staticField('TIEOSANUMERO', linkProperty.roadPartNumber) +
-            staticField('AJORATA', linkProperty.trackCode) +
-            startAddress +
-            endAddress +
-            staticField('ELY', linkProperty.elyCode) +
-            roadTypes +
-            staticField('JATKUVUUS', linkProperty.discontinuity) +
-          '</div>' +
-          revertToFloatingButton()+
->>>>>>> 432bc36d
+        revertToFloatingButton()+
         '</div>' +
         '<footer>' + '</footer>');
     };
