--- conflicted
+++ resolved
@@ -144,12 +144,9 @@
       '</div>';
 
     var template = function(options) {
-<<<<<<< HEAD
-      var staticSegmentIdField = selectedLinkProperty.count() == 1 ? staticField('SEGMENTIN ID', 'segmentId') : '';
-=======
       var endDateField = typeof selectedLinkProperty.endDate !== 'undefined' ? staticField('LAKKAUTUS', 'endDate') : '';
       var roadTypes = selectedLinkProperty.count() == 1 ? staticField('TIETYYPPI', 'roadClass') : dynamicField('TIETYYPPI');
->>>>>>> 88767152
+      var staticSegmentIdField = selectedLinkProperty.count() == 1 ? staticField('SEGMENTIN ID', 'segmentId') : '';
       return _.template('' +
         '<header>' +
         title() + buttons +
