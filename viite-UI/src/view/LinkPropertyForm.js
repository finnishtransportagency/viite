(function (root) {
  root.LinkPropertyForm = function (selectedLinkProperty, roadNamingTool) {
    var compactForm = false;
    var idToFloating;
    var decodedAttributes = [
      {
        id: 'AJORATA',
        attributes: [
          {value: 0, description: "Yksiajoratainen osuus"},
          {value: 1, description: "Oikeanpuoleinen ajorata"},
          {value: 2, description: "Vasemmanpuoleinen ajorata"}
        ]
      },
      {
        id: 'ELY',
        attributes: [
          {value: 1, description: "Uusimaa"},
          {value: 2, description: "Varsinais-Suomi"},
          {value: 3, description: "Kaakkois-Suomi"},
          {value: 4, description: "Pirkanmaa"},
          {value: 8, description: "Pohjois-Savo"},
          {value: 9, description: "Keski-Suomi"},
          {value: 10, description: "Etelä-Pohjanmaa"},
          {value: 12, description: "Pohjois-Pohjanmaa"},
          {value: 14, description: "Lappi"}
        ]
      },
      {
        id: 'TIETYYPPI',
        attributes: [
          {value: 1, description: "Maantie"},
          {value: 2, description: "Lauttaväylä maantiellä"},
          {value: 3, description: "Kunnan katuosuus"},
          {value: 4, description: "Maantien työmaa"},
          {value: 5, description: "Yksityistie"},
          {value: 9, description: "Omistaja selvittämättä"},
          {value: 99, description: "Ei määritetty"}
        ]
      },
      {
        id: 'JATKUVUUS',
        attributes: [
          {value: 1, description: "Tien loppu"},
          {value: 2, description: "Epäjatkuva"},
          {value: 3, description: "ELY:n raja"},
          {value: 4, description: "Lievä epäjatkuvuus"},
          {value: 5, description: "Jatkuva"}
        ]
      }
    ];

    var roadTypeDynamicField = function () {
      var floatingTransfer = (!applicationModel.isReadOnly() && compactForm);
      var field = '';
      var uniqRoadTypes = _.uniq(_.pluck(selectedLinkProperty.get(), 'roadTypeId'));
      var decodedRoadTypes = "";
      _.each(uniqRoadTypes, function (rt) {
        if (decodedRoadTypes.length === 0) {
          decodedRoadTypes = rt + " " + decodeAttributes('TIETYYPPI', rt);
        } else {
          decodedRoadTypes = decodedRoadTypes + ", " + rt + " " + decodeAttributes('TIETYYPPI', rt);
        }
      });

      if (floatingTransfer) {
        field = '<div class="form-group">' +
          '<label class="control-label-floating">TIETYYPPI</label>' +
          '<p class="form-control-static-floating">' + decodedRoadTypes + '</p>' +
          '</div>';
      } else {
        field = '<div class="form-group">' +
          '<label class="control-label">TIETYYPPI</label>' +
          '<p class="form-control-static">' + decodedRoadTypes + '</p>' +
          '</div>';
      }
      return field;
    };

    var measureDynamicField = function (labelText, measure) {
      var floatingTransfer = (!applicationModel.isReadOnly() && compactForm);
      var field = '';
      var addressValue = _.min(_.pluck(selectedLinkProperty.get(), measure));
      if (floatingTransfer) {
        field = '<div class="form-group">' +
          '<label class="control-label-floating">' + labelText + '</label>' +
          '<p class="form-control-static-floating">' + addressValue + '</p>' +
          '</div>';
      } else {
        field = '<div class="form-group">' +
          '<label class="control-label">' + labelText + '</label>' +
          '<p class="form-control-static">' + addressValue + '</p>' +
          '</div>';
      }
      return field;
    };

    var floatingListField = function (labelText) {
      return '<div class="form-group">' +
        '<label class="control-label-floating-list">' + labelText + '</label>' +
        '</div>';
    };

    var formFields = function (sources, targets) {
      if (!_.isUndefined(sources))
        sources = [].concat(sources);
      if (!_.isUndefined(targets))
        targets = [].concat(targets.filter(function (link) {
          return link.id === 0;
        }));
      $('.control-label-floating-list').remove();
      var linkIds = [];
      var ids = [];
      var field = "";
      var linkCounter = 0;
      field = floatingListField('VALITUT LINKIT (IRTI GEOMETRIASTA OLEVAT):');
      _.each(sources, function (slp) {
        var divId = "VALITUTLINKIT" + linkCounter;
        var linkId = slp.linkId;
        var id = _.isUndefined(slp.id) ? -1 : slp.id;
        if ((_.isUndefined(_.find(linkIds, function (link) {
          return link === linkId;
        })) || _.isUndefined(_.find(ids, function (link) {
          return link === id;
        }))) && !_.isUndefined(linkId)) {
          field = field + '<div class="form-group" id=' + divId + '>' +
            '<label class="control-label-floating">' + 'LINK ID:' + '</label>' +
            '<p class="form-control-static-floating">' + linkId + '</p>' +
            '</div>';
          linkIds.push(linkId);
          ids.push(id);
          linkCounter = linkCounter + 1;
        }
      });
      field = field + floatingListField('VALITUT LINKIT (TUNTEMATTOMAT):');
      linkIds = [];
      ids = [];
      _.each(targets, function (target) {
        var divId = "VALITUTLINKIT" + linkCounter;
        var linkId = target.linkId;
        var id = _.isUndefined(target.id) ? -1 : target.id;
        if (_.isUndefined(_.find(linkIds, function (link) {
          return link === linkId;
        })) || _.isUndefined(_.find(ids, function (link) {
          return link === id;
        }))) {
          field = field + '<div class="form-group" id=' + divId + '>' +
            '<label class="control-label-floating">' + 'LINK ID:' + '</label>' +
            '<p class="form-control-static-floating">' + linkId + '</p>' +
            '</div>';
          linkIds.push(linkId);
          ids.push(id);
          linkCounter = linkCounter + 1;
        }
      });
      return field;
    };

    var additionalSource = function (linkId, marker) {
      return (!_.isUndefined(marker)) ? '' +
        '<div class = "form-group" id = "additionalSource">' +
        '<div style="display:inline-flex;justify-content:center;align-items:center;">' +
        '<label class="control-label-floating"> LINK ID:</label>' +
        '<span class="form-control-static-floating" style="display:inline-flex;width:auto;margin-right:5px">' + linkId + '</span>' +
        '<span class="marker">' + marker + '</span>' +
        '<button class="add-source btn btn-new" id="additionalSourceButton-' + linkId + '" value="' + linkId + '">Lisää kelluva tieosoite</button>' +
        '</div>' +
        '</div>' : '' +
        '<div class = "form-group" id = "additionalSource">' +
        '<div style="display:inline-flex;justify-content:center;align-items:center;">' +
        '<label class="control-label-floating"> LINK ID:</label>' +
        '<span class="form-control-static-floating" style="display:inline-flex;width:auto;margin-right:5px">' + linkId + '</span>' +
        '</div>' +
        '</div>';
    };

    var adjacentsTemplate = function () {
      return '' +
        '<div class="target-link-selection" id="adjacentsData">' +
        '<div class="form-group" id="adjacents">' +
        '<% if(!_.isEmpty(adjacentLinks)){ %>' +
        '<br><br><label class="control-label-adjacents">VALITTAVISSA OLEVAT TIELINKIT, JOILTA PUUTTUU TIEOSOITE:</label>' +
        ' <% } %>' +
        '<% _.forEach(adjacentLinks, function(l) { %>' +
        '<div style="display:inline-flex;justify-content:center;align-items:center;">' +
        '<label class="control-label-floating"> LINK ID: </label>' +
        '<span class="form-control-static-floating" style="display:inline-flex;width:auto;margin-right:5px"><%= l.linkId %></span>' +
        '<span class="marker"><%= l.marker %></span>' +
        '<button class="select-adjacent btn btn-new" id="sourceButton-<%= l.linkId %>" value="<%= l.linkId %>">Valitse</button>' +
        '</div>' +
        '</span>' +
        '</label>' +
        ' <% }) %>' +
        '</div>' +
        '</div>';
    };

    var afterCalculationTemplate = function () {
      return '' +
        '<div class="form-group" id="afterCalculationInfo">' +
        '<br><br>' +
        '<p><span style="margin-top:6px; color:#ffffff; padding-top:6px; padding-bottom:6px; line-height:15px;">TARKISTA TEKEMÄSI MUUTOKSET KARTTANÄKYMÄSTÄ.</span></p>' +
        '<p><span style="margin-top:6px; color:#ffffff; padding-top:6px; padding-bottom:6px; line-height:15px;">JOS TEKEMÄSI MUUTOKSET OVAT OK, PAINA TALLENNA</span></p>' +
        '<p><span style="margin-top:6px; color:#ffffff; padding-top:6px; padding-bottom:6px; line-height:15px;">JOS HALUAT KORJATA TEKEMÄSI MUUTOKSIA, PAINA PERUUTA</span></p>' +
        '</div>';
    };

    var decodeAttributes = function (attr, value) {
      var attrObj = _.find(decodedAttributes, function (obj) {
        return obj.id === attr;
      });
      if (!_.isUndefined(attrObj)) {
        var attrValue = _.find(attrObj.attributes, function (obj) {
          return obj.value === value;
        });
        if (!_.isUndefined(attrValue)) {
          return attrValue.description;
        } else {
          return "Ei määritetty";
        }
      } else {
        return "";
      }
    };

    var staticField = function (labelText, dataField) {
      var floatingTransfer = (!applicationModel.isReadOnly() && compactForm);
      var field;

      if (floatingTransfer) {
        field = '<div class="form-group">' +
          '<label class="control-label-floating">' + labelText + '</label>' +
          '<p class="form-control-static-floating">' + dataField + " " + decodeAttributes(labelText, dataField) + '</p>' +
          '</div>';
      } else {
        field = '<div class="form-group">' +
          '<label class="control-label">' + labelText + '</label>' +
          '<p class="form-control-static">' + dataField + " " + decodeAttributes(labelText, dataField) + '</p>' +
          '</div>';
      }
      return field;
    };

    var revertToFloatingButton = function(){
        var linkIds = _.uniq(_.map(_.filter(selectedLinkProperty.get(), function (link) {
            return link.roadNumber !== 0 && link.anomaly === LinkValues.Anomaly.None.value;
        }), function (link) {
            return link.linkId;
        }));

        if(linkIds.length === 1 && _.contains(applicationModel.getSessionUserRoles(), 'operator') && !applicationModel.isReadOnly()){
          idToFloating = linkIds[0];
          return '<button id ="revertToFloating-button" class="toFloating btn btn-block btn-toFloating">Irrota geometriasta</button>';
        }
        else
            return '';
    };

    var title = function () {
      return '<span>Tieosoitteen ominaisuustiedot</span>';
    };

    var editButtons =
      '<div class="link-properties form-controls">' +
      '<button class="continue ready btn btn-continue" disabled>Valinta valmis</button>' +
      '<button class="calculate btn btn-move" disabled>Siirrä</button>' +
      '<button class="save btn btn-save" disabled>Tallenna</button>' +
      '<button class="cancel btn btn-cancel" disabled>Peruuta</button>' +
      '</div>';

    var notificationFloatingTransfer = function (displayNotification) {
      if (displayNotification) {
        return '' +
          '<div class="form-group form-notification">' +
          '<p>Tien geometria on muuttunut. Korjaa tieosoitesegmentin sijainti vastaamaan nykyistä geometriaa.</p>' +
          '</div>';
      } else {
        return '';
      }
    };

    var template = function (linkProperty) {
      var roadTypes = selectedLinkProperty.count() === 1 ? staticField('TIETYYPPI', linkProperty.roadTypeId) : roadTypeDynamicField();
      var startAddress = selectedLinkProperty.count() === 1 ? staticField('ALKUETÄISYYS', linkProperty.startAddressM) : measureDynamicField('ALKUETÄISYYS', 'startAddressM');
      var endAddress = selectedLinkProperty.count() === 1 ? staticField('LOPPUETÄISYYS', linkProperty.endAddressM) : measureDynamicField('LOPPUETÄISYYS', 'endAddressM');
      return _.template('' +
        '<header>' +
        title() +
        '</header>' +
        '<div class="wrapper read-only">' +
        '<div class="form form-horizontal form-dark">' +
        '<div class="form-group">' +
        '<p class="form-control-static asset-log-info">Muokattu viimeksi: <%- modifiedBy %> <%- modifiedAt %></p>' +
        '</div>' +
        '<div class="form-group">' +
        '<p class="form-control-static asset-log-info">Linkkien lukumäärä: ' + selectedLinkProperty.count() + '</p>' +
        '</div>' +
        staticField('TIENUMERO', linkProperty.roadNumber) +
        staticField('TIEOSANUMERO', linkProperty.roadPartNumber) +
        staticField('AJORATA', linkProperty.trackCode) +
        startAddress +
        endAddress +
        staticField('ELY', linkProperty.elyCode) +
        roadTypes +
        staticField('JATKUVUUS', linkProperty.discontinuity) +
        '</div>' +
        revertToFloatingButton()+
        '</div>' +
        '<footer>' + '</footer>');
    };

    var templateFloating = function (linkProperty) {
      var startAddress = selectedLinkProperty.count() === 1 ? staticField('ALKUETÄISYYS', linkProperty.startAddressM) : measureDynamicField('ALKUETÄISYYS', 'startAddressM');
      var endAddress = selectedLinkProperty.count() === 1 ? staticField('LOPPUETÄISYYS', linkProperty.endAddressM) : measureDynamicField('LOPPUETÄISYYS', 'endAddressM');
      var roadTypes = selectedLinkProperty.count() === 1 ? staticField('TIETYYPPI', linkProperty.roadTypeId) : roadTypeDynamicField();
      return _.template('' +
        '<header>' +
        title() +
        '</header>' +
        '<div class="wrapper read-only-floating">' +
        '<div class="form form-horizontal form-dark">' +
        '<div class="form-group">' +
        '<p class="form-control-static asset-log-info">Muokattu viimeksi: <%- modifiedBy %> <%- modifiedAt %></p>' +
        '</div>' +
        '<div class="form-group">' +
        '<p class="form-control-static asset-log-info">Linkkien lukumäärä: ' + selectedLinkProperty.count() + '</p>' +
        '</div>' +
        staticField('TIENUMERO', linkProperty.roadNumber) +
        staticField('TIEOSANUMERO', linkProperty.roadPartNumber) +
        staticField('AJORATA', linkProperty.trackCode) +
        startAddress +
        endAddress +
        roadTypes +
        notificationFloatingTransfer(true) +
        '</div>' +
        '</div>' +
        '<footer>' + '</footer>');
    };

    var templateFloatingEditMode = function (linkProperty) {
      var startAddress = selectedLinkProperty.count() === 1 ? staticField('ALKUETÄISYYS', linkProperty.startAddressM) : measureDynamicField('ALKUETÄISYYS', 'startAddressM');
      var endAddress = selectedLinkProperty.count() === 1 ? staticField('LOPPUETÄISYYS', linkProperty.endAddressM) : measureDynamicField('LOPPUETÄISYYS', 'endAddressM');
      var roadTypes = selectedLinkProperty.count() === 1 ? staticField('TIETYYPPI', linkProperty.roadTypeId) : roadTypeDynamicField();
      return _.template('<div style="display: none" id="floatingEditModeForm">' +
        '<header>' +
        title() +
        '</header>' +
        '<div class="wrapper edit-mode-floating">' +
        '<div class="form form-horizontal form-dark">' +
        '<div class="form-group">' +
        '<p class="form-control-static asset-log-info">Muokattu viimeksi: <%- modifiedBy %> <%- modifiedAt %></p>' +
        '</div>' +
        '<div class="form-group">' +
        '<p class="form-control-static asset-log-info">Linkkien lukumäärä: ' + selectedLinkProperty.count() + '</p>' +
        '</div>' +
        staticField('TIENUMERO', linkProperty.roadNumber) +
        staticField('TIEOSANUMERO', linkProperty.roadPartNumber) +
        startAddress +
        endAddress +
        staticField('AJORATA', linkProperty.trackCode) +
        roadTypes +
        notificationFloatingTransfer(true) +
        formFields(selectedLinkProperty.getSources() ? selectedLinkProperty.getSources() : selectedLinkProperty.get()) +
        '</div>' +
        '</div>' +
        '<footer>' + editButtons + '</footer> </div>');
    };

    var processAdditionalFloatings = function (floatingRoads, value) {
      var floatingRoadsLinkId = _.map(floatingRoads, function (fr) {
        return fr.linkId;
      });
      if (_.contains(floatingRoadsLinkId, parseInt(value))) {
        var rootElement = $('#feature-attributes');
        var floatingToAdd = _.filter(floatingRoads, function (floating) {
          return floating.linkId === parseInt(value);
        });

        applicationModel.addSpinner();
        eventbus.trigger("adjacents:additionalSourceSelected", floatingToAdd, value);
        rootElement.find('.link-properties button.continue').attr('disabled', false);
        rootElement.find('.link-properties button.cancel').attr('disabled', false);
        applicationModel.setActiveButtons(true);
      }
    };

    var addOpenProjectButton = function () {
      var rootElement = $('#feature-attributes');
      rootElement.empty();
      var emptyFormDiv =
        '<p class="center"><a id="floating-list-link" class="floating-stops" href="#work-list/floatingRoadAddress">KORJATTAVIEN LINKKIEN LISTA</a></p>' +
        '<p class="center"><a id="error-list-link" class="floating-stops" href="#work-list/roadAddressErrors">TIEOSOITEVERKON VIRHEET</a></p>' +
        '<p class="form form-horizontal"></p>' +
        '<div class="form-initial-state" id="emptyFormDiv">' +
        '<span class="header-noposition">Aloita valitsemalla projekti.</span>' +
        '<button id="formProjectButton" class="action-mode-btn btn btn-block btn-primary">Tieosoiteprojektit</button>' +
        '<button id="formNameToolButton" class="open-tool-mode-btn btn btn-block btn-primary" style="margin-top: 5px;">Tiennimen ylläpito</button>' +
        '</div>';
      rootElement.append(emptyFormDiv);
      $('[id=formProjectButton]').click(function () {
        $('[id=projectListButton]').click();
        return false;
      });
      $('[id=formNameToolButton]').click(function () {
        roadNamingTool.toggle();
        return false;
      });
    };


    var bindEvents = function () {
      var rootElement = $('#feature-attributes');

      addOpenProjectButton();

      var switchMode = function (readOnly) {
        toggleMode(readOnly);
        var uniqFeaturesToKeep = _.uniq(selectedLinkProperty.getFeaturesToKeep());
        var firstFloatingSelected = _.first(_.filter(uniqFeaturesToKeep, function (feature) {
          return feature.roadLinkType === LinkValues.RoadLinkType.FloatingRoadLinkType.value;
        }));
        //checks if previousSelected road was not unknown and current select road IS unknown
        var canStartTransfer = compactForm && !applicationModel.isReadOnly() && uniqFeaturesToKeep.length > 1 && uniqFeaturesToKeep[uniqFeaturesToKeep.length - 1].anomaly === LinkValues.Anomaly.NoAddressGiven.value && uniqFeaturesToKeep[uniqFeaturesToKeep.length - 2].anomaly !== LinkValues.Anomaly.NoAddressGiven.value;
        if (canStartTransfer)
          _.defer(function () {
            selectedLinkProperty.getLinkAdjacents(selectedLinkProperty.get()[0], firstFloatingSelected);
          });
      };

      var toggleMode = function (readOnly) {
        if (!applicationModel.isProjectOpen()) {
          rootElement.find('.editable .form-control-static').toggle(readOnly);
          rootElement.find('select').toggle(!readOnly);
          rootElement.find('.form-controls').toggle(!readOnly);
          var uniqFeaturesToKeep = _.uniq(selectedLinkProperty.getFeaturesToKeep());
          var lastFeatureToKeep = _.isUndefined(_.last(_.initial(uniqFeaturesToKeep))) ? _.last(uniqFeaturesToKeep) : _.last(_.initial(uniqFeaturesToKeep));
          var firstSelectedLinkProperty = _.first(selectedLinkProperty.get());
          if (!_.isEmpty(uniqFeaturesToKeep)) {
            if (readOnly) {
              if (lastFeatureToKeep.roadLinkType === LinkValues.RoadLinkType.FloatingRoadLinkType.value) {
                rootElement.html(templateFloating(firstSelectedLinkProperty)(firstSelectedLinkProperty));
              } else {
                rootElement.html(template(firstSelectedLinkProperty)(firstSelectedLinkProperty));
              }
            } else {
              if (lastFeatureToKeep.roadLinkType === LinkValues.RoadLinkType.FloatingRoadLinkType.value) {
                rootElement.html(templateFloatingEditMode(firstSelectedLinkProperty)(firstSelectedLinkProperty));
                if (applicationModel.getSelectionType() === 'floating' && firstSelectedLinkProperty.roadLinkType === LinkValues.RoadLinkType.FloatingRoadLinkType.value) {
                  selectedLinkProperty.getLinkFloatingAdjacents(_.last(selectedLinkProperty.get()), firstSelectedLinkProperty);
                }
                $('#floatingEditModeForm').show();
              } else { //check if the before selected was a floating link and if the next one is unknown
                if (uniqFeaturesToKeep.length > 1 && uniqFeaturesToKeep[uniqFeaturesToKeep.length - 1].anomaly === LinkValues.Anomaly.NoAddressGiven.value) {
                  rootElement.html(templateFloatingEditMode(firstSelectedLinkProperty)(firstSelectedLinkProperty));
                  $('#floatingEditModeForm').show();
                } else {
                  rootElement.html(template(firstSelectedLinkProperty)(firstSelectedLinkProperty));
                }
              }
            }
          } else if (!_.isEmpty(selectedLinkProperty.get())) {
            if (readOnly) {
              if (firstSelectedLinkProperty.roadLinkType === LinkValues.RoadLinkType.FloatingRoadLinkType.value) {
                rootElement.html(templateFloating(firstSelectedLinkProperty)(firstSelectedLinkProperty));
              } else {
                rootElement.html(template(firstSelectedLinkProperty)(firstSelectedLinkProperty));
              }
            } else {
              if (_.last(selectedLinkProperty.get()).roadLinkType === LinkValues.RoadLinkType.FloatingRoadLinkType.value) {
                applicationModel.toggleSelectionTypeFloating();
                rootElement.html(templateFloatingEditMode(firstSelectedLinkProperty)(firstSelectedLinkProperty));
                selectedLinkProperty.getLinkFloatingAdjacents(_.last(selectedLinkProperty.get()), firstSelectedLinkProperty);
                $('#floatingEditModeForm').show();
              } else {
                rootElement.html(template(firstSelectedLinkProperty)(firstSelectedLinkProperty));
              }
            }
          }
          rootElement.find('.form-controls').toggle(!readOnly);
          rootElement.find('.btn-move').prop("disabled", true);
          rootElement.find('.btn-continue').prop("disabled", false);
        }
      };

      eventbus.on('linkProperties:selected linkProperties:cancelled', function (linkProperties) {
        rootElement.empty();
        if (!_.isEmpty(selectedLinkProperty.get()) || !_.isEmpty(linkProperties)) {

          compactForm = !_.isEmpty(selectedLinkProperty.get()) && (selectedLinkProperty.get()[0].roadLinkType === LinkValues.RoadLinkType.FloatingRoadLinkType.value || selectedLinkProperty.getFeaturesToKeep().length >= 1);
          linkProperties.modifiedBy = linkProperties.modifiedBy || '-';
          linkProperties.modifiedAt = linkProperties.modifiedAt || '';
          linkProperties.roadNameFi = linkProperties.roadNameFi || '';
          linkProperties.roadAddress = linkProperties.roadAddress || '';
          linkProperties.roadNumber = linkProperties.roadNumber || '';
          if (linkProperties.roadNumber > 0) {
            linkProperties.roadPartNumber = linkProperties.roadPartNumber || '';
            linkProperties.startAddressM = linkProperties.startAddressM || '0';
            linkProperties.trackCode = isNaN(parseFloat(linkProperties.trackCode)) ? '' : parseFloat(linkProperties.trackCode);
          } else {
            linkProperties.roadPartNumber = '';
            linkProperties.trackCode = '';
            linkProperties.startAddressM = '';
          }
          linkProperties.elyCode = isNaN(parseFloat(linkProperties.elyCode)) ? '' : linkProperties.elyCode;
          linkProperties.endAddressM = linkProperties.endAddressM || '';
          linkProperties.discontinuity = linkProperties.discontinuity || '';
          linkProperties.roadType = linkProperties.roadType || '';
          linkProperties.roadLinkType = linkProperties.roadLinkType || '';
          switchMode(applicationModel.isReadOnly());
        }
      });

      eventbus.on('form:showPropertyForm', function () {
        addOpenProjectButton();
      });

      eventbus.on('adjacents:added', function (sources, targets) {
        processAdjacents(sources, targets);
        applicationModel.removeSpinner();
      });

      eventbus.on('adjacents:floatingAdded', function (sources, targets, additionalSourceLinkId) {
        $('[id^=additionalSource]').remove();
        $('#control-label-floating').remove();
        $('#adjacentsData').empty();
        $('[id^=VALITUTLINKIT]').remove();
        processFloatingAdjacents(sources, targets, additionalSourceLinkId);
        applicationModel.removeSpinner();
      });

      var processFloatingAdjacents = function (sources, targets, additionalSourceLinkId) {
        var adjacents = _.reject(targets, function (t) {
          return t.roadLinkType === LinkValues.RoadLinkType.FloatingRoadLinkType.value;
        });

        if (!_.isUndefined(additionalSourceLinkId)) {
          return $(".form-group[id^='VALITUTLINKIT']:last").append('<div style="display:inline-flex;justify-content:center;align-items:center;">' +
            '<label class="control-label-floating"> LINK ID:</label>' +
            '<span class="form-control-static-floating" style="display:inline-flex;width:auto;margin-right:5px">' + additionalSourceLinkId + '</span>' +
            '</div>');
        }

        $('[id^=VALITUTLINKIT]').remove();

        var nonFloatingFeatures = selectedLinkProperty.getFeaturesToKeep();

        var fields = formFields(nonFloatingFeatures);

        $('.form-group:last').after(fields);
        var lastLinkElement = $(".form-group[id^='VALITUTLINKIT']:last");
        if (lastLinkElement.length !== 0 && lastLinkElement[0].childNodes.length <= 2) {
          $('#floatingEditModeForm').show();
          $('[id*="sourceButton"]').click({"sources": sources, "adjacents": adjacents}, function (event) {
            eventbus.trigger("adjacents:nextSelected", event.data.sources, event.data.adjacents, event.currentTarget.value);
          });
          rootElement.find('.link-properties button.calculate').attr('disabled', true);
          rootElement.find('.link-properties button.cancel').attr('disabled', false);
          rootElement.find('.link-properties button.continue').attr('disabled', false);
          applicationModel.setActiveButtons(true);
          $('[id*="additionalSourceButton"]').click(sources, function (event) {
            processAdditionalFloatings(sources, event.currentTarget.value);
          });
        }
      };

      var processAdjacents = function (sources, targets) {
        var adjacents = _.reject(targets, function (t) {
          return t.roadLinkType === LinkValues.RoadLinkType.FloatingRoadLinkType.value;
        });

        $('[id^=VALITUTLINKIT]').remove();

        var nonFloatingFeatures = selectedLinkProperty.getFeaturesToKeep();
        var sourcesToShow = nonFloatingFeatures.filter(function (link) {
          return link.id !== 0;
        });
        var targetsToShow = nonFloatingFeatures.filter(function (link) {
          return link.id === 0;
        });
        selectedLinkProperty.setSources(sourcesToShow);
        var fields = formFields(sourcesToShow, targetsToShow);

        var fullTemplate = adjacentsTemplate();

        $('.form-group:last').after(fields);
        var lastLinkElement = $(".form-group[id^='VALITUTLINKIT']:last");
        if (lastLinkElement.length !== 0 && lastLinkElement[0].childNodes.length <= 2) {
          lastLinkElement.append($(_.template(fullTemplate)(_.merge({}, {"adjacentLinks": adjacents}))));
          $('#floatingEditModeForm').show();
          $('[id*="sourceButton"]').click({"sources": sources, "adjacents": adjacents}, function (event) {
            eventbus.trigger("adjacents:nextSelected", event.data.sources, event.data.adjacents, event.currentTarget.value);
          });
          rootElement.find('.link-properties button.calculate').attr('disabled', false);
          rootElement.find('.link-properties button.cancel').attr('disabled', false);
          rootElement.find('.link-properties button.continue').attr('disabled', true);
          applicationModel.setActiveButtons(true);
          $('[id*="additionalSourceButton"]').click(sources, function (event) {
            processAdditionalFloatings(sources, event.currentTarget.value);
          });
        }
      };

      eventbus.on('linkProperties:changed', function () {
        rootElement.find('.link-properties button').attr('disabled', false);
      });

      eventbus.on('layer:selected', function (layer, previouslySelectedLayer, toggleStart) {
        if (layer === "linkProperty" && toggleStart) {
          addOpenProjectButton();
        }
      });

      eventbus.on('roadLayer:toggleProjectSelectionInForm', function (layer, noSave) {
        if (layer === "linkProperty") {
          addOpenProjectButton();
          if (noSave) {
            $('#formProjectButton').click();
          } else {
            eventbus.once('roadAddress:projectSaved', function () {
              $('#formProjectButton').click();
            });
          }
        }
      });

      eventbus.on('linkProperties:unselected', function () {
        if (('all' === applicationModel.getSelectionType() || 'floating' === applicationModel.getSelectionType()) && !applicationModel.isProjectOpen()) {
          addOpenProjectButton();
        }
      });

      eventbus.on('application:readOnly', toggleMode);
      rootElement.on('click', '.link-properties button.save', function () {
        if (applicationModel.getCurrentAction() === applicationModel.actionCalculated) {
          selectedLinkProperty.saveTransfer();
          applicationModel.setCurrentAction(-1);
          applicationModel.addSpinner();
        }
      });

      rootElement.on('click', '.link-properties button.cancel', function () {
        var action;
        if (applicationModel.isActiveButtons()) {
          action = applicationModel.actionCalculating;
        }
        applicationModel.setCurrentAction(action);
        eventbus.trigger('linkProperties:activateAllSelections');
        eventbus.trigger('roadLinks:refreshView');
        if ('all' === applicationModel.getSelectionType() || 'floating' === applicationModel.getSelectionType()) {
          selectedLinkProperty.clearAndReset(false);
          applicationModel.toggleSelectionTypeAll();
          applicationModel.addSpinner();
          eventbus.trigger('linkProperties:closed');
          selectedLinkProperty.close();
        } else {
          applicationModel.toggleSelectionTypeFloating();
          selectedLinkProperty.cancelAndReselect(action);
        }
        applicationModel.setActiveButtons(false);
      });
      rootElement.on('click', '.link-properties button.calculate', function () {
        applicationModel.addSpinner();
        selectedLinkProperty.transferringCalculation();
        applicationModel.setActiveButtons(true);
      });
<<<<<<< HEAD
      rootElement.on('click', '.link-properties button.continue', function () {
        if (selectedLinkProperty.continueSelectUnknown()) {
=======
      rootElement.on('click', '.link-properties button.continue',function() {
          $('[id^=additionalSource]').remove();
          $('#control-label-floating').remove();
          $('#adjacentsData').empty();
          eventbus.trigger('linkProperties:clearIndicators');
>>>>>>> 8403d3fb
          eventbus.once('linkProperties:unknownsTreated', function () {
            rootElement.find('.link-properties button.continue').attr('disabled', true);
            eventbus.trigger('linkProperties:deselectFeaturesSelected');
            applicationModel.toggleSelectionTypeUnknown();
            applicationModel.setContinueButton(false);
            eventbus.trigger('linkProperties:highlightSelectedFloatingFeatures');
            eventbus.trigger('linkProperties:activateInteractions');
            eventbus.trigger('linkProperties:deactivateDoubleClick');
          });
          eventbus.trigger('linkProperties:drawUnknowns');
      });
      rootElement.on('click', 'button.toFloating',function() {
        applicationModel.addSpinner();
        selectedLinkProperty.revertToFloatingAddress(idToFloating);
      });



      eventbus.on('adjacents:roadTransfer', function (result, sourceIds, targets) {
        $('#additionalSource').remove();
        $('#control-label-floating').remove();
        $('#adjacentsData').empty();
        rootElement.find('.link-properties button.save').attr('disabled', false);
        rootElement.find('.link-properties button.cancel').attr('disabled', false);
        rootElement.find('.link-properties button.calculate').attr('disabled', true);
        rootElement.find('.link-properties button.continue').attr('disabled', true);
        $('[id^=VALITUTLINKIT]').remove();

        var fields = formFields(result, targets) + '' + afterCalculationTemplate();

        $('.form-group:last').after(fields);

        applicationModel.removeSpinner();
      });

      eventbus.on('adjacents:startedFloatingTransfer', function () {
        action = applicationModel.actionCalculating;
        rootElement.find('.link-properties button.cancel').attr('disabled', false);
        applicationModel.setActiveButtons(true);
        eventbus.trigger('layer:enableButtons', false);
      });

      eventbus.on('adjacents:floatingAdded', function (floatingRoads) {
        var floatingPart = '<br><label id="control-label-floating" class="control-label-floating">VIERESSÄ KELLUVIA TIEOSOITTEITA:</label>';
        _.each(floatingRoads, function (fr) {
          floatingPart = floatingPart + additionalSource(fr.linkId, fr.marker);
        });
        if (floatingRoads.length === 0) {
          applicationModel.setContinueButton(true);
          rootElement.find('.link-properties button.continue').attr('disabled', false);
        }
        else {
          $(".form-group:last").after(floatingPart);
          $('[id*="additionalSourceButton"]').click(floatingRoads, function (event) {
            processAdditionalFloatings(floatingRoads, event.currentTarget.value);
          });
        }
      });
      eventbus.on('linkProperties:additionalFloatingSelected', function (data) {
        processAdditionalFloatings(data.selectedFloatings, data.selectedLinkId);
      });

      eventbus.on('linkProperties:transferFailed', function (errorCode) {
        if (errorCode === 400) {
          return new ModalConfirm("Valittujen lähdelinkkien geometriaa ei saatu sovitettua kohdegeometrialle. Ota yhteyttä järjestelmätukeen.");
        } else if (errorCode === 401) {
          return new ModalConfirm("Sinulla ei ole käyttöoikeutta muutoksen tekemiseen.");
        } else if (errorCode === 412) {
          return new ModalConfirm("Täyttämättömien vaatimusten takia siirtoa ei saatu tehtyä. Ota yhteyttä järjestelmätukeen.");
        } else if (errorCode === 500) {
          return new ModalConfirm("Siirto ei onnistunut taustajärjestelmässä tapahtuneen virheen takia, ota yhteyttä järjestelmätukeen.");
        } else {
          return new ModalConfirm("Siirto ei onnistunut taustajärjestelmässä tapahtuneen tuntemattoman virheen takia, ota yhteyttä järjestelmätukeen.");
        }
      });

      eventbus.on('roadAddressProject:selected', function () {
        $('.wrapper').remove();
      });
    };
    bindEvents();
  };
})(this);<|MERGE_RESOLUTION|>--- conflicted
+++ resolved
@@ -1,5 +1,5 @@
 (function (root) {
-  root.LinkPropertyForm = function (selectedLinkProperty, roadNamingTool) {
+    root.LinkPropertyForm = function (selectedLinkProperty, roadNamingTool) {
     var compactForm = false;
     var idToFloating;
     var decodedAttributes = [
@@ -49,42 +49,42 @@
       }
     ];
 
-    var roadTypeDynamicField = function () {
+    var roadTypeDynamicField = function(){
       var floatingTransfer = (!applicationModel.isReadOnly() && compactForm);
       var field = '';
       var uniqRoadTypes = _.uniq(_.pluck(selectedLinkProperty.get(), 'roadTypeId'));
       var decodedRoadTypes = "";
-      _.each(uniqRoadTypes, function (rt) {
-        if (decodedRoadTypes.length === 0) {
-          decodedRoadTypes = rt + " " + decodeAttributes('TIETYYPPI', rt);
-        } else {
-          decodedRoadTypes = decodedRoadTypes + ", " + rt + " " + decodeAttributes('TIETYYPPI', rt);
-        }
+      _.each(uniqRoadTypes, function(rt) {
+          if (decodedRoadTypes.length === 0) {
+              decodedRoadTypes = rt + " " + decodeAttributes('TIETYYPPI', rt);
+          } else {
+              decodedRoadTypes = decodedRoadTypes + ", " + rt + " " + decodeAttributes('TIETYYPPI', rt);
+          }
       });
 
       if (floatingTransfer) {
         field = '<div class="form-group">' +
-          '<label class="control-label-floating">TIETYYPPI</label>' +
-          '<p class="form-control-static-floating">' + decodedRoadTypes + '</p>' +
-          '</div>';
+            '<label class="control-label-floating">TIETYYPPI</label>' +
+            '<p class="form-control-static-floating">' + decodedRoadTypes + '</p>' +
+            '</div>' ;
       } else {
         field = '<div class="form-group">' +
-          '<label class="control-label">TIETYYPPI</label>' +
-          '<p class="form-control-static">' + decodedRoadTypes + '</p>' +
-          '</div>';
+            '<label class="control-label">TIETYYPPI</label>' +
+            '<p class="form-control-static">' + decodedRoadTypes + '</p>' +
+            '</div>';
       }
       return field;
     };
 
-    var measureDynamicField = function (labelText, measure) {
+    var measureDynamicField = function(labelText, measure){
       var floatingTransfer = (!applicationModel.isReadOnly() && compactForm);
       var field = '';
-      var addressValue = _.min(_.pluck(selectedLinkProperty.get(), measure));
+      var addressValue =  _.min(_.pluck(selectedLinkProperty.get(), measure));
       if (floatingTransfer) {
         field = '<div class="form-group">' +
           '<label class="control-label-floating">' + labelText + '</label>' +
           '<p class="form-control-static-floating">' + addressValue + '</p>' +
-          '</div>';
+          '</div>' ;
       } else {
         field = '<div class="form-group">' +
           '<label class="control-label">' + labelText + '</label>' +
@@ -96,15 +96,15 @@
 
     var floatingListField = function (labelText) {
       return '<div class="form-group">' +
-        '<label class="control-label-floating-list">' + labelText + '</label>' +
-        '</div>';
+          '<label class="control-label-floating-list">' + labelText + '</label>' +
+          '</div>' ;
     };
 
     var formFields = function (sources, targets) {
-      if (!_.isUndefined(sources))
-        sources = [].concat(sources);
-      if (!_.isUndefined(targets))
-        targets = [].concat(targets.filter(function (link) {
+      if(!_.isUndefined(sources))
+        sources = [].concat( sources );
+      if(!_.isUndefined(targets))
+        targets = [].concat( targets.filter(function (link){
           return link.id === 0;
         }));
       $('.control-label-floating-list').remove();
@@ -113,19 +113,15 @@
       var field = "";
       var linkCounter = 0;
       field = floatingListField('VALITUT LINKIT (IRTI GEOMETRIASTA OLEVAT):');
-      _.each(sources, function (slp) {
+      _.each(sources, function(slp) {
         var divId = "VALITUTLINKIT" + linkCounter;
         var linkId = slp.linkId;
-        var id = _.isUndefined(slp.id) ? -1 : slp.id;
-        if ((_.isUndefined(_.find(linkIds, function (link) {
-          return link === linkId;
-        })) || _.isUndefined(_.find(ids, function (link) {
-          return link === id;
-        }))) && !_.isUndefined(linkId)) {
-          field = field + '<div class="form-group" id=' + divId + '>' +
+        var id = _.isUndefined(slp.id) ? -1: slp.id;
+        if ((_.isUndefined(_.find(linkIds, function(link){return link === linkId;})) || _.isUndefined(_.find(ids, function(link){return link === id;}))) && !_.isUndefined(linkId) ) {
+          field = field + '<div class="form-group" id=' +divId +'>' +
             '<label class="control-label-floating">' + 'LINK ID:' + '</label>' +
             '<p class="form-control-static-floating">' + linkId + '</p>' +
-            '</div>';
+            '</div>' ;
           linkIds.push(linkId);
           ids.push(id);
           linkCounter = linkCounter + 1;
@@ -134,84 +130,76 @@
       field = field + floatingListField('VALITUT LINKIT (TUNTEMATTOMAT):');
       linkIds = [];
       ids = [];
-      _.each(targets, function (target) {
-        var divId = "VALITUTLINKIT" + linkCounter;
-        var linkId = target.linkId;
-        var id = _.isUndefined(target.id) ? -1 : target.id;
-        if (_.isUndefined(_.find(linkIds, function (link) {
-          return link === linkId;
-        })) || _.isUndefined(_.find(ids, function (link) {
-          return link === id;
-        }))) {
-          field = field + '<div class="form-group" id=' + divId + '>' +
-            '<label class="control-label-floating">' + 'LINK ID:' + '</label>' +
-            '<p class="form-control-static-floating">' + linkId + '</p>' +
-            '</div>';
-          linkIds.push(linkId);
-          ids.push(id);
-          linkCounter = linkCounter + 1;
-        }
+      _.each(targets, function(target) {
+          var divId = "VALITUTLINKIT" + linkCounter;
+          var linkId = target.linkId;
+          var id = _.isUndefined(target.id) ? -1: target.id;
+          if (_.isUndefined(_.find(linkIds, function(link){return link === linkId;})) || _.isUndefined(_.find(ids, function(link){return link === id;}))) {
+              field = field + '<div class="form-group" id=' +divId +'>' +
+                  '<label class="control-label-floating">' + 'LINK ID:' + '</label>' +
+                  '<p class="form-control-static-floating">' + linkId + '</p>' +
+                  '</div>' ;
+              linkIds.push(linkId);
+              ids.push(id);
+              linkCounter = linkCounter + 1;
+          }
       });
       return field;
     };
 
-    var additionalSource = function (linkId, marker) {
+    var additionalSource = function(linkId, marker) {
       return (!_.isUndefined(marker)) ? '' +
-        '<div class = "form-group" id = "additionalSource">' +
-        '<div style="display:inline-flex;justify-content:center;align-items:center;">' +
-        '<label class="control-label-floating"> LINK ID:</label>' +
-        '<span class="form-control-static-floating" style="display:inline-flex;width:auto;margin-right:5px">' + linkId + '</span>' +
-        '<span class="marker">' + marker + '</span>' +
-        '<button class="add-source btn btn-new" id="additionalSourceButton-' + linkId + '" value="' + linkId + '">Lisää kelluva tieosoite</button>' +
-        '</div>' +
-        '</div>' : '' +
-        '<div class = "form-group" id = "additionalSource">' +
-        '<div style="display:inline-flex;justify-content:center;align-items:center;">' +
-        '<label class="control-label-floating"> LINK ID:</label>' +
-        '<span class="form-control-static-floating" style="display:inline-flex;width:auto;margin-right:5px">' + linkId + '</span>' +
-        '</div>' +
-        '</div>';
-    };
-
-    var adjacentsTemplate = function () {
+      '<div class = "form-group" id = "additionalSource">' +
+      '<div style="display:inline-flex;justify-content:center;align-items:center;">' +
+      '<label class="control-label-floating"> LINK ID:</label>' +
+      '<span class="form-control-static-floating" style="display:inline-flex;width:auto;margin-right:5px">' + linkId + '</span>' +
+      '<span class="marker">' + marker + '</span>' +
+      '<button class="add-source btn btn-new" id="additionalSourceButton-' + linkId + '" value="' + linkId + '">Lisää kelluva tieosoite</button>' +
+      '</div>' +
+      '</div>' : '' +
+      '<div class = "form-group" id = "additionalSource">' +
+      '<div style="display:inline-flex;justify-content:center;align-items:center;">' +
+      '<label class="control-label-floating"> LINK ID:</label>' +
+      '<span class="form-control-static-floating" style="display:inline-flex;width:auto;margin-right:5px">' + linkId + '</span>' +
+      '</div>' +
+      '</div>';
+    };
+
+    var adjacentsTemplate = function(){
       return '' +
-        '<div class="target-link-selection" id="adjacentsData">' +
-        '<div class="form-group" id="adjacents">' +
-        '<% if(!_.isEmpty(adjacentLinks)){ %>' +
-        '<br><br><label class="control-label-adjacents">VALITTAVISSA OLEVAT TIELINKIT, JOILTA PUUTTUU TIEOSOITE:</label>' +
-        ' <% } %>' +
-        '<% _.forEach(adjacentLinks, function(l) { %>' +
-        '<div style="display:inline-flex;justify-content:center;align-items:center;">' +
-        '<label class="control-label-floating"> LINK ID: </label>' +
-        '<span class="form-control-static-floating" style="display:inline-flex;width:auto;margin-right:5px"><%= l.linkId %></span>' +
-        '<span class="marker"><%= l.marker %></span>' +
-        '<button class="select-adjacent btn btn-new" id="sourceButton-<%= l.linkId %>" value="<%= l.linkId %>">Valitse</button>' +
-        '</div>' +
-        '</span>' +
-        '</label>' +
-        ' <% }) %>' +
-        '</div>' +
-        '</div>';
+          '<div class="target-link-selection" id="adjacentsData">' +
+          '<div class="form-group" id="adjacents">' +
+          '<% if(!_.isEmpty(adjacentLinks)){ %>' +
+          '<br><br><label class="control-label-adjacents">VALITTAVISSA OLEVAT TIELINKIT, JOILTA PUUTTUU TIEOSOITE:</label>' +
+          ' <% } %>' +
+          '<% _.forEach(adjacentLinks, function(l) { %>' +
+          '<div style="display:inline-flex;justify-content:center;align-items:center;">' +
+          '<label class="control-label-floating"> LINK ID: </label>' +
+          '<span class="form-control-static-floating" style="display:inline-flex;width:auto;margin-right:5px"><%= l.linkId %></span>' +
+          '<span class="marker"><%= l.marker %></span>' +
+          '<button class="select-adjacent btn btn-new" id="sourceButton-<%= l.linkId %>" value="<%= l.linkId %>">Valitse</button>' +
+          '</div>' +
+          '</span>' +
+          '</label>' +
+          ' <% }) %>' +
+          '</div>' +
+          '</div>';
     };
 
     var afterCalculationTemplate = function () {
       return '' +
-        '<div class="form-group" id="afterCalculationInfo">' +
-        '<br><br>' +
-        '<p><span style="margin-top:6px; color:#ffffff; padding-top:6px; padding-bottom:6px; line-height:15px;">TARKISTA TEKEMÄSI MUUTOKSET KARTTANÄKYMÄSTÄ.</span></p>' +
-        '<p><span style="margin-top:6px; color:#ffffff; padding-top:6px; padding-bottom:6px; line-height:15px;">JOS TEKEMÄSI MUUTOKSET OVAT OK, PAINA TALLENNA</span></p>' +
-        '<p><span style="margin-top:6px; color:#ffffff; padding-top:6px; padding-bottom:6px; line-height:15px;">JOS HALUAT KORJATA TEKEMÄSI MUUTOKSIA, PAINA PERUUTA</span></p>' +
-        '</div>';
-    };
-
-    var decodeAttributes = function (attr, value) {
-      var attrObj = _.find(decodedAttributes, function (obj) {
-        return obj.id === attr;
-      });
+      '<div class="form-group" id="afterCalculationInfo">' +
+      '<br><br>' +
+      '<p><span style="margin-top:6px; color:#ffffff; padding-top:6px; padding-bottom:6px; line-height:15px;">TARKISTA TEKEMÄSI MUUTOKSET KARTTANÄKYMÄSTÄ.</span></p>' +
+      '<p><span style="margin-top:6px; color:#ffffff; padding-top:6px; padding-bottom:6px; line-height:15px;">JOS TEKEMÄSI MUUTOKSET OVAT OK, PAINA TALLENNA</span></p>' +
+      '<p><span style="margin-top:6px; color:#ffffff; padding-top:6px; padding-bottom:6px; line-height:15px;">JOS HALUAT KORJATA TEKEMÄSI MUUTOKSIA, PAINA PERUUTA</span></p>' +
+      '</div>';
+    };
+
+    var decodeAttributes = function(attr, value) {
+      var attrObj = _.find(decodedAttributes, function (obj) { return obj.id === attr; });
       if (!_.isUndefined(attrObj)) {
-        var attrValue = _.find(attrObj.attributes, function (obj) {
-          return obj.value === value;
-        });
+        var attrValue = _.find(attrObj.attributes, function (obj) { return obj.value === value; });
         if (!_.isUndefined(attrValue)) {
           return attrValue.description;
         } else {
@@ -222,7 +210,7 @@
       }
     };
 
-    var staticField = function (labelText, dataField) {
+    var staticField = function(labelText, dataField) {
       var floatingTransfer = (!applicationModel.isReadOnly() && compactForm);
       var field;
 
@@ -255,19 +243,19 @@
             return '';
     };
 
-    var title = function () {
+    var title = function() {
       return '<span>Tieosoitteen ominaisuustiedot</span>';
     };
 
     var editButtons =
       '<div class="link-properties form-controls">' +
-      '<button class="continue ready btn btn-continue" disabled>Valinta valmis</button>' +
+      '<button class="continue ready btn btn-continue" disabled>Valinta valmis</button>'  +
       '<button class="calculate btn btn-move" disabled>Siirrä</button>' +
       '<button class="save btn btn-save" disabled>Tallenna</button>' +
       '<button class="cancel btn btn-cancel" disabled>Peruuta</button>' +
       '</div>';
 
-    var notificationFloatingTransfer = function (displayNotification) {
+    var notificationFloatingTransfer = function(displayNotification) {
       if (displayNotification) {
         return '' +
           '<div class="form-group form-notification">' +
@@ -278,100 +266,100 @@
       }
     };
 
-    var template = function (linkProperty) {
+    var template = function(linkProperty) {
       var roadTypes = selectedLinkProperty.count() === 1 ? staticField('TIETYYPPI', linkProperty.roadTypeId) : roadTypeDynamicField();
       var startAddress = selectedLinkProperty.count() === 1 ? staticField('ALKUETÄISYYS', linkProperty.startAddressM) : measureDynamicField('ALKUETÄISYYS', 'startAddressM');
       var endAddress = selectedLinkProperty.count() === 1 ? staticField('LOPPUETÄISYYS', linkProperty.endAddressM) : measureDynamicField('LOPPUETÄISYYS', 'endAddressM');
       return _.template('' +
         '<header>' +
-        title() +
+          title() +
         '</header>' +
         '<div class="wrapper read-only">' +
-        '<div class="form form-horizontal form-dark">' +
-        '<div class="form-group">' +
-        '<p class="form-control-static asset-log-info">Muokattu viimeksi: <%- modifiedBy %> <%- modifiedAt %></p>' +
-        '</div>' +
-        '<div class="form-group">' +
-        '<p class="form-control-static asset-log-info">Linkkien lukumäärä: ' + selectedLinkProperty.count() + '</p>' +
-        '</div>' +
-        staticField('TIENUMERO', linkProperty.roadNumber) +
-        staticField('TIEOSANUMERO', linkProperty.roadPartNumber) +
-        staticField('AJORATA', linkProperty.trackCode) +
-        startAddress +
-        endAddress +
-        staticField('ELY', linkProperty.elyCode) +
-        roadTypes +
-        staticField('JATKUVUUS', linkProperty.discontinuity) +
-        '</div>' +
-        revertToFloatingButton()+
+          '<div class="form form-horizontal form-dark">' +
+            '<div class="form-group">' +
+              '<p class="form-control-static asset-log-info">Muokattu viimeksi: <%- modifiedBy %> <%- modifiedAt %></p>' +
+            '</div>' +
+            '<div class="form-group">' +
+              '<p class="form-control-static asset-log-info">Linkkien lukumäärä: ' + selectedLinkProperty.count() + '</p>' +
+            '</div>' +
+            staticField('TIENUMERO', linkProperty.roadNumber) +
+            staticField('TIEOSANUMERO', linkProperty.roadPartNumber) +
+            staticField('AJORATA', linkProperty.trackCode) +
+            startAddress +
+            endAddress +
+            staticField('ELY', linkProperty.elyCode) +
+            roadTypes +
+            staticField('JATKUVUUS', linkProperty.discontinuity) +
+          '</div>' +
+          revertToFloatingButton()+
         '</div>' +
         '<footer>' + '</footer>');
     };
 
-    var templateFloating = function (linkProperty) {
+    var templateFloating = function(linkProperty) {
       var startAddress = selectedLinkProperty.count() === 1 ? staticField('ALKUETÄISYYS', linkProperty.startAddressM) : measureDynamicField('ALKUETÄISYYS', 'startAddressM');
       var endAddress = selectedLinkProperty.count() === 1 ? staticField('LOPPUETÄISYYS', linkProperty.endAddressM) : measureDynamicField('LOPPUETÄISYYS', 'endAddressM');
       var roadTypes = selectedLinkProperty.count() === 1 ? staticField('TIETYYPPI', linkProperty.roadTypeId) : roadTypeDynamicField();
       return _.template('' +
         '<header>' +
-        title() +
+          title() +
         '</header>' +
         '<div class="wrapper read-only-floating">' +
-        '<div class="form form-horizontal form-dark">' +
-        '<div class="form-group">' +
-        '<p class="form-control-static asset-log-info">Muokattu viimeksi: <%- modifiedBy %> <%- modifiedAt %></p>' +
-        '</div>' +
-        '<div class="form-group">' +
-        '<p class="form-control-static asset-log-info">Linkkien lukumäärä: ' + selectedLinkProperty.count() + '</p>' +
-        '</div>' +
-        staticField('TIENUMERO', linkProperty.roadNumber) +
-        staticField('TIEOSANUMERO', linkProperty.roadPartNumber) +
-        staticField('AJORATA', linkProperty.trackCode) +
-        startAddress +
-        endAddress +
-        roadTypes +
-        notificationFloatingTransfer(true) +
-        '</div>' +
+          '<div class="form form-horizontal form-dark">' +
+            '<div class="form-group">' +
+              '<p class="form-control-static asset-log-info">Muokattu viimeksi: <%- modifiedBy %> <%- modifiedAt %></p>' +
+            '</div>' +
+            '<div class="form-group">' +
+              '<p class="form-control-static asset-log-info">Linkkien lukumäärä: ' + selectedLinkProperty.count() + '</p>' +
+            '</div>' +
+            staticField('TIENUMERO', linkProperty.roadNumber) +
+            staticField('TIEOSANUMERO', linkProperty.roadPartNumber) +
+            staticField('AJORATA', linkProperty.trackCode) +
+            startAddress +
+            endAddress +
+            roadTypes +
+            notificationFloatingTransfer(true) +
+          '</div>' +
         '</div>' +
         '<footer>' + '</footer>');
     };
 
-    var templateFloatingEditMode = function (linkProperty) {
+    var templateFloatingEditMode = function(linkProperty) {
       var startAddress = selectedLinkProperty.count() === 1 ? staticField('ALKUETÄISYYS', linkProperty.startAddressM) : measureDynamicField('ALKUETÄISYYS', 'startAddressM');
       var endAddress = selectedLinkProperty.count() === 1 ? staticField('LOPPUETÄISYYS', linkProperty.endAddressM) : measureDynamicField('LOPPUETÄISYYS', 'endAddressM');
       var roadTypes = selectedLinkProperty.count() === 1 ? staticField('TIETYYPPI', linkProperty.roadTypeId) : roadTypeDynamicField();
       return _.template('<div style="display: none" id="floatingEditModeForm">' +
         '<header>' +
-        title() +
+          title() +
         '</header>' +
         '<div class="wrapper edit-mode-floating">' +
-        '<div class="form form-horizontal form-dark">' +
-        '<div class="form-group">' +
-        '<p class="form-control-static asset-log-info">Muokattu viimeksi: <%- modifiedBy %> <%- modifiedAt %></p>' +
-        '</div>' +
-        '<div class="form-group">' +
-        '<p class="form-control-static asset-log-info">Linkkien lukumäärä: ' + selectedLinkProperty.count() + '</p>' +
-        '</div>' +
-        staticField('TIENUMERO', linkProperty.roadNumber) +
-        staticField('TIEOSANUMERO', linkProperty.roadPartNumber) +
-        startAddress +
-        endAddress +
-        staticField('AJORATA', linkProperty.trackCode) +
-        roadTypes +
-        notificationFloatingTransfer(true) +
-        formFields(selectedLinkProperty.getSources() ? selectedLinkProperty.getSources() : selectedLinkProperty.get()) +
-        '</div>' +
+          '<div class="form form-horizontal form-dark">' +
+            '<div class="form-group">' +
+              '<p class="form-control-static asset-log-info">Muokattu viimeksi: <%- modifiedBy %> <%- modifiedAt %></p>' +
+            '</div>' +
+            '<div class="form-group">' +
+              '<p class="form-control-static asset-log-info">Linkkien lukumäärä: ' + selectedLinkProperty.count() + '</p>' +
+            '</div>' +
+            staticField('TIENUMERO',linkProperty.roadNumber) +
+            staticField('TIEOSANUMERO', linkProperty.roadPartNumber) +
+            startAddress +
+            endAddress +
+            staticField('AJORATA', linkProperty.trackCode) +
+            roadTypes +
+            notificationFloatingTransfer(true) +
+            formFields(selectedLinkProperty.getSources() ? selectedLinkProperty.getSources() : selectedLinkProperty.get()) +
+          '</div>' +
         '</div>' +
         '<footer>' + editButtons + '</footer> </div>');
     };
 
-    var processAdditionalFloatings = function (floatingRoads, value) {
+    var processAdditionalFloatings = function(floatingRoads, value) {
       var floatingRoadsLinkId = _.map(floatingRoads, function (fr) {
         return fr.linkId;
       });
       if (_.contains(floatingRoadsLinkId, parseInt(value))) {
         var rootElement = $('#feature-attributes');
-        var floatingToAdd = _.filter(floatingRoads, function (floating) {
+        var floatingToAdd = _.filter(floatingRoads, function(floating){
           return floating.linkId === parseInt(value);
         });
 
@@ -383,31 +371,31 @@
       }
     };
 
-    var addOpenProjectButton = function () {
+    var addOpenProjectButton = function() {
       var rootElement = $('#feature-attributes');
       rootElement.empty();
-      var emptyFormDiv =
-        '<p class="center"><a id="floating-list-link" class="floating-stops" href="#work-list/floatingRoadAddress">KORJATTAVIEN LINKKIEN LISTA</a></p>' +
-        '<p class="center"><a id="error-list-link" class="floating-stops" href="#work-list/roadAddressErrors">TIEOSOITEVERKON VIRHEET</a></p>' +
-        '<p class="form form-horizontal"></p>' +
-        '<div class="form-initial-state" id="emptyFormDiv">' +
-        '<span class="header-noposition">Aloita valitsemalla projekti.</span>' +
-        '<button id="formProjectButton" class="action-mode-btn btn btn-block btn-primary">Tieosoiteprojektit</button>' +
-        '<button id="formNameToolButton" class="open-tool-mode-btn btn btn-block btn-primary" style="margin-top: 5px;">Tiennimen ylläpito</button>' +
-        '</div>';
+        var emptyFormDiv =
+            '<p class="center"><a id="floating-list-link" class="floating-stops" href="#work-list/floatingRoadAddress">KORJATTAVIEN LINKKIEN LISTA</a></p>' +
+            '<p class="center"><a id="error-list-link" class="floating-stops" href="#work-list/roadAddressErrors">TIEOSOITEVERKON VIRHEET</a></p>' +
+            '<p class="form form-horizontal"></p>' +
+            '<div class="form-initial-state" id="emptyFormDiv">' +
+              '<span class="header-noposition">Aloita valitsemalla projekti.</span>' +
+              '<button id="formProjectButton" class="action-mode-btn btn btn-block btn-primary">Tieosoiteprojektit</button>' +
+              '<button id="formNameToolButton" class="open-tool-mode-btn btn btn-block btn-primary" style="margin-top: 5px;">Tiennimen ylläpito</button>' +
+            '</div>';
       rootElement.append(emptyFormDiv);
-      $('[id=formProjectButton]').click(function () {
+      $('[id=formProjectButton]').click(function() {
         $('[id=projectListButton]').click();
         return false;
       });
-      $('[id=formNameToolButton]').click(function () {
-        roadNamingTool.toggle();
-        return false;
-      });
-    };
-
-
-    var bindEvents = function () {
+        $('[id=formNameToolButton]').click(function () {
+            roadNamingTool.toggle();
+            return false;
+        });
+    };
+
+
+    var bindEvents = function() {
       var rootElement = $('#feature-attributes');
 
       addOpenProjectButton();
@@ -415,18 +403,18 @@
       var switchMode = function (readOnly) {
         toggleMode(readOnly);
         var uniqFeaturesToKeep = _.uniq(selectedLinkProperty.getFeaturesToKeep());
-        var firstFloatingSelected = _.first(_.filter(uniqFeaturesToKeep, function (feature) {
+        var firstFloatingSelected = _.first(_.filter(uniqFeaturesToKeep,function (feature) {
           return feature.roadLinkType === LinkValues.RoadLinkType.FloatingRoadLinkType.value;
         }));
         //checks if previousSelected road was not unknown and current select road IS unknown
         var canStartTransfer = compactForm && !applicationModel.isReadOnly() && uniqFeaturesToKeep.length > 1 && uniqFeaturesToKeep[uniqFeaturesToKeep.length - 1].anomaly === LinkValues.Anomaly.NoAddressGiven.value && uniqFeaturesToKeep[uniqFeaturesToKeep.length - 2].anomaly !== LinkValues.Anomaly.NoAddressGiven.value;
         if (canStartTransfer)
-          _.defer(function () {
+          _.defer(function() {
             selectedLinkProperty.getLinkAdjacents(selectedLinkProperty.get()[0], firstFloatingSelected);
           });
       };
 
-      var toggleMode = function (readOnly) {
+      var toggleMode = function(readOnly) {
         if (!applicationModel.isProjectOpen()) {
           rootElement.find('.editable .form-control-static').toggle(readOnly);
           rootElement.find('select').toggle(!readOnly);
@@ -481,7 +469,7 @@
         }
       };
 
-      eventbus.on('linkProperties:selected linkProperties:cancelled', function (linkProperties) {
+      eventbus.on('linkProperties:selected linkProperties:cancelled', function(linkProperties) {
         rootElement.empty();
         if (!_.isEmpty(selectedLinkProperty.get()) || !_.isEmpty(linkProperties)) {
 
@@ -513,12 +501,12 @@
         addOpenProjectButton();
       });
 
-      eventbus.on('adjacents:added', function (sources, targets) {
-        processAdjacents(sources, targets);
+      eventbus.on('adjacents:added', function(sources, targets) {
+        processAdjacents(sources,targets);
         applicationModel.removeSpinner();
       });
 
-      eventbus.on('adjacents:floatingAdded', function (sources, targets, additionalSourceLinkId) {
+      eventbus.on('adjacents:floatingAdded', function(sources, targets, additionalSourceLinkId) {
         $('[id^=additionalSource]').remove();
         $('#control-label-floating').remove();
         $('#adjacentsData').empty();
@@ -528,7 +516,7 @@
       });
 
       var processFloatingAdjacents = function (sources, targets, additionalSourceLinkId) {
-        var adjacents = _.reject(targets, function (t) {
+        var adjacents = _.reject(targets, function(t) {
           return t.roadLinkType === LinkValues.RoadLinkType.FloatingRoadLinkType.value;
         });
 
@@ -549,87 +537,87 @@
         var lastLinkElement = $(".form-group[id^='VALITUTLINKIT']:last");
         if (lastLinkElement.length !== 0 && lastLinkElement[0].childNodes.length <= 2) {
           $('#floatingEditModeForm').show();
-          $('[id*="sourceButton"]').click({"sources": sources, "adjacents": adjacents}, function (event) {
+          $('[id*="sourceButton"]').click({"sources": sources, "adjacents": adjacents},function(event) {
             eventbus.trigger("adjacents:nextSelected", event.data.sources, event.data.adjacents, event.currentTarget.value);
           });
           rootElement.find('.link-properties button.calculate').attr('disabled', true);
           rootElement.find('.link-properties button.cancel').attr('disabled', false);
           rootElement.find('.link-properties button.continue').attr('disabled', false);
           applicationModel.setActiveButtons(true);
-          $('[id*="additionalSourceButton"]').click(sources, function (event) {
+          $('[id*="additionalSourceButton"]').click(sources,function(event) {
             processAdditionalFloatings(sources, event.currentTarget.value);
           });
         }
       };
 
       var processAdjacents = function (sources, targets) {
-        var adjacents = _.reject(targets, function (t) {
-          return t.roadLinkType === LinkValues.RoadLinkType.FloatingRoadLinkType.value;
-        });
-
-        $('[id^=VALITUTLINKIT]').remove();
-
-        var nonFloatingFeatures = selectedLinkProperty.getFeaturesToKeep();
-        var sourcesToShow = nonFloatingFeatures.filter(function (link) {
-          return link.id !== 0;
-        });
-        var targetsToShow = nonFloatingFeatures.filter(function (link) {
-          return link.id === 0;
-        });
-        selectedLinkProperty.setSources(sourcesToShow);
-        var fields = formFields(sourcesToShow, targetsToShow);
-
-        var fullTemplate = adjacentsTemplate();
-
-        $('.form-group:last').after(fields);
-        var lastLinkElement = $(".form-group[id^='VALITUTLINKIT']:last");
-        if (lastLinkElement.length !== 0 && lastLinkElement[0].childNodes.length <= 2) {
-          lastLinkElement.append($(_.template(fullTemplate)(_.merge({}, {"adjacentLinks": adjacents}))));
-          $('#floatingEditModeForm').show();
-          $('[id*="sourceButton"]').click({"sources": sources, "adjacents": adjacents}, function (event) {
-            eventbus.trigger("adjacents:nextSelected", event.data.sources, event.data.adjacents, event.currentTarget.value);
+          var adjacents = _.reject(targets, function(t) {
+              return t.roadLinkType === LinkValues.RoadLinkType.FloatingRoadLinkType.value;
           });
-          rootElement.find('.link-properties button.calculate').attr('disabled', false);
-          rootElement.find('.link-properties button.cancel').attr('disabled', false);
-          rootElement.find('.link-properties button.continue').attr('disabled', true);
-          applicationModel.setActiveButtons(true);
-          $('[id*="additionalSourceButton"]').click(sources, function (event) {
-            processAdditionalFloatings(sources, event.currentTarget.value);
+
+          $('[id^=VALITUTLINKIT]').remove();
+
+          var nonFloatingFeatures = selectedLinkProperty.getFeaturesToKeep();
+          var sourcesToShow = nonFloatingFeatures.filter(function (link) {
+              return link.id !== 0;
           });
-        }
+          var targetsToShow = nonFloatingFeatures.filter(function (link) {
+              return link.id === 0;
+          });
+          selectedLinkProperty.setSources(sourcesToShow);
+          var fields = formFields(sourcesToShow, targetsToShow);
+
+          var fullTemplate = adjacentsTemplate();
+
+          $('.form-group:last').after(fields);
+          var lastLinkElement = $(".form-group[id^='VALITUTLINKIT']:last");
+          if (lastLinkElement.length !== 0 && lastLinkElement[0].childNodes.length <= 2) {
+              lastLinkElement.append($(_.template(fullTemplate)(_.merge({}, {"adjacentLinks": adjacents}))));
+              $('#floatingEditModeForm').show();
+              $('[id*="sourceButton"]').click({"sources": sources, "adjacents": adjacents},function(event) {
+                  eventbus.trigger("adjacents:nextSelected", event.data.sources, event.data.adjacents, event.currentTarget.value);
+              });
+              rootElement.find('.link-properties button.calculate').attr('disabled', false);
+              rootElement.find('.link-properties button.cancel').attr('disabled', false);
+              rootElement.find('.link-properties button.continue').attr('disabled', true);
+              applicationModel.setActiveButtons(true);
+              $('[id*="additionalSourceButton"]').click(sources,function(event) {
+                  processAdditionalFloatings(sources, event.currentTarget.value);
+              });
+          }
       };
 
-      eventbus.on('linkProperties:changed', function () {
+      eventbus.on('linkProperties:changed', function() {
         rootElement.find('.link-properties button').attr('disabled', false);
       });
 
-      eventbus.on('layer:selected', function (layer, previouslySelectedLayer, toggleStart) {
+      eventbus.on('layer:selected', function(layer, previouslySelectedLayer, toggleStart) {
         if (layer === "linkProperty" && toggleStart) {
           addOpenProjectButton();
         }
       });
 
-      eventbus.on('roadLayer:toggleProjectSelectionInForm', function (layer, noSave) {
+      eventbus.on('roadLayer:toggleProjectSelectionInForm', function(layer, noSave) {
         if (layer === "linkProperty") {
           addOpenProjectButton();
           if (noSave) {
             $('#formProjectButton').click();
           } else {
-            eventbus.once('roadAddress:projectSaved', function () {
+            eventbus.once('roadAddress:projectSaved', function() {
               $('#formProjectButton').click();
             });
           }
         }
       });
 
-      eventbus.on('linkProperties:unselected', function () {
+      eventbus.on('linkProperties:unselected', function() {
         if (('all' === applicationModel.getSelectionType() || 'floating' === applicationModel.getSelectionType()) && !applicationModel.isProjectOpen()) {
           addOpenProjectButton();
         }
       });
 
       eventbus.on('application:readOnly', toggleMode);
-      rootElement.on('click', '.link-properties button.save', function () {
+      rootElement.on('click', '.link-properties button.save', function() {
         if (applicationModel.getCurrentAction() === applicationModel.actionCalculated) {
           selectedLinkProperty.saveTransfer();
           applicationModel.setCurrentAction(-1);
@@ -637,7 +625,7 @@
         }
       });
 
-      rootElement.on('click', '.link-properties button.cancel', function () {
+      rootElement.on('click', '.link-properties button.cancel', function() {
         var action;
         if (applicationModel.isActiveButtons()) {
           action = applicationModel.actionCalculating;
@@ -657,21 +645,16 @@
         }
         applicationModel.setActiveButtons(false);
       });
-      rootElement.on('click', '.link-properties button.calculate', function () {
+      rootElement.on('click', '.link-properties button.calculate', function() {
         applicationModel.addSpinner();
         selectedLinkProperty.transferringCalculation();
         applicationModel.setActiveButtons(true);
       });
-<<<<<<< HEAD
-      rootElement.on('click', '.link-properties button.continue', function () {
-        if (selectedLinkProperty.continueSelectUnknown()) {
-=======
       rootElement.on('click', '.link-properties button.continue',function() {
           $('[id^=additionalSource]').remove();
           $('#control-label-floating').remove();
           $('#adjacentsData').empty();
           eventbus.trigger('linkProperties:clearIndicators');
->>>>>>> 8403d3fb
           eventbus.once('linkProperties:unknownsTreated', function () {
             rootElement.find('.link-properties button.continue').attr('disabled', true);
             eventbus.trigger('linkProperties:deselectFeaturesSelected');
@@ -690,7 +673,7 @@
 
 
 
-      eventbus.on('adjacents:roadTransfer', function (result, sourceIds, targets) {
+      eventbus.on('adjacents:roadTransfer', function(result, sourceIds, targets) {
         $('#additionalSource').remove();
         $('#control-label-floating').remove();
         $('#adjacentsData').empty();
@@ -707,34 +690,34 @@
         applicationModel.removeSpinner();
       });
 
-      eventbus.on('adjacents:startedFloatingTransfer', function () {
+      eventbus.on('adjacents:startedFloatingTransfer', function() {
         action = applicationModel.actionCalculating;
         rootElement.find('.link-properties button.cancel').attr('disabled', false);
         applicationModel.setActiveButtons(true);
         eventbus.trigger('layer:enableButtons', false);
       });
 
-      eventbus.on('adjacents:floatingAdded', function (floatingRoads) {
+      eventbus.on('adjacents:floatingAdded', function(floatingRoads) {
         var floatingPart = '<br><label id="control-label-floating" class="control-label-floating">VIERESSÄ KELLUVIA TIEOSOITTEITA:</label>';
-        _.each(floatingRoads, function (fr) {
+        _.each(floatingRoads,function(fr) {
           floatingPart = floatingPart + additionalSource(fr.linkId, fr.marker);
         });
         if (floatingRoads.length === 0) {
           applicationModel.setContinueButton(true);
           rootElement.find('.link-properties button.continue').attr('disabled', false);
         }
-        else {
+        else{
           $(".form-group:last").after(floatingPart);
-          $('[id*="additionalSourceButton"]').click(floatingRoads, function (event) {
-            processAdditionalFloatings(floatingRoads, event.currentTarget.value);
+          $('[id*="additionalSourceButton"]').click(floatingRoads,function(event) {
+              processAdditionalFloatings(floatingRoads,event.currentTarget.value);
           });
         }
       });
-      eventbus.on('linkProperties:additionalFloatingSelected', function (data) {
+      eventbus.on('linkProperties:additionalFloatingSelected',function(data) {
         processAdditionalFloatings(data.selectedFloatings, data.selectedLinkId);
       });
 
-      eventbus.on('linkProperties:transferFailed', function (errorCode) {
+      eventbus.on('linkProperties:transferFailed',function(errorCode) {
         if (errorCode === 400) {
           return new ModalConfirm("Valittujen lähdelinkkien geometriaa ei saatu sovitettua kohdegeometrialle. Ota yhteyttä järjestelmätukeen.");
         } else if (errorCode === 401) {
@@ -748,7 +731,7 @@
         }
       });
 
-      eventbus.on('roadAddressProject:selected', function () {
+      eventbus.on('roadAddressProject:selected', function() {
         $('.wrapper').remove();
       });
     };
