(function (root) {
  root.ProjectLinkLayer = function (map, projectCollection, selectedProjectLinkProperty, roadLayer) {
    var layerName = 'roadAddressProject';
    Layer.call(this, map);
    var me = this;

    var calibrationPointVector = new ol.source.Vector({});
    var directionMarkerVector = new ol.source.Vector({});
    var suravageProjectDirectionMarkerVector = new ol.source.Vector({});
    var suravageRoadVector = new ol.source.Vector({});

    var Anomaly = LinkValues.Anomaly;
    var LinkGeomSource = LinkValues.LinkGeomSource;
    var SideCode = LinkValues.SideCode;
    var RoadZIndex = LinkValues.RoadZIndex;
    var LinkStatus = LinkValues.LinkStatus;
    var RoadClass = LinkValues.RoadClass;
    var SelectionType = LinkValues.SelectionType;
    var isNotEditingData = true;
    var isActiveLayer = false;

    var projectLinkStyler = new ProjectLinkStyler();

    var projectLinkVector = new ol.source.Vector({
      loader: function () {
        var nonSuravageRoads = _.partition(projectCollection.getAll(), function (projectRoad) {
          return projectRoad.roadLinkSource === LinkGeomSource.SuravageLinkInterface.value;
        })[1];
        var features = _.map(nonSuravageRoads, function (projectLink) {
          var points = _.map(projectLink.points, function (point) {
            return [point.x, point.y];
          });
          var feature = new ol.Feature({
            geometry: new ol.geom.LineString(points)
          });
          feature.linkData = projectLink;
          feature.linkId = projectLink.linkId;
          return feature;
        });
        loadFeatures(features);
      },
      strategy: ol.loadingstrategy.bbox
    });

    var calibrationPointLayer = new ol.layer.Vector({
      source: calibrationPointVector,
      name: 'calibrationPointLayer',
      zIndex: RoadZIndex.CalibrationPointLayer.value
    });

    var directionMarkerLayer = new ol.layer.Vector({
      source: directionMarkerVector,
      name: 'directionMarkerLayer',
      zIndex: RoadZIndex.DirectionMarkerLayer.value
    });

    var suravageRoadProjectLayer = new ol.layer.Vector({
      source: suravageRoadVector,
      name: 'suravageRoadProjectLayer',
      style: function (feature) {
          return projectLinkStyler.getStyler(feature.linkData, {zoomLevel:map.getView().getZoom()});
      },
      zIndex: RoadZIndex.SuravageLayer.value
    });

    var suravageProjectDirectionMarkerLayer = new ol.layer.Vector({
      source: suravageProjectDirectionMarkerVector,
      name: 'suravageProjectDirectionMarkerLayer',
      zIndex: RoadZIndex.DirectionMarkerLayer.value
    });

    var projectLinkLayer = new ol.layer.Vector({
      source: projectLinkVector,
      name: layerName,
      style: function(feature) {
          return projectLinkStyler.getStyler(feature.linkData, {zoomLevel:map.getView().getZoom()});
      },
      zIndex: RoadZIndex.VectorLayer.value
    });

    var layers = [projectLinkLayer, calibrationPointLayer, directionMarkerLayer];

    var getSelectedId = function (selected) {
      if (!_.isUndefined(selected.id) && selected.id > 0) {
        return selected.id;
      } else {
        return selected.linkId;
      }
    };

    var showChangesAndSendButton = function () {
      selectedProjectLinkProperty.clean();
      $('.wrapper').remove();
      $('#actionButtons').html('<button class="show-changes btn btn-block btn-show-changes">Avaa projektin yhteenvetotaulukko</button><button disabled id ="send-button" class="send btn btn-block btn-send">Lähetä muutosilmoitus Tierekisteriin</button>');
    };

      var fireDeselectionConfirmation = function (ctrlPressed, selection, clickType) {
      new GenericConfirmPopup('Haluatko poistaa tien valinnan ja hylätä muutokset?', {
        successCallback: function () {
          eventbus.trigger('roadAddressProject:discardChanges');
          if (!_.isUndefined(selection)) {
            if (clickType === 'single')
              showSingleClickChanges(ctrlPressed, selection);
            else
              showDoubleClickChanges(ctrlPressed, selection);
          }
        },
        closeCallback: function () {
          isNotEditingData = false;
        }
      });
    };

    var possibleStatusForSelection = [LinkStatus.NotHandled.value, LinkStatus.New.value, LinkStatus.Terminated.value, LinkStatus.Transfer.value, LinkStatus.Unchanged.value, LinkStatus.Numbering.value];

    var selectSingleClick = new ol.interaction.Select({
      layer: [projectLinkLayer, suravageRoadProjectLayer],
      condition: ol.events.condition.singleClick,
      style: function (feature) {
        if (!_.isUndefined(feature.linkData))
          if (projectLinkStatusIn(feature.linkData, possibleStatusForSelection) || feature.linkData.roadClass === RoadClass.NoClass.value || feature.linkData.roadLinkSource === LinkGeomSource.SuravageLinkInterface.value) {
              return projectLinkStyler.getSelectionLinkStyle().getStyle(feature.linkData, {zoomLevel:map.getView().getZoom()});
          }
      }
    });

    selectSingleClick.set('name', 'selectSingleClickInteractionPLL');

    selectSingleClick.on('select', function (event) {
      var ctrlPressed = !_.isUndefined(event.mapBrowserEvent) ? event.mapBrowserEvent.originalEvent.ctrlKey : false;
      removeCutterMarkers();
      var rawSelection = !_.isUndefined(event.mapBrowserEvent) ? map.forEachFeatureAtPixel(event.mapBrowserEvent.pixel, function(feature) {
        return feature;
      }) : event.selected;
      var selection = _.find(ctrlPressed ? [rawSelection] : [rawSelection].concat(selectSingleClick.getFeatures().getArray()), function (selectionTarget) {
        if (!_.isUndefined(selectionTarget))
          return (applicationModel.getSelectedTool() !== 'Cut' && !_.isUndefined(selectionTarget.linkData) && (
                  projectLinkStatusIn(selectionTarget.linkData, possibleStatusForSelection) ||
                  (selectionTarget.linkData.anomaly === Anomaly.NoAddressGiven.value && selectionTarget.linkData.floating !== SelectionType.Floating.value) ||
                  selectionTarget.linkData.roadClass === RoadClass.NoClass.value || selectionTarget.linkData.roadLinkSource === LinkGeomSource.SuravageLinkInterface.value || (selectionTarget.getProperties().type && selectionTarget.getProperties().type === "marker"))
          );
        else return false;
      });
      if (ctrlPressed) {
        showDoubleClickChanges(ctrlPressed, selection);
      } else if (isNotEditingData) {
        showSingleClickChanges(ctrlPressed, selection);
      } else {
        var selectedFeatures = event.deselected.concat(selectDoubleClick.getFeatures().getArray());
        clearHighlights();
        addFeaturesToSelection(selectedFeatures);
        fireDeselectionConfirmation(ctrlPressed, selection, 'single');
      }
        highlightFeatures();
    });

    var showSingleClickChanges = function (ctrlPressed, selection) {
      if (applicationModel.getSelectedTool() === 'Cut')
        return;
      if (ctrlPressed && !_.isUndefined(selection) && !_.isUndefined(selectedProjectLinkProperty.get())) {
        if (canBeAddedToSelection(selection.linkData)) {
          var clickedIds = projectCollection.getMultiProjectLinks(getSelectedId(selection.linkData));
          var selectedLinkIds = _.map(selectedProjectLinkProperty.get(), function (selected) {
            return getSelectedId(selected);
          });
          if (_.contains(selectedLinkIds, getSelectedId(selection.linkData))) {
            selectedLinkIds = _.without(selectedLinkIds, clickedIds);
          } else {
            selectedLinkIds = _.union(selectedLinkIds, clickedIds);
          }
          selectedProjectLinkProperty.openCtrl(selectedLinkIds);
        }
        highlightFeatures();
      } else if (!_.isUndefined(selection) && selectedProjectLinkProperty.isDirty()) {
        selectedProjectLinkProperty.clean();
        projectCollection.setTmpDirty([]);
        projectCollection.setDirty([]);
        if(!_.isUndefined(selection.linkData.connectedLinkId)){
          selectedProjectLinkProperty.openSplit(selection.linkData.linkId, true);
        } else {
          selectedProjectLinkProperty.open(getSelectedId(selection.linkData), true);
        }
      } else {
        eventbus.trigger('roadAddressProject:discardChanges'); // Background map was clicked so discard changes
      }
    };

    var selectDoubleClick = new ol.interaction.Select({
      layer: [projectLinkLayer],
      condition: ol.events.condition.doubleClick,
      style: function(feature) {
<<<<<<< HEAD
          if (projectLinkStatusIn(feature.linkData, possibleStatusForSelection) || feature.linkData.roadClass === RoadClass.NoClass.value || feature.linkData.roadLinkSource === LinkGeomSource.SuravageLinkInterface.value) {
              return projectLinkStyler.getSelectionLinkStyle().getStyle(feature.linkData, {zoomLevel:map.getView().getZoom()});
=======
          if (projectLinkStatusIn(feature.linkData, possibleStatusForSelection) || feature.linkData.roadClass === RoadClass.NoClass.value) {
              return projectLinkStyler.getSelectionLinkStyle().getStyle(feature.linkData, {zoomLevel: map.getView().getZoom()});
>>>>>>> 2c6745f1
        }
      }
    });

    selectDoubleClick.set('name', 'selectDoubleClickInteractionPLL');

    selectDoubleClick.on('select', function (event) {
      var ctrlPressed = event.mapBrowserEvent.originalEvent.ctrlKey;
      var selection = _.find(event.selected, function (selectionTarget) {
          return (applicationModel.getSelectedTool() !== 'Cut' && !_.isUndefined(selectionTarget.linkData) && (
                  projectLinkStatusIn(selectionTarget.linkData, possibleStatusForSelection) ||
<<<<<<< HEAD
                  (selectionTarget.linkData.anomaly === Anomaly.NoAddressGiven.value && selectionTarget.linkData.floating !== SelectionType.Floating.value) ||
                  selectionTarget.linkData.roadClass === RoadClass.NoClass.value || selectionTarget.linkData.roadLinkSource === LinkGeomSource.SuravageLinkInterface.value || (selectionTarget.getProperties().type && selectionTarget.getProperties().type === "marker"))
=======
                  (selectionTarget.linkData.anomaly === Anomaly.NoAddressGiven.value && selectionTarget.linkData.roadLinkType !== RoadLinkType.FloatingRoadLinkType.value) ||
                  selectionTarget.linkData.roadClass === RoadClass.NoClass.value || (selectionTarget.getProperties().type && selectionTarget.getProperties().type === "marker"))
>>>>>>> 2c6745f1
        );
      });
      if (isNotEditingData) {
          showDoubleClickChanges(ctrlPressed, selection);
      } else {
        var selectedFeatures = event.deselected.concat(selectSingleClick.getFeatures().getArray());
        clearHighlights();
        addFeaturesToSelection(selectedFeatures);
        fireDeselectionConfirmation(ctrlPressed, selection, 'double');
      }
      highlightFeatures();
    });

    var showDoubleClickChanges = function (ctrlPressed, selection) {
      if (ctrlPressed && !_.isUndefined(selectedProjectLinkProperty.get())) {
        if (!_.isUndefined(selection) && canBeAddedToSelection(selection.linkData)) {
          var selectedLinkIds = _.map(selectedProjectLinkProperty.get(), function (selected) {
            return getSelectedId(selected);
          });
          if (_.contains(selectedLinkIds, getSelectedId(selection.linkData))) {
            selectedLinkIds = _.without(selectedLinkIds, getSelectedId(selection.linkData));
          } else {
            selectedLinkIds = selectedLinkIds.concat(getSelectedId(selection.linkData));
          }
          selectedProjectLinkProperty.openCtrl(selectedLinkIds);
        }
        highlightFeatures();
      } else if (!_.isUndefined(selection) && !selectedProjectLinkProperty.isDirty()) {
        selectedProjectLinkProperty.clean();
        projectCollection.setTmpDirty([]);
        projectCollection.setDirty([]);
        if (!_.isUndefined(selection.linkData.connectedLinkId)) {
          selectedProjectLinkProperty.openSplit(selection.linkData.linkId, true);
        } else {
          selectedProjectLinkProperty.open(getSelectedId(selection.linkData));
        }
      }
    };

    //Add defined interactions to the map.
    map.addInteraction(selectSingleClick);
    map.addInteraction(selectDoubleClick);

    var drawIndicators = function (links) {
      var features = [];

      var markerContainer = function (link, position) {
        var imageSettings = {src: 'images/center-marker2.svg'};
        var textSettings = {
          text: link.marker,
          fill: new ol.style.Fill({
            color: '#ffffff'
          }),
            font: '12px sans-serif'
        };
        var style = new ol.style.Style({
          image: new ol.style.Icon(imageSettings),
          text: new ol.style.Text(textSettings),
          zIndex: 11
        });
        var marker = new ol.Feature({
          geometry: new ol.geom.Point([position.x, position.y]),
          type: 'cutter'
        });
        marker.setStyle(style);
        features.push(marker);
      };

      var indicatorsForSplit = function () {
        return _.map(_.filter(links, function (fl) {
          return !_.isUndefined(fl.middlePoint);
        }), function (link) {
          markerContainer(link, link.middlePoint);
        });
      };

      var indicators = function () {
        return indicatorsForSplit();
      };
      indicators();
      addFeaturesToSelection(features);
    };

    var canBeAddedToSelection = function(selectionData) {
      if (selectedProjectLinkProperty.get().length === 0) {
        return true;
      }
      var currentlySelectedSample = _.first(selectedProjectLinkProperty.get());
      return selectionData.roadNumber === currentlySelectedSample.roadNumber &&
        selectionData.roadPartNumber === currentlySelectedSample.roadPartNumber &&
        selectionData.trackCode === currentlySelectedSample.trackCode &&
        selectionData.roadType === currentlySelectedSample.roadType;
    };

    var highlightFeatures = function () {
      clearHighlights();
      var featuresToHighlight = [];
      _.each(projectLinkVector.getFeatures(), function (feature) {
          var canIHighlight = ((!_.isUndefined(feature.linkData.linkId) && _.isUndefined(feature.linkData.connectedLinkId)) ||
          (!_.isUndefined(feature.linkData.connectedLinkId) && feature.linkData.status === LinkStatus.Terminated.value) ?
              selectedProjectLinkProperty.isSelected(getSelectedId(feature.linkData)) : false);
        if (canIHighlight) {
          featuresToHighlight.push(feature);
        }
      });
      addFeaturesToSelection(featuresToHighlight);

      var result = _.filter(directionMarkerLayer.getSource().getFeatures(), function (item) {
        return _.find(featuresToHighlight, {linkId: item.id});
      });

      _.each(result, function (featureMarker) {
        selectSingleClick.getFeatures().push(featureMarker);
      });
    };

    /**
     * Simple method that will add various open layers 3 features to a selection.
     * @param ol3Features
     */
    var addFeaturesToSelection = function (ol3Features) {
      var olUids = _.map(selectSingleClick.getFeatures().getArray(), function (feature) {
        return feature.ol_uid;
      });
      _.each(ol3Features, function (feature) {
        if (!_.contains(olUids, feature.ol_uid)) {
          selectSingleClick.getFeatures().push(feature);
          olUids.push(feature.ol_uid); // prevent adding duplicate entries
        }
      });
    };

    var addCutLine = function (cutGeom) {
      var points = _.map(cutGeom.geometry, function (point) {
        return [point.x, point.y];
      });
      var cutFeature = new ol.Feature({
        geometry: new ol.geom.LineString(points),
        type: 'cut-line'
      });
      var style = new ol.style.Style({
        stroke: new ol.style.Stroke({color: [20, 20, 255, 1], width: 9}),
        zIndex: 11
      });
      cutFeature.setStyle(style);
      removeFeaturesByType('cut-line');
      addFeaturesToSelection([cutFeature]);
    };

    var removeFeaturesByType = function (match) {
      _.each(selectSingleClick.getFeatures().getArray().concat(selectDoubleClick.getFeatures().getArray()), function (feature) {
        if (feature && feature.getProperties().type === match) {
          selectSingleClick.getFeatures().remove(feature);
        }
      });
    };

    me.eventListener.listenTo(eventbus, 'projectLink:clicked projectLink:split projectLink:errorClicked', function () {
      highlightFeatures();
    });

    var zoomDoubleClickListener = function (event) {
      if (isActiveLayer) {
        _.defer(function () {
          if (applicationModel.getSelectedTool() !== 'Cut' && !event.originalEvent.ctrlKey &&
            selectedProjectLinkProperty.get().length === 0 && map.getView().getZoom() <= 13) {
              map.getView().setZoom(map.getView().getZoom() + 1);
          }
        });
      }
    };
    //This will control the double click zoom when there is no selection that activates
    map.on('dblclick', zoomDoubleClickListener);
    if (window.getSelection) {window.getSelection().removeAllRanges();} //removes selection from forms
    else if (document.selection) {document.selection.empty();}
    /**
     * This will add all the following interactions from the map:
     * -selectDoubleClick
     * -selectSingleClick
     */

    var addSelectInteractions = function () {
      map.addInteraction(selectDoubleClick);
      map.addInteraction(selectSingleClick);
    };

    /**
     * This will remove all the following interactions from the map:
     * -selectDoubleClick
     * -selectSingleClick
     */

    var removeSelectInteractions = function () {
      map.removeInteraction(selectDoubleClick);
      map.removeInteraction(selectSingleClick);
    };

    //Listen pointerMove and get pixel for displaying roadAddress feature info
    me.eventListener.listenTo(eventbus, 'map:mouseMoved', function (event, pixel) {
      if (event.dragging) {
        return;
      }
      if (applicationModel.getSelectedTool() === 'Cut' && suravageCutter) {
        suravageCutter.updateByPosition(event.coordinate);
      } else {
        eventbus.trigger('overlay:update', event, pixel);
      }
    });

    var loadFeatures = function (features) {
      projectLinkVector.clear(true);
      projectLinkVector.addFeatures(features);
    };

    var showLayer = function() {
      me.start();
    };

    var hideLayer = function () {
      projectLinkLayer.getSource().clear();
      calibrationPointLayer.getSource().clear();
      suravageProjectDirectionMarkerLayer.getSource().clear();
      suravageRoadProjectLayer.getSource().clear();
      directionMarkerLayer.getSource().clear();
      me.clearLayers(layers);
    };

    var clearHighlights = function(){
      selectSingleClick.getFeatures().clear();
      selectDoubleClick.getFeatures().clear();
      map.updateSize();
    };

    var toggleSelectInteractions = function (activate, both) {
      selectDoubleClick.setActive(activate);
      if (both) {
        selectSingleClick.setActive(activate);
      }
    };

    var removeCutterMarkers = function () {
      var featuresToRemove = [];
      _.each(selectSingleClick.getFeatures().getArray(), function(feature){
        if (feature.getProperties().type === 'cutter')
          featuresToRemove.push(feature);
      });
      _.each(featuresToRemove, function (ft) {
        selectSingleClick.getFeatures().remove(ft);
      });
    };

    var SuravageCutter = function (suravageLayer, collection, eventListener) {
      var scissorFeatures = [];
      var CUT_THRESHOLD = 20;
      var self = this;

      var moveTo = function (x, y) {
        scissorFeatures = [new ol.Feature({
          geometry: new ol.geom.Point([x, y]),
          type: 'cutter-crosshair'
        })];
        scissorFeatures[0].setStyle(
          new ol.style.Style({
            image: new ol.style.Icon({
              src: 'images/cursor-crosshair.svg'
            })
          })
        );
        removeFeaturesByType('cutter-crosshair');
        addFeaturesToSelection(scissorFeatures);
      };

      var removeFeaturesByType = function (match) {
        _.each(selectSingleClick.getFeatures().getArray(), function(feature){
          if (feature && feature.getProperties().type === match) {
            selectSingleClick.getFeatures().remove(feature);
          }
        });
      };

      this.addCutLine = function (cutGeom) {
        var points = _.map(cutGeom.geometry, function (point) {
          return [point.x, point.y];
        });
        var cutFeature = new ol.Feature({
          geometry: new ol.geom.LineString(points),
          type: 'cut-line'
        });
        var style = new ol.style.Style({
          stroke: new ol.style.Stroke({color: [20, 20, 255, 1], width: 9}),
          zIndex: 11
        });
        cutFeature.setStyle(style);
        removeFeaturesByType('cut-line');
        addFeaturesToSelection([cutFeature]);
      };

      this.addTerminatedFeature = function (terminatedLink) {
        var points = _.map(terminatedLink.geometry, function (point) {
          return [point.x, point.y];
        });
        var terminatedFeature = new ol.Feature({
          linkData: terminatedLink,
          geometry: new ol.geom.LineString(points),
          type: 'pre-split'
        });
        var style = new ol.style.Style({
          stroke: new ol.style.Stroke({color: '#c6c00f', width: 13, lineCap: 'round'}),
          zIndex: 11
        });
        terminatedFeature.setStyle(style);
        removeFeaturesByType('pre-split');
        addFeaturesToSelection([terminatedFeature]);
      };

      var clickHandler = function (evt) {
        if (applicationModel.getSelectedTool() === 'Cut') {
          $('.wrapper').remove();
          removeCutterMarkers();
          self.cut(evt);
        }
        eventbus.trigger('projectLink:clickHandled');
      };

      this.deactivate = function () {
        eventListener.stopListening(eventbus, 'map:clicked', clickHandler);
        selectedProjectLinkProperty.setDirty(false);
      };

      this.activate = function () {
        eventListener.listenTo(eventbus, 'map:clicked map:dblclicked', clickHandler);
      };

      var isWithinCutThreshold = function (suravageLink) {
        return suravageLink !== undefined && suravageLink < CUT_THRESHOLD;
      };

      var findNearestSuravageLink = function (point) {

        var possibleSplit = _.filter(projectLinkVector.getFeatures().concat(suravageRoadProjectLayer.getSource().getFeatures()), function(feature){
          return !_.isUndefined(feature.linkData) && (feature.linkData.roadLinkSource === LinkGeomSource.SuravageLinkInterface.value);
        });
        return _.chain(possibleSplit)
          .map(function (feature) {
            var closestP = feature.getGeometry().getClosestPoint(point);
            var distanceBetweenPoints = GeometryUtils.distanceOfPoints(point, closestP);
            return {
              feature: feature,
              point: closestP,
              distance: distanceBetweenPoints
            };
          })
          .sortBy(function (nearest) {
            return nearest.distance;
          })
          .head()
          .value();
      };

      this.updateByPosition = function (mousePoint) {
        var closestSuravageLink = findNearestSuravageLink(mousePoint);
        if (!closestSuravageLink) {
          return;
        }
        if (isWithinCutThreshold(closestSuravageLink.distance)) {
          moveTo(closestSuravageLink.point[0], closestSuravageLink.point[1]);
        } else {
          removeFeaturesByType('cutter-crosshair');
        }
      };

      this.cut = function (mousePoint) {
        var pointsToLineString = function (points) {
          var coordPoints = _.map(points, function (point) {
            return [point.x, point.y];
          });
          return new ol.geom.LineString(coordPoints);
        };

        var nearest = findNearestSuravageLink([mousePoint.x, mousePoint.y]);
        if (!nearest || !isWithinCutThreshold(nearest.distance)) {
          showChangesAndSendButton();
          selectSingleClick.getFeatures().clear();
          return;
        }
        var nearestSuravage = nearest.feature.linkData;
        nearestSuravage.points = _.isUndefined(nearestSuravage.originalGeometry) ? nearestSuravage.points : nearestSuravage.originalGeometry;
        if (!_.isUndefined(nearestSuravage.connectedLinkId)) {
          nearest.feature.geometry = pointsToLineString(nearestSuravage.originalGeometry);
        }
        selectedProjectLinkProperty.setNearestPoint({x: nearest.point[0], y: nearest.point[1]});
        selectedProjectLinkProperty.preSplitSuravageLink(nearestSuravage);
        projectCollection.setTmpDirty([nearest.feature.linkData]);
      };
    };

    var projectLinkStatusIn = function (projectLink, possibleStatus) {
      if (!_.isUndefined(possibleStatus) && !_.isUndefined(projectLink))
        return _.contains(possibleStatus, projectLink.status);
      else return false;
    };

    var suravageCutter = new SuravageCutter(suravageRoadProjectLayer, projectCollection, me.eventListener);

    var changeTool = function (tool) {
      if (tool === 'Cut') {
        suravageCutter.activate();
        selectSingleClick.setActive(false);
      } else if (tool === 'Select') {
        suravageCutter.deactivate();
        selectSingleClick.setActive(true);
      }
    };

    me.eventListener.listenTo(eventbus, 'split:projectLinks', function (split) {
      _.defer(function () {
        drawIndicators(_.filter(split, function (link) {
          return !_.isUndefined(link.marker);
        }));
      });
      eventbus.trigger('projectLink:split', split);
    });

    me.eventListener.listenTo(eventbus, 'projectLink:projectLinksCreateSuccess', function () {
      projectCollection.fetch(map.getView().calculateExtent(map.getSize()).join(','), map.getView().getZoom() + 1, undefined, projectCollection.getPublishableStatus());
    });

    me.eventListener.listenTo(eventbus, 'changeProjectDirection:clicked', function () {
     projectLinkVector.clear();
      directionMarkerLayer.getSource().clear();
      me.eventListener.listenToOnce(eventbus, 'roadAddressProject:fetched', function () {
        if (selectedProjectLinkProperty.isSplit())
          selectedProjectLinkProperty.openSplit(selectedProjectLinkProperty.get()[0].linkId, true);
        else
          selectedProjectLinkProperty.open(getSelectedId(selectedProjectLinkProperty.get()[0]), selectedProjectLinkProperty.isMultiLink());
      });
      projectCollection.fetch(map.getView().calculateExtent(map.getSize()).join(','), map.getView().getZoom() + 1, undefined, projectCollection.getPublishableStatus());
    });

    me.eventListener.listenTo(eventbus, 'split:splitCutLine', function (cutGeom) {
      addCutLine(cutGeom);
      applicationModel.removeSpinner();
    });

    me.eventListener.listenTo(eventbus, 'projectLink:revertedChanges', function () {
      isNotEditingData = true;
      selectedProjectLinkProperty.setDirty(false);
      eventbus.trigger('roadAddress:projectLinksUpdated');
      projectCollection.fetch(map.getView().calculateExtent(map.getSize()).join(','), map.getView().getZoom() + 1, undefined, projectCollection.getPublishableStatus());
    });

    me.redraw = function () {
      var checkedBoxLayers = _.filter(layers, function(layer){
          if((layer.get('name') === 'suravageRoadProjectLayer' || layer.get('name') === 'suravageProjectDirectionMarkerLayer') &&
              (!suravageRoadProjectLayer.getVisible() || !suravageProjectDirectionMarkerLayer.getVisible())){
            return false;
          } else
            return true;
      });
      me.toggleLayersVisibility(checkedBoxLayers, applicationModel.getRoadVisibility(), true);
      var marker;
      var cachedMarker = new ProjectLinkMarker(selectedProjectLinkProperty);

      calibrationPointLayer.getSource().clear();
      suravageProjectDirectionMarkerLayer.getSource().clear();
      suravageRoadProjectLayer.getSource().clear();
      directionMarkerLayer.getSource().clear();

      var editedLinks = _.map(projectCollection.getDirty(), function (editedLink) {
        return editedLink;
      });

      var separated = _.partition(projectCollection.getAll(), function (projectRoad) {
        return projectRoad.roadLinkSource === LinkGeomSource.SuravageLinkInterface.value;
      });

      var toBeTerminated = _.filter(editedLinks, function (link) {
        return link.status === LinkStatus.Terminated.value;
      });

      var suravageProjectRoads = separated[0].filter(function (val) {
        return _.find(separated[1], function (link) {
          return link.linkId === val.linkId;
        }) !== 0;
      });

      _.map(suravageProjectRoads, function (projectLink) {
        var points = _.map(projectLink.points, function (point) {
          return [point.x, point.y];
        });
        var feature = new ol.Feature({
          geometry: new ol.geom.LineString(points)
        });
        feature.linkData = projectLink;
        suravageRoadProjectLayer.getSource().addFeatures([feature]);
      });

      var projectLinks = separated[1];
      var features = [];
      _.map(projectLinks, function (projectLink) {
        var points = _.map(projectLink.points, function (point) {
          return [point.x, point.y];
        });
        var feature = new ol.Feature({
          geometry: new ol.geom.LineString(points)
        });
        feature.linkData = projectLink;
        feature.linkId = projectLink.linkId;
        features.push(feature);
      });

      var removeSelectFeatures = function(select) {
        var selectFeatures = select.getFeatures();
        _.each(selectFeatures.getArray(), function (feature) {
          if (!_.isUndefined(feature))
            if (feature.getProperties().type && feature.getProperties().type === "marker")
              selectFeatures.remove(feature);
        });
      };
      removeSelectFeatures(selectSingleClick);
      removeSelectFeatures(selectDoubleClick);

      if (map.getView().getZoom() > zoomlevels.minZoomForDirectionalMarkers) {
        var addMarkersToLayer = function(links, layer) {
          var directionMarkers = _.filter(links, function (projectLink) {
<<<<<<< HEAD
            return projectLink.floating !== SelectionType.Floating.value && projectLink.anomaly !== Anomaly.NoAddressGiven.value && projectLink.anomaly !== Anomaly.GeometryChanged.value && (projectLink.sideCode === SideCode.AgainstDigitizing.value || projectLink.sideCode === SideCode.TowardsDigitizing.value);
=======
            return projectLink.id !== 0 || (projectLink.id === 0 && projectLink.anomaly === Anomaly.NoAddressGiven.value) || (projectLink.id === 0 && projectLink.roadLinkType === RoadLinkType.FloatingRoadLinkType.value);
>>>>>>> 2c6745f1
          });
          _.each(directionMarkers, function (directionLink) {
            marker = cachedMarker.createProjectMarker(directionLink);
            layer.getSource().addFeature(marker);
          });
        };
        addMarkersToLayer(suravageProjectRoads, suravageProjectDirectionMarkerLayer);
        addMarkersToLayer(projectLinks, directionMarkerLayer);
      }

      if (map.getView().getZoom() >= zoomlevels.minZoomLevelForCalibrationPoints) {
        var actualCalibrationPoints = me.drawCalibrationMarkers(calibrationPointLayer.source, projectLinks.concat(suravageProjectRoads));
        _.each(actualCalibrationPoints, function (actualPoint) {
          var calMarker = new CalibrationPoint(actualPoint);
          calibrationPointLayer.getSource().addFeature(calMarker.getMarker(true));
        });
      }

      var partitioned = _.partition(features, function (feature) {
          return (!_.isUndefined(feature.linkData.linkId) && _.contains(_.pluck(editedLinks, 'id'), feature.linkData.linkId));
      });
      features = [];
      _.each(partitioned[0], function (feature) {
        var editedLink = (!_.isUndefined(feature.linkData.linkId) && _.contains(_.pluck(editedLinks, 'id'), feature.linkData.linkId));
        if (editedLink) {
          if (_.contains( _.pluck(toBeTerminated, 'id'), feature.linkData.linkId)) {
            feature.linkData.status = LinkStatus.Terminated.value;
            var termination = projectLinkStyler.getStyler(feature.linkData, {zoomLevel:map.getView().getZoom()});
            feature.setStyle(termination);
            features.push(feature);
          }
        }
      });

      if (features.length !== 0)
        addFeaturesToSelection(features);
      features = features.concat(partitioned[1]);
      _.each(features, function(feature) {
        return feature;
      });
      projectLinkVector.clear(true);
      projectLinkVector.addFeatures(features);
      projectLinkLayer.changed();
    };

    me.eventListener.listenTo(eventbus, 'tool:changed', changeTool);

    me.eventListener.listenTo(eventbus, 'roadAddressProject:openProject', function (projectSelected) {
      this.project = projectSelected;
      eventbus.trigger('layer:enableButtons', false);
      eventbus.trigger('editMode:setReadOnly', false);
      eventbus.trigger('roadAddressProject:selected', projectSelected.id, layerName, applicationModel.getSelectedLayer());
      applicationModel.selectLayer(layerName);
    });

    me.eventListener.listenTo(eventbus, 'roadAddressProject:selected', function (projId) {
      me.eventListener.listenToOnce(eventbus, 'roadAddressProject:projectFetched', function (projectInfo) {
        projectCollection.fetch(map.getView().calculateExtent(map.getSize()), map.getView().getZoom(), projectInfo.id, projectInfo.publishable);
      });
      projectCollection.getProjectsWithLinksById(projId);
    });

    me.eventListener.listenTo(eventbus, 'roadAddressProject:fetch', function() {
      var projectId = _.isUndefined(projectCollection.getCurrentProject()) ? undefined : projectCollection.getCurrentProject().project.id;
      projectCollection.fetch(map.getView().calculateExtent(map.getSize()).join(','), map.getView().getZoom() + 1, projectId, projectCollection.getPublishableStatus());
    });

    me.eventListener.listenTo(eventbus, 'roadAddressProject:fetched', function () {
      me.redraw();
      _.defer(function () {
        highlightFeatures();
        if (selectedProjectLinkProperty.isSplit())
          drawIndicators(selectedProjectLinkProperty.get());
      });
    });

    me.eventListener.listenTo(eventbus, 'roadAddress:projectLinksEdited', function () {
      me.redraw();
    });

    me.eventListener.listenTo(eventbus, 'roadAddressProject:projectLinkSaved', function (projectId, isPublishable) {
      projectCollection.fetch(map.getView().calculateExtent(map.getSize()), map.getView().getZoom() + 1, projectId, isPublishable);
    });

    me.eventListener.listenTo(eventbus, 'layer:selected', function (layer, previouslySelectedLayer) {
      isActiveLayer = layer === 'roadAddressProject';
      toggleSelectInteractions(isActiveLayer, true);
      if (isActiveLayer) {
        addSelectInteractions();
      } else {
        clearHighlights();
        removeSelectInteractions();
      }
      if (previouslySelectedLayer === 'roadAddressProject') {
        hideLayer();
        removeSelectInteractions();
      }
      projectLinkLayer.setVisible(isActiveLayer && applicationModel.getRoadVisibility());
      calibrationPointLayer.setVisible(isActiveLayer && applicationModel.getRoadVisibility());
    });

    me.eventListener.listenTo(eventbus, 'roadAddressProject:deselectFeaturesSelected', function () {
      clearHighlights();
    });

    me.eventListener.listenTo(eventbus, 'roadAddressProject:clearAndDisableInteractions', function () {
      clearHighlights();
      removeSelectInteractions();
    });

    me.eventListener.listenTo(eventbus, 'roadAddressProject:enableInteractions', function () {
      addSelectInteractions();
    });

    me.eventListener.listenTo(eventbus, 'roadAddressProject:clearOnClose', function () {
      clearHighlights();
      me.clearLayers(layers);
    });

    me.eventListener.listenTo(eventbus, 'map:clearLayers', me.clearLayers(layers));

    me.eventListener.listenTo(eventbus, 'suravageProjectRoads:toggleVisibility', function (visibility) {
      suravageRoadProjectLayer.setVisible(visibility);
      suravageProjectDirectionMarkerLayer.setVisible(visibility);
    });

    me.eventListener.listenTo(eventbus, 'roadAddressProject:visibilityChanged', function () {
      me.toggleLayersVisibility(layers, applicationModel.getRoadVisibility());
    });

    me.eventListener.listenTo(eventbus, 'roadAddressProject:toggleEditingRoad', function (notEditingData) {
      isNotEditingData = notEditingData;
    });

    me.eventListener.listenTo(eventbus, 'roadAddressProject:deactivateAllSelections', function () {
      toggleSelectInteractions(false, true);
    });

    me.eventListener.listenTo(eventbus, 'roadAddressProject:startAllInteractions', function () {
      toggleSelectInteractions(true, true);
    });

    me.eventListener.listenTo(eventbus, 'split:cutPointFeature', function (cutGeom, terminatedLink) {
      suravageCutter.addCutLine(cutGeom);
      suravageCutter.addTerminatedFeature(terminatedLink);
    });

    me.toggleLayersVisibility(true);
    me.addLayers(layers);

    return {
      show: showLayer,
      hide: hideLayer,
      clearHighlights: clearHighlights
    };
  };

})(this);<|MERGE_RESOLUTION|>--- conflicted
+++ resolved
@@ -189,13 +189,8 @@
       layer: [projectLinkLayer],
       condition: ol.events.condition.doubleClick,
       style: function(feature) {
-<<<<<<< HEAD
-          if (projectLinkStatusIn(feature.linkData, possibleStatusForSelection) || feature.linkData.roadClass === RoadClass.NoClass.value || feature.linkData.roadLinkSource === LinkGeomSource.SuravageLinkInterface.value) {
+          if (projectLinkStatusIn(feature.linkData, possibleStatusForSelection) || feature.linkData.roadClass === RoadClass.NoClass.value) {
               return projectLinkStyler.getSelectionLinkStyle().getStyle(feature.linkData, {zoomLevel:map.getView().getZoom()});
-=======
-          if (projectLinkStatusIn(feature.linkData, possibleStatusForSelection) || feature.linkData.roadClass === RoadClass.NoClass.value) {
-              return projectLinkStyler.getSelectionLinkStyle().getStyle(feature.linkData, {zoomLevel: map.getView().getZoom()});
->>>>>>> 2c6745f1
         }
       }
     });
@@ -207,13 +202,8 @@
       var selection = _.find(event.selected, function (selectionTarget) {
           return (applicationModel.getSelectedTool() !== 'Cut' && !_.isUndefined(selectionTarget.linkData) && (
                   projectLinkStatusIn(selectionTarget.linkData, possibleStatusForSelection) ||
-<<<<<<< HEAD
                   (selectionTarget.linkData.anomaly === Anomaly.NoAddressGiven.value && selectionTarget.linkData.floating !== SelectionType.Floating.value) ||
-                  selectionTarget.linkData.roadClass === RoadClass.NoClass.value || selectionTarget.linkData.roadLinkSource === LinkGeomSource.SuravageLinkInterface.value || (selectionTarget.getProperties().type && selectionTarget.getProperties().type === "marker"))
-=======
-                  (selectionTarget.linkData.anomaly === Anomaly.NoAddressGiven.value && selectionTarget.linkData.roadLinkType !== RoadLinkType.FloatingRoadLinkType.value) ||
                   selectionTarget.linkData.roadClass === RoadClass.NoClass.value || (selectionTarget.getProperties().type && selectionTarget.getProperties().type === "marker"))
->>>>>>> 2c6745f1
         );
       });
       if (isNotEditingData) {
@@ -739,11 +729,11 @@
       if (map.getView().getZoom() > zoomlevels.minZoomForDirectionalMarkers) {
         var addMarkersToLayer = function(links, layer) {
           var directionMarkers = _.filter(links, function (projectLink) {
-<<<<<<< HEAD
-            return projectLink.floating !== SelectionType.Floating.value && projectLink.anomaly !== Anomaly.NoAddressGiven.value && projectLink.anomaly !== Anomaly.GeometryChanged.value && (projectLink.sideCode === SideCode.AgainstDigitizing.value || projectLink.sideCode === SideCode.TowardsDigitizing.value);
-=======
+
+            // TODO Check this! Accepted line merged from master and commented out the line from VIITE-1540 branch.
             return projectLink.id !== 0 || (projectLink.id === 0 && projectLink.anomaly === Anomaly.NoAddressGiven.value) || (projectLink.id === 0 && projectLink.roadLinkType === RoadLinkType.FloatingRoadLinkType.value);
->>>>>>> 2c6745f1
+            // return projectLink.floating !== SelectionType.Floating.value && projectLink.anomaly !== Anomaly.NoAddressGiven.value && projectLink.anomaly !== Anomaly.GeometryChanged.value && (projectLink.sideCode === SideCode.AgainstDigitizing.value || projectLink.sideCode === SideCode.TowardsDigitizing.value);
+
           });
           _.each(directionMarkers, function (directionLink) {
             marker = cachedMarker.createProjectMarker(directionLink);
