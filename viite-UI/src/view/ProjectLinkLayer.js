--- conflicted
+++ resolved
@@ -852,11 +852,7 @@
       });
 
       var toBeTerminatedLinkIds = _.pluck(toBeTerminated[0], 'id');
-<<<<<<< HEAD
-      var suravageProjectRoads = separated[0].filter(function(val){
-=======
       var suravageProjectRoads = separated[0].filter(function (val) {
->>>>>>> a093f25c
         return _.find(separated[1], function (link) {
           return link.linkId === val.linkId;
         }) !== 0;
