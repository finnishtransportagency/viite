(function (root) {
  root.ProjectLinkLayer = function (map, projectCollection, selectedProjectLinkProperty, roadLayer) {
    var layerName = 'roadAddressProject';
    Layer.call(this, map);
    var me = this;

    var calibrationPointVector = new ol.source.Vector({});
    var directionMarkerVector = new ol.source.Vector({});
    var underConstructionProjectDirectionMarkerVector = new ol.source.Vector({});
    var underConstructionRoadVector = new ol.source.Vector({});

    var Anomaly = LinkValues.Anomaly;
    var LinkGeomSource = LinkValues.LinkGeomSource;
    var SideCode = LinkValues.SideCode;
    var RoadZIndex = LinkValues.RoadZIndex;
    var LinkStatus = LinkValues.LinkStatus;
    var RoadClass = LinkValues.RoadClass;
    var SelectionType = LinkValues.SelectionType;
    var RoadLinkType = LinkValues.RoadLinkType;
    var isNotEditingData = true;
    var isActiveLayer = false;

    var projectLinkStyler = new ProjectLinkStyler();

    var projectLinkVector = new ol.source.Vector({
      loader: function () {
        var features = _.map(projectCollection.getAll(), function (projectLink) {
          var points = _.map(projectLink.points, function (point) {
            return [point.x, point.y];
          });
          var feature = new ol.Feature({
            geometry: new ol.geom.LineString(points)
          });
          feature.linkData = projectLink;
          feature.linkId = projectLink.linkId;
          return feature;
        });
        loadFeatures(features);
      },
      strategy: ol.loadingstrategy.bbox
    });

    var calibrationPointLayer = new ol.layer.Vector({
      source: calibrationPointVector,
      name: 'calibrationPointLayer',
      zIndex: RoadZIndex.CalibrationPointLayer.value
    });

    var directionMarkerLayer = new ol.layer.Vector({
      source: directionMarkerVector,
      name: 'directionMarkerLayer',
      zIndex: RoadZIndex.DirectionMarkerLayer.value
    });

    var underConstructionRoadProjectLayer = new ol.layer.Vector({
      source: underConstructionRoadVector,
      name: 'underConstructionRoadProjectLayer',
      style: function (feature) {
          return projectLinkStyler.getStyler(feature.linkData, {zoomLevel:zoomlevels.getViewZoom(map)});
      },
      zIndex: RoadZIndex.UnderConstructionLayer.value
    });

    var underConstructionProjectDirectionMarkerLayer = new ol.layer.Vector({
      source: underConstructionProjectDirectionMarkerVector,
      name: 'underConstructionProjectDirectionMarkerLayer',
      zIndex: RoadZIndex.DirectionMarkerLayer.value
    });

    var projectLinkLayer = new ol.layer.Vector({
      source: projectLinkVector,
      name: layerName,
      style: function(feature) {
          return projectLinkStyler.getStyler(feature.linkData, {zoomLevel:zoomlevels.getViewZoom(map)});
      },
      zIndex: RoadZIndex.VectorLayer.value
    });

    var layers = [projectLinkLayer, calibrationPointLayer, directionMarkerLayer, underConstructionRoadProjectLayer, underConstructionProjectDirectionMarkerLayer];

    var getSelectedId = function (selected) {
      if (!_.isUndefined(selected.id) && selected.id > 0) {
        return selected.id;
      } else {
        return selected.linkId;
      }
    };

    var showChangesAndSendButton = function () {
      selectedProjectLinkProperty.clean();
      $('.wrapper').remove();
      $('#actionButtons').html('<button class="show-changes btn btn-block btn-show-changes">Avaa projektin yhteenvetotaulukko</button><button disabled id ="send-button" class="send btn btn-block btn-send">Lähetä muutosilmoitus Tierekisteriin</button>');
    };

      var fireDeselectionConfirmation = function (ctrlPressed, selection, clickType) {
      new GenericConfirmPopup('Haluatko poistaa tien valinnan ja hylätä muutokset?', {
        successCallback: function () {
          eventbus.trigger('roadAddressProject:discardChanges');
          if (!_.isUndefined(selection)) {
            if (clickType === 'single')
              showSingleClickChanges(ctrlPressed, selection);
            else
              showDoubleClickChanges(ctrlPressed, selection);
          }
        },
        closeCallback: function () {
          isNotEditingData = false;
        }
      });
    };

    var possibleStatusForSelection = [LinkStatus.NotHandled.value, LinkStatus.New.value, LinkStatus.Terminated.value, LinkStatus.Transfer.value, LinkStatus.Unchanged.value, LinkStatus.Numbering.value];

    var selectSingleClick = new ol.interaction.Select({
      layer: [projectLinkLayer, underConstructionRoadProjectLayer],
      condition: ol.events.condition.singleClick,
      style: function (feature) {
        if (!_.isUndefined(feature.linkData))
          if (projectLinkStatusIn(feature.linkData, possibleStatusForSelection) || feature.linkData.roadClass === RoadClass.NoClass.value) {
              return projectLinkStyler.getSelectionLinkStyle().getStyle(feature.linkData, {zoomLevel:zoomlevels.getViewZoom(map)});
          }
      }
    });

    selectSingleClick.set('name', 'selectSingleClickInteractionPLL');

    selectSingleClick.on('select', function (event) {
      var ctrlPressed = !_.isUndefined(event.mapBrowserEvent) ? event.mapBrowserEvent.originalEvent.ctrlKey : false;
      removeCutterMarkers();
      var rawSelection = !_.isUndefined(event.mapBrowserEvent) ? map.forEachFeatureAtPixel(event.mapBrowserEvent.pixel, function(feature) {
        return feature;
      }) : event.selected;
      var selection = _.find(ctrlPressed ? [rawSelection] : [rawSelection].concat(selectSingleClick.getFeatures().getArray()), function (selectionTarget) {
        if (!_.isUndefined(selectionTarget))
          return (applicationModel.getSelectedTool() !== 'Cut' && !_.isUndefined(selectionTarget.linkData) && (
                  projectLinkStatusIn(selectionTarget.linkData, possibleStatusForSelection) ||
                  (selectionTarget.linkData.anomaly === Anomaly.NoAddressGiven.value && selectionTarget.linkData.floating !== SelectionType.Floating.value) ||
                  selectionTarget.linkData.roadClass === RoadClass.NoClass.value || (selectionTarget.getProperties().type && selectionTarget.getProperties().type === "marker"))
          );
        else return false;
      });
      if (ctrlPressed) {
        showDoubleClickChanges(ctrlPressed, selection);
      } else if (isNotEditingData) {
        showSingleClickChanges(ctrlPressed, selection);
      } else {
        var selectedFeatures = event.deselected.concat(selectDoubleClick.getFeatures().getArray());
        clearHighlights();
        addFeaturesToSelection(selectedFeatures);
        fireDeselectionConfirmation(ctrlPressed, selection, 'single');
      }
        highlightFeatures();
    });

    var showSingleClickChanges = function (ctrlPressed, selection) {
      if (applicationModel.getSelectedTool() === 'Cut')
        return;
      if (ctrlPressed && !_.isUndefined(selection) && !_.isUndefined(selectedProjectLinkProperty.get())) {
        if (canBeAddedToSelection(selection.linkData)) {
          var clickedIds = projectCollection.getMultiProjectLinks(getSelectedId(selection.linkData));
          var selectedLinkIds = _.map(selectedProjectLinkProperty.get(), function (selected) {
            return getSelectedId(selected);
          });
          if (_.contains(selectedLinkIds, getSelectedId(selection.linkData))) {
            selectedLinkIds = _.without(selectedLinkIds, clickedIds);
          } else {
            selectedLinkIds = _.union(selectedLinkIds, clickedIds);
          }
          selectedProjectLinkProperty.openCtrl(selectedLinkIds);
        }
        highlightFeatures();
      } else if (!_.isUndefined(selection) && !selectedProjectLinkProperty.isDirty()) {
        selectedProjectLinkProperty.clean();
        projectCollection.setTmpDirty([]);
        projectCollection.setDirty([]);
        if(!_.isUndefined(selection.linkData.connectedLinkId)){
          selectedProjectLinkProperty.openSplit(selection.linkData.linkId, true);
        } else {
          selectedProjectLinkProperty.open(getSelectedId(selection.linkData), true);
        }
      } else {
        eventbus.trigger('roadAddressProject:discardChanges'); // Background map was clicked so discard changes
      }
    };

    var selectDoubleClick = new ol.interaction.Select({
      layer: [projectLinkLayer, underConstructionRoadProjectLayer],
      condition: ol.events.condition.doubleClick,
      style: function(feature) {
          if (projectLinkStatusIn(feature.linkData, possibleStatusForSelection) || feature.linkData.roadClass === RoadClass.NoClass.value) {
              return projectLinkStyler.getSelectionLinkStyle().getStyle(feature.linkData, {zoomLevel:zoomlevels.getViewZoom(map)});
        }
      }
    });

    selectDoubleClick.set('name', 'selectDoubleClickInteractionPLL');

    selectDoubleClick.on('select', function (event) {
      var ctrlPressed = event.mapBrowserEvent.originalEvent.ctrlKey;
      var selection = _.find(event.selected, function (selectionTarget) {
          return (applicationModel.getSelectedTool() !== 'Cut' && !_.isUndefined(selectionTarget.linkData) && (
                  projectLinkStatusIn(selectionTarget.linkData, possibleStatusForSelection) ||
                  (selectionTarget.linkData.anomaly === Anomaly.NoAddressGiven.value && selectionTarget.linkData.floating !== SelectionType.Floating.value) ||
                  selectionTarget.linkData.roadClass === RoadClass.NoClass.value || (selectionTarget.getProperties().type && selectionTarget.getProperties().type === "marker"))
        );
      });
      if (isNotEditingData) {
          showDoubleClickChanges(ctrlPressed, selection);
      } else {
        var selectedFeatures = event.deselected.concat(selectSingleClick.getFeatures().getArray());
        clearHighlights();
        addFeaturesToSelection(selectedFeatures);
        fireDeselectionConfirmation(ctrlPressed, selection, 'double');
      }
      highlightFeatures();
    });

    var showDoubleClickChanges = function (ctrlPressed, selection) {
      if (ctrlPressed && !_.isUndefined(selectedProjectLinkProperty.get())) {
        if (!_.isUndefined(selection) && canBeAddedToSelection(selection.linkData)) {
          var selectedLinkIds = _.map(selectedProjectLinkProperty.get(), function (selected) {
            return getSelectedId(selected);
          });
          if (_.contains(selectedLinkIds, getSelectedId(selection.linkData))) {
            selectedLinkIds = _.without(selectedLinkIds, getSelectedId(selection.linkData));
          } else {
            selectedLinkIds = selectedLinkIds.concat(getSelectedId(selection.linkData));
          }
          selectedProjectLinkProperty.openCtrl(selectedLinkIds);
        }
        highlightFeatures();
      } else if (!_.isUndefined(selection) && !selectedProjectLinkProperty.isDirty()) {
        selectedProjectLinkProperty.clean();
        projectCollection.setTmpDirty([]);
        projectCollection.setDirty([]);
        if (!_.isUndefined(selection.linkData.connectedLinkId)) {
          selectedProjectLinkProperty.openSplit(selection.linkData.linkId, true);
        } else {
          selectedProjectLinkProperty.open(getSelectedId(selection.linkData));
        }
      }
    };

    //Add defined interactions to the map.
    map.addInteraction(selectSingleClick);
    map.addInteraction(selectDoubleClick);

    var drawIndicators = function (links) {
      var features = [];

      var markerContainer = function (link, position) {
        var imageSettings = {src: 'images/center-marker2.svg'};
        var textSettings = {
          text: link.marker,
          fill: new ol.style.Fill({
            color: '#ffffff'
          }),
            font: '12px sans-serif'
        };
        var style = new ol.style.Style({
          image: new ol.style.Icon(imageSettings),
          text: new ol.style.Text(textSettings),
          zIndex: 11
        });
        var marker = new ol.Feature({
          geometry: new ol.geom.Point([position.x, position.y]),
          type: 'cutter'
        });
        marker.setStyle(style);
        features.push(marker);
      };

      var indicatorsForSplit = function () {
        return _.map(_.filter(links, function (fl) {
          return !_.isUndefined(fl.middlePoint);
        }), function (link) {
          markerContainer(link, link.middlePoint);
        });
      };

      var indicators = function () {
        return indicatorsForSplit();
      };
      indicators();
      addFeaturesToSelection(features);
    };

    var canBeAddedToSelection = function(selectionData) {
      if (selectedProjectLinkProperty.get().length === 0) {
        return true;
      }
      var currentlySelectedSample = _.first(selectedProjectLinkProperty.get());
      return selectionData.roadNumber === currentlySelectedSample.roadNumber &&
        selectionData.roadPartNumber === currentlySelectedSample.roadPartNumber &&
        selectionData.trackCode === currentlySelectedSample.trackCode &&
        selectionData.roadTypeId === currentlySelectedSample.roadTypeId &&
        selectionData.elyCode === currentlySelectedSample.elyCode;
    };

    var highlightFeatures = function () {
      clearHighlights();
      var featuresToHighlight = [];
      _.each(projectLinkVector.getFeatures(), function (feature) {
          var canIHighlight = ((!_.isUndefined(feature.linkData.linkId) && _.isUndefined(feature.linkData.connectedLinkId)) ||
          (!_.isUndefined(feature.linkData.connectedLinkId) && feature.linkData.status === LinkStatus.Terminated.value) ?
              selectedProjectLinkProperty.isSelected(getSelectedId(feature.linkData)) : false);
        if (canIHighlight) {
          featuresToHighlight.push(feature);
        }
      });
      addFeaturesToSelection(featuresToHighlight);

      var result = _.filter(directionMarkerLayer.getSource().getFeatures(), function (item) {
        return _.find(featuresToHighlight, {linkId: item.id});
      });

      _.each(result, function (featureMarker) {
        selectSingleClick.getFeatures().push(featureMarker);
      });
    };

    /**
     * Simple method that will add various open layers 3 features to a selection.
     * @param ol3Features
     */
    var addFeaturesToSelection = function (ol3Features) {
      var olUids = _.map(selectSingleClick.getFeatures().getArray(), function (feature) {
        return feature.ol_uid;
      });
      _.each(ol3Features, function (feature) {
        if (!_.contains(olUids, feature.ol_uid)) {
          selectSingleClick.getFeatures().push(feature);
          olUids.push(feature.ol_uid); // prevent adding duplicate entries
        }
      });
    };

    var addCutLine = function (cutGeom) {
      var points = _.map(cutGeom.geometry, function (point) {
        return [point.x, point.y];
      });
      var cutFeature = new ol.Feature({
        geometry: new ol.geom.LineString(points),
        type: 'cut-line'
      });
      var style = new ol.style.Style({
        stroke: new ol.style.Stroke({color: [20, 20, 255, 1], width: 9}),
        zIndex: 11
      });
      cutFeature.setStyle(style);
      removeFeaturesByType('cut-line');
      addFeaturesToSelection([cutFeature]);
    };

    var removeFeaturesByType = function (match) {
      _.each(selectSingleClick.getFeatures().getArray().concat(selectDoubleClick.getFeatures().getArray()), function (feature) {
        if (feature && feature.getProperties().type === match) {
          selectSingleClick.getFeatures().remove(feature);
        }
      });
    };

    me.eventListener.listenTo(eventbus, 'projectLink:clicked projectLink:split projectLink:errorClicked', function () {
      highlightFeatures();
    });

    var zoomDoubleClickListener = function (event) {
      if (isActiveLayer) {
        _.defer(function () {
          if (applicationModel.getSelectedTool() !== 'Cut' && !event.originalEvent.ctrlKey &&
            selectedProjectLinkProperty.get().length === 0 && zoomlevels.getViewZoom(map) <= 13) {
              map.getView().setZoom(zoomlevels.getViewZoom(map) + 1);
          }
        });
      }
    };
    //This will control the double click zoom when there is no selection that activates
    map.on('dblclick', zoomDoubleClickListener);
    if (window.getSelection) {window.getSelection().removeAllRanges();} //removes selection from forms
    else if (document.selection) {document.selection.empty();}
    /**
     * This will add all the following interactions from the map:
     * -selectDoubleClick
     * -selectSingleClick
     */

    var addSelectInteractions = function () {
      map.addInteraction(selectDoubleClick);
      map.addInteraction(selectSingleClick);
    };

    /**
     * This will remove all the following interactions from the map:
     * -selectDoubleClick
     * -selectSingleClick
     */

    var removeSelectInteractions = function () {
      map.removeInteraction(selectDoubleClick);
      map.removeInteraction(selectSingleClick);
    };

    //Listen pointerMove and get pixel for displaying roadAddress feature info
    me.eventListener.listenTo(eventbus, 'map:mouseMoved', function (event, pixel) {
      if (event.dragging) {
        return;
      }
      eventbus.trigger('overlay:update', event, pixel);
    });

    var loadFeatures = function (features) {
      projectLinkVector.clear(true);
      projectLinkVector.addFeatures(features);
    };

    var showLayer = function() {
      me.start();
    };

    var hideLayer = function () {
      projectLinkLayer.getSource().clear();
      calibrationPointLayer.getSource().clear();
      underConstructionProjectDirectionMarkerLayer.getSource().clear();
      underConstructionRoadProjectLayer.getSource().clear();
      directionMarkerLayer.getSource().clear();
      me.clearLayers(layers);
    };

    var clearHighlights = function(){
      selectSingleClick.getFeatures().clear();
      selectDoubleClick.getFeatures().clear();
      map.updateSize();
    };

    var toggleSelectInteractions = function (activate, both) {
      selectDoubleClick.setActive(activate);
      if (both) {
        selectSingleClick.setActive(activate);
      }
    };

    var removeCutterMarkers = function () {
      var featuresToRemove = [];
      _.each(selectSingleClick.getFeatures().getArray(), function(feature){
        if (feature.getProperties().type === 'cutter')
          featuresToRemove.push(feature);
      });
      _.each(featuresToRemove, function (ft) {
        selectSingleClick.getFeatures().remove(ft);
      });
    };

    var projectLinkStatusIn = function (projectLink, possibleStatus) {
      if (!_.isUndefined(possibleStatus) && !_.isUndefined(projectLink))
        return _.contains(possibleStatus, projectLink.status);
      else return false;
    };

    var changeTool = function (tool) {
      if (tool === 'Cut') {
        selectSingleClick.setActive(false);
      } else if (tool === 'Select') {
        selectSingleClick.setActive(true);
      }
    };

    me.eventListener.listenTo(eventbus, 'projectLink:projectLinksCreateSuccess', function () {
      projectCollection.fetch(map.getView().calculateExtent(map.getSize()).join(','), zoomlevels.getViewZoom(map) + 1, undefined, projectCollection.getPublishableStatus());
    });

    me.eventListener.listenTo(eventbus, 'changeProjectDirection:clicked', function () {
     projectLinkVector.clear();
      directionMarkerLayer.getSource().clear();
      me.eventListener.listenToOnce(eventbus, 'roadAddressProject:fetched', function () {
        if (selectedProjectLinkProperty.isSplit())
          selectedProjectLinkProperty.openSplit(selectedProjectLinkProperty.get()[0].linkId, true);
        else
          selectedProjectLinkProperty.open(getSelectedId(selectedProjectLinkProperty.get()[0]), selectedProjectLinkProperty.isMultiLink());
      });
      projectCollection.fetch(map.getView().calculateExtent(map.getSize()).join(','), zoomlevels.getViewZoom(map) + 1, undefined, projectCollection.getPublishableStatus());
    });

    me.eventListener.listenTo(eventbus, 'split:splitCutLine', function (cutGeom) {
      addCutLine(cutGeom);
      applicationModel.removeSpinner();
    });

    me.eventListener.listenTo(eventbus, 'projectLink:revertedChanges', function () {
      isNotEditingData = true;
      selectedProjectLinkProperty.setDirty(false);
      eventbus.trigger('roadAddress:projectLinksUpdated');
      projectCollection.fetch(map.getView().calculateExtent(map.getSize()).join(','), zoomlevels.getViewZoom(map) + 1, undefined, projectCollection.getPublishableStatus());
    });

    me.redraw = function () {
      var checkedBoxLayers = _.filter(layers, function(layer) {
          if ((layer.get('name') === 'underConstructionRoadProjectLayer' || layer.get('name') === 'underConstructionProjectDirectionMarkerLayer') &&
              (!underConstructionRoadProjectLayer.getVisible() || !underConstructionProjectDirectionMarkerLayer.getVisible())){
            return false;
          } else
            return true;
      });
      me.toggleLayersVisibility(checkedBoxLayers, applicationModel.getRoadVisibility(), true);
      var marker;
      var cachedMarker = new ProjectLinkMarker(selectedProjectLinkProperty);

      calibrationPointLayer.getSource().clear();
      underConstructionProjectDirectionMarkerLayer.getSource().clear();
      underConstructionRoadProjectLayer.getSource().clear();
      directionMarkerLayer.getSource().clear();

      var editedLinks = _.map(projectCollection.getDirty(), function (editedLink) {
        return editedLink;
      });

      var separated = _.partition(projectCollection.getAll(), function (projectRoad) {
        return projectRoad.constructionType === 1;
      });

      var toBeTerminated = _.filter(editedLinks, function (link) {
        return link.status === LinkStatus.Terminated.value;
      });

      var underConstructionProjectRoads = separated[0].filter(function (val) {
        return _.find(separated[1], function (link) {
          return link.linkId === val.linkId;
        }) !== 0;
      });

      _.map(underConstructionProjectRoads, function (projectLink) {
        var points = _.map(projectLink.points, function (point) {
          return [point.x, point.y];
        });
        var feature = new ol.Feature({
          geometry: new ol.geom.LineString(points)
        });
        feature.linkData = projectLink;
        underConstructionRoadProjectLayer.getSource().addFeatures([feature]);
      });

      var projectLinks = separated[1];
      var features = [];
      _.map(projectLinks, function (projectLink) {
        var points = _.map(projectLink.points, function (point) {
          return [point.x, point.y];
        });
        var feature = new ol.Feature({
          geometry: new ol.geom.LineString(points)
        });
        feature.linkData = projectLink;
        feature.linkId = projectLink.linkId;
        features.push(feature);
      });

      var removeSelectFeatures = function(select) {
        var selectFeatures = select.getFeatures();
        _.each(selectFeatures.getArray(), function (feature) {
          if (!_.isUndefined(feature))
            if (feature.getProperties().type && feature.getProperties().type === "marker")
              selectFeatures.remove(feature);
        });
      };
      removeSelectFeatures(selectSingleClick);
      removeSelectFeatures(selectDoubleClick);

      if (zoomlevels.getViewZoom(map) > zoomlevels.minZoomForDirectionalMarkers) {
        var addMarkersToLayer = function(links, layer) {
          var directionMarkers = _.filter(links, function (projectLink) {
              var acceptedLinks = projectLink.id !== 0 || (projectLink.id === 0 && (projectLink.anomaly === Anomaly.NoAddressGiven.value || projectLink.roadLinkType === RoadLinkType.FloatingRoadLinkType.value));
              return acceptedLinks && projectLink.sideCode !== SideCode.Unknown.value && projectLink.endAddressM !== 0;
          });
          _.each(directionMarkers, function (directionLink) {
            marker = cachedMarker.createProjectMarker(directionLink);
            layer.getSource().addFeature(marker);
          });
        };
        addMarkersToLayer(underConstructionProjectRoads, underConstructionProjectDirectionMarkerLayer);
        addMarkersToLayer(projectLinks, directionMarkerLayer);
      }

      if (zoomlevels.getViewZoom(map) >= zoomlevels.minZoomLevelForCalibrationPoints) {
<<<<<<< HEAD
        var actualCalibrationPoints = me.drawCalibrationMarkers(calibrationPointLayer.source, projectLinks.concat(underConstructionProjectRoads));
=======
        var actualCalibrationPoints = me.drawProjectCalibrationMarkers(calibrationPointLayer.source, projectLinks.concat(suravageProjectRoads));
>>>>>>> ab19cd29
        _.each(actualCalibrationPoints, function (actualPoint) {
          var calMarker = new CalibrationPoint(actualPoint);
          calibrationPointLayer.getSource().addFeature(calMarker.getMarker(true));
        });
      }

      var partitioned = _.partition(features, function (feature) {
          return (!_.isUndefined(feature.linkData.linkId) && _.contains(_.pluck(editedLinks, 'id'), feature.linkData.linkId));
      });
      features = [];
      _.each(partitioned[0], function (feature) {
        var editedLink = (!_.isUndefined(feature.linkData.linkId) && _.contains(_.pluck(editedLinks, 'id'), feature.linkData.linkId));
        if (editedLink) {
          if (_.contains( _.pluck(toBeTerminated, 'id'), feature.linkData.linkId)) {
            feature.linkData.status = LinkStatus.Terminated.value;
            var termination = projectLinkStyler.getStyler(feature.linkData, {zoomLevel:zoomlevels.getViewZoom(map)});
            feature.setStyle(termination);
            features.push(feature);
          }
        }
      });

      if (features.length !== 0)
        addFeaturesToSelection(features);
      features = features.concat(partitioned[1]);
      _.each(features, function(feature) {
        return feature;
      });
      projectLinkVector.clear(true);
      projectLinkVector.addFeatures(features);
      projectLinkLayer.changed();
    };

    me.eventListener.listenTo(eventbus, 'tool:changed', changeTool);

    me.eventListener.listenTo(eventbus, 'roadAddressProject:openProject', function (projectSelected) {
      this.project = projectSelected;
      eventbus.trigger('layer:enableButtons', false);
      eventbus.trigger('editMode:setReadOnly', false);
      eventbus.trigger('roadAddressProject:selected', projectSelected.id, layerName, applicationModel.getSelectedLayer());
      applicationModel.selectLayer(layerName);
    });

    me.eventListener.listenTo(eventbus, 'roadAddressProject:selected', function (projId) {
      me.eventListener.listenToOnce(eventbus, 'roadAddressProject:projectFetched', function (projectInfo) {
        projectCollection.fetch(map.getView().calculateExtent(map.getSize()), zoomlevels.getViewZoom(map), projectInfo.id, projectInfo.publishable);
      });
      projectCollection.getProjectsWithLinksById(projId);
    });

    me.eventListener.listenTo(eventbus, 'roadAddressProject:fetch', function() {
      var projectId = _.isUndefined(projectCollection.getCurrentProject()) ? undefined : projectCollection.getCurrentProject().project.id;
      projectCollection.fetch(map.getView().calculateExtent(map.getSize()).join(','), zoomlevels.getViewZoom(map) + 1, projectId, projectCollection.getPublishableStatus());
    });

    me.eventListener.listenTo(eventbus, 'roadAddressProject:fetched', function () {
      me.redraw();
      _.defer(function () {
        highlightFeatures();
        if (selectedProjectLinkProperty.isSplit())
          drawIndicators(selectedProjectLinkProperty.get());
      });
    });

    me.eventListener.listenTo(eventbus, 'roadAddress:projectLinksEdited', function () {
      me.redraw();
    });

    me.eventListener.listenTo(eventbus, 'roadAddressProject:projectLinkSaved', function (projectId, isPublishable) {
      projectCollection.fetch(map.getView().calculateExtent(map.getSize()), zoomlevels.getViewZoom(map) + 1, projectId, isPublishable);
    });

    me.eventListener.listenTo(eventbus, 'layer:selected', function (layer, previouslySelectedLayer) {
      isActiveLayer = layer === 'roadAddressProject';
      toggleSelectInteractions(isActiveLayer, true);
      if (isActiveLayer) {
        addSelectInteractions();
      } else {
        clearHighlights();
        removeSelectInteractions();
      }
      if (previouslySelectedLayer === 'roadAddressProject') {
        hideLayer();
        removeSelectInteractions();
      }
      projectLinkLayer.setVisible(isActiveLayer && applicationModel.getRoadVisibility());
      calibrationPointLayer.setVisible(isActiveLayer && applicationModel.getRoadVisibility());
    });

    me.eventListener.listenTo(eventbus, 'roadAddressProject:deselectFeaturesSelected', function () {
      clearHighlights();
    });

    me.eventListener.listenTo(eventbus, 'roadAddressProject:clearAndDisableInteractions', function () {
      clearHighlights();
      removeSelectInteractions();
    });

    me.eventListener.listenTo(eventbus, 'roadAddressProject:enableInteractions', function () {
      addSelectInteractions();
    });

    me.eventListener.listenTo(eventbus, 'roadAddressProject:clearOnClose', function () {
      clearHighlights();
      me.clearLayers(layers);
    });

    me.eventListener.listenTo(eventbus, 'map:clearLayers', me.clearLayers(layers));

    me.eventListener.listenTo(eventbus, 'underConstructionProjectRoads:toggleVisibility', function (visibility) {
      underConstructionRoadProjectLayer.setVisible(visibility);
      underConstructionProjectDirectionMarkerLayer.setVisible(visibility);
    });

    me.eventListener.listenTo(eventbus, 'roadAddressProject:visibilityChanged', function () {
      me.toggleLayersVisibility(layers, applicationModel.getRoadVisibility());
    });

    me.eventListener.listenTo(eventbus, 'roadAddressProject:toggleEditingRoad', function (notEditingData) {
      isNotEditingData = notEditingData;
    });

    me.eventListener.listenTo(eventbus, 'roadAddressProject:deactivateAllSelections', function () {
      toggleSelectInteractions(false, true);
    });

    me.eventListener.listenTo(eventbus, 'roadAddressProject:startAllInteractions', function () {
      toggleSelectInteractions(true, true);
    });

    me.toggleLayersVisibility(true);
    me.addLayers(layers);

    return {
      show: showLayer,
      hide: hideLayer,
      clearHighlights: clearHighlights
    };
  };

})(this);<|MERGE_RESOLUTION|>--- conflicted
+++ resolved
@@ -579,11 +579,7 @@
       }
 
       if (zoomlevels.getViewZoom(map) >= zoomlevels.minZoomLevelForCalibrationPoints) {
-<<<<<<< HEAD
-        var actualCalibrationPoints = me.drawCalibrationMarkers(calibrationPointLayer.source, projectLinks.concat(underConstructionProjectRoads));
-=======
-        var actualCalibrationPoints = me.drawProjectCalibrationMarkers(calibrationPointLayer.source, projectLinks.concat(suravageProjectRoads));
->>>>>>> ab19cd29
+        var actualCalibrationPoints = me.drawProjectCalibrationMarkers(calibrationPointLayer.source, projectLinks.concat(underConstructionProjectRoads));
         _.each(actualCalibrationPoints, function (actualPoint) {
           var calMarker = new CalibrationPoint(actualPoint);
           calibrationPointLayer.getSource().addFeature(calMarker.getMarker(true));
