(function(root) {
  root.ProjectLinkLayer = function(map, projectCollection, selectedProjectLinkProperty, roadLayer) {
    var layerName = 'roadAddressProject';
    var vectorLayer;
    var calibrationPointVector = new ol.source.Vector({});
    var directionMarkerVector = new ol.source.Vector({});
    var suravageProjectDirectionMarkerVector = new ol.source.Vector({});
    var suravageRoadVector = new ol.source.Vector({});
    var cachedMarker = null;
    var layerMinContentZoomLevels = {};
    var currentZoom = 0;
    var standardZIndex = 6;
    var floatingRoadLinkType=-1;
    var noAnomaly=0;
    var noAddressAnomaly=1;
    var geometryChangedAnomaly=2;
    var againstDigitizing = 3;
    var towardsDigitizing = 2;
    var notHandledStatus = 0;
    var terminatedStatus = 1;
    var newRoadAddressStatus = 2;
    var unknownStatus = 99;
<<<<<<< HEAD
    var isNotEditingData = true;
=======
    var unchangedStatus = 4;
>>>>>>> 578edc53
    Layer.call(this, layerName, roadLayer);
    var project;
    var me = this;
    var styler = new Styler();

    var vectorSource = new ol.source.Vector({
      loader: function(extent, resolution, projection) {
        var zoom = Math.log(1024/resolution) / Math.log(2);

        var nonSuravageRoads = _.filter(projectCollection.getAll(), function(projectRoad){
          return projectRoad.roadLinkSource !== 3;
        });
        var features = _.map(nonSuravageRoads, function(projectLink) {
          var points = _.map(projectLink.points, function(point) {
            return [point.x, point.y];
          });
          var feature =  new ol.Feature({ geometry: new ol.geom.LineString(points)
          });
          feature.projectLinkData = projectLink;
          feature.linkId = projectLink.linkId;
          return feature;
        });
        loadFeatures(features);
      },
      strategy: ol.loadingstrategy.bbox
    });

    var calibrationPointLayer = new ol.layer.Vector({
      source: calibrationPointVector,
      name: 'calibrationPointLayer'
    });

    var directionMarkerLayer = new ol.layer.Vector({
      source: directionMarkerVector,
      name: 'directionMarkerLayer'
    });

    var suravageRoadProjectLayer = new ol.layer.Vector({
      source: suravageRoadVector,
      name:'suravageRoadProjectLayer',
      style: function(feature) {
        return styler.generateStyleByFeature(feature.projectLinkData, map.getView().getZoom());
      }
    });

    var suravageProjectDirectionMarkerLayer =  new ol.layer.Vector({
      source: suravageProjectDirectionMarkerVector,
      name: 'suravageProjectDirectionMarkerLayer'
    });

    var styleFunction = function (feature, resolution){
      var status = feature.projectLinkData.status;
      var borderWidth;
      var lineColor;

      if(status === notHandledStatus) {
        borderWidth = 8;
        lineColor = 'rgba(247, 254, 46, 1)';
      }
      if (status === terminatedStatus) {
        borderWidth = 3;
        lineColor = 'rgba(56, 56, 54, 1)';
      }
      if (status === unchangedStatus) {
        borderWidth = 5;
        lineColor = 'rgba(0, 0, 255, 1)';
      }

      if (status === newRoadAddressStatus) {
        borderWidth = 5;
        lineColor = 'rgba(255, 85, 221, 0.7)';
      }

      if (status === notHandledStatus || status === terminatedStatus || status  === newRoadAddressStatus || status === unchangedStatus) {
        var strokeWidth = styler.strokeWidthByZoomLevel(currentZoom, feature.projectLinkData.roadLinkType, feature.projectLinkData.anomaly, feature.projectLinkData.roadLinkSource, false, feature.projectLinkData.constructionType);
        var borderCap = 'round';

        var line = new ol.style.Stroke({
          width: strokeWidth + borderWidth,
          color: lineColor,
          lineCap: borderCap
        });

        //Declaration of the Line Styles
        var lineStyle = new ol.style.Style({
          stroke: line
        });

        var zIndex = styler.determineZIndex(feature.projectLinkData.roadLinkType, feature.projectLinkData.anomaly, feature.projectLinkData.roadLinkSource, status);
        lineStyle.setZIndex(zIndex + 1);
        return [lineStyle];
      }
      else{
        return styler.generateStyleByFeature(feature.projectLinkData, currentZoom);
      }
    };

    vectorLayer = new ol.layer.Vector({
      source: vectorSource,
      name: layerName,
      style: styleFunction
    });

    var showChangesAndSendButton = function () {
      selectedProjectLinkProperty.clean();
      $('.wrapper').remove();
      $('#actionButtons').html('<button class="show-changes btn btn-block btn-show-changes">Avaa projektin yhteenvetotaulukko</button><button disabled id ="send-button" class="send btn btn-block btn-send">Tee tieosoitteenmuutosilmoitus</button>');
    };

    var fireDeselectionConfirmation = function () {
      new GenericConfirmPopup('Haluatko poistaa tien valinnan ja hylätä muutokset?', {
        successCallback: function () {
          eventbus.trigger('roadAddressProject:discardChanges');
          isNotEditingData = true;
          clearHighlights();
          showChangesAndSendButton()
        },
        closeCallback: function(){
          isNotEditingData = false;
        }
      });
    };

    var selectSingleClick = new ol.interaction.Select({
      layer: [vectorLayer, suravageRoadProjectLayer],
      condition: ol.events.condition.singleClick,
      style: function(feature, resolution) {
        if(projectLinkStatusIn(feature.projectLinkData, [notHandledStatus, newRoadAddressStatus,terminatedStatus, unchangedStatus]) || feature.projectLinkData.roadLinkSource === 3){
          return new ol.style.Style({
            fill: new ol.style.Fill({
              color: 'rgba(0, 255, 0, 0.75)'
            }),
            stroke: new ol.style.Stroke({
              color: 'rgba(0, 255, 0, 0.95)',
              width: 8
            })
          });
        } else if(feature.projectLinkData.anomaly === noAddressAnomaly && feature.projectLinkData.status === unknownStatus){
          return new ol.style.Style({
            fill: new ol.style.Fill({
              color: 'rgba(0, 255, 0, 0.75)'
            }),
            stroke: new ol.style.Stroke({
              color: 'rgba(0, 255, 0, 0.95)',
              width: 8
            })
          });
        } else if (feature.projectLinkData.roadClass === 99){
          return new ol.style.Style({
            fill: new ol.style.Fill({
              color: 'rgba(0, 255, 0, 0.75)'
            }),
            stroke: new ol.style.Stroke({
              color: 'rgba(0, 255, 0, 0.95)',
              width: 8
            })
          });
        }
      }
    });

    selectSingleClick.set('name','selectSingleClickInteractionPLL');

    selectSingleClick.on('select',function(event) {
      var shiftPressed = event.mapBrowserEvent !== undefined ?
        event.mapBrowserEvent.originalEvent.shiftKey : false;
      var selection = _.find(event.selected, function (selectionTarget) {
        return (!_.isUndefined(selectionTarget.projectLinkData) && (
          projectLinkStatusIn(selectionTarget.projectLinkData, [notHandledStatus, newRoadAddressStatus,terminatedStatus,unchangedStatus]) ||
          (selectionTarget.projectLinkData.anomaly==noAddressAnomaly && selectionTarget.projectLinkData.roadLinkType!=floatingRoadLinkType) ||
          selectionTarget.projectLinkData.roadClass === 99 || selectionTarget.projectLinkData.roadLinkSource === 3 )
        );
      });
<<<<<<< HEAD
      if(isNotEditingData){
        showChangesAndSendButton();
        if (!_.isUndefined(selection))
          selectedProjectLinkProperty.open(selection.projectLinkData.linkId, true);
      } else {
        _.defer(function(){
          clearHighlights();
          addFeaturesToSelection(event.deselected);
          fireDeselectionConfirmation();
        });
=======
      if (shiftPressed && !_.isUndefined(selectedProjectLinkProperty.get())) {
        if(!_.isUndefined(selection) && canItBeAddToSelection(selection.projectLinkData)){
          var clickedIds = projectCollection.getMultiSelectIds(selection.projectLinkData.linkId);
          var previouslySelectedIds = _.map(selectedProjectLinkProperty.get(), function(selected){
            return selected.linkId;
          });
          if(_.contains(previouslySelectedIds, selection.projectLinkData.linkId)){
            previouslySelectedIds = _.without(previouslySelectedIds, clickedIds);
          } else {
            previouslySelectedIds = _.union(previouslySelectedIds, clickedIds);
          }
          selectedProjectLinkProperty.openShift(previouslySelectedIds);
        }
        highlightFeatures();
      } else {
        selectedProjectLinkProperty.clean();
        $('.wrapper').remove();
        $('#actionButtons').html('<button class="show-changes btn btn-block btn-show-changes">Avaa projektin yhteenvetotaulukko</button><button disabled id ="send-button" class="send btn btn-block btn-send">Tee tieosoitteenmuutosilmoitus</button>');
        if (!_.isUndefined(selection))
          selectedProjectLinkProperty.open(selection.projectLinkData.linkId, true);
        else selectedProjectLinkProperty.cleanIds();
>>>>>>> 578edc53
      }
    });

    var selectDoubleClick = new ol.interaction.Select({
      layer: [vectorLayer, suravageRoadProjectLayer],
      condition: function(mapBrowserEvent){
        return (ol.events.condition.doubleClick(mapBrowserEvent) && ol.events.condition.shiftKeyOnly(mapBrowserEvent)) || ol.events.condition.doubleClick(mapBrowserEvent);
      },
      style: function(feature, resolution) {
        if(projectLinkStatusIn(feature.projectLinkData, [notHandledStatus,newRoadAddressStatus, terminatedStatus, unchangedStatus]) ||  feature.projectLinkData.roadLinkSource === 3) {
          return new ol.style.Style({
            fill: new ol.style.Fill({
              color: 'rgba(0, 255, 0, 0.75)'
            }),
            stroke: new ol.style.Stroke({
              color: 'rgba(0, 255, 0, 0.95)',
              width: 8
            })
          });
        } else if(feature.projectLinkData.anomaly === noAddressAnomaly && feature.projectLinkData.status === unknownStatus) {
          return new ol.style.Style({
            fill: new ol.style.Fill({
              color: 'rgba(0, 255, 0, 0.75)'
            }),
            stroke: new ol.style.Stroke({
              color: 'rgba(0, 255, 0, 0.95)',
              width: 8
            })
          });
        } else if (feature.projectLinkData.roadClass === 99){
          return new ol.style.Style({
            fill: new ol.style.Fill({
              color: 'rgba(0, 255, 0, 0.75)'
            }),
            stroke: new ol.style.Stroke({
              color: 'rgba(0, 255, 0, 0.95)',
              width: 8
            })
          });
        }
      }
    });

    selectDoubleClick.set('name','selectDoubleClickInteractionPLL');

    selectDoubleClick.on('select',function(event) {
      var shiftPressed = event.mapBrowserEvent.originalEvent.shiftKey;
      var selection = _.find(event.selected, function (selectionTarget) {
        return (!_.isUndefined(selectionTarget.projectLinkData) && (
          projectLinkStatusIn(selectionTarget.projectLinkData,[notHandledStatus, newRoadAddressStatus, terminatedStatus, unchangedStatus])||
          (selectionTarget.projectLinkData.anomaly==noAddressAnomaly && selectionTarget.projectLinkData.roadLinkType!=floatingRoadLinkType) ||
          selectionTarget.projectLinkData.roadClass === 99 || selectionTarget.projectLinkData.roadLinkSource === 3)
        );
      });
<<<<<<< HEAD
      if(isNotEditingData){
        selectedProjectLinkProperty.clean();
        if (!_.isUndefined(selection))
          selectedProjectLinkProperty.open(selection.projectLinkData.linkId);
      } else {
        _.defer(function(){
          clearHighlights();
          addFeaturesToSelection(event.deselected);
        });
=======
      if (shiftPressed && !_.isUndefined(selectedProjectLinkProperty.get())) {
        if(!_.isUndefined(selection) && canItBeAddToSelection(selection.projectLinkData)){
          var selectedLinkIds = _.map(selectedProjectLinkProperty.get(), function(selected){
            return selected.linkId;
          });
          if(_.contains(selectedLinkIds, selection.projectLinkData.linkId)){
            selectedLinkIds = _.without(selectedLinkIds, selection.projectLinkData.linkId);
          } else {
            selectedLinkIds = selectedLinkIds.concat(selection.projectLinkData.linkId);
          }
          selectedProjectLinkProperty.openShift(selectedLinkIds);
        }
        highlightFeatures();
      } else {
        selectedProjectLinkProperty.clean();
        if (!_.isUndefined(selection))
          selectedProjectLinkProperty.open(selection.projectLinkData.linkId);
        else selectedProjectLinkProperty.cleanIds();
>>>>>>> 578edc53
      }
    });

    var canItBeAddToSelection = function(selectionData) {
      var currentlySelectedSample = _.first(selectedProjectLinkProperty.get());
      return selectionData.roadNumber === currentlySelectedSample.roadNumber &&
        selectionData.roadPartNumber === currentlySelectedSample.roadPartNumber &&
        selectionData.trackCode === currentlySelectedSample.trackCode;
    };

    var revertSelectedChanges = function() {
      if(projectCollection.isDirty()) {
        projectCollection.revertLinkStatus();
        projectCollection.setDirty([]);
        eventbus.trigger('roadAddress:projectLinksEdited');
      }
    };

    var clearHighlights = function(){
      if(selectDoubleClick.getFeatures().getLength() !== 0){
        selectDoubleClick.getFeatures().clear();
      }
      if(selectSingleClick.getFeatures().getLength() !== 0){
        selectSingleClick.getFeatures().clear();
      }
    };

    var clearLayers = function(){
      calibrationPointLayer.getSource().clear();
      directionMarkerLayer.getSource().clear();
      suravageProjectDirectionMarkerLayer.getSource().clear();
      suravageRoadProjectLayer.getSource().clear();
    };

    var highlightFeatures = function() {
      clearHighlights();
      var featuresToHighlight = [];
      var suravageFeaturesToHighlight = [];
      _.each(vectorLayer.getSource().getFeatures(), function(feature) {
        var canIHighlight = !_.isUndefined(feature.projectLinkData.linkId) ?
          selectedProjectLinkProperty.isSelected(feature.projectLinkData.linkId) : false;
        if(canIHighlight){
          featuresToHighlight.push(feature);
        }
      });
      if(featuresToHighlight.length !== 0) {
        addFeaturesToSelection(featuresToHighlight);
      } else {
        _.each(suravageRoadProjectLayer.getSource().getFeatures(), function(feature) {
          var canIHighlight = !_.isUndefined(feature.projectLinkData.linkId) ?
            selectedProjectLinkProperty.isSelected(feature.projectLinkData.linkId) : false;
          if(canIHighlight){
            suravageFeaturesToHighlight.push(feature);
          }
        });
        if(suravageFeaturesToHighlight.length !== 0){
          addFeaturesToSelection(suravageFeaturesToHighlight);
        }

        var suravageResult = _.filter(suravageProjectDirectionMarkerLayer.getSource().getFeatures(), function(item) {
          return _.find(suravageFeaturesToHighlight, function(sf) {
            return sf.projectLinkData.linkId === item.roadLinkData.linkId;
          });
        });

        _.each(suravageResult, function(featureMarker){
          selectSingleClick.getFeatures().push(featureMarker);
        });
      }

      var result = _.filter(directionMarkerLayer.getSource().getFeatures(), function(item) {
        return _.find(featuresToHighlight, {linkId: item.id});
      });

      _.each(result, function(featureMarker){
        selectSingleClick.getFeatures().push(featureMarker);
      });
    };

    /**
     * Simple method that will add various open layers 3 features to a selection.
     * @param ol3Features
     */
    var addFeaturesToSelection = function (ol3Features) {
      var olUids = _.map(selectSingleClick.getFeatures().getArray(), function(feature){
        return feature.ol_uid;
      });
      _.each(ol3Features, function(feature){
        if(!_.contains(olUids,feature.ol_uid)){
          selectSingleClick.getFeatures().push(feature);
          olUids.push(feature.ol_uid); // prevent adding duplicate entries
        }
      });
    };

    eventbus.on('projectLink:clicked', function() {
      highlightFeatures();
    });

    eventbus.on('layer:selected', function(layer) {
      if (layer === 'roadAddressProject') {
        vectorLayer.setVisible(true);
        calibrationPointLayer.setVisible(true);
      } else {
        clearHighlights();
        var featuresToHighlight = [];
        vectorLayer.setVisible(false);
        calibrationPointLayer.setVisible(false);
        eventbus.trigger('roadLinks:fetched');
      }
    });

    var zoomDoubleClickListener = function(event) {
      _.defer(function(){
        if(!event.shiftKey && selectedProjectLinkProperty.get().length === 0 &&
          applicationModel.getSelectedLayer() == 'roadAddressProject' && map.getView().getZoom() <= 13){
          map.getView().setZoom(map.getView().getZoom()+1);
        }
      });
    };
    //This will control the double click zoom when there is no selection that activates
    map.on('dblclick', zoomDoubleClickListener);

    var infoContainer = document.getElementById('popup');
    var infoContent = document.getElementById('popup-content');

    var overlay = new ol.Overlay(({
      element: infoContainer
    }));

    map.addOverlay(overlay);

    //Listen pointerMove and get pixel for displaying roadAddress feature info
    eventbus.on('map:mouseMoved', function (event, pixel) {
      if (event.dragging) {
        return;
      }
      displayRoadAddressInfo(event, pixel);
    });

    var displayRoadAddressInfo = function(event, pixel) {

      var featureAtPixel = map.forEachFeatureAtPixel(pixel, function (feature, vectorLayer) {
        return feature;
      });

      //Ignore if target feature is marker
      if(isDefined(featureAtPixel) && (isDefined(featureAtPixel.roadLinkData) || isDefined(featureAtPixel.projectLinkData))) {
        var roadData;
        var coordinate = map.getEventCoordinate(event.originalEvent);

        if(isDefined(featureAtPixel.projectLinkData)) {
          roadData = featureAtPixel.projectLinkData;
        }
        else {
          roadData = featureAtPixel.roadLinkData;
        }
        //TODO roadData !== null is there for test having no info ready (race condition where hower often looses) should be somehow resolved
        if (infoContent !== null) {
          if (roadData !== null || (roadData.roadNumber !== 0 && roadData.roadPartNumber !== 0 && roadData.roadPartNumber !== 99 )) {
            infoContent.innerHTML = '<p>' +
              'Tienumero: ' + roadData.roadNumber + '<br>' +
              'Tieosanumero: ' + roadData.roadPartNumber + '<br>' +
              'Ajorata: ' + roadData.trackCode + '<br>' +
              'AET: ' + roadData.startAddressM + '<br>' +
              'LET: ' + roadData.endAddressM + '<br>' + '</p>';
          } else {
            infoContent.innerHTML = '<p>' +
              'Tuntematon tien segmentti' + '</p>'; // road with no address
          }
        }

        overlay.setPosition(coordinate);

      } else {
        overlay.setPosition(undefined);
      }
    };

    var isDefined=function(variable) {
      return !_.isUndefined(variable);
    };

    //Add defined interactions to the map.
    map.addInteraction(selectSingleClick);
    map.addInteraction(selectDoubleClick);

    var mapMovedHandler = function(mapState) {
      var projectId = _.isUndefined(projectCollection.getCurrentProject()) ? undefined : projectCollection.getCurrentProject().project.id;
      if (mapState.zoom !== currentZoom) {
        currentZoom = mapState.zoom;
      }
      if (mapState.zoom < minimumContentZoomLevel()) {
        vectorSource.clear();
        eventbus.trigger('map:clearLayers');
      } else if (mapState.selectedLayer == layerName){
        projectCollection.fetch(map.getView().calculateExtent(map.getSize()).join(','), currentZoom + 1, projectId, projectCollection.getPublishableStatus());
        handleRoadsVisibility();
      }
    };

    /**
     * This will add all the following interactions from the map:
     * -selectDoubleClick
     * -selectSingleClick
     */

    var addSelectInteractions = function () {
      map.addInteraction(selectDoubleClick);
      map.addInteraction(selectSingleClick);
    };

    /**
     * This will remove all the following interactions from the map:
     * -selectDoubleClick
     * -selectSingleClick
     */

    var removeSelectInteractions = function() {
      map.removeInteraction(selectDoubleClick);
      map.removeInteraction(selectSingleClick);
    };

    /**
     * This will deactivate the following interactions from the map:
     * -selectDoubleClick
     * -selectSingleClick - only if demanded with the Both
     */

    var deactivateSelectInteractions = function(both) {
      selectDoubleClick.setActive(false);
      if(both){
        selectSingleClick.setActive(false);
      }
    };

    /**
     * This will activate the following interactions from the map:
     * -selectDoubleClick
     * -selectSingleClick - only if demanded with the Both
     */

    var activateSelectInteractions = function(both) {
      selectDoubleClick.setActive(true);
      if(both){
        selectSingleClick.setActive(true);
      }
    };

    var handleRoadsVisibility = function() {
      if (_.isObject(vectorLayer)) {
        vectorLayer.setVisible(map.getView().getZoom() >= minimumContentZoomLevel());
      }
    };

    var minimumContentZoomLevel = function() {
      if (!_.isUndefined(layerMinContentZoomLevels[applicationModel.getSelectedLayer()])) {
        return layerMinContentZoomLevels[applicationModel.getSelectedLayer()];
      }
      return zoomlevels.minZoomForRoadLinks;
    };

    var loadFeatures = function (features) {
      vectorSource.addFeatures(features);
    };

    var show = function(map) {
      vectorLayer.setVisible(true);
    };

    var hideLayer = function() {
      me.stop();
      me.hide();
    };

    var clearProjectLinkLayer = function() {
      vectorLayer.getSource().clear();
    };

    var projectLinkStatusIn = function(projectLink, possibleStatus){
      return possibleStatus.includes(projectLink.status);
    };

    eventbus.on('projectLink:projectLinksCreateSuccess', function () {
      projectCollection.fetch(map.getView().calculateExtent(map.getSize()).join(','), currentZoom + 1, undefined, projectCollection.getPublishableStatus());
    });

    eventbus.on('changeProjectDirection:clicked', function () {
      projectCollection.fetch(map.getView().calculateExtent(map.getSize()).join(','), currentZoom + 1, undefined, projectCollection.getPublishableStatus());
    });

    var redraw = function(){
      var ids = {};
      _.each(selectedProjectLinkProperty.get(), function (sel) { ids[sel.linkId] = true; });

      var editedLinks = _.map(projectCollection.getDirty(), function(editedLink) {return editedLink;});

      var separated = _.partition(projectCollection.getAll(), function(projectRoad){
        return projectRoad.roadLinkSource === 3;
      });
      var toBeTerminated = _.partition(editedLinks, function(link){
        return link.status === terminatedStatus;
      });
      var toBeUnchanged = _.partition(editedLinks, function(link){
        return link.status === unchangedStatus;
      });

      var toBeTerminatedLinkIds = _.pluck(toBeTerminated[0], 'id');
      var toBeUnchangedLinkIds = _.pluck(toBeUnchanged[0], 'id');

      var suravageProjectRoads = separated[0];
      var suravageFeatures = [];
      suravageProjectDirectionMarkerLayer.getSource().clear();

      _.map(suravageProjectRoads, function(projectLink) {
        var points = _.map(projectLink.points, function (point) {
          return [point.x, point.y];
        });
        var feature = new ol.Feature({
          geometry: new ol.geom.LineString(points)
        });
        feature.projectLinkData = projectLink;
        suravageFeatures.push(feature);
      });

      cachedMarker = new LinkPropertyMarker(selectedProjectLinkProperty);
      var suravageDirectionRoadMarker = _.filter(suravageProjectRoads, function(projectLink) {
        return projectLink.roadLinkType !== floatingRoadLinkType && projectLink.anomaly !== noAddressAnomaly && projectLink.anomaly !== geometryChangedAnomaly && (projectLink.sideCode === againstDigitizing || projectLink.sideCode === towardsDigitizing);
      });

      var suravageFeaturesToRemove = [];
      _.each(selectSingleClick.getFeatures().getArray(), function (feature) {
        if(feature.getProperties().type && feature.getProperties().type === "marker")
          suravageFeaturesToRemove.push(feature);
      });
      _.each(suravageFeaturesToRemove, function(feature){
        selectSingleClick.getFeatures().remove(feature);
      });

      _.each(suravageDirectionRoadMarker, function(directionLink) {
        var marker = cachedMarker.createMarker(directionLink);
        if(map.getView().getZoom() > zoomlevels.minZoomForDirectionalMarkers)
          suravageProjectDirectionMarkerLayer.getSource().addFeature(marker);
        selectSingleClick.getFeatures().push(marker);
      });

      suravageRoadProjectLayer.getSource().addFeatures(suravageFeatures);

      var projectLinks = separated[1];
      var features = [];
      _.map(projectLinks, function(projectLink) {
        var points = _.map(projectLink.points, function (point) {
          return [point.x, point.y];
        });
        var feature = new ol.Feature({
          geometry: new ol.geom.LineString(points)
        });
        feature.projectLinkData = projectLink;
        feature.linkId = projectLink.linkId;
        features.push(feature);
      });

      directionMarkerLayer.getSource().clear();
      cachedMarker = new LinkPropertyMarker(selectedProjectLinkProperty);
      var directionRoadMarker = _.filter(projectLinks, function(projectLink) {
        return projectLink.roadLinkType !== floatingRoadLinkType && projectLink.anomaly !== noAddressAnomaly && projectLink.anomaly !== geometryChangedAnomaly && (projectLink.sideCode === againstDigitizing || projectLink.sideCode === towardsDigitizing);
      });

      var featuresToRemove = [];
      _.each(selectSingleClick.getFeatures().getArray(), function (feature) {
        if(feature.getProperties().type && feature.getProperties().type === "marker")
          featuresToRemove.push(feature);
      });
      _.each(featuresToRemove, function(feature){
        selectSingleClick.getFeatures().remove(feature);
      });
      _.each(directionRoadMarker, function(directionLink) {
        var marker = cachedMarker.createMarker(directionLink);
        if(map.getView().getZoom() > zoomlevels.minZoomForDirectionalMarkers)
          directionMarkerLayer.getSource().addFeature(marker);
        selectSingleClick.getFeatures().push(marker);
      });

      calibrationPointLayer.getSource().clear();
      var actualPoints = me.drawCalibrationMarkers(calibrationPointLayer.source, projectLinks);
      _.each(actualPoints, function (actualPoint) {
        var calMarker = new CalibrationPoint(actualPoint.point);
        calibrationPointLayer.getSource().addFeature(calMarker.getMarker(true));
      });

      calibrationPointLayer.setZIndex(standardZIndex + 2);
      var partitioned = _.partition(features, function(feature) {
        return (!_.isUndefined(feature.projectLinkData.linkId) && _.contains(_.pluck(editedLinks, 'id'), feature.projectLinkData.linkId));
      });
      features = [];
      _.each(partitioned[0], function(feature) {
        var editedLink = (!_.isUndefined(feature.projectLinkData.linkId) && _.contains(_.pluck(editedLinks, 'id'), feature.projectLinkData.linkId));
        if(editedLink) {
          if (_.contains(toBeTerminatedLinkIds, feature.projectLinkData.linkId)) {
            feature.projectLinkData.status = terminatedStatus;
            feature.setStyle(new ol.style.Style({
              fill: new ol.style.Fill({
                color: 'rgba(56, 56, 54, 1)'
              }),
              stroke: new ol.style.Stroke({
                color: 'rgba(56, 56, 54, 1)',
                width: 8
              })
            }));
            features.push(feature);
          }
        }
      });
      if(features.length !== 0)
        addFeaturesToSelection(features);
      features = features.concat(partitioned[1]);
      vectorLayer.getSource().clear(true); // Otherwise we get multiple copies: TODO: clear only inside bbox
      vectorLayer.getSource().addFeatures(features);
      vectorLayer.changed();
    };

    eventbus.on('roadAddressProject:openProject', function(projectSelected) {
      this.project = projectSelected;
      eventbus.trigger('layer:enableButtons', false);
      eventbus.trigger('editMode:setReadOnly', false);
      eventbus.trigger('roadAddressProject:selected', projectSelected.id, layerName, applicationModel.getSelectedLayer());
    });

    eventbus.on('roadAddressProject:selected', function(projId) {
      eventbus.once('roadAddressProject:projectFetched', function(projectInfo) {
        projectCollection.fetch(map.getView().calculateExtent(map.getSize()),map.getView().getZoom(), projectInfo.id, projectInfo.publishable);
      });
      projectCollection.getProjectsWithLinksById(projId);
    });

    eventbus.on('roadAddressProject:fetched', function(newSelection) {
      applicationModel.removeSpinner();
      redraw();
      _.defer(function(){
        highlightFeatures();
      });
    });

    eventbus.on('roadAddress:projectLinksEdited',function(){
      redraw();
    });

    eventbus.on('roadAddressProject:projectLinkSaved',function(projectId, isPublishable){
      projectCollection.fetch(map.getView().calculateExtent(map.getSize()),map.getView().getZoom(), projectId, isPublishable);
    });

    eventbus.on('map:moved', mapMovedHandler, this);

    eventbus.on('layer:selected', function(layer, previouslySelectedLayer) {
      //TODO: there might be room for improvement on this, but I am not seeing it
      if (layer !== 'roadAddressProject') {
        deactivateSelectInteractions(true);
        removeSelectInteractions();
      }
      else {
        activateSelectInteractions(true);
        addSelectInteractions();
      }
      if (previouslySelectedLayer === 'roadAddressProject') {
        clearProjectLinkLayer();
        clearLayers();
        hideLayer();
        removeSelectInteractions();
      }
    });

    eventbus.on('roadAddressProject:deselectFeaturesSelected', function(){
      clearHighlights();
    });

    eventbus.on('roadAddressProject:clearAndDisableInteractions',function(){
      clearHighlights();
      removeSelectInteractions();
    });
    
    eventbus.on('roadAddressProject:enableInteractions',function(){
      addSelectInteractions();
    });
    
    eventbus.on('roadAddressProject:clearOnClose', function(){
      clearHighlights();
      clearLayers();
      clearProjectLinkLayer();
    });

    eventbus.on('map:clearLayers', clearLayers);

    eventbus.on('suravageProjectRoads:toggleVisibility', function(visibility) {
      suravageRoadProjectLayer.setVisible(visibility);
      suravageProjectDirectionMarkerLayer.setVisible(visibility);
    });

    eventbus.on('roadAddressProject:editingRoad',function(){
      isNotEditingData = false;
    });

    vectorLayer.setVisible(true);
    suravageRoadProjectLayer.setVisible(true);
    calibrationPointLayer.setVisible(true);
    directionMarkerLayer.setVisible(true);
    suravageProjectDirectionMarkerLayer.setVisible(true);
    map.addLayer(vectorLayer);
    map.addLayer(suravageRoadProjectLayer);
    map.addLayer(calibrationPointLayer);
    map.addLayer(directionMarkerLayer);
    map.addLayer(suravageProjectDirectionMarkerLayer);
    return {
      show: show,
      hide: hideLayer,
      clearHighlights: clearHighlights
    };
  };

})(this);<|MERGE_RESOLUTION|>--- conflicted
+++ resolved
@@ -20,11 +20,8 @@
     var terminatedStatus = 1;
     var newRoadAddressStatus = 2;
     var unknownStatus = 99;
-<<<<<<< HEAD
+    var unchangedStatus = 4;
     var isNotEditingData = true;
-=======
-    var unchangedStatus = 4;
->>>>>>> 578edc53
     Layer.call(this, layerName, roadLayer);
     var project;
     var me = this;
@@ -198,40 +195,35 @@
           selectionTarget.projectLinkData.roadClass === 99 || selectionTarget.projectLinkData.roadLinkSource === 3 )
         );
       });
-<<<<<<< HEAD
       if(isNotEditingData){
-        showChangesAndSendButton();
-        if (!_.isUndefined(selection))
-          selectedProjectLinkProperty.open(selection.projectLinkData.linkId, true);
+        if (shiftPressed && !_.isUndefined(selectedProjectLinkProperty.get())) {
+          if(!_.isUndefined(selection) && canItBeAddToSelection(selection.projectLinkData)){
+            var clickedIds = projectCollection.getMultiSelectIds(selection.projectLinkData.linkId);
+            var previouslySelectedIds = _.map(selectedProjectLinkProperty.get(), function(selected){
+              return selected.linkId;
+            });
+            if(_.contains(previouslySelectedIds, selection.projectLinkData.linkId)){
+              previouslySelectedIds = _.without(previouslySelectedIds, clickedIds);
+            } else {
+              previouslySelectedIds = _.union(previouslySelectedIds, clickedIds);
+            }
+            selectedProjectLinkProperty.openShift(previouslySelectedIds);
+          }
+          highlightFeatures();
+        } else {
+          selectedProjectLinkProperty.clean();
+          $('.wrapper').remove();
+          $('#actionButtons').html('<button class="show-changes btn btn-block btn-show-changes">Avaa projektin yhteenvetotaulukko</button><button disabled id ="send-button" class="send btn btn-block btn-send">Tee tieosoitteenmuutosilmoitus</button>');
+          if (!_.isUndefined(selection))
+            selectedProjectLinkProperty.open(selection.projectLinkData.linkId, true);
+          else selectedProjectLinkProperty.cleanIds();
+        }
       } else {
         _.defer(function(){
           clearHighlights();
           addFeaturesToSelection(event.deselected);
           fireDeselectionConfirmation();
         });
-=======
-      if (shiftPressed && !_.isUndefined(selectedProjectLinkProperty.get())) {
-        if(!_.isUndefined(selection) && canItBeAddToSelection(selection.projectLinkData)){
-          var clickedIds = projectCollection.getMultiSelectIds(selection.projectLinkData.linkId);
-          var previouslySelectedIds = _.map(selectedProjectLinkProperty.get(), function(selected){
-            return selected.linkId;
-          });
-          if(_.contains(previouslySelectedIds, selection.projectLinkData.linkId)){
-            previouslySelectedIds = _.without(previouslySelectedIds, clickedIds);
-          } else {
-            previouslySelectedIds = _.union(previouslySelectedIds, clickedIds);
-          }
-          selectedProjectLinkProperty.openShift(previouslySelectedIds);
-        }
-        highlightFeatures();
-      } else {
-        selectedProjectLinkProperty.clean();
-        $('.wrapper').remove();
-        $('#actionButtons').html('<button class="show-changes btn btn-block btn-show-changes">Avaa projektin yhteenvetotaulukko</button><button disabled id ="send-button" class="send btn btn-block btn-send">Tee tieosoitteenmuutosilmoitus</button>');
-        if (!_.isUndefined(selection))
-          selectedProjectLinkProperty.open(selection.projectLinkData.linkId, true);
-        else selectedProjectLinkProperty.cleanIds();
->>>>>>> 578edc53
       }
     });
 
@@ -286,36 +278,31 @@
           selectionTarget.projectLinkData.roadClass === 99 || selectionTarget.projectLinkData.roadLinkSource === 3)
         );
       });
-<<<<<<< HEAD
       if(isNotEditingData){
-        selectedProjectLinkProperty.clean();
-        if (!_.isUndefined(selection))
-          selectedProjectLinkProperty.open(selection.projectLinkData.linkId);
+        if (shiftPressed && !_.isUndefined(selectedProjectLinkProperty.get())) {
+          if(!_.isUndefined(selection) && canItBeAddToSelection(selection.projectLinkData)){
+            var selectedLinkIds = _.map(selectedProjectLinkProperty.get(), function(selected){
+              return selected.linkId;
+            });
+            if(_.contains(selectedLinkIds, selection.projectLinkData.linkId)){
+              selectedLinkIds = _.without(selectedLinkIds, selection.projectLinkData.linkId);
+            } else {
+              selectedLinkIds = selectedLinkIds.concat(selection.projectLinkData.linkId);
+            }
+            selectedProjectLinkProperty.openShift(selectedLinkIds);
+          }
+          highlightFeatures();
+        } else {
+          selectedProjectLinkProperty.clean();
+          if (!_.isUndefined(selection))
+            selectedProjectLinkProperty.open(selection.projectLinkData.linkId);
+          else selectedProjectLinkProperty.cleanIds();
+        }
       } else {
         _.defer(function(){
           clearHighlights();
           addFeaturesToSelection(event.deselected);
         });
-=======
-      if (shiftPressed && !_.isUndefined(selectedProjectLinkProperty.get())) {
-        if(!_.isUndefined(selection) && canItBeAddToSelection(selection.projectLinkData)){
-          var selectedLinkIds = _.map(selectedProjectLinkProperty.get(), function(selected){
-            return selected.linkId;
-          });
-          if(_.contains(selectedLinkIds, selection.projectLinkData.linkId)){
-            selectedLinkIds = _.without(selectedLinkIds, selection.projectLinkData.linkId);
-          } else {
-            selectedLinkIds = selectedLinkIds.concat(selection.projectLinkData.linkId);
-          }
-          selectedProjectLinkProperty.openShift(selectedLinkIds);
-        }
-        highlightFeatures();
-      } else {
-        selectedProjectLinkProperty.clean();
-        if (!_.isUndefined(selection))
-          selectedProjectLinkProperty.open(selection.projectLinkData.linkId);
-        else selectedProjectLinkProperty.cleanIds();
->>>>>>> 578edc53
       }
     });
 
