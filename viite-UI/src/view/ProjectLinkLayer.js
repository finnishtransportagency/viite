--- conflicted
+++ resolved
@@ -166,14 +166,9 @@
         selectedProjectLinkProperty.clean();
         projectCollection.setTmpDirty([]);
         projectCollection.setDirty([]);
-<<<<<<< HEAD
         eventbus.trigger('projectLink:mapClicked');
-=======
-        $('.wrapper').remove();
         $('[id^=editProject]').css('visibility', 'visible');
         $('#closeProjectSpan').css('visibility', 'visible');
-        $('#actionButtons').html('<button class="show-changes btn btn-block btn-show-changes">Avaa projektin yhteenvetotaulukko</button><button disabled id ="send-button" class="send btn btn-block btn-send">Tee tieosoitteenmuutosilmoitus</button>');
->>>>>>> badd3700
         if (!_.isUndefined(selection) && !selectedProjectLinkProperty.isDirty()){
           if(!_.isUndefined(selection.projectLinkData.connectedLinkId)){
             selectedProjectLinkProperty.openSplit(selection.projectLinkData.linkId, true);
