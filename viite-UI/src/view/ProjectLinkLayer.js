--- conflicted
+++ resolved
@@ -134,15 +134,6 @@
           selectionTarget.projectLinkData.roadClass === RoadClass.NoClass.value || selectionTarget.projectLinkData.roadLinkSource === LinkGeomSource.SuravageLinkInterface.value )
         );
       });
-<<<<<<< HEAD
-        if (isNotEditingData) {
-          showSingleClickChanges(shiftPressed, selection);
-        } else {
-          var selectedFeatures = event.deselected.concat(selectDoubleClick.getFeatures().getArray());
-          clearHighlights();
-          addFeaturesToSelection(selectedFeatures);
-          fireDeselectionConfirmation(shiftPressed, selection);
-=======
       if (isNotEditingData) {
         showSingleClickChanges(shiftPressed, selection);
       } else {
@@ -150,7 +141,6 @@
         clearHighlights();
         addFeaturesToSelection(selectedFeatures);
         fireDeselectionConfirmation(shiftPressed, selection, 'single');
->>>>>>> 4214a969
       }
     });
 
@@ -202,16 +192,6 @@
           selectionTarget.projectLinkData.roadClass === RoadClass.NoClass.value || selectionTarget.projectLinkData.roadLinkSource === LinkGeomSource.SuravageLinkInterface.value)
         );
       });
-<<<<<<< HEAD
-        if (isNotEditingData) {
-          showDoubleClickChanges(shiftPressed, selection);
-        } else {
-          var selectedFeatures = event.deselected.concat(selectSingleClick.getFeatures().getArray());
-          clearHighlights();
-          addFeaturesToSelection(selectedFeatures);
-          fireDeselectionConfirmation(shiftPressed, selection);
-        }
-=======
       if (isNotEditingData) {
         showDoubleClickChanges(shiftPressed, selection);
       } else {
@@ -220,7 +200,6 @@
         addFeaturesToSelection(selectedFeatures);
         fireDeselectionConfirmation(shiftPressed, selection, 'double');
       }
->>>>>>> 4214a969
     });
 
     var showDoubleClickChanges = function (shiftPressed, selection) {
