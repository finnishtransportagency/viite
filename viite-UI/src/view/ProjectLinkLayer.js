--- conflicted
+++ resolved
@@ -20,25 +20,15 @@
 
     var calibrationPointVector = new ol.source.Vector({});
     var underConstructionRoadVector = new ol.source.Vector({});
-<<<<<<< HEAD
-    var unAddressedRoadsRoadVector = new ol.source.Vector({});
-    var projectLinkVector = new ol.source.Vector({
-      loader: function () {
-          var notUnderConstruction = _.filter(projectCollection.getAll(), function(link) {
-              return link.constructionType != LinkValues.ConstructionType.UnderConstruction.value ;
-          });
-        var features = _.map(notUnderConstruction, function (projectLink) {
-=======
     var directionMarkerVector = new ol.source.Vector({});
     var underConstructionProjectDirectionMarkerVector = new ol.source.Vector({});
-
+    var unAddressedRoadsRoadVector = new ol.source.Vector({});
     var projectLinkVector = new ol.source.Vector({
       loader: function () {
         var pseudoNotUnderConstruction = _.reject(projectCollection.getAll(), function (projectRoad) {
           return projectRoad.constructionType === ConstructionType.UnderConstruction.value && projectRoad.roadNumber === 0;
         });
         var features = _.map(pseudoNotUnderConstruction, function (projectLink) {
->>>>>>> fa88fa3e
           var points = _.map(projectLink.points, function (point) {
             return [point.x, point.y];
           });
