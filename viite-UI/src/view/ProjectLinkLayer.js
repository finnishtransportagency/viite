--- conflicted
+++ resolved
@@ -301,30 +301,10 @@
           selectionData.trackCode === currentlySelectedSample.trackCode &&
           selectionData.roadType === currentlySelectedSample.roadType;
     };
-<<<<<<< HEAD
-    
+
     var clearHighlights = function () {
       selectDoubleClick.getFeatures().clear();
       selectSingleClick.getFeatures().clear();
-=======
-
-      var clearHighlights = function () {
-          if (applicationModel.getSelectedTool() == 'Cut') {
-              if (selectDoubleClick.getFeatures().getLength() !== 0) {
-          selectDoubleClick.getFeatures().clear();
-        }
-              if (selectSingleClick.getFeatures().getLength() !== 0) {
-          selectSingleClick.getFeatures().clear();
-        }
-      } else {
-              if (selectDoubleClick.getFeatures().getLength() !== 0) {
-          selectDoubleClick.getFeatures().clear();
-        }
-              if (selectSingleClick.getFeatures().getLength() !== 0) {
-          selectSingleClick.getFeatures().clear();
-        }
-      }
->>>>>>> 9d443f73
     };
 
     var clearLayers = function () {
