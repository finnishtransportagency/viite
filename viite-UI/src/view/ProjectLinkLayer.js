(function(root) {
  root.ProjectLinkLayer = function(map, projectCollection, selectedProjectLinkProperty, roadLayer) {
    var layerName = 'roadAddressProject';
    var vectorLayer;
    var calibrationPointVector = new ol.source.Vector({});
    var directionMarkerVector = new ol.source.Vector({});
    var cachedMarker = null;
    var layerMinContentZoomLevels = {};
    var currentZoom = 0;
    var standardZIndex = 6;
    var floatingRoadLinkType=-1;
    var noAnomaly=0;
    var noAddressAnomaly=1;
    var geometryChangedAnomaly=2;
    var againstDigitizing = 3;
    var towardsDigitizing = 2;
    var notHandledStatus = 0;
    var terminatedStatus = 1;
    var newRoadAddressStatus = 2;
    var unknownStatus = 99;
    Layer.call(this, layerName, roadLayer);
    var project;
    var me = this;
    var styler = new Styler();

    var vectorSource = new ol.source.Vector({
      loader: function(extent, resolution, projection) {
        var zoom = Math.log(1024/resolution) / Math.log(2);
        var features = _.map(projectCollection.getAll(), function(projectLink) {
          var points = _.map(projectLink.points, function(point) {
            return [point.x, point.y];
          });
          var feature =  new ol.Feature({ geometry: new ol.geom.LineString(points)
          });
          feature.projectLinkData = projectLink;
          return feature;
        });
        loadFeatures(features);
      },
      strategy: ol.loadingstrategy.bbox
    });

    var calibrationPointLayer = new ol.layer.Vector({
      source: calibrationPointVector,
      name: 'calibrationPointLayer'
    });

    var directionMarkerLayer = new ol.layer.Vector({
      source: directionMarkerVector,
      name: 'directionMarkerLayer'
    });

    var styleFunction = function (feature, resolution){
      var status = feature.projectLinkData.status;
      var borderWidth;
      var lineColor;

      if(status === notHandledStatus) {
        borderWidth = 8;
        lineColor = 'rgba(247, 254, 46, 1)';
      }
      if (status === terminatedStatus) {
        borderWidth = 3;
        lineColor = 'rgba(56, 56, 54, 1)';
      }

<<<<<<< HEAD
      if (status === 2) {
        borderWidth = 5;
        lineColor = 'rgba(252, 109, 160, 1)';
      }

      if (status === 0 || status === 1 || status  === 2) {
=======
      if (status === newRoadAddressStatus) {
        borderWidth = 5;
        lineColor = 'rgba(255, 85, 221, 0.7)';
      }

      if (status === notHandledStatus || status === terminatedStatus || status  === newRoadAddressStatus) {
>>>>>>> 312dbda7
        var strokeWidth = styler.strokeWidthByZoomLevel(currentZoom, feature.projectLinkData.roadLinkType, feature.projectLinkData.anomaly, feature.projectLinkData.roadLinkSource, false, feature.projectLinkData.constructionType);
        var borderCap = 'round';

        var line = new ol.style.Stroke({
          width: strokeWidth + borderWidth,
          color: lineColor,
          lineCap: borderCap
        });

        //Declaration of the Line Styles
        var lineStyle = new ol.style.Style({
          stroke: line
        });

        var zIndex = styler.determineZIndex(feature.projectLinkData.roadLinkType, feature.projectLinkData.anomaly, feature.projectLinkData.roadLinkSource, status);
        lineStyle.setZIndex(zIndex + 1);
        return [lineStyle];
      }
      else{
        return styler.generateStyleByFeature(feature.projectLinkData, currentZoom);
      }
    };

    vectorLayer = new ol.layer.Vector({
      source: vectorSource,
      name: layerName,
      style: styleFunction
    });

    var selectSingleClick = new ol.interaction.Select({
      layer: vectorLayer,
      condition: ol.events.condition.singleClick,
      style: function(feature, resolution) {
<<<<<<< HEAD
        if (feature.projectLinkData.status === 0 || feature.projectLinkData.status === 2){
=======
        if (feature.projectLinkData.status === notHandledStatus || feature.projectLinkData.status === newRoadAddressStatus){
>>>>>>> 312dbda7
          return new ol.style.Style({
            fill: new ol.style.Fill({
              color: 'rgba(0, 255, 0, 0.75)'
            }),
            stroke: new ol.style.Stroke({
              color: 'rgba(0, 255, 0, 0.95)',
              width: 8
            })
          });
<<<<<<< HEAD
        } else if(feature.projectLinkData.status === 1 ){
=======
        } else if(feature.projectLinkData.status === terminatedStatus ){
>>>>>>> 312dbda7
          return new ol.style.Style({
            fill: new ol.style.Fill({
              color: 'rgba(0, 0, 0, 0.75)'
            }),
            stroke: new ol.style.Stroke({
              color: 'rgba(0, 0, 0, 0.95)',
              width: 8
            })
          });
        } else if(feature.projectLinkData.anomaly === noAddressAnomaly && feature.projectLinkData.status === unknownStatus){
          return new ol.style.Style({
            fill: new ol.style.Fill({
              color: 'rgba(0, 255, 0, 0.75)'
            }),
            stroke: new ol.style.Stroke({
              color: 'rgba(0, 255, 0, 0.95)',
              width: 8
            })
          });
        } else if (feature.projectLinkData.roadClass === 99){
          return new ol.style.Style({
            fill: new ol.style.Fill({
              color: 'rgba(0, 255, 0, 0.75)'
            }),
            stroke: new ol.style.Stroke({
              color: 'rgba(0, 255, 0, 0.95)',
              width: 8
            })
          });
        }
      }
    });

    selectSingleClick.set('name','selectSingleClickInteractionPLL');

    selectSingleClick.on('select',function(event) {
      var selection = _.find(event.selected, function (selectionTarget) {
        return (!_.isUndefined(selectionTarget.projectLinkData) && (
<<<<<<< HEAD
            (selectionTarget.projectLinkData.status === 0 || selectionTarget.projectLinkData.status === 2 ) ||
=======
            (selectionTarget.projectLinkData.status === notHandledStatus || selectionTarget.projectLinkData.status === newRoadAddressStatus ) ||
>>>>>>> 312dbda7
            (selectionTarget.projectLinkData.anomaly==noAddressAnomaly && selectionTarget.projectLinkData.roadLinkType!=floatingRoadLinkType) || selectionTarget.projectLinkData.roadClass === 99)
        );
      });
      selectedProjectLinkProperty.clean();
      $('.wrapper').remove();
      $('#actionButtons').empty();
      if (!_.isUndefined(selection))
        selectedProjectLinkProperty.open(selection.projectLinkData.linkId, true);
    });

    var selectDoubleClick = new ol.interaction.Select({
      layer: vectorLayer,
      condition: ol.events.condition.doubleClick,
      style: function(feature, resolution) {
<<<<<<< HEAD
        if(feature.projectLinkData.status === 0 || feature.projectLinkData.status === 2) {
=======
        if(feature.projectLinkData.status === notHandledStatus || feature.projectLinkData.status === newRoadAddressStatus) {
>>>>>>> 312dbda7
          return new ol.style.Style({
            fill: new ol.style.Fill({
              color: 'rgba(0, 255, 0, 0.75)'
            }),
            stroke: new ol.style.Stroke({
              color: 'rgba(0, 255, 0, 0.95)',
              width: 8
            })
          });
        } else if(feature.projectLinkData.status === terminatedStatus){
          return new ol.style.Style({
            fill: new ol.style.Fill({
              color: 'rgba(0, 0, 0, 0.75)'
            }),
            stroke: new ol.style.Stroke({
              color: 'rgba(0, 0, 0, 0.95)',
              width: 8
            })
          });
        } else if(feature.projectLinkData.anomaly === noAddressAnomaly && feature.projectLinkData.status === unknownStatus) {
          return new ol.style.Style({
            fill: new ol.style.Fill({
              color: 'rgba(0, 255, 0, 0.75)'
            }),
            stroke: new ol.style.Stroke({
              color: 'rgba(0, 255, 0, 0.95)',
              width: 8
            })
          });
        } else if (feature.projectLinkData.roadClass === 99){
          return new ol.style.Style({
            fill: new ol.style.Fill({
              color: 'rgba(0, 255, 0, 0.75)'
            }),
            stroke: new ol.style.Stroke({
              color: 'rgba(0, 255, 0, 0.95)',
              width: 8
            })
          });
        }
      }
    });

    selectDoubleClick.set('name','selectDoubleClickInteractionPLL');

    selectDoubleClick.on('select',function(event) {
      var selection = _.find(event.selected, function (selectionTarget) {
        return (!_.isUndefined(selectionTarget.projectLinkData) && (
<<<<<<< HEAD
            (selectionTarget.projectLinkData.status === 0 || selectionTarget.projectLinkData.status === 2) ||
=======
            (selectionTarget.projectLinkData.status === notHandledStatus || selectionTarget.projectLinkData.status === newRoadAddressStatus) ||
>>>>>>> 312dbda7
            (selectionTarget.projectLinkData.anomaly==noAddressAnomaly && selectionTarget.projectLinkData.roadLinkType!=floatingRoadLinkType) || selectionTarget.projectLinkData.roadClass === 99)
          );
      });
      selectedProjectLinkProperty.clean();
      if (!_.isUndefined(selection))
        selectedProjectLinkProperty.open(selection.projectLinkData.linkId);
    });

    var revertSelectedChanges = function() {
      if(projectCollection.isDirty()) {
        projectCollection.revertLinkStatus();
        projectCollection.setDirty([]);
        eventbus.trigger('roadAddress:projectLinksEdited');
      }
    };

    var clearHighlights = function(){
      if(selectDoubleClick.getFeatures().getLength() !== 0){
        selectDoubleClick.getFeatures().clear();
      }
      if(selectSingleClick.getFeatures().getLength() !== 0){
        selectSingleClick.getFeatures().clear();
      }
    };

    var clearLayers = function(){
      calibrationPointLayer.getSource().clear();
      directionMarkerLayer.getSource().clear();
    };

    var highlightFeatures = function() {
      clearHighlights();
      var featuresToHighlight = [];
      _.each(vectorLayer.getSource().getFeatures(), function(feature) {
        var canIHighlight = !_.isUndefined(feature.projectLinkData.linkId) ?
          selectedProjectLinkProperty.isSelected(feature.projectLinkData.linkId) : false;
        if(canIHighlight){
          featuresToHighlight.push(feature);
        }
      });
      if(featuresToHighlight.length !== 0)
        addFeaturesToSelection(featuresToHighlight);
    };

    /**
     * Simple method that will add various open layers 3 features to a selection.
     * @param ol3Features
     */
    var addFeaturesToSelection = function (ol3Features) {
      var olUids = _.map(selectSingleClick.getFeatures().getArray(), function(feature){
        return feature.ol_uid;
      });
      _.each(ol3Features, function(feature){
        if(!_.contains(olUids,feature.ol_uid)){
          selectSingleClick.getFeatures().push(feature);
          olUids.push(feature.ol_uid); // prevent adding duplicate entries
        }
      });
    };

    eventbus.on('projectLink:clicked', function() {
      highlightFeatures();
    });

    eventbus.on('layer:selected', function(layer) {
      if (layer === 'roadAddressProject') {
        vectorLayer.setVisible(true);
        calibrationPointLayer.setVisible(true);
      } else {
        clearHighlights();
        var featuresToHighlight = [];
        vectorLayer.setVisible(false);
        calibrationPointLayer.setVisible(false);
        eventbus.trigger('roadLinks:fetched');
      }
    });

    var zoomDoubleClickListener = function(event) {
      _.defer(function(){
        if(selectedProjectLinkProperty.get().length === 0 && applicationModel.getSelectedLayer() == 'roadAddressProject' && map.getView().getZoom() <= 13){
          map.getView().setZoom(map.getView().getZoom()+1);
        }
      });
    };
    //This will control the double click zoom when there is no selection that activates
    map.on('dblclick', zoomDoubleClickListener);

    var infoContainer = document.getElementById('popup');
    var infoContent = document.getElementById('popup-content');

    var overlay = new ol.Overlay(({
      element: infoContainer
    }));

    map.addOverlay(overlay);

    //Listen pointerMove and get pixel for displaying roadAddress feature info
    eventbus.on('map:mouseMoved', function (event, pixel) {
      if (event.dragging) {
        return;
      }
      displayRoadAddressInfo(event, pixel);
    });

    var displayRoadAddressInfo = function(event, pixel) {

      var featureAtPixel = map.forEachFeatureAtPixel(pixel, function (feature, vectorLayer) {
        return feature;
      });

      //Ignore if target feature is marker
      if(isDefined(featureAtPixel) && (isDefined(featureAtPixel.roadLinkData) || isDefined(featureAtPixel.projectLinkData))) {
       var roadData;
       var coordinate = map.getEventCoordinate(event.originalEvent);

       if(isDefined(featureAtPixel.projectLinkData)) {
         roadData = featureAtPixel.projectLinkData;
       }
       else {
         roadData = featureAtPixel.roadLinkData;
       }
        if (roadData.roadNumber!==0 &&roadData.roadPartNumber!==0&&roadData.roadPartNumber!==99 ){
       infoContent.innerHTML = '<p>' +
          'Tienumero: ' + roadData.roadNumber + '<br>' +
          'Tieosanumero: ' + roadData.roadPartNumber + '<br>' +
          'Ajorata: ' + roadData.trackCode + '<br>' +
          'AET: ' + roadData.startAddressM + '<br>' +
          'LET: ' + roadData.endAddressM + '<br>' +'</p>';

        } else {
          infoContent.innerHTML = '<p>' +
          'Tuntematon tien segmentti' +'</p>'; // road with no address
        }

       overlay.setPosition(coordinate);

      } else {
        overlay.setPosition(undefined);
      }
    };

var isDefined=function(variable) {
 return !_.isUndefined(variable);
};

    //Add defined interactions to the map.
    map.addInteraction(selectSingleClick);
    map.addInteraction(selectDoubleClick);

    var mapMovedHandler = function(mapState) {
      if (mapState.zoom !== currentZoom) {
        currentZoom = mapState.zoom;
      }
      if (mapState.zoom < minimumContentZoomLevel()) {
        vectorSource.clear();
        eventbus.trigger('map:clearLayers');
      } else if (mapState.selectedLayer == layerName){
        projectCollection.fetch(map.getView().calculateExtent(map.getSize()).join(','), currentZoom + 1, undefined);
        handleRoadsVisibility();
      }
    };

    /**
     * This will add all the following interactions from the map:
     * -selectDoubleClick
     * -selectSingleClick
     */

    var addSelectInteractions = function () {
      map.addInteraction(selectDoubleClick);
      map.addInteraction(selectSingleClick);
    };

    /**
     * This will remove all the following interactions from the map:
     * -selectDoubleClick
     * -selectSingleClick
     */

    var removeSelectInteractions = function() {
      map.removeInteraction(selectDoubleClick);
      map.removeInteraction(selectSingleClick);
    };

    /**
     * This will deactivate the following interactions from the map:
     * -selectDoubleClick
     * -selectSingleClick - only if demanded with the Both
     */

    var deactivateSelectInteractions = function(both) {
      selectDoubleClick.setActive(false);
      if(both){
        selectSingleClick.setActive(false);
      }
    };

    /**
     * This will activate the following interactions from the map:
     * -selectDoubleClick
     * -selectSingleClick - only if demanded with the Both
     */

    var activateSelectInteractions = function(both) {
      selectDoubleClick.setActive(true);
      if(both){
        selectSingleClick.setActive(true);
      }
    };

    var handleRoadsVisibility = function() {
      if (_.isObject(vectorLayer)) {
        vectorLayer.setVisible(map.getView().getZoom() >= minimumContentZoomLevel());
      }
    };

    var minimumContentZoomLevel = function() {
      if (!_.isUndefined(layerMinContentZoomLevels[applicationModel.getSelectedLayer()])) {
        return layerMinContentZoomLevels[applicationModel.getSelectedLayer()];
      }
      return zoomlevels.minZoomForRoadLinks;
    };

    var loadFeatures = function (features) {
      vectorSource.addFeatures(features);
    };

    var show = function(map) {
      vectorLayer.setVisible(true);
    };

    var hideLayer = function() {
      me.stop();
      me.hide();
    };

    var clearProjectLinkLayer = function() {
      vectorLayer.getSource().clear();
    };

    eventbus.on('projectLink:projectLinksCreateSuccess', function () {
      projectCollection.fetch(map.getView().calculateExtent(map.getSize()).join(','), currentZoom + 1, undefined);

    });

    eventbus.on('changeProjectDirection:clicked', function () {
      projectCollection.fetch(map.getView().calculateExtent(map.getSize()).join(','), currentZoom + 1, undefined);
    });

    var redraw = function(){
      var ids = {};
        _.each(selectedProjectLinkProperty.get(), function (sel) { ids[sel.linkId] = true; });

        selectedProjectLinkProperty.setCurrent(_.filter(projectCollection.getProjectLinks(), function (projectLink) {
          return ids[projectLink.getData().linkId];
      }));
      var editedLinks = _.map(projectCollection.getDirty(), function(editedLink) {return editedLink.id;});
      var projectLinks = projectCollection.getAll();
      var features = [];
      _.map(projectLinks, function(projectLink) {
        var points = _.map(projectLink.points, function (point) {
          return [point.x, point.y];
        });
        var feature = new ol.Feature({
          geometry: new ol.geom.LineString(points)
        });
        feature.projectLinkData = projectLink;
        features.push(feature);
      });
      directionMarkerLayer.getSource().clear();
      cachedMarker = new LinkPropertyMarker(selectedProjectLinkProperty);
      var directionRoadMarker = _.filter(projectLinks, function(projlink) {
        return projlink.roadLinkType !== floatingRoadLinkType && projlink.anomaly !== noAddressAnomaly && projlink.anomaly !== geometryChangedAnomaly && (projlink.sideCode === againstDigitizing || projlink.sideCode === towardsDigitizing);
      });

      _.each(directionRoadMarker, function(directionLink) {
        var marker = cachedMarker.createMarker(directionLink);
        if(map.getView().getZoom() > zoomlevels.minZoomForDirectionalMarkers)
          directionMarkerLayer.getSource().addFeature(marker);
      });

      var actualPoints = me.drawCalibrationMarkers(calibrationPointLayer.source, projectLinks);
      _.each(actualPoints, function (actualPoint) {
        var calMarker = new CalibrationPoint(actualPoint.point);
        calibrationPointLayer.getSource().addFeature(calMarker.getMarker(true));
      });

      calibrationPointLayer.setZIndex(standardZIndex + 2);
      var partitioned = _.partition(features, function(feature) {
        return (!_.isUndefined(feature.projectLinkData.linkId) && _.contains(editedLinks, feature.projectLinkData.linkId));
      });
      features = [];
      _.each(partitioned[0], function(feature) {
        var editedLink = (!_.isUndefined(feature.projectLinkData.linkId) && _.contains(editedLinks, feature.projectLinkData.linkId));
        if(editedLink){
          feature.projectLinkData.status = terminatedStatus;
          feature.setStyle(new ol.style.Style({
            fill: new ol.style.Fill({
              color: 'rgba(56, 56, 54, 1)'
            }),
            stroke: new ol.style.Stroke({
              color: 'rgba(56, 56, 54, 1)',
              width: 8
            })
          }));
          features.push(feature);
        }
      });
      if(features.length !== 0)
        addFeaturesToSelection(features);
      features = features.concat(partitioned[1]);
      vectorLayer.getSource().clear(true); // Otherwise we get multiple copies: TODO: clear only inside bbox
      vectorLayer.getSource().addFeatures(features);
      vectorLayer.changed();
    };

    eventbus.on('roadAddressProject:openProject', function(projectSelected) {
      this.project = projectSelected;
      eventbus.trigger('layer:enableButtons', false);
      eventbus.trigger('editMode:setReadOnly', false);
      eventbus.trigger('roadAddressProject:selected', projectSelected.id, layerName, applicationModel.getSelectedLayer());
    });

    eventbus.on('roadAddressProject:selected', function(projId) {
      eventbus.once('roadAddressProject:projectFetched', function(projectInfo) {
        projectCollection.fetch(map.getView().calculateExtent(map.getSize()),map.getView().getZoom(), projectInfo.id, projectInfo.publishable);
      });
      projectCollection.getProjectsWithLinksById(projId);
    });

    eventbus.on('roadAddressProject:fetched', function(newSelection) {
      applicationModel.removeSpinner();
      redraw();
    });

    eventbus.on('roadAddress:projectLinksEdited',function(){
      redraw();
    });

    eventbus.on('roadAddressProject:projectLinkSaved',function(projectId, isPublishable){
      projectCollection.fetch(map.getView().calculateExtent(map.getSize()),map.getView().getZoom(), projectId, isPublishable);
    });

    eventbus.on('map:moved', mapMovedHandler, this);

    eventbus.on('layer:selected', function(layer, previouslySelectedLayer) {
     //TODO create proper system for layer changes and needed calls
     if (layer !== 'roadAddressProject') {
       deactivateSelectInteractions(true);
       removeSelectInteractions();
     }
     else {
       activateSelectInteractions(true);
       addSelectInteractions();
     }
     if (previouslySelectedLayer === 'roadAddressProject') {
       clearProjectLinkLayer();
       hideLayer();
       removeSelectInteractions();
     }
    });

    eventbus.on('roadAddressProject:deselectFeaturesSelected', function(){
      clearHighlights();
    });

    eventbus.on('map:clearLayers', clearLayers);

    vectorLayer.setVisible(true);
    calibrationPointLayer.setVisible(true);
    directionMarkerLayer.setVisible(true);
    map.addLayer(vectorLayer);
    map.addLayer(calibrationPointLayer);
    map.addLayer(directionMarkerLayer);
    return {
      show: show,
      hide: hideLayer,
      clearHighlights: clearHighlights
    };
  };

})(this);<|MERGE_RESOLUTION|>--- conflicted
+++ resolved
@@ -64,21 +64,12 @@
         lineColor = 'rgba(56, 56, 54, 1)';
       }
 
-<<<<<<< HEAD
-      if (status === 2) {
-        borderWidth = 5;
-        lineColor = 'rgba(252, 109, 160, 1)';
-      }
-
-      if (status === 0 || status === 1 || status  === 2) {
-=======
       if (status === newRoadAddressStatus) {
         borderWidth = 5;
         lineColor = 'rgba(255, 85, 221, 0.7)';
       }
 
       if (status === notHandledStatus || status === terminatedStatus || status  === newRoadAddressStatus) {
->>>>>>> 312dbda7
         var strokeWidth = styler.strokeWidthByZoomLevel(currentZoom, feature.projectLinkData.roadLinkType, feature.projectLinkData.anomaly, feature.projectLinkData.roadLinkSource, false, feature.projectLinkData.constructionType);
         var borderCap = 'round';
 
@@ -112,11 +103,7 @@
       layer: vectorLayer,
       condition: ol.events.condition.singleClick,
       style: function(feature, resolution) {
-<<<<<<< HEAD
-        if (feature.projectLinkData.status === 0 || feature.projectLinkData.status === 2){
-=======
         if (feature.projectLinkData.status === notHandledStatus || feature.projectLinkData.status === newRoadAddressStatus){
->>>>>>> 312dbda7
           return new ol.style.Style({
             fill: new ol.style.Fill({
               color: 'rgba(0, 255, 0, 0.75)'
@@ -126,11 +113,7 @@
               width: 8
             })
           });
-<<<<<<< HEAD
-        } else if(feature.projectLinkData.status === 1 ){
-=======
         } else if(feature.projectLinkData.status === terminatedStatus ){
->>>>>>> 312dbda7
           return new ol.style.Style({
             fill: new ol.style.Fill({
               color: 'rgba(0, 0, 0, 0.75)'
@@ -169,11 +152,7 @@
     selectSingleClick.on('select',function(event) {
       var selection = _.find(event.selected, function (selectionTarget) {
         return (!_.isUndefined(selectionTarget.projectLinkData) && (
-<<<<<<< HEAD
-            (selectionTarget.projectLinkData.status === 0 || selectionTarget.projectLinkData.status === 2 ) ||
-=======
             (selectionTarget.projectLinkData.status === notHandledStatus || selectionTarget.projectLinkData.status === newRoadAddressStatus ) ||
->>>>>>> 312dbda7
             (selectionTarget.projectLinkData.anomaly==noAddressAnomaly && selectionTarget.projectLinkData.roadLinkType!=floatingRoadLinkType) || selectionTarget.projectLinkData.roadClass === 99)
         );
       });
@@ -188,11 +167,7 @@
       layer: vectorLayer,
       condition: ol.events.condition.doubleClick,
       style: function(feature, resolution) {
-<<<<<<< HEAD
-        if(feature.projectLinkData.status === 0 || feature.projectLinkData.status === 2) {
-=======
         if(feature.projectLinkData.status === notHandledStatus || feature.projectLinkData.status === newRoadAddressStatus) {
->>>>>>> 312dbda7
           return new ol.style.Style({
             fill: new ol.style.Fill({
               color: 'rgba(0, 255, 0, 0.75)'
@@ -241,11 +216,7 @@
     selectDoubleClick.on('select',function(event) {
       var selection = _.find(event.selected, function (selectionTarget) {
         return (!_.isUndefined(selectionTarget.projectLinkData) && (
-<<<<<<< HEAD
-            (selectionTarget.projectLinkData.status === 0 || selectionTarget.projectLinkData.status === 2) ||
-=======
             (selectionTarget.projectLinkData.status === notHandledStatus || selectionTarget.projectLinkData.status === newRoadAddressStatus) ||
->>>>>>> 312dbda7
             (selectionTarget.projectLinkData.anomaly==noAddressAnomaly && selectionTarget.projectLinkData.roadLinkType!=floatingRoadLinkType) || selectionTarget.projectLinkData.roadClass === 99)
           );
       });
