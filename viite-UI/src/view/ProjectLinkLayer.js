(function (root) {
  root.ProjectLinkLayer = function (map, projectCollection, selectedProjectLinkProperty, roadLayer) {
    var layerName = 'roadAddressProject';
    var vectorLayer;
    var calibrationPointVector = new ol.source.Vector({});
    var directionMarkerVector = new ol.source.Vector({});
    var suravageProjectDirectionMarkerVector = new ol.source.Vector({});
    var suravageRoadVector = new ol.source.Vector({});
    var cachedMarker = null;
    var layerMinContentZoomLevels = {};
    var currentZoom = 0;
    var standardZIndex = 6;
    var LinkStatus = LinkValues.LinkStatus;
    var Anomaly = LinkValues.Anomaly;
    var SideCode = LinkValues.SideCode;
    var RoadLinkType = LinkValues.RoadLinkType;
    var LinkGeomSource = LinkValues.LinkGeomSource;
    var RoadClass = LinkValues.RoadClass;
    var isNotEditingData = true;
    Layer.call(this, layerName, roadLayer);
    var me = this;
    var styler = new RoadLinkStyler(true);

    var projectLinkStyler = new ProjectLinkStyler();

    var vectorSource = new ol.source.Vector({
      loader: function (extent, resolution, projection) {
        var zoom = Math.log(1024 / resolution) / Math.log(2);

        var nonSuravageRoads = _.filter(projectCollection.getAll(), function (projectRoad) {
          return projectRoad.roadLinkSource !== LinkGeomSource.SuravageLinkInterface.value;
        });
        var features = _.map(nonSuravageRoads, function (projectLink) {
          var points = _.map(projectLink.points, function (point) {
            return [point.x, point.y];
          });
          var feature = new ol.Feature({
            geometry: new ol.geom.LineString(points)
          });
          feature.projectLinkData = projectLink;
          feature.linkId = projectLink.linkId;
          return feature;
        });
        loadFeatures(features);
      },
      strategy: ol.loadingstrategy.bbox
    });

    var calibrationPointLayer = new ol.layer.Vector({
      source: calibrationPointVector,
      name: 'calibrationPointLayer'
    });

    var directionMarkerLayer = new ol.layer.Vector({
      source: directionMarkerVector,
      name: 'directionMarkerLayer'
    });

    var suravageRoadProjectLayer = new ol.layer.Vector({
      source: suravageRoadVector,
      name: 'suravageRoadProjectLayer',
      style: function (feature) {
        return projectLinkStyler.getProjectLinkStyle().getStyle( feature.projectLinkData, {zoomLevel: currentZoom});
      }
    });

    var suravageProjectDirectionMarkerLayer = new ol.layer.Vector({
      source: suravageProjectDirectionMarkerVector,
      name: 'suravageProjectDirectionMarkerLayer'
    });

    vectorLayer = new ol.layer.Vector({
      source: vectorSource,
      name: layerName,
      style: function(feature) {
        var status = feature.projectLinkData.status;
        if (status === LinkStatus.NotHandled.value || status === LinkStatus.Terminated.value || status  === LinkStatus.New.value || status == LinkStatus.Transfer.value || status === LinkStatus.Unchanged.value || status == LinkStatus.Numbering.value) {
          return projectLinkStyler.getProjectLinkStyle().getStyle( feature.projectLinkData, {zoomLevel: currentZoom});
        } else {
          return styler.getRoadLinkStyle().getStyle(feature.projectLinkData, currentZoom);
        }
    }
    });

    var showChangesAndSendButton = function () {
      selectedProjectLinkProperty.clean();
      $('.wrapper').remove();
      $('#actionButtons').html('<button class="show-changes btn btn-block btn-show-changes">Avaa projektin yhteenvetotaulukko</button><button disabled id ="send-button" class="send btn btn-block btn-send">Lähetä muutosilmoitus Tierekisteriin</button>');
    };

    var fireDeselectionConfirmation = function (shiftPressed, selection, clickType) {
      new GenericConfirmPopup('Haluatko poistaa tien valinnan ja hylätä muutokset?', {
        successCallback: function () {
          eventbus.trigger('roadAddressProject:discardChanges');
          isNotEditingData = true;
          clearHighlights();
          if (!_.isUndefined(selection)) {
            if (clickType === 'single')
              showSingleClickChanges(shiftPressed, selection);
            else
              showDoubleClickChanges(shiftPressed, selection);
          } else {
            showChangesAndSendButton();
          }
        },
        closeCallback: function () {
          isNotEditingData = false;
        }
      });
    };

    var possibleStatusForSelection = [LinkStatus.NotHandled.value, LinkStatus.New.value, LinkStatus.Terminated.value, LinkStatus.Transfer.value, LinkStatus.Unchanged.value, LinkStatus.Numbering.value];

    var selectSingleClick = new ol.interaction.Select({
      layer: [vectorLayer, suravageRoadProjectLayer],
      condition: ol.events.condition.singleClick,
      style: function (feature) {
        if(projectLinkStatusIn(feature.projectLinkData, possibleStatusForSelection) || feature.projectLinkData.roadClass === RoadClass.NoClass.value || feature.projectLinkData.roadLinkSource == LinkGeomSource.SuravageLinkInterface.value) {
         return projectLinkStyler.getSelectionLinkStyle().getStyle( feature.projectLinkData, {zoomLevel: currentZoom});
        }
      }
    });

    selectSingleClick.set('name', 'selectSingleClickInteractionPLL');

    selectSingleClick.on('select', function (event) {
      var shiftPressed = event.mapBrowserEvent !== undefined ?
        event.mapBrowserEvent.originalEvent.shiftKey : false;
      removeCutterMarkers();
      var selection = _.find(event.selected.concat(selectSingleClick.getFeatures().getArray()), function (selectionTarget) {
        return (applicationModel.getSelectedTool() != 'Cut' && !_.isUndefined(selectionTarget.projectLinkData) && (
          projectLinkStatusIn(selectionTarget.projectLinkData, possibleStatusForSelection) ||
          (selectionTarget.projectLinkData.anomaly == Anomaly.NoAddressGiven.value && selectionTarget.projectLinkData.roadLinkType != RoadLinkType.FloatingRoadLinkType.value) ||
          selectionTarget.projectLinkData.roadClass === RoadClass.NoClass.value || selectionTarget.projectLinkData.roadLinkSource === LinkGeomSource.SuravageLinkInterface.value )
        );
      });
      if (isNotEditingData) {
        showSingleClickChanges(shiftPressed, selection);
      } else {
        var selectedFeatures = event.deselected.concat(selectDoubleClick.getFeatures().getArray());
        clearHighlights();
        addFeaturesToSelection(selectedFeatures);
        fireDeselectionConfirmation(shiftPressed, selection, 'single');
      }
    });

    var showSingleClickChanges = function (shiftPressed, selection) {
      if(applicationModel.getSelectedTool() == 'Cut')
        return;
      if (shiftPressed && !_.isUndefined(selectedProjectLinkProperty.get())) {
        if (!_.isUndefined(selection) && canItBeAddToSelection(selection.projectLinkData)) {
          var clickedIds = projectCollection.getMultiSelectIds(selection.projectLinkData.linkId);
          var previouslySelectedIds = _.map(selectedProjectLinkProperty.get(), function (selected) {
            return selected.linkId;
          });
          if (_.contains(previouslySelectedIds, selection.projectLinkData.linkId)) {
            previouslySelectedIds = _.without(previouslySelectedIds, clickedIds);
          } else {
            previouslySelectedIds = _.union(previouslySelectedIds, clickedIds);
          }
          selectedProjectLinkProperty.openShift(previouslySelectedIds);
        }
        highlightFeatures();
      } else {
        selectedProjectLinkProperty.clean();
        projectCollection.setTmpDirty([]);
        projectCollection.setDirty([]);
<<<<<<< HEAD
        $('.wrapper').remove();
        $('#actionButtons').html('<button class="show-changes btn btn-block btn-show-changes">Avaa projektin yhteenvetotaulukko</button><button disabled id ="send-button" class="send btn btn-block btn-send">Tee tieosoitteenmuutosilmoitus</button>');
=======
        eventbus.trigger('projectLink:mapClicked');
        $('[id^=editProject]').css('visibility', 'visible');
        $('#closeProjectSpan').css('visibility', 'visible');
>>>>>>> 9e27f480
        if (!_.isUndefined(selection) && !selectedProjectLinkProperty.isDirty()){
          if(!_.isUndefined(selection.projectLinkData.connectedLinkId)){
            selectedProjectLinkProperty.openSplit(selection.projectLinkData.linkId, true);
          } else {
            selectedProjectLinkProperty.open(selection.projectLinkData.linkId, true);
          }
        }
        else selectedProjectLinkProperty.cleanIds();
      }
    };

    var selectDoubleClick = new ol.interaction.Select({
      layer: [vectorLayer, suravageRoadProjectLayer],
      condition: ol.events.condition.doubleClick,
      style: function(feature) {
        if(projectLinkStatusIn(feature.projectLinkData, possibleStatusForSelection) || feature.projectLinkData.roadClass === RoadClass.NoClass.value || feature.projectLinkData.roadLinkSource == LinkGeomSource.SuravageLinkInterface.value) {
          return projectLinkStyler.getSelectionLinkStyle().getStyle( feature.projectLinkData, {zoomLevel: currentZoom});
        }
      }
    });

    selectDoubleClick.set('name', 'selectDoubleClickInteractionPLL');

    selectDoubleClick.on('select', function (event) {
      var shiftPressed = event.mapBrowserEvent.originalEvent.shiftKey;
      var selection = _.find(event.selected, function (selectionTarget) {
        return (applicationModel.getSelectedTool() != 'Cut' && !_.isUndefined(selectionTarget.projectLinkData) && (
          projectLinkStatusIn(selectionTarget.projectLinkData, possibleStatusForSelection) ||
          (selectionTarget.projectLinkData.anomaly == Anomaly.NoAddressGiven.value && selectionTarget.projectLinkData.roadLinkType != RoadLinkType.FloatingRoadLinkType.value) ||
          selectionTarget.projectLinkData.roadClass === RoadClass.NoClass.value || selectionTarget.projectLinkData.roadLinkSource === LinkGeomSource.SuravageLinkInterface.value)
        );
      });
      if (isNotEditingData) {
        showDoubleClickChanges(shiftPressed, selection);
      } else {
        var selectedFeatures = event.deselected.concat(selectSingleClick.getFeatures().getArray());
        clearHighlights();
        addFeaturesToSelection(selectedFeatures);
        fireDeselectionConfirmation(shiftPressed, selection, 'double');
      }
    });

    var showDoubleClickChanges = function (shiftPressed, selection) {
      if (shiftPressed && !_.isUndefined(selectedProjectLinkProperty.get())) {
        if (!_.isUndefined(selection) && canItBeAddToSelection(selection.projectLinkData)) {
          var selectedLinkIds = _.map(selectedProjectLinkProperty.get(), function (selected) {
            return selected.linkId;
          });
          if (_.contains(selectedLinkIds, selection.projectLinkData.linkId)) {
            selectedLinkIds = _.without(selectedLinkIds, selection.projectLinkData.linkId);
          } else {
            selectedLinkIds = selectedLinkIds.concat(selection.projectLinkData.linkId);
          }
          selectedProjectLinkProperty.openShift(selectedLinkIds);
        }
        highlightFeatures();
      } else {
        selectedProjectLinkProperty.clean();
        if (!_.isUndefined(selection) && !selectedProjectLinkProperty.isDirty()){
          if(!_.isUndefined(selection.projectLinkData.connectedLinkId)){
            selectedProjectLinkProperty.openSplit(selection.projectLinkData.linkId, true);
          } else {
            selectedProjectLinkProperty.open(selection.projectLinkData.linkId);
          }
        }
        else selectedProjectLinkProperty.cleanIds();
      }
    };

    var drawIndicators = function(links) {
      var features = [];

      var markerContainer = function(link, position) {
        var imageSettings = {src: 'images/center-marker2.svg'};
        var textSettings = {
          text : link.marker,
          fill: new ol.style.Fill({
            color: '#ffffff'
          }),
          font : '12px sans-serif'
        };
        var style = new ol.style.Style({
          image : new ol.style.Icon(imageSettings),
          text : new ol.style.Text(textSettings),
          zIndex: 11
        });
        var marker = new ol.Feature({
          geometry : new ol.geom.Point([position.x, position.y]),
          type: 'cutter'
        });
        marker.setStyle(style);
        features.push(marker);
      };

      var indicatorsForSplit = function() {
        return _.map(_.filter(links, function(fl){
          return !_.isUndefined(fl.middlePoint);
        }), function(link){
          markerContainer(link, link.middlePoint);
        });
      };

      var indicators = function() {
        return indicatorsForSplit();
      };
      indicators();
      addFeaturesToSelection(features);
    };

    var canItBeAddToSelection = function(selectionData) {
      var currentlySelectedSample = _.first(selectedProjectLinkProperty.get());
      return selectionData.roadNumber === currentlySelectedSample.roadNumber &&
        selectionData.roadPartNumber === currentlySelectedSample.roadPartNumber &&
        selectionData.trackCode === currentlySelectedSample.trackCode;
    };

    var clearHighlights = function(){
      if(applicationModel.getSelectedTool() == 'Cut'){
        if(selectDoubleClick.getFeatures().getLength() !== 0){
          selectDoubleClick.getFeatures().clear();
        }
        if(selectSingleClick.getFeatures().getLength() !== 0){
          selectSingleClick.getFeatures().clear();
        }
      } else {
        if(selectDoubleClick.getFeatures().getLength() !== 0){
          selectDoubleClick.getFeatures().clear();
        }
        if(selectSingleClick.getFeatures().getLength() !== 0){
          selectSingleClick.getFeatures().clear();
        }
      }
    };

    var clearLayers = function () {
      calibrationPointLayer.getSource().clear();
      directionMarkerLayer.getSource().clear();
      suravageProjectDirectionMarkerLayer.getSource().clear();
      suravageRoadProjectLayer.getSource().clear();
    };
    clearLayers();
    vectorLayer.getSource().clear();

    var highlightFeatures = function () {
      clearHighlights();
      var featuresToHighlight = [];
      var suravageFeaturesToHighlight = [];
      _.each(vectorLayer.getSource().getFeatures(), function (feature) {
        var canIHighlight = ((!_.isUndefined(feature.projectLinkData.linkId) && _.isUndefined(feature.projectLinkData.connectedLinkId)) ||
        (!_.isUndefined(feature.projectLinkData.connectedLinkId) && feature.projectLinkData.status == LinkStatus.Terminated.value) ?
          selectedProjectLinkProperty.isSelected(feature.projectLinkData.linkId) : false);
        if (canIHighlight) {
          featuresToHighlight.push(feature);
        }
      });
      addFeaturesToSelection(featuresToHighlight);
      _.each(suravageRoadProjectLayer.getSource().getFeatures(), function (feature) {
        var canIHighlight = (!_.isUndefined(feature.projectLinkData) && !_.isUndefined(feature.projectLinkData.linkId)) ?

          selectedProjectLinkProperty.isSelected(feature.projectLinkData.linkId) : false;
        if (canIHighlight) {
          suravageFeaturesToHighlight.push(feature);
        }
      });
      if (suravageFeaturesToHighlight.length !== 0) {
        addFeaturesToSelection(suravageFeaturesToHighlight);
      }

      var suravageResult = _.filter(suravageProjectDirectionMarkerLayer.getSource().getFeatures(), function (item) {
        return _.find(suravageFeaturesToHighlight, function (sf) {
          return sf.projectLinkData.linkId === item.roadLinkData.linkId;
        });
      });

      _.each(suravageResult, function (featureMarker) {
        selectSingleClick.getFeatures().push(featureMarker);
      });

      var result = _.filter(directionMarkerLayer.getSource().getFeatures(), function (item) {
        return _.find(featuresToHighlight, {linkId: item.id});
      });

      _.each(result, function (featureMarker) {
        selectSingleClick.getFeatures().push(featureMarker);
      });
    };

    /**
     * Simple method that will add various open layers 3 features to a selection.
     * @param ol3Features
     */
    var addFeaturesToSelection = function (ol3Features) {
      var olUids = _.map(selectSingleClick.getFeatures().getArray(), function (feature) {
        return feature.ol_uid;
      });
      _.each(ol3Features, function (feature) {
        if (!_.contains(olUids, feature.ol_uid)) {
          selectSingleClick.getFeatures().push(feature);
          olUids.push(feature.ol_uid); // prevent adding duplicate entries
        }
      });
    };

    var addCutLine = function(cutGeom){
      var points = _.map(cutGeom.geometry, function (point) {
        return [point.x, point.y];
      });
      var cutFeature = new ol.Feature({
        geometry: new ol.geom.LineString(points),
        type: 'cut-line'
      });
      var style = new ol.style.Style({
        stroke: new ol.style.Stroke({color: [20, 20 , 255, 1], width: 9}),
        zIndex: 11
      });
      cutFeature.setStyle(style);
      removeFeaturesByType('cut-line');
      addFeaturesToSelection([cutFeature]);
    };

    var addTerminatedFeature = function(terminatedLink){
      var points = _.map(terminatedLink.geometry, function (point) {
        return [point.x, point.y];
      });
      var terminatedFeature = new ol.Feature({
        projectLinkData: terminatedLink,
        geometry: new ol.geom.LineString(points),
        type: 'pre-split'
      });
      var style = new ol.style.Style({
        stroke: new ol.style.Stroke({color: '#c6c00f', width: 13, lineCap: 'round'}),
        zIndex: 11
      });
      terminatedFeature.setStyle(style);
      removeFeaturesByType('pre-split');
      addFeaturesToSelection([terminatedFeature]);
    };

    var removeFeaturesByType = function (match) {
      _.each(selectSingleClick.getFeatures().getArray(), function(feature){
        if(feature && feature.getProperties().type == match) {
          selectSingleClick.getFeatures().remove(feature);
        }
      });
    };

    eventbus.on('projectLink:clicked projectLink:split', function () {
      highlightFeatures();
    });

    eventbus.on('layer:selected', function (layer) {
      if (layer === 'roadAddressProject') {
        vectorLayer.setVisible(true);
        calibrationPointLayer.setVisible(true);
      } else {
        clearHighlights();
        var featuresToHighlight = [];
        vectorLayer.setVisible(false);
        calibrationPointLayer.setVisible(false);
        eventbus.trigger('roadLinks:fetched');
      }
    });

    var zoomDoubleClickListener = function (event) {
      _.defer(function () {
        if (applicationModel.getSelectedTool() != 'Cut' && !event.shiftKey && selectedProjectLinkProperty.get().length === 0 &&
          applicationModel.getSelectedLayer() == 'roadAddressProject' && map.getView().getZoom() <= 13) {
          map.getView().setZoom(map.getView().getZoom() + 1);
        }
      });
    };
    //This will control the double click zoom when there is no selection that activates
    map.on('dblclick', zoomDoubleClickListener);

    var infoContainer = document.getElementById('popup');
    var infoContent = document.getElementById('popup-content');

    var overlay = new ol.Overlay(({
      element: infoContainer
    }));

    map.addOverlay(overlay);

    //Listen pointerMove and get pixel for displaying roadAddress feature info
    eventbus.on('map:mouseMoved', function (event, pixel) {
      if (event.dragging) {
        return;
      }
      if (applicationModel.getSelectedTool() === 'Cut' && suravageCutter) {
        suravageCutter.updateByPosition(event.coordinate);
      } else {
        displayRoadAddressInfo(event, pixel);
      }
    });

    var displayRoadAddressInfo = function (event, pixel) {

      var featureAtPixel = map.forEachFeatureAtPixel(pixel, function (feature, vectorLayer) {
        return feature;
      });

      //Ignore if target feature is marker
      if (isDefined(featureAtPixel) && (isDefined(featureAtPixel.roadLinkData) || isDefined(featureAtPixel.projectLinkData))) {
        var roadData;
        var coordinate = map.getEventCoordinate(event.originalEvent);

        if (isDefined(featureAtPixel.projectLinkData)) {
          roadData = featureAtPixel.projectLinkData;
        }
        else {
          roadData = featureAtPixel.roadLinkData;
        }
        //TODO roadData !== null is there for test having no info ready (race condition where hover often loses) should be somehow resolved
        if (infoContent !== null) {
          if (roadData !== null || (roadData.roadNumber !== 0 && roadData.roadPartNumber !== 0 && roadData.roadPartNumber !== 99 )) {
            infoContent.innerHTML = '<p>' +
              'Tienumero: ' + roadData.roadNumber + '<br>' +
              'Tieosanumero: ' + roadData.roadPartNumber + '<br>' +
              'Ajorata: ' + roadData.trackCode + '<br>' +
              'AET: ' + roadData.startAddressM + '<br>' +
              'LET: ' + roadData.endAddressM + '<br>' + '</p>';
          } else {
            infoContent.innerHTML = '<p>' +
              'Tuntematon tien segmentti' + '</p>';
          }
        }

        overlay.setPosition(coordinate);

      } else {
        overlay.setPosition(undefined);
      }
    };

    var isDefined = function (variable) {
      return !_.isUndefined(variable);
    };

    //Add defined interactions to the map.
    map.addInteraction(selectSingleClick);
    map.addInteraction(selectDoubleClick);

    var mapMovedHandler = function (mapState) {
      if(applicationModel.getSelectedTool() == 'Cut' && selectSingleClick.getFeatures().getArray().length > 0)
          return;
      var projectId = _.isUndefined(projectCollection.getCurrentProject()) ? undefined : projectCollection.getCurrentProject().project.id;
      if (mapState.zoom !== currentZoom) {
        currentZoom = mapState.zoom;
      }
      if (mapState.zoom < minimumContentZoomLevel()) {
        vectorSource.clear();
        eventbus.trigger('map:clearLayers');
      } else if (mapState.selectedLayer == layerName) {
        projectCollection.fetch(map.getView().calculateExtent(map.getSize()).join(','), currentZoom + 1, projectId, projectCollection.getPublishableStatus());
        handleRoadsVisibility();
      }
    };

    /**
     * This will add all the following interactions from the map:
     * -selectDoubleClick
     * -selectSingleClick
     */

    var addSelectInteractions = function () {
      map.addInteraction(selectDoubleClick);
      map.addInteraction(selectSingleClick);
    };

    /**
     * This will remove all the following interactions from the map:
     * -selectDoubleClick
     * -selectSingleClick
     */

    var removeSelectInteractions = function () {
      map.removeInteraction(selectDoubleClick);
      map.removeInteraction(selectSingleClick);
    };

    /**
     * This will deactivate the following interactions from the map:
     * -selectDoubleClick
     * -selectSingleClick - only if demanded with the Both
     */

    var deactivateSelectInteractions = function (both) {
      selectDoubleClick.setActive(false);
      if (both) {
        selectSingleClick.setActive(false);
      }
    };

    /**
     * This will activate the following interactions from the map:
     * -selectDoubleClick
     * -selectSingleClick - only if demanded with the Both
     */

    var activateSelectInteractions = function (both) {
      selectDoubleClick.setActive(true);
      if (both) {
        selectSingleClick.setActive(true);
      }
    };

    var handleRoadsVisibility = function () {
      if (_.isObject(vectorLayer)) {
        vectorLayer.setVisible(map.getView().getZoom() >= minimumContentZoomLevel());
      }
    };

    var minimumContentZoomLevel = function () {
      if (!_.isUndefined(layerMinContentZoomLevels[applicationModel.getSelectedLayer()])) {
        return layerMinContentZoomLevels[applicationModel.getSelectedLayer()];
      }
      return zoomlevels.minZoomForRoadLinks;
    };

    var loadFeatures = function (features) {
      vectorSource.addFeatures(features);
    };

    var show = function (map) {
      vectorLayer.setVisible(true);
    };

    var hideLayer = function () {
      me.stop();
      me.hide();
    };

    var clearProjectLinkLayer = function () {
      vectorLayer.getSource().clear();
    };

    var removeCutterMarkers = function() {
      var featuresToRemove = [];
      _.each(selectSingleClick.getFeatures().getArray(), function(feature){
        if(feature.getProperties().type == 'cutter')
          featuresToRemove.push(feature);
      });
      _.each(featuresToRemove, function(ft){
        selectSingleClick.getFeatures().remove(ft);
      });
    };

    var SuravageCutter = function(suravageLayer, collection, eventListener) {
      var scissorFeatures = [];
      var CUT_THRESHOLD = 20;
      var suravageSource = suravageLayer.getSource();
      var self = this;

      var moveTo = function(x, y) {
        scissorFeatures = [new ol.Feature({
          geometry: new ol.geom.Point([x, y]),
          type: 'cutter-crosshair'
        })];
        scissorFeatures[0].setStyle(
            new ol.style.Style({
              image: new ol.style.Icon({
                src: 'images/cursor-crosshair.svg'
              })
            })
        );
        removeFeaturesByType('cutter-crosshair');
        addFeaturesToSelection(scissorFeatures);
      };

      var removeFeaturesByType = function (match) {
        _.each(selectSingleClick.getFeatures().getArray(), function(feature){
          if(feature && feature.getProperties().type == match) {
            selectSingleClick.getFeatures().remove(feature);
          }
        });
      };

      this.addCutLine = function(cutGeom){
        var points = _.map(cutGeom.geometry, function (point) {
          return [point.x, point.y];
        });
        var cutFeature = new ol.Feature({
          geometry: new ol.geom.LineString(points),
          type: 'cut-line'
        });
        var style = new ol.style.Style({
          stroke: new ol.style.Stroke({color: [20, 20 , 255, 1], width: 9}),
          zIndex: 11
        });
        cutFeature.setStyle(style);
        removeFeaturesByType('cut-line');
        addFeaturesToSelection([cutFeature]);
      };

      this.addTerminatedFeature = function(terminatedLink){
        var points = _.map(terminatedLink.geometry, function (point) {
          return [point.x, point.y];
        });
        var terminatedFeature = new ol.Feature({
          projectLinkData: terminatedLink,
          geometry: new ol.geom.LineString(points),
          type: 'pre-split'
        });
        var style = new ol.style.Style({
          stroke: new ol.style.Stroke({color: '#c6c00f', width: 13, lineCap: 'round'}),
          zIndex: 11
        });
        terminatedFeature.setStyle(style);
        removeFeaturesByType('pre-split');
        addFeaturesToSelection([terminatedFeature]);
      };

      var clickHandler = function(evt) {
        if (applicationModel.getSelectedTool() === 'Cut') {
          $('.wrapper').remove();
          removeCutterMarkers();
          self.cut(evt);
        }
      };

      this.deactivate = function() {
        eventListener.stopListening(eventbus, 'map:clicked', clickHandler);
        selectedProjectLinkProperty.setDirty(false);
      };

      this.activate = function() {
        eventListener.listenTo(eventbus, 'map:clicked map:dblclicked', clickHandler);
      };

      var isWithinCutThreshold = function(suravageLink) {
        return suravageLink !== undefined && suravageLink < CUT_THRESHOLD;
      };

      var findNearestSuravageLink = function(point) {

        var possibleSplit = _.filter(vectorSource.getFeatures().concat(suravageRoadProjectLayer.getSource().getFeatures()), function(feature){
          return !_.isUndefined(feature.projectLinkData) && (feature.projectLinkData.roadLinkSource == LinkGeomSource.SuravageLinkInterface.value);
        });
        return _.chain(possibleSplit)
            .map(function(feature) {
              var closestP = feature.getGeometry().getClosestPoint(point);
              var distanceBetweenPoints = GeometryUtils.distanceOfPoints(point, closestP);
              return {
                feature: feature,
                point: closestP,
                distance: distanceBetweenPoints
              };
            })
            .sortBy(function(nearest) {
              return nearest.distance;
            })
            .head()
            .value();
      };

      this.updateByPosition = function(mousePoint) {
        var closestSuravageLink = findNearestSuravageLink(mousePoint);
        if (!closestSuravageLink) {
          return;
        }
        if (isWithinCutThreshold(closestSuravageLink.distance)) {
          moveTo(closestSuravageLink.point[0], closestSuravageLink.point[1]);
        } else {
          removeFeaturesByType('cutter-crosshair');
        }
      };

      this.cut = function(mousePoint) {
        var pointsToLineString = function(points) {
          var coordPoints = _.map(points, function(point) { return [point.x, point.y]; });
          return new ol.geom.LineString(coordPoints);
        };

        var nearest = findNearestSuravageLink([mousePoint.x, mousePoint.y]);

        if (!nearest || !isWithinCutThreshold(nearest.distance)) {
          showChangesAndSendButton();
          selectSingleClick.getFeatures().clear();
          return;
        }
        var nearestSuravage = nearest.feature.projectLinkData;
        nearestSuravage.points = _.isUndefined(nearestSuravage.originalGeometry) ? nearestSuravage.points : nearestSuravage.originalGeometry;
        if (!_.isUndefined(nearestSuravage.connectedLinkId)) {
          nearest.feature.geometry = pointsToLineString(nearestSuravage.originalGeometry);
        }
        selectedProjectLinkProperty.setNearestPoint({x: nearest.point[0], y: nearest.point[1]});
        selectedProjectLinkProperty.preSplitSuravageLink(nearestSuravage);
        projectCollection.setTmpDirty([nearest.feature.projectLinkData]);
      };
    };

    var projectLinkStatusIn = function(projectLink, possibleStatus){
      if(!_.isUndefined(possibleStatus) && !_.isUndefined(projectLink) )
        return _.contains(possibleStatus, projectLink.status);
      else return false;
    };

    var suravageCutter = new SuravageCutter(suravageRoadProjectLayer, projectCollection, me.eventListener);

    var changeTool = function(tool) {
          if (tool === 'Cut') {
            suravageCutter.activate();
            selectSingleClick.setActive(false);
          } else if (tool === 'Select') {
            suravageCutter.deactivate();
            selectSingleClick.setActive(true);
          }
      };

    eventbus.on('split:projectLinks', function (split) {
      _.defer(function(){drawIndicators(_.filter(split, function(link){
        return !_.isUndefined(link.marker);
      }));});
        eventbus.trigger('projectLink:split', split);
    });

    eventbus.on('projectLink:projectLinksCreateSuccess', function () {
      projectCollection.fetch(map.getView().calculateExtent(map.getSize()).join(','), currentZoom + 1, undefined, projectCollection.getPublishableStatus());
    });

    eventbus.on('changeProjectDirection:clicked', function () {
      vectorLayer.getSource().clear();
      projectCollection.fetch(map.getView().calculateExtent(map.getSize()).join(','), currentZoom + 1, undefined, projectCollection.getPublishableStatus());
      eventbus.once('roadAddressProject:fetched', function () {
        if (selectedProjectLinkProperty.get().length > 1 && !_.isUndefined(selectedProjectLinkProperty.get()[0].connectedLinkId)) {
          selectedProjectLinkProperty.openSplit(selectedProjectLinkProperty.get()[0].linkId, true);
        } else
        if (selectedProjectLinkProperty.get().length > 1 && _.isUndefined(selectedProjectLinkProperty.get()[0].connectedLinkId))
          selectedProjectLinkProperty.open(selectedProjectLinkProperty.get()[0].linkId, true);
        else
          selectedProjectLinkProperty.open(selectedProjectLinkProperty.get()[0].linkId, false);
      });
    });

    eventbus.on('split:splitedCutLine', function(cutGeom) {
      addCutLine(cutGeom);
      applicationModel.removeSpinner();
    });

    eventbus.on('projectLink:revertedChanges', function () {
      isNotEditingData = true;
      selectedProjectLinkProperty.setDirty(false);
      eventbus.trigger('roadAddress:projectLinksUpdated');
      projectCollection.fetch(map.getView().calculateExtent(map.getSize()).join(','), currentZoom + 1, undefined, projectCollection.getPublishableStatus());
    });

    var redraw = function () {
      var ids = {};
      _.each(selectedProjectLinkProperty.get(), function (sel) {
        ids[sel.linkId] = true;
      });

      var editedLinks = _.map(projectCollection.getDirty(), function (editedLink) {
        return editedLink;
      });

      var separated = _.partition(projectCollection.getAll(), function (projectRoad) {
        return projectRoad.roadLinkSource === LinkGeomSource.SuravageLinkInterface.value;
      });
      calibrationPointLayer.getSource().clear();

      var toBeTerminated = _.partition(editedLinks, function (link) {
        return link.status === LinkStatus.Terminated.value;
      });
      var toBeUnchanged = _.partition(editedLinks, function (link) {
        return link.status === LinkStatus.Unchanged.value;
      });

      var toBeTerminatedLinkIds = _.pluck(toBeTerminated[0], 'id');
      var suravageProjectRoads = separated[0];
      var suravageFeatures = [];
      suravageProjectDirectionMarkerLayer.getSource().clear();

      _.map(suravageProjectRoads, function (projectLink) {
        var points = _.map(projectLink.points, function (point) {
          return [point.x, point.y];
        });
        var feature = new ol.Feature({
          geometry: new ol.geom.LineString(points)
        });
          feature.projectLinkData = projectLink;
          suravageFeatures.push(feature);
      });

      cachedMarker = new LinkPropertyMarker(selectedProjectLinkProperty);
      var suravageDirectionRoadMarker = _.filter(suravageProjectRoads, function (projectLink) {
        return projectLink.roadLinkType !== RoadLinkType.FloatingRoadLinkType.value && projectLink.anomaly !== Anomaly.NoAddressGiven.value && projectLink.anomaly !== Anomaly.GeometryChanged.value && (projectLink.sideCode === SideCode.AgainstDigitizing.value || projectLink.sideCode === SideCode.TowardsDigitizing.value);
      });

      var suravageFeaturesToRemove = [];
      _.each(selectSingleClick.getFeatures().getArray(), function (feature) {
        if (feature.getProperties().type && feature.getProperties().type === "marker")
          suravageFeaturesToRemove.push(feature);
      });
      _.each(suravageFeaturesToRemove, function (feature) {
        selectSingleClick.getFeatures().remove(feature);
      });

      _.each(suravageDirectionRoadMarker, function (directionLink) {
        var marker = cachedMarker.createMarker(directionLink);
        if (map.getView().getZoom() > zoomlevels.minZoomForDirectionalMarkers) {
          suravageProjectDirectionMarkerLayer.getSource().addFeature(marker);
          selectSingleClick.getFeatures().push(marker);
        }
      });

      var actualCalibrationPoints = me.drawCalibrationMarkers(calibrationPointLayer.source, suravageProjectRoads);
      _.each(actualCalibrationPoints, function (actualPoint) {
        var calMarker = new CalibrationPoint(actualPoint);
        calibrationPointLayer.getSource().addFeature(calMarker.getMarker(true));
      });

      suravageRoadProjectLayer.getSource().addFeatures(suravageFeatures);

      var projectLinks = separated[1];
      var features = [];
      _.map(projectLinks, function (projectLink) {
        var points = _.map(projectLink.points, function (point) {
          return [point.x, point.y];
        });
        var feature = new ol.Feature({
          geometry: new ol.geom.LineString(points)
        });
        feature.projectLinkData = projectLink;
        feature.linkId = projectLink.linkId;
        features.push(feature);
      });

      cachedMarker = new LinkPropertyMarker(selectedProjectLinkProperty);
      var directionRoadMarker = _.filter(projectLinks, function (projectLink) {
        return projectLink.roadLinkType !== RoadLinkType.FloatingRoadLinkType.value && projectLink.anomaly !== Anomaly.NoAddressGiven.value && projectLink.anomaly !== Anomaly.GeometryChanged.value && (projectLink.sideCode === SideCode.AgainstDigitizing.value || projectLink.sideCode === SideCode.TowardsDigitizing.value);
      });

      var featuresToRemove = [];
      directionMarkerLayer.getSource().clear();
      _.each(selectSingleClick.getFeatures().getArray(), function (feature) {
        if (feature.getProperties().type && feature.getProperties().type === "marker")
          featuresToRemove.push(feature);
      });
      _.each(featuresToRemove, function (feature) {
        selectSingleClick.getFeatures().remove(feature);
      });
      _.each(directionRoadMarker, function (directionLink) {
        var marker = cachedMarker.createMarker(directionLink);
        if (map.getView().getZoom() > zoomlevels.minZoomForDirectionalMarkers) {
          directionMarkerLayer.getSource().addFeature(marker);
          selectSingleClick.getFeatures().push(marker);
        }
      });

      var actualPoints = me.drawCalibrationMarkers(calibrationPointLayer.source, projectLinks);
      _.each(actualPoints, function (actualPoint) {
        var calMarker = new CalibrationPoint(actualPoint);
        calibrationPointLayer.getSource().addFeature(calMarker.getMarker(true));
      });

      calibrationPointLayer.setZIndex(standardZIndex + 2);
      var partitioned = _.partition(features, function (feature) {
        return (!_.isUndefined(feature.projectLinkData.linkId) && _.contains(_.pluck(editedLinks, 'id'), feature.projectLinkData.linkId));
      });
      features = [];
      _.each(partitioned[0], function (feature) {
        var editedLink = (!_.isUndefined(feature.projectLinkData.linkId) && _.contains(_.pluck(editedLinks, 'id'), feature.projectLinkData.linkId));
        if (editedLink) {
          if (_.contains(toBeTerminatedLinkIds, feature.projectLinkData.linkId)) {
            feature.projectLinkData.status = LinkStatus.Terminated.value;
            var termination = projectLinkStyler.getProjectLinkStyle().getStyle( feature.projectLinkData, {zoomLevel: currentZoom});
            feature.setStyle(termination);
            features.push(feature);
          }
        }
      });
      
      if (features.length !== 0)
        addFeaturesToSelection(features);
      features = features.concat(partitioned[1]);
      vectorLayer.getSource().clear(true);
      vectorLayer.getSource().addFeatures(features);
      vectorLayer.changed();
    };

    eventbus.on('tool:changed', changeTool);

    eventbus.on('roadAddressProject:openProject', function(projectSelected) {
      this.project = projectSelected;
      eventbus.trigger('layer:enableButtons', false);
      eventbus.trigger('editMode:setReadOnly', false);
      eventbus.trigger('roadAddressProject:selected', projectSelected.id, layerName, applicationModel.getSelectedLayer());
    });

    eventbus.on('roadAddressProject:selected', function (projId) {
      eventbus.once('roadAddressProject:projectFetched', function (projectInfo) {
        projectCollection.fetch(map.getView().calculateExtent(map.getSize()), map.getView().getZoom(), projectInfo.id, projectInfo.publishable);
      });
      projectCollection.getProjectsWithLinksById(projId);
    });

    eventbus.on('roadAddressProject:fetched', function (newSelection) {
      applicationModel.removeSpinner();
      redraw();
      _.defer(function () {
        highlightFeatures();
      });
    });

    eventbus.on('roadAddress:projectLinksEdited', function () {
      redraw();
    });

    eventbus.on('roadAddressProject:projectLinkSaved', function (projectId, isPublishable) {
      projectCollection.fetch(map.getView().calculateExtent(map.getSize()), map.getView().getZoom()+1, projectId, isPublishable);
    });

    eventbus.on('map:moved', mapMovedHandler, this);

    eventbus.on('layer:selected', function (layer, previouslySelectedLayer) {
      if (layer !== 'roadAddressProject') {
        deactivateSelectInteractions(true);
        removeSelectInteractions();
      }
      else {
        activateSelectInteractions(true);
        addSelectInteractions();
      }
      if (previouslySelectedLayer === 'roadAddressProject') {
        clearProjectLinkLayer();
        clearLayers();
        hideLayer();
        removeSelectInteractions();
      }
    });

    eventbus.on('roadAddressProject:deselectFeaturesSelected', function () {
      clearHighlights();
    });

    eventbus.on('roadAddressProject:clearAndDisableInteractions', function () {
      clearHighlights();
      removeSelectInteractions();
    });

    eventbus.on('roadAddressProject:enableInteractions', function () {
      addSelectInteractions();
    });

    eventbus.on('roadAddressProject:clearOnClose', function () {
      clearHighlights();
      clearLayers();
      clearProjectLinkLayer();
    });

    eventbus.on('map:clearLayers', clearLayers);

    eventbus.on('suravageProjectRoads:toggleVisibility', function (visibility) {
      suravageRoadProjectLayer.setVisible(visibility);
      suravageProjectDirectionMarkerLayer.setVisible(visibility);
    });

    eventbus.on('roadAddressProject:toggleEditingRoad', function (notEditingData) {
      isNotEditingData = notEditingData;
    });

    eventbus.on('roadAddressProject:deactivateAllSelections', function () {
      deactivateSelectInteractions(true);
    });

    eventbus.on('roadAddressProject:startAllInteractions', function () {
      activateSelectInteractions(true);
    });

    eventbus.on('split:cutPointFeature', function(cutGeom, terminatedLink) {
      suravageCutter.addCutLine(cutGeom);
      suravageCutter.addTerminatedFeature(terminatedLink);
    });

    vectorLayer.setVisible(true);
    suravageRoadProjectLayer.setVisible(true);
    calibrationPointLayer.setVisible(true);
    directionMarkerLayer.setVisible(true);
    suravageProjectDirectionMarkerLayer.setVisible(true);
    map.addLayer(vectorLayer);
    map.addLayer(suravageRoadProjectLayer);
    map.addLayer(calibrationPointLayer);
    map.addLayer(directionMarkerLayer);
    map.addLayer(suravageProjectDirectionMarkerLayer);
    return {
      show: show,
      hide: hideLayer,
      clearHighlights: clearHighlights
    };
  };

})(this);<|MERGE_RESOLUTION|>--- conflicted
+++ resolved
@@ -165,14 +165,9 @@
         selectedProjectLinkProperty.clean();
         projectCollection.setTmpDirty([]);
         projectCollection.setDirty([]);
-<<<<<<< HEAD
-        $('.wrapper').remove();
-        $('#actionButtons').html('<button class="show-changes btn btn-block btn-show-changes">Avaa projektin yhteenvetotaulukko</button><button disabled id ="send-button" class="send btn btn-block btn-send">Tee tieosoitteenmuutosilmoitus</button>');
-=======
         eventbus.trigger('projectLink:mapClicked');
         $('[id^=editProject]').css('visibility', 'visible');
         $('#closeProjectSpan').css('visibility', 'visible');
->>>>>>> 9e27f480
         if (!_.isUndefined(selection) && !selectedProjectLinkProperty.isDirty()){
           if(!_.isUndefined(selection.projectLinkData.connectedLinkId)){
             selectedProjectLinkProperty.openSplit(selection.projectLinkData.linkId, true);
