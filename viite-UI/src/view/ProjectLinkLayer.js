--- conflicted
+++ resolved
@@ -24,7 +24,7 @@
     var projectLinkStyler = new ProjectLinkStyler();
 
     var vectorSource = new ol.source.Vector({
-      loader: function () {
+        loader: function () {
         var nonSuravageRoads = _.partition(projectCollection.getAll(), function (projectRoad) {
           return projectRoad.roadLinkSource === LinkGeomSource.SuravageLinkInterface.value;
         })[1];
@@ -35,7 +35,7 @@
           var feature = new ol.Feature({
             geometry: new ol.geom.LineString(points)
           });
-          feature.linkData = projectLink;
+            feature.linkData = projectLink;
           feature.linkId = projectLink.linkId;
           return feature;
         });
@@ -60,7 +60,7 @@
       source: suravageRoadVector,
       name: 'suravageRoadProjectLayer',
       style: function (feature) {
-        return projectLinkStyler.getProjectLinkStyle().getStyle(feature.linkData, {zoomLevel: currentZoom});
+          return projectLinkStyler.getProjectLinkStyle().getStyle(feature.linkData, {zoomLevel: currentZoom});
       },
       zIndex: RoadZIndex.SuravageLayer.value
     });
@@ -74,12 +74,12 @@
     vectorLayer = new ol.layer.Vector({
       source: vectorSource,
       name: layerName,
-      style: function (feature) {
-        var status = feature.linkData.status;
-        if (status === LinkStatus.NotHandled.value || status === LinkStatus.Terminated.value || status === LinkStatus.New.value || status === LinkStatus.Transfer.value || status === LinkStatus.Unchanged.value || status === LinkStatus.Numbering.value) {
-          return projectLinkStyler.getProjectLinkStyle().getStyle(feature.linkData, {zoomLevel: currentZoom});
+      style: function(feature) {
+          var status = feature.linkData.status;
+        if (status === LinkStatus.NotHandled.value || status === LinkStatus.Terminated.value || status  === LinkStatus.New.value || status === LinkStatus.Transfer.value || status === LinkStatus.Unchanged.value || status === LinkStatus.Numbering.value) {
+            return projectLinkStyler.getProjectLinkStyle().getStyle(feature.linkData, {zoomLevel: currentZoom});
         } else {
-          return styler.getRoadLinkStyle().getStyle(feature.linkData, currentZoom);
+            return styler.getRoadLinkStyle().getStyle(feature.linkData, currentZoom);
         }
       },
       zIndex: RoadZIndex.VectorLayer.value
@@ -99,13 +99,13 @@
       $('#actionButtons').html('<button class="show-changes btn btn-block btn-show-changes">Avaa projektin yhteenvetotaulukko</button><button disabled id ="send-button" class="send btn btn-block btn-send">Lähetä muutosilmoitus Tierekisteriin</button>');
     };
 
-    var fireDeselectionConfirmation = function (ctrlPressed, selection, clickType) {
+      var fireDeselectionConfirmation = function (ctrlPressed, selection, clickType) {
       new GenericConfirmPopup('Haluatko poistaa tien valinnan ja hylätä muutokset?', {
         successCallback: function () {
           eventbus.trigger('roadAddressProject:discardChanges');
           if (!_.isUndefined(selection)) {
             if (clickType === 'single')
-              showSingleClickChanges(ctrlPressed, selection);
+                showSingleClickChanges(ctrlPressed, selection);
             else
               showDoubleClickChanges(ctrlPressed, selection);
           }
@@ -122,10 +122,10 @@
       layer: [vectorLayer, suravageRoadProjectLayer],
       condition: ol.events.condition.singleClick,
       style: function (feature) {
-        if (!_.isUndefined(feature.linkData))
-          if (projectLinkStatusIn(feature.linkData, possibleStatusForSelection) || feature.linkData.roadClass === RoadClass.NoClass.value || feature.linkData.roadLinkSource === LinkGeomSource.SuravageLinkInterface.value) {
-            return projectLinkStyler.getSelectionLinkStyle().getStyle(feature.linkData, {zoomLevel: currentZoom});
-          }
+          if (!_.isUndefined(feature.linkData))
+              if (projectLinkStatusIn(feature.linkData, possibleStatusForSelection) || feature.linkData.roadClass === RoadClass.NoClass.value || feature.linkData.roadLinkSource === LinkGeomSource.SuravageLinkInterface.value) {
+                  return projectLinkStyler.getSelectionLinkStyle().getStyle(feature.linkData, {zoomLevel: currentZoom});
+              }
       }
     });
 
@@ -135,32 +135,32 @@
       var ctrlPressed = event.mapBrowserEvent !== undefined ? event.mapBrowserEvent.originalEvent.ctrlKey : false;
       removeCutterMarkers();
       var selection = _.find(event.selected.concat(selectSingleClick.getFeatures().getArray()), function (selectionTarget) {
-        return (applicationModel.getSelectedTool() !== 'Cut' && !_.isUndefined(selectionTarget.linkData) && (
-            projectLinkStatusIn(selectionTarget.linkData, possibleStatusForSelection) ||
-            (selectionTarget.linkData.anomaly === Anomaly.NoAddressGiven.value && selectionTarget.linkData.roadLinkType !== RoadLinkType.FloatingRoadLinkType.value) ||
-            selectionTarget.linkData.roadClass === RoadClass.NoClass.value || selectionTarget.linkData.roadLinkSource === LinkGeomSource.SuravageLinkInterface.value)
+          return (applicationModel.getSelectedTool() !== 'Cut' && !_.isUndefined(selectionTarget.linkData) && (
+                  projectLinkStatusIn(selectionTarget.linkData, possibleStatusForSelection) ||
+                  (selectionTarget.linkData.anomaly === Anomaly.NoAddressGiven.value && selectionTarget.linkData.roadLinkType !== RoadLinkType.FloatingRoadLinkType.value) ||
+                  selectionTarget.linkData.roadClass === RoadClass.NoClass.value || selectionTarget.linkData.roadLinkSource === LinkGeomSource.SuravageLinkInterface.value)
         );
       });
       if (isNotEditingData) {
-        showSingleClickChanges(ctrlPressed, selection);
+          showSingleClickChanges(ctrlPressed, selection);
       } else {
         var selectedFeatures = event.deselected.concat(selectDoubleClick.getFeatures().getArray());
         clearHighlights();
         addFeaturesToSelection(selectedFeatures);
-        fireDeselectionConfirmation(ctrlPressed, selection, 'single');
-      }
-    });
-
-    var showSingleClickChanges = function (ctrlPressed, selection) {
-      if (applicationModel.getSelectedTool() === 'Cut')
+          fireDeselectionConfirmation(ctrlPressed, selection, 'single');
+      }
+    });
+
+      var showSingleClickChanges = function (ctrlPressed, selection) {
+          if (applicationModel.getSelectedTool() === 'Cut')
         return;
-      if (ctrlPressed && !_.isUndefined(selectedProjectLinkProperty.get())) {
-        if (!_.isUndefined(selection) && canItBeAddToSelection(selection.linkData)) {
-          var clickedIds = projectCollection.getMultiProjectLinks(getSelectedId(selection.linkData));
+          if (ctrlPressed && !_.isUndefined(selectedProjectLinkProperty.get())) {
+              if (!_.isUndefined(selection) && canItBeAddToSelection(selection.linkData)) {
+                  var clickedIds = projectCollection.getMultiProjectLinks(getSelectedId(selection.linkData));
           var previouslySelectedIds = _.map(selectedProjectLinkProperty.get(), function (selected) {
             return selected.linkId;
           });
-          if (_.contains(previouslySelectedIds, getSelectedId(selection.linkData))) {
+                  if (_.contains(previouslySelectedIds, getSelectedId(selection.linkData))) {
             previouslySelectedIds = _.without(previouslySelectedIds, clickedIds);
           } else {
             previouslySelectedIds = _.union(previouslySelectedIds, clickedIds);
@@ -168,11 +168,11 @@
           selectedProjectLinkProperty.openShift(previouslySelectedIds);
         }
         highlightFeatures();
-      } else if (!_.isUndefined(selection) && !selectedProjectLinkProperty.isDirty()) {
+      } else if (!_.isUndefined(selection) && !selectedProjectLinkProperty.isDirty()){
         selectedProjectLinkProperty.clean();
         projectCollection.setTmpDirty([]);
         projectCollection.setDirty([]);
-        if (!_.isUndefined(selection.linkData.connectedLinkId)) {
+        if(!_.isUndefined(selection.linkData.connectedLinkId)){
           selectedProjectLinkProperty.openSplit(selection.linkData.linkId, true);
         } else {
           selectedProjectLinkProperty.open(getSelectedId(selection.linkData), true);
@@ -185,9 +185,9 @@
     var selectDoubleClick = new ol.interaction.Select({
       layer: [vectorLayer, suravageRoadProjectLayer],
       condition: ol.events.condition.doubleClick,
-      style: function (feature) {
-        if (projectLinkStatusIn(feature.linkData, possibleStatusForSelection) || feature.linkData.roadClass === RoadClass.NoClass.value || feature.linkData.roadLinkSource === LinkGeomSource.SuravageLinkInterface.value) {
-          return projectLinkStyler.getSelectionLinkStyle().getStyle(feature.linkData, {zoomLevel: currentZoom});
+      style: function(feature) {
+          if (projectLinkStatusIn(feature.linkData, possibleStatusForSelection) || feature.linkData.roadClass === RoadClass.NoClass.value || feature.linkData.roadLinkSource === LinkGeomSource.SuravageLinkInterface.value) {
+              return projectLinkStyler.getSelectionLinkStyle().getStyle(feature.linkData, {zoomLevel: currentZoom});
         }
       }
     });
@@ -195,34 +195,34 @@
     selectDoubleClick.set('name', 'selectDoubleClickInteractionPLL');
 
     selectDoubleClick.on('select', function (event) {
-      var ctrlPressed = event.mapBrowserEvent.originalEvent.ctrlKey;
+        var ctrlPressed = event.mapBrowserEvent.originalEvent.ctrlKey;
       var selection = _.find(event.selected, function (selectionTarget) {
-        return (applicationModel.getSelectedTool() !== 'Cut' && !_.isUndefined(selectionTarget.linkData) && (
-            projectLinkStatusIn(selectionTarget.linkData, possibleStatusForSelection) ||
-            (selectionTarget.linkData.anomaly === Anomaly.NoAddressGiven.value && selectionTarget.linkData.roadLinkType !== RoadLinkType.FloatingRoadLinkType.value) ||
-            selectionTarget.linkData.roadClass === RoadClass.NoClass.value || selectionTarget.linkData.roadLinkSource === LinkGeomSource.SuravageLinkInterface.value || (selectionTarget.getProperties().type && selectionTarget.getProperties().type === "marker"))
+          return (applicationModel.getSelectedTool() !== 'Cut' && !_.isUndefined(selectionTarget.linkData) && (
+                  projectLinkStatusIn(selectionTarget.linkData, possibleStatusForSelection) ||
+                  (selectionTarget.linkData.anomaly === Anomaly.NoAddressGiven.value && selectionTarget.linkData.roadLinkType !== RoadLinkType.FloatingRoadLinkType.value) ||
+                  selectionTarget.linkData.roadClass === RoadClass.NoClass.value || selectionTarget.linkData.roadLinkSource === LinkGeomSource.SuravageLinkInterface.value || (selectionTarget.getProperties().type && selectionTarget.getProperties().type === "marker"))
         );
       });
       if (isNotEditingData) {
-        showDoubleClickChanges(ctrlPressed, selection);
+          showDoubleClickChanges(ctrlPressed, selection);
       } else {
         var selectedFeatures = event.deselected.concat(selectSingleClick.getFeatures().getArray());
         clearHighlights();
         addFeaturesToSelection(selectedFeatures);
-        fireDeselectionConfirmation(ctrlPressed, selection, 'double');
+          fireDeselectionConfirmation(ctrlPressed, selection, 'double');
       }
     });
 
     var showDoubleClickChanges = function (shiftPressed, selection) {
       if (shiftPressed && !_.isUndefined(selectedProjectLinkProperty.get())) {
-        if (!_.isUndefined(selection) && canItBeAddToSelection(selection.linkData)) {
+          if (!_.isUndefined(selection) && canItBeAddToSelection(selection.linkData)) {
           var selectedLinkIds = _.map(selectedProjectLinkProperty.get(), function (selected) {
             return getSelectedId(selected);
           });
-          if (_.contains(selectedLinkIds, getSelectedId(selection.linkData))) {
-            selectedLinkIds = _.without(selectedLinkIds, getSelectedId(selection.linkData));
+              if (_.contains(selectedLinkIds, getSelectedId(selection.linkData))) {
+                  selectedLinkIds = _.without(selectedLinkIds, getSelectedId(selection.linkData));
           } else {
-            selectedLinkIds = selectedLinkIds.concat(getSelectedId(selection.linkData));
+                  selectedLinkIds = selectedLinkIds.concat(getSelectedId(selection.linkData));
           }
           selectedProjectLinkProperty.openShift(selectedLinkIds);
         }
@@ -231,66 +231,66 @@
         selectedProjectLinkProperty.clean();
         projectCollection.setTmpDirty([]);
         projectCollection.setDirty([]);
-        if (!_.isUndefined(selection) && !selectedProjectLinkProperty.isDirty()) {
-          if (!_.isUndefined(selection.linkData.connectedLinkId)) {
-            selectedProjectLinkProperty.openSplit(selection.linkData.linkId, true);
+        if (!_.isUndefined(selection) && !selectedProjectLinkProperty.isDirty()){
+            if (!_.isUndefined(selection.linkData.connectedLinkId)) {
+                selectedProjectLinkProperty.openSplit(selection.linkData.linkId, true);
           } else {
-            selectedProjectLinkProperty.open(getSelectedId(selection.linkData));
+                selectedProjectLinkProperty.open(getSelectedId(selection.linkData));
           }
         }
         else selectedProjectLinkProperty.cleanIds();
       }
     };
 
-    var drawIndicators = function (links) {
+      var drawIndicators = function (links) {
       var features = [];
 
-      var markerContainer = function (link, position) {
+          var markerContainer = function (link, position) {
         var imageSettings = {src: 'images/center-marker2.svg'};
         var textSettings = {
-          text: link.marker,
+            text: link.marker,
           fill: new ol.style.Fill({
             color: '#ffffff'
           }),
-          font: '12px sans-serif'
+            font: '12px sans-serif'
         };
         var style = new ol.style.Style({
-          image: new ol.style.Icon(imageSettings),
-          text: new ol.style.Text(textSettings),
+            image: new ol.style.Icon(imageSettings),
+            text: new ol.style.Text(textSettings),
           zIndex: 11
         });
         var marker = new ol.Feature({
-          geometry: new ol.geom.Point([position.x, position.y]),
+            geometry: new ol.geom.Point([position.x, position.y]),
           type: 'cutter'
         });
         marker.setStyle(style);
         features.push(marker);
       };
 
-      var indicatorsForSplit = function () {
-        return _.map(_.filter(links, function (fl) {
+          var indicatorsForSplit = function () {
+              return _.map(_.filter(links, function (fl) {
           return !_.isUndefined(fl.middlePoint);
-        }), function (link) {
+              }), function (link) {
           markerContainer(link, link.middlePoint);
         });
       };
 
-      var indicators = function () {
+          var indicators = function () {
         return indicatorsForSplit();
       };
       indicators();
       addFeaturesToSelection(features);
     };
 
-    var canItBeAddToSelection = function (selectionData) {
-      if (selectedProjectLinkProperty.get().length === 0) {
-        return true;
-      }
+    var canItBeAddToSelection = function(selectionData) {
+        if (selectedProjectLinkProperty.get().length === 0) {
+            return true;
+        }
       var currentlySelectedSample = _.first(selectedProjectLinkProperty.get());
       return selectionData.roadNumber === currentlySelectedSample.roadNumber &&
-        selectionData.roadPartNumber === currentlySelectedSample.roadPartNumber &&
-        selectionData.trackCode === currentlySelectedSample.trackCode &&
-        selectionData.roadType === currentlySelectedSample.roadType;
+          selectionData.roadPartNumber === currentlySelectedSample.roadPartNumber &&
+          selectionData.trackCode === currentlySelectedSample.trackCode &&
+          selectionData.roadType === currentlySelectedSample.roadType;
     };
 
     var clearHighlights = function () {
@@ -312,18 +312,18 @@
       var featuresToHighlight = [];
       var suravageFeaturesToHighlight = [];
       _.each(vectorLayer.getSource().getFeatures(), function (feature) {
-        var canIHighlight = ((!_.isUndefined(feature.linkData.linkId) && _.isUndefined(feature.linkData.connectedLinkId)) ||
-        (!_.isUndefined(feature.linkData.connectedLinkId) && feature.linkData.status === LinkStatus.Terminated.value) ?
-          selectedProjectLinkProperty.isSelected(getSelectedId(feature.linkData)) : false);
+          var canIHighlight = ((!_.isUndefined(feature.linkData.linkId) && _.isUndefined(feature.linkData.connectedLinkId)) ||
+          (!_.isUndefined(feature.linkData.connectedLinkId) && feature.linkData.status === LinkStatus.Terminated.value) ?
+              selectedProjectLinkProperty.isSelected(getSelectedId(feature.linkData)) : false);
         if (canIHighlight) {
           featuresToHighlight.push(feature);
         }
       });
       addFeaturesToSelection(featuresToHighlight);
       _.each(suravageRoadProjectLayer.getSource().getFeatures(), function (feature) {
-        var canIHighlight = (!_.isUndefined(feature.linkData) && !_.isUndefined(feature.linkData.linkId)) ?
-          selectedProjectLinkProperty.isSelected(getSelectedId(feature.linkData)) : false;
-
+          var canIHighlight = (!_.isUndefined(feature.linkData) && !_.isUndefined(feature.linkData.linkId)) ?
+              selectedProjectLinkProperty.isSelected(getSelectedId(feature.linkData)) : false;
+        
         if (canIHighlight) {
           suravageFeaturesToHighlight.push(feature);
         }
@@ -334,7 +334,7 @@
 
       var suravageResult = _.filter(suravageProjectDirectionMarkerLayer.getSource().getFeatures(), function (item) {
         return _.find(suravageFeaturesToHighlight, function (sf) {
-          return sf.linkData.linkId === item.linkData.linkId;
+            return sf.linkData.linkId === item.linkData.linkId;
         });
       });
 
@@ -367,7 +367,7 @@
       });
     };
 
-    var addCutLine = function (cutGeom) {
+      var addCutLine = function (cutGeom) {
       var points = _.map(cutGeom.geometry, function (point) {
         return [point.x, point.y];
       });
@@ -376,7 +376,7 @@
         type: 'cut-line'
       });
       var style = new ol.style.Style({
-        stroke: new ol.style.Stroke({color: [20, 20, 255, 1], width: 9}),
+          stroke: new ol.style.Stroke({color: [20, 20, 255, 1], width: 9}),
         zIndex: 11
       });
       cutFeature.setStyle(style);
@@ -384,7 +384,7 @@
       addFeaturesToSelection([cutFeature]);
     };
 
-    var addTerminatedFeature = function (terminatedLink) {
+      var addTerminatedFeature = function (terminatedLink) {
       var points = _.map(terminatedLink.geometry, function (point) {
         return [point.x, point.y];
       });
@@ -403,8 +403,8 @@
     };
 
     var removeFeaturesByType = function (match) {
-      _.each(selectSingleClick.getFeatures().getArray().concat(selectDoubleClick.getFeatures().getArray()), function (feature) {
-        if (feature && feature.getProperties().type === match) {
+        _.each(selectSingleClick.getFeatures().getArray().concat(selectDoubleClick.getFeatures().getArray()), function (feature) {
+            if (feature && feature.getProperties().type === match) {
           selectSingleClick.getFeatures().remove(feature);
         }
       });
@@ -460,33 +460,33 @@
 
     var displayRoadAddressInfo = function (event, pixel) {
 
-      var featureAtPixel = map.forEachFeatureAtPixel(pixel, function (feature) {
+        var featureAtPixel = map.forEachFeatureAtPixel(pixel, function (feature) {
         return feature;
       });
 
       //Ignore if target feature is marker
-      if (isDefined(featureAtPixel) && (isDefined(featureAtPixel.linkData) || isDefined(featureAtPixel.linkData))) {
+        if (isDefined(featureAtPixel) && (isDefined(featureAtPixel.linkData) || isDefined(featureAtPixel.linkData))) {
         var roadData;
         var coordinate = map.getEventCoordinate(event.originalEvent);
 
-        if (isDefined(featureAtPixel.linkData)) {
-          roadData = featureAtPixel.linkData;
+            if (isDefined(featureAtPixel.linkData)) {
+                roadData = featureAtPixel.linkData;
         }
         else {
-          roadData = featureAtPixel.linkData;
+                roadData = featureAtPixel.linkData;
         }
         //TODO roadData !== null is there for test having no info ready (race condition where hover often loses) should be somehow resolved
         if (infoContent !== null) {
-          if (roadData !== null || (roadData.roadNumber !== 0 && roadData.roadPartNumber !== 0 && roadData.roadPartNumber !== 99)) {
+            if (roadData !== null || (roadData.roadNumber !== 0 && roadData.roadPartNumber !== 0 && roadData.roadPartNumber !== 99)) {
             infoContent.innerHTML = '<p>' +
-              'Tienumero: ' + roadData.roadNumber + '<br>' +
-              'Tieosanumero: ' + roadData.roadPartNumber + '<br>' +
-              'Ajorata: ' + roadData.trackCode + '<br>' +
-              'AET: ' + roadData.startAddressM + '<br>' +
-              'LET: ' + roadData.endAddressM + '<br>' + '</p>';
+                'Tienumero: ' + roadData.roadNumber + '<br>' +
+                'Tieosanumero: ' + roadData.roadPartNumber + '<br>' +
+                'Ajorata: ' + roadData.trackCode + '<br>' +
+                'AET: ' + roadData.startAddressM + '<br>' +
+                'LET: ' + roadData.endAddressM + '<br>' + '</p>';
           } else {
             infoContent.innerHTML = '<p>' +
-              'Tuntematon tien segmentti' + '</p>';
+                'Tuntematon tien segmentti' + '</p>';
           }
         }
 
@@ -506,8 +506,8 @@
     map.addInteraction(selectDoubleClick);
 
     var mapMovedHandler = function (mapState) {
-      if (applicationModel.getSelectedTool() === 'Cut' && selectSingleClick.getFeatures().getArray().length > 0)
-        return;
+        if (applicationModel.getSelectedTool() === 'Cut' && selectSingleClick.getFeatures().getArray().length > 0)
+          return;
       var projectId = _.isUndefined(projectCollection.getCurrentProject()) ? undefined : projectCollection.getCurrentProject().project.id;
       if (mapState.zoom !== currentZoom) {
         currentZoom = mapState.zoom;
@@ -586,7 +586,7 @@
       vectorSource.addFeatures(features);
     };
 
-    var show = function () {
+      var show = function () {
       vectorLayer.setVisible(true);
     };
 
@@ -599,47 +599,47 @@
       vectorLayer.getSource().clear();
     };
 
-    var removeCutterMarkers = function () {
+      var removeCutterMarkers = function () {
       var featuresToRemove = [];
-      _.each(selectSingleClick.getFeatures().getArray(), function (feature) {
-        if (feature.getProperties().type === 'cutter')
+      _.each(selectSingleClick.getFeatures().getArray(), function(feature){
+          if (feature.getProperties().type === 'cutter')
           featuresToRemove.push(feature);
       });
-      _.each(featuresToRemove, function (ft) {
+          _.each(featuresToRemove, function (ft) {
         selectSingleClick.getFeatures().remove(ft);
       });
     };
 
-    var SuravageCutter = function (suravageLayer, collection, eventListener) {
+      var SuravageCutter = function (suravageLayer, collection, eventListener) {
       var scissorFeatures = [];
       var CUT_THRESHOLD = 20;
       var self = this;
 
-      var moveTo = function (x, y) {
+          var moveTo = function (x, y) {
         scissorFeatures = [new ol.Feature({
           geometry: new ol.geom.Point([x, y]),
           type: 'cutter-crosshair'
         })];
         scissorFeatures[0].setStyle(
-          new ol.style.Style({
-            image: new ol.style.Icon({
-              src: 'images/cursor-crosshair.svg'
+            new ol.style.Style({
+              image: new ol.style.Icon({
+                src: 'images/cursor-crosshair.svg'
+              })
             })
-          })
         );
         removeFeaturesByType('cutter-crosshair');
         addFeaturesToSelection(scissorFeatures);
       };
 
       var removeFeaturesByType = function (match) {
-        _.each(selectSingleClick.getFeatures().getArray(), function (feature) {
-          if (feature && feature.getProperties().type === match) {
+        _.each(selectSingleClick.getFeatures().getArray(), function(feature){
+            if (feature && feature.getProperties().type === match) {
             selectSingleClick.getFeatures().remove(feature);
           }
         });
       };
 
-      this.addCutLine = function (cutGeom) {
+          this.addCutLine = function (cutGeom) {
         var points = _.map(cutGeom.geometry, function (point) {
           return [point.x, point.y];
         });
@@ -648,7 +648,7 @@
           type: 'cut-line'
         });
         var style = new ol.style.Style({
-          stroke: new ol.style.Stroke({color: [20, 20, 255, 1], width: 9}),
+            stroke: new ol.style.Stroke({color: [20, 20, 255, 1], width: 9}),
           zIndex: 11
         });
         cutFeature.setStyle(style);
@@ -656,12 +656,12 @@
         addFeaturesToSelection([cutFeature]);
       };
 
-      this.addTerminatedFeature = function (terminatedLink) {
+          this.addTerminatedFeature = function (terminatedLink) {
         var points = _.map(terminatedLink.geometry, function (point) {
           return [point.x, point.y];
         });
         var terminatedFeature = new ol.Feature({
-          linkData: terminatedLink,
+            linkData: terminatedLink,
           geometry: new ol.geom.LineString(points),
           type: 'pre-split'
         });
@@ -674,7 +674,7 @@
         addFeaturesToSelection([terminatedFeature]);
       };
 
-      var clickHandler = function (evt) {
+          var clickHandler = function (evt) {
         if (applicationModel.getSelectedTool() === 'Cut') {
           $('.wrapper').remove();
           removeCutterMarkers();
@@ -682,42 +682,42 @@
         }
       };
 
-      this.deactivate = function () {
+          this.deactivate = function () {
         eventListener.stopListening(eventbus, 'map:clicked', clickHandler);
         selectedProjectLinkProperty.setDirty(false);
       };
 
-      this.activate = function () {
+          this.activate = function () {
         eventListener.listenTo(eventbus, 'map:clicked map:dblclicked', clickHandler);
       };
 
-      var isWithinCutThreshold = function (suravageLink) {
+          var isWithinCutThreshold = function (suravageLink) {
         return suravageLink !== undefined && suravageLink < CUT_THRESHOLD;
       };
 
-      var findNearestSuravageLink = function (point) {
-
-        var possibleSplit = _.filter(vectorSource.getFeatures().concat(suravageRoadProjectLayer.getSource().getFeatures()), function (feature) {
-          return !_.isUndefined(feature.linkData) && (feature.linkData.roadLinkSource === LinkGeomSource.SuravageLinkInterface.value);
+          var findNearestSuravageLink = function (point) {
+
+        var possibleSplit = _.filter(vectorSource.getFeatures().concat(suravageRoadProjectLayer.getSource().getFeatures()), function(feature){
+            return !_.isUndefined(feature.linkData) && (feature.linkData.roadLinkSource === LinkGeomSource.SuravageLinkInterface.value);
         });
         return _.chain(possibleSplit)
-          .map(function (feature) {
-            var closestP = feature.getGeometry().getClosestPoint(point);
-            var distanceBetweenPoints = GeometryUtils.distanceOfPoints(point, closestP);
-            return {
-              feature: feature,
-              point: closestP,
-              distance: distanceBetweenPoints
-            };
-          })
-          .sortBy(function (nearest) {
-            return nearest.distance;
-          })
-          .head()
-          .value();
-      };
-
-      this.updateByPosition = function (mousePoint) {
+            .map(function (feature) {
+              var closestP = feature.getGeometry().getClosestPoint(point);
+              var distanceBetweenPoints = GeometryUtils.distanceOfPoints(point, closestP);
+              return {
+                feature: feature,
+                point: closestP,
+                distance: distanceBetweenPoints
+              };
+            })
+            .sortBy(function (nearest) {
+              return nearest.distance;
+            })
+            .head()
+            .value();
+      };
+
+          this.updateByPosition = function (mousePoint) {
         var closestSuravageLink = findNearestSuravageLink(mousePoint);
         if (!closestSuravageLink) {
           return;
@@ -729,11 +729,11 @@
         }
       };
 
-      this.cut = function (mousePoint) {
-        var pointsToLineString = function (points) {
-          var coordPoints = _.map(points, function (point) {
-            return [point.x, point.y];
-          });
+          this.cut = function (mousePoint) {
+              var pointsToLineString = function (points) {
+                  var coordPoints = _.map(points, function (point) {
+                      return [point.x, point.y];
+                  });
           return new ol.geom.LineString(coordPoints);
         };
 
@@ -744,42 +744,42 @@
           selectSingleClick.getFeatures().clear();
           return;
         }
-        var nearestSuravage = nearest.feature.linkData;
+              var nearestSuravage = nearest.feature.linkData;
         nearestSuravage.points = _.isUndefined(nearestSuravage.originalGeometry) ? nearestSuravage.points : nearestSuravage.originalGeometry;
         if (!_.isUndefined(nearestSuravage.connectedLinkId)) {
           nearest.feature.geometry = pointsToLineString(nearestSuravage.originalGeometry);
         }
         selectedProjectLinkProperty.setNearestPoint({x: nearest.point[0], y: nearest.point[1]});
         selectedProjectLinkProperty.preSplitSuravageLink(nearestSuravage);
-        projectCollection.setTmpDirty([nearest.feature.linkData]);
-      };
-    };
-
-    var projectLinkStatusIn = function (projectLink, possibleStatus) {
-      if (!_.isUndefined(possibleStatus) && !_.isUndefined(projectLink))
+              projectCollection.setTmpDirty([nearest.feature.linkData]);
+      };
+    };
+
+      var projectLinkStatusIn = function (projectLink, possibleStatus) {
+          if (!_.isUndefined(possibleStatus) && !_.isUndefined(projectLink))
         return _.contains(possibleStatus, projectLink.status);
       else return false;
     };
 
     var suravageCutter = new SuravageCutter(suravageRoadProjectLayer, projectCollection, me.eventListener);
 
-    var changeTool = function (tool) {
-      if (tool === 'Cut') {
-        suravageCutter.activate();
-        selectSingleClick.setActive(false);
-      } else if (tool === 'Select') {
-        suravageCutter.deactivate();
-        selectSingleClick.setActive(true);
-      }
-    };
+      var changeTool = function (tool) {
+          if (tool === 'Cut') {
+              suravageCutter.activate();
+              selectSingleClick.setActive(false);
+          } else if (tool === 'Select') {
+              suravageCutter.deactivate();
+              selectSingleClick.setActive(true);
+          }
+      };
 
     eventbus.on('split:projectLinks', function (split) {
-      _.defer(function () {
-        drawIndicators(_.filter(split, function (link) {
-          return !_.isUndefined(link.marker);
-        }));
-      });
-      eventbus.trigger('projectLink:split', split);
+        _.defer(function () {
+            drawIndicators(_.filter(split, function (link) {
+                return !_.isUndefined(link.marker);
+            }));
+        });
+        eventbus.trigger('projectLink:split', split);
     });
 
     eventbus.on('projectLink:projectLinksCreateSuccess', function () {
@@ -791,16 +791,16 @@
       directionMarkerLayer.getSource().clear();
       projectCollection.fetch(map.getView().calculateExtent(map.getSize()).join(','), currentZoom + 1, undefined, projectCollection.getPublishableStatus());
       eventbus.once('roadAddressProject:fetched', function () {
-        if (selectedProjectLinkProperty.isSplit()) {
+          if (selectedProjectLinkProperty.isSplit()) {
           selectedProjectLinkProperty.openSplit(selectedProjectLinkProperty.get()[0].linkId, true);
-        } else if (selectedProjectLinkProperty.isMultiLink())
+          } else if (selectedProjectLinkProperty.isMultiLink())
           selectedProjectLinkProperty.open(getSelectedId(selectedProjectLinkProperty.get()[0]), true);
         else
           selectedProjectLinkProperty.open(getSelectedId(selectedProjectLinkProperty.get()[0]), false);
       });
     });
 
-    eventbus.on('split:splitedCutLine', function (cutGeom) {
+      eventbus.on('split:splitedCutLine', function (cutGeom) {
       addCutLine(cutGeom);
       applicationModel.removeSpinner();
     });
@@ -812,12 +812,8 @@
       projectCollection.fetch(map.getView().calculateExtent(map.getSize()).join(','), currentZoom + 1, undefined, projectCollection.getPublishableStatus());
     });
 
-<<<<<<< HEAD
-    me.redraw = function () {
-=======
       me.redraw = function () {
         toggleProjectLayersVisibility(applicationModel.getRoadVisibility(), true);
->>>>>>> 3adce189
       var ids = {};
       _.each(selectedProjectLinkProperty.get(), function (sel) {
         ids[sel.linkId] = true;
@@ -853,17 +849,17 @@
         var feature = new ol.Feature({
           geometry: new ol.geom.LineString(points)
         });
-        feature.linkData = projectLink;
-        suravageFeatures.push(feature);
-      });
-
-      cachedMarker = new ProjectLinkMarker(selectedProjectLinkProperty);
+          feature.linkData = projectLink;
+          suravageFeatures.push(feature);
+      });
+
+          cachedMarker = new ProjectLinkMarker(selectedProjectLinkProperty);
       var suravageDirectionRoadMarker = _.filter(suravageProjectRoads, function (projectLink) {
         return projectLink.roadLinkType !== RoadLinkType.FloatingRoadLinkType.value && projectLink.anomaly !== Anomaly.NoAddressGiven.value && projectLink.anomaly !== Anomaly.GeometryChanged.value && (projectLink.sideCode === SideCode.AgainstDigitizing.value || projectLink.sideCode === SideCode.TowardsDigitizing.value);
       });
 
       _.each(suravageDirectionRoadMarker, function (directionLink) {
-        var marker = cachedMarker.createProjectMarker(directionLink);
+          var marker = cachedMarker.createProjectMarker(directionLink);
         if (map.getView().getZoom() > zoomlevels.minZoomForDirectionalMarkers) {
           suravageProjectDirectionMarkerLayer.getSource().addFeature(marker);
           selectSingleClick.getFeatures().push(marker);
@@ -889,12 +885,12 @@
         var feature = new ol.Feature({
           geometry: new ol.geom.LineString(points)
         });
-        feature.linkData = projectLink;
+          feature.linkData = projectLink;
         feature.linkId = projectLink.linkId;
         features.push(feature);
       });
 
-      cachedMarker = new ProjectLinkMarker(selectedProjectLinkProperty);
+          cachedMarker = new ProjectLinkMarker(selectedProjectLinkProperty);
       var directionRoadMarker = _.filter(projectLinks, function (projectLink) {
         return projectLink.roadLinkType !== RoadLinkType.FloatingRoadLinkType.value && projectLink.anomaly !== Anomaly.NoAddressGiven.value && projectLink.anomaly !== Anomaly.GeometryChanged.value && (projectLink.sideCode === SideCode.AgainstDigitizing.value || projectLink.sideCode === SideCode.TowardsDigitizing.value);
       });
@@ -908,16 +904,16 @@
       _.each(featuresToRemove, function (feature) {
         selectSingleClick.getFeatures().remove(feature);
       });
-      featuresToRemove = [];
-      _.each(selectDoubleClick.getFeatures().getArray(), function (feature) {
-        if (feature.getProperties().type && feature.getProperties().type === "marker")
-          featuresToRemove.push(feature);
-      });
-      _.each(featuresToRemove, function (feature) {
-        selectDoubleClick.getFeatures().remove(feature);
-      });
+          featuresToRemove = [];
+          _.each(selectDoubleClick.getFeatures().getArray(), function (feature) {
+              if (feature.getProperties().type && feature.getProperties().type === "marker")
+                  featuresToRemove.push(feature);
+          });
+          _.each(featuresToRemove, function (feature) {
+              selectDoubleClick.getFeatures().remove(feature);
+          });
       _.each(directionRoadMarker, function (directionLink) {
-        var marker = cachedMarker.createProjectMarker(directionLink);
+          var marker = cachedMarker.createProjectMarker(directionLink);
         if (map.getView().getZoom() > zoomlevels.minZoomForDirectionalMarkers) {
           directionMarkerLayer.getSource().addFeature(marker);
           selectSingleClick.getFeatures().push(marker);
@@ -933,15 +929,15 @@
       }
 
       var partitioned = _.partition(features, function (feature) {
-        return (!_.isUndefined(feature.linkData.linkId) && _.contains(_.pluck(editedLinks, 'id'), feature.linkData.linkId));
+          return (!_.isUndefined(feature.linkData.linkId) && _.contains(_.pluck(editedLinks, 'id'), feature.linkData.linkId));
       });
       features = [];
       _.each(partitioned[0], function (feature) {
-        var editedLink = (!_.isUndefined(feature.linkData.linkId) && _.contains(_.pluck(editedLinks, 'id'), feature.linkData.linkId));
+          var editedLink = (!_.isUndefined(feature.linkData.linkId) && _.contains(_.pluck(editedLinks, 'id'), feature.linkData.linkId));
         if (editedLink) {
-          if (_.contains(toBeTerminatedLinkIds, feature.linkData.linkId)) {
-            feature.linkData.status = LinkStatus.Terminated.value;
-            var termination = projectLinkStyler.getProjectLinkStyle().getStyle(feature.linkData, {zoomLevel: currentZoom});
+            if (_.contains(toBeTerminatedLinkIds, feature.linkData.linkId)) {
+                feature.linkData.status = LinkStatus.Terminated.value;
+                var termination = projectLinkStyler.getProjectLinkStyle().getStyle(feature.linkData, {zoomLevel: currentZoom});
             feature.setStyle(termination);
             features.push(feature);
           }
@@ -958,7 +954,7 @@
 
     eventbus.on('tool:changed', changeTool);
 
-    eventbus.on('roadAddressProject:openProject', function (projectSelected) {
+      eventbus.on('roadAddressProject:openProject', function (projectSelected) {
       this.project = projectSelected;
       eventbus.trigger('layer:enableButtons', false);
       eventbus.trigger('editMode:setReadOnly', false);
@@ -969,26 +965,26 @@
       eventbus.once('roadAddressProject:projectFetched', function (projectInfo) {
         projectCollection.fetch(map.getView().calculateExtent(map.getSize()), map.getView().getZoom(), projectInfo.id, projectInfo.publishable);
       });
-      projectCollection.getProjectsWithLinksById(projId);
-    });
-
-    eventbus.on('roadAddressProject:fetched', function () {
+        projectCollection.getProjectsWithLinksById(projId);
+    });
+
+      eventbus.on('roadAddressProject:fetched', function () {
       applicationModel.removeSpinner();
-      me.redraw();
+          me.redraw();
       _.defer(function () {
         highlightFeatures();
-        if (selectedProjectLinkProperty.isSplit()) {
-          drawIndicators(selectedProjectLinkProperty.get());
-        }
+          if (selectedProjectLinkProperty.isSplit()) {
+              drawIndicators(selectedProjectLinkProperty.get());
+          }
       });
     });
 
     eventbus.on('roadAddress:projectLinksEdited', function () {
-      me.redraw();
+        me.redraw();
     });
 
     eventbus.on('roadAddressProject:projectLinkSaved', function (projectId, isPublishable) {
-      projectCollection.fetch(map.getView().calculateExtent(map.getSize()), map.getView().getZoom() + 1, projectId, isPublishable);
+        projectCollection.fetch(map.getView().calculateExtent(map.getSize()), map.getView().getZoom() + 1, projectId, isPublishable);
     });
 
     eventbus.on('map:moved', mapMovedHandler, this);
@@ -1036,13 +1032,8 @@
       suravageProjectDirectionMarkerLayer.setVisible(visibility);
     });
 
-<<<<<<< HEAD
-    eventbus.on('allProjectRoads:toggleVisibility', function (visibility) {
-      toggleProjectLayersVisibility(visibility, true);
-=======
     eventbus.on('allRoads:visibilityChanged', function () {
       toggleProjectLayersVisibility(applicationModel.getRoadVisibility(), true);
->>>>>>> 3adce189
     });
 
     eventbus.on('roadAddressProject:toggleEditingRoad', function (notEditingData) {
@@ -1057,7 +1048,7 @@
       activateSelectInteractions(true);
     });
 
-    eventbus.on('split:cutPointFeature', function (cutGeom, terminatedLink) {
+      eventbus.on('split:cutPointFeature', function (cutGeom, terminatedLink) {
       suravageCutter.addCutLine(cutGeom);
       suravageCutter.addTerminatedFeature(terminatedLink);
     });
@@ -1065,17 +1056,17 @@
     eventbus.on('roadAddressProject:roadCreationFailed', function (errorMessage) {
       clearHighlights();
     });
-    var toggleProjectLayersVisibility = function (visibility, withRoadLayer) {
-      vectorLayer.setVisible(visibility);
-      suravageRoadProjectLayer.setVisible(visibility);
-      calibrationPointLayer.setVisible(visibility);
-      directionMarkerLayer.setVisible(visibility);
-      suravageProjectDirectionMarkerLayer.setVisible(visibility);
-      if (withRoadLayer) {
-        roadLayer.layer.setVisible(visibility);
-      }
-    };
-    toggleProjectLayersVisibility(true);
+      var toggleProjectLayersVisibility = function (visibility, withRoadLayer) {
+          vectorLayer.setVisible(visibility);
+          suravageRoadProjectLayer.setVisible(visibility);
+          calibrationPointLayer.setVisible(visibility);
+          directionMarkerLayer.setVisible(visibility);
+          suravageProjectDirectionMarkerLayer.setVisible(visibility);
+          if (withRoadLayer) {
+              roadLayer.layer.setVisible(visibility);
+          }
+      };
+      toggleProjectLayersVisibility(true);
     map.addLayer(vectorLayer);
     map.addLayer(suravageRoadProjectLayer);
     map.addLayer(calibrationPointLayer);
