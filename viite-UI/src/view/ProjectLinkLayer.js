--- conflicted
+++ resolved
@@ -815,11 +815,7 @@
       eventbus.once('roadAddressProject:fetched', function () {
         if (selectedProjectLinkProperty.isSplited()) {
           selectedProjectLinkProperty.openSplit(selectedProjectLinkProperty.get()[0].linkId, true);
-<<<<<<< HEAD
         } else if (selectedProjectLinkProperty.isMultiLink())
-=======
-        } else if (selectedProjectLinkProperty.get().length > 1 && _.isUndefined(selectedProjectLinkProperty.get()[0].connectedLinkId))
->>>>>>> 3fec9c37
           selectedProjectLinkProperty.open(getSelectedId(selectedProjectLinkProperty.get()[0]), true);
         else
           selectedProjectLinkProperty.open(getSelectedId(selectedProjectLinkProperty.get()[0]), false);
