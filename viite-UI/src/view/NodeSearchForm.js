(function (root) {
  root.NodeSearchForm = function (instructionsPopup, map, nodeCollection, backend) {
<<<<<<< HEAD
    var container = $('#legendDiv');
    var roadClassLegend = $('<div id="legendDiv" class="panel-section panel-legend linear-asset-legend road-class-legend no-copy"></div>');
=======
>>>>>>> 5e9435ba
    var header = function() {
      return '<header>' +
        '<span id="close-node-search" class="rightSideSpan">Sulje <i class="fas fa-window-close"></i></span>' +
        '</header>';
    };

    var label = function(label) {
      return '<label class="control-label-small">' + label + '</label>';
    };

    var inputNumber = function (id, maxLength) {
      return '<input type="text" onkeypress="return (event.charCode >= 48 && event.charCode <= 57) || (event.keyCode === 8 || event.keyCode === 9)' +
        '" class="form-control node-input" id = "' + id + '"' +
        (_.isUndefined(maxLength) ? '' : ' maxlength="' + maxLength + '"') + '/>';
    };

    var searchButton = function () {
      return '<button id="node-search-btn" type="button" class="btn node-search-btn" disabled>Hae solmut</button>';
    };

    var searchNodesTemplate = function () {
      return _.template('' +
        header() +
        '<div class="wrapper read-only">' +
        '<div class="form form-horizontal form-dark" style="margin-left: auto;">' +
        '<div class="edit-control-group">' +
        '<div class="form-group editable">' +
        '<form id="node-search" class="input-unit-combination form-group form-horizontal node-search">' +
        '<div class="form-group">' +
        label('Tie') + label('Aosa') + label('Losa') +
        '</div>' +
        '<div id= "road-attributes" class="form-group">' +
        inputNumber('tie', 5) + inputNumber('aosa', 3) + inputNumber('losa', 3) +
        searchButton() +
        '</div>' +
        '<button id="clear-node-search" type="button" class="btn btn-clean-node-search btn-block" disabled>Tyhjenn&auml; tulokset</button>' +
        '</form>' +
        '</div>' +
        '</div>' +
        '</div>' +
        '<div id="nodes-and-junctions-content">' +
        '</div>' +
        '</div>'
      );
    };

    var addNodeAttributeLabel = function (label) {
      return '<label class="control-label-small" style="text-transform:none;color:#f4b183">'+label+'</label>';
    };

    var roadAddressLink = function (index, nodeWithAttributes) {
      return '<a id="' + index + '" class="node-link" href="#node/' + nodeWithAttributes.id + '" style="font-weight:bold;cursor:pointer;">' +
        nodeWithAttributes.roadNumber + '/' +
        nodeWithAttributes.roadPartNumber + '/' +
        nodeWithAttributes.addrMValue + '</a>';
    };

    var nodePointTemplateLink = function(nodePointTemplate){
      return '<a id=' + nodePointTemplate.id + ' class="node-point-template-link" href="#node/nodePointTemplate/' + nodePointTemplate.id + '" style="font-weight:bold;cursor:pointer;color: darkorange;">' +
        nodePointTemplate.roadNumber + ' / ' +
        nodePointTemplate.roadPartNumber + ' / ' +
        nodePointTemplate.addrM + '</a>';
    };

    var junctionTemplateLink = function(junctionTemplate){
<<<<<<< HEAD
      return '<a id=' + junctionTemplate.junctionId + ' class="junction-template-link" href="#node/junctionTemplate/' + junctionTemplate.junctionId + '" style="font-weight:bold;cursor:pointer;">' +
=======
      return '<a id=' + junctionTemplate.id + ' class="junction-template-link" href="#node/junctionTemplate/' + junctionTemplate.id + '" style="font-weight:bold;cursor:pointer;">' +
>>>>>>> 5e9435ba
        junctionTemplate.roadNumber + ' / ' +
        junctionTemplate.track + ' / ' +
        junctionTemplate.roadPartNumber + ' / ' +
        junctionTemplate.addrM + '</a>';

    };

    var nodesAndRoadAttributesHtmlList = function () {
      var text = '<label class="control-label-small" style="text-transform:none;color:white;">TIE / OSA / ET</label></br>';
      var index = 0;
      var nodes = nodeCollection.getNodesWithAttributes();
      _.each(nodes, function (nodeWithAttributes) {
        text += roadAddressLink(index++, nodeWithAttributes) + '&nbsp;&nbsp;' + addNodeAttributeLabel(nodeWithAttributes.name) + '</br>' +
          addNodeAttributeLabel('Solmutyyppi:&nbsp;') + addNodeAttributeLabel(nodeWithAttributes.type) + '</br>' +
          addNodeAttributeLabel('Solmunumero:&nbsp;') + addNodeAttributeLabel(nodeWithAttributes.nodeNumber) + '</br></br>';
      });
      return text;
    };

    var junctionTemplatesHtml = function (junctionTemplates) {
      var groups = _.groupBy(junctionTemplates, function (template) {
        return template.elyCode;
      });
      var text = "";
      if(!_.isEmpty(groups)){
        text = '<label class="control-label-small" style="color:#c09853;">Käsittelemättömät liittymäaihiot</label>';
        _.each(groups, function(templatesByEly){
          var sortedTemplates = _.chain(templatesByEly)
            .sortBy('addrM')
            .sortBy('track')
            .sortBy('roadPartNumber')
            .sortBy('roadNumber')
            .value();
          text += elyNameLabel(sortedTemplates[0].elyCode);
          text += '<label class="control-label-small" style="text-transform:none;color:white;">(TIE / AJR / OSA / AET)</label></br>';
          _.each(sortedTemplates, function(junctionTemplate) {
            text += junctionTemplateLink(junctionTemplate) + '</br>';
          });
        });
      }
      return text;
    };

    var nodePointTemplatesHtml = function (nodePointTemplates) {
<<<<<<< HEAD
      var groups = _.groupBy(nodePointTemplates, function (template) {
=======
      var uniqueNPTemplates = _.uniqWith(nodePointTemplates, function (o1, o2) {
        return o1.roadNumber === o2.roadNumber && o1.roadPartNumber === o2.roadPartNumber && o1.addrM === o2.addrM;
      });
      var groups = _.groupBy(uniqueNPTemplates, function (template) {
>>>>>>> 5e9435ba
        return template.elyCode;
      });
      var text = "";
      if(!_.isEmpty(groups)){
        text = '</br></br><label class="control-label-small" style="color:#c09853;">Käsittelemättömät solmukohta-aihiot</label>';
        _.each(groups, function(templatesByEly){
          var sortedTemplates = _.chain(templatesByEly)
            .sortBy('addrM')
            .sortBy('track')
            .sortBy('roadPartNumber')
            .sortBy('roadNumber')
            .value();
          text += elyNameLabel(sortedTemplates[0].elyCode);
          text += '<label class="control-label-small" style="text-transform:none;color:white;">(TIE / OSA / AET)</label></br>';
          _.each(sortedTemplates, function(nodePointTemplate) {
            text += nodePointTemplateLink(nodePointTemplate) + '</br>';
          });
        });
      }
      return text;
    };

    var elyNameLabel = function(elyCode){
      var elyInfo = _.find(LinkValues.ElyCodes, function (obj) {
        return obj.value === elyCode;
      });
      return'</br><label class="control-label" style="color:#c09853;">' + elyInfo.name + ' ELY (' + elyInfo.value + ')</label></br>';
    };

    var checkInputs = function (selector, disabled) {
      var rootElement = $('#feature-attributes');
      rootElement.find(selector).prop('disabled', disabled);
    };

    var bindEvents = function () {
      var rootElement = $('#feature-attributes');

      var getTemplates = function() {
        backend.getTemplates(function(data){
<<<<<<< HEAD
          eventbus.trigger('templates:fetched', data);
          var nodePointTemplates = _.map(_.filter(data, function(nodePoint){
            return !_.isUndefined(nodePoint.nodePointTemplate) ;
          }), function(template){
            return template.nodePointTemplate;
          });
          var junctionTemplates = _.map(_.filter(data, function (junction) {
            return !_.isUndefined(junction.junctionTemplate);
          }), function(template) {
            return template.junctionTemplate;
          });
=======
          var nodePointTemplates = data.nodePointTemplates;
          var junctionTemplates = data.junctionTemplates;
          eventbus.trigger('templates:fetched', nodePointTemplates, junctionTemplates);
>>>>>>> 5e9435ba
          $('#nodes-and-junctions-content').html(junctionTemplatesHtml(junctionTemplates) + nodePointTemplatesHtml(nodePointTemplates));
          applicationModel.removeSpinner();
        });
      };

      eventbus.on('nodeSearchTool:fetched', function(hasResults) {
        applicationModel.removeSpinner();
        $('#clear-node-search').prop('disabled', false);
        if (hasResults) {
          $('#nodes-and-junctions-content').html(nodesAndRoadAttributesHtmlList());
          eventbus.trigger('nodeSearchTool:refreshView', map);
        } else {
          instructionsPopup.show('Ei tuloksia', 3000);
        }
      });

      eventbus.on('nodesAndJunctions:open', function () {
        rootElement.html(searchNodesTemplate());
        applicationModel.selectLayer('node');
        applicationModel.addSpinner();
        getTemplates();

        $('#close-node-search').click(function () {
          applicationModel.selectLayer('linkProperty', true);
          eventbus.trigger('nodesAndJunctions:close');
          return false;
        });

        $('#clear-node-search').click(function () {
          applicationModel.addSpinner();
          $('#nodes-and-junctions-content').html("");
          getTemplates();
          $('#clear-node-search').prop('disabled', true);
        });

        rootElement.on('keyup, input', '.node-input', function () {
          checkInputs('#node-search-btn',
            !$("#tie").val() || ((parseInt($("#aosa").val()) || 0) > (parseInt($("#losa").val()) || 999)));
        });

        rootElement.on('click', '#node-search-btn', function () {
          applicationModel.addSpinner();
          $('#nodes-and-junctions-content').html("");
          var data = {
            roadNumber: $("#tie").val()
          };
          var minPart = $("#aosa").val();
          var maxPart = $("#losa").val();
          if (minPart) { data.minRoadPartNumber = minPart; }
          if (maxPart) { data.maxRoadPartNumber = maxPart; }
          nodeCollection.getNodesByRoadAttributes(data);
        });

        rootElement.one('click', '.node-link', function (event) {
          eventbus.trigger('nodeSearchTool:clickNode', event.currentTarget.id, map);
        });

        rootElement.one('click', '.node-point-template-link', function (event) {
          eventbus.trigger('nodeSearchTool:clickNodePointTemplate', event.currentTarget.id, map);
        });

        rootElement.one('click', '.junction-template-link', function (event) {
          eventbus.trigger('nodeSearchTool:clickJunctionTemplate', event.currentTarget.id, map);
        });
      });
    };
    bindEvents();
  };
})(this);<|MERGE_RESOLUTION|>--- conflicted
+++ resolved
@@ -1,10 +1,5 @@
 (function (root) {
   root.NodeSearchForm = function (instructionsPopup, map, nodeCollection, backend) {
-<<<<<<< HEAD
-    var container = $('#legendDiv');
-    var roadClassLegend = $('<div id="legendDiv" class="panel-section panel-legend linear-asset-legend road-class-legend no-copy"></div>');
-=======
->>>>>>> 5e9435ba
     var header = function() {
       return '<header>' +
         '<span id="close-node-search" class="rightSideSpan">Sulje <i class="fas fa-window-close"></i></span>' +
@@ -70,11 +65,7 @@
     };
 
     var junctionTemplateLink = function(junctionTemplate){
-<<<<<<< HEAD
-      return '<a id=' + junctionTemplate.junctionId + ' class="junction-template-link" href="#node/junctionTemplate/' + junctionTemplate.junctionId + '" style="font-weight:bold;cursor:pointer;">' +
-=======
       return '<a id=' + junctionTemplate.id + ' class="junction-template-link" href="#node/junctionTemplate/' + junctionTemplate.id + '" style="font-weight:bold;cursor:pointer;">' +
->>>>>>> 5e9435ba
         junctionTemplate.roadNumber + ' / ' +
         junctionTemplate.track + ' / ' +
         junctionTemplate.roadPartNumber + ' / ' +
@@ -119,14 +110,10 @@
     };
 
     var nodePointTemplatesHtml = function (nodePointTemplates) {
-<<<<<<< HEAD
-      var groups = _.groupBy(nodePointTemplates, function (template) {
-=======
       var uniqueNPTemplates = _.uniqWith(nodePointTemplates, function (o1, o2) {
         return o1.roadNumber === o2.roadNumber && o1.roadPartNumber === o2.roadPartNumber && o1.addrM === o2.addrM;
       });
       var groups = _.groupBy(uniqueNPTemplates, function (template) {
->>>>>>> 5e9435ba
         return template.elyCode;
       });
       var text = "";
@@ -166,23 +153,9 @@
 
       var getTemplates = function() {
         backend.getTemplates(function(data){
-<<<<<<< HEAD
-          eventbus.trigger('templates:fetched', data);
-          var nodePointTemplates = _.map(_.filter(data, function(nodePoint){
-            return !_.isUndefined(nodePoint.nodePointTemplate) ;
-          }), function(template){
-            return template.nodePointTemplate;
-          });
-          var junctionTemplates = _.map(_.filter(data, function (junction) {
-            return !_.isUndefined(junction.junctionTemplate);
-          }), function(template) {
-            return template.junctionTemplate;
-          });
-=======
           var nodePointTemplates = data.nodePointTemplates;
           var junctionTemplates = data.junctionTemplates;
           eventbus.trigger('templates:fetched', nodePointTemplates, junctionTemplates);
->>>>>>> 5e9435ba
           $('#nodes-and-junctions-content').html(junctionTemplatesHtml(junctionTemplates) + nodePointTemplatesHtml(nodePointTemplates));
           applicationModel.removeSpinner();
         });
