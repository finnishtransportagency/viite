(function (root) {
  root.NodeSearchForm = function (instructionsPopup, map, nodeCollection, backend) {
    var container = $('#legendDiv');
    var roadClassLegend = $('<div id="legendDiv" class="panel-section panel-legend linear-asset-legend road-class-legend no-copy"></div>');
    var header = function() {
      return '<header>' +
        '<span id="close-node-search" class="rightSideSpan">Sulje <i class="fas fa-window-close"></i></span>' +
        '</header>';
    };

    var label = function(label) {
      return '<label class="control-label-small">' + label + '</label>';
    };

    var inputNumber = function (id, maxLength) {
      return '<input type="text" onkeypress="return (event.charCode >= 48 && event.charCode <= 57) || (event.keyCode === 8 || event.keyCode === 9)' +
        '" class="form-control node-input" id = "' + id + '"' +
        (_.isUndefined(maxLength) ? '' : ' maxlength="' + maxLength + '"') + '/>';
    };

    var searchButton = function () {
      return '<button id="node-search-btn" type="button" class="btn node-search-btn" disabled>Hae solmut</button>';
    };

    var searchNodesTemplate = function () {
      return _.template('' +
        header() +
        '<div class="wrapper read-only">' +
        '<div class="form form-horizontal form-dark" style="margin-left: auto;">' +
        '<div class="edit-control-group">' +
        '<div class="form-group editable">' +
        '<form id="node-search" class="input-unit-combination form-group form-horizontal node-search">' +
        '<div class="form-group">' +
        label('Tie') + label('Aosa') + label('Losa') +
        '</div>' +
        '<div id= "road-attributes" class="form-group">' +
        inputNumber('tie', 5) + inputNumber('aosa', 3) + inputNumber('losa', 3) +
        searchButton() +
        '</div>' +
        '<button id="clear-node-search" type="button" class="btn btn-clean-node-search btn-block" disabled>Tyhjenn&auml; tulokset</button>' +
        '</form>' +
        '</div>' +
        '</div>' +
        '</div>' +
        '<div id="nodes-and-junctions-content">' +
        '</div>' +
        '</div>'
      );
    };

    var addNodeAttributeLabel = function (label) {
      return '<label class="control-label-small" style="text-transform:none;color:#f4b183">'+label+'</label>';
    };

    var roadAddressLink = function (index, nodeWithAttributes) {
      return '<a id="' + index + '" class="node-link" href="#node/' + nodeWithAttributes.id + '" style="font-weight:bold;cursor:pointer;">' +
        nodeWithAttributes.roadNumber + '/' +
        nodeWithAttributes.roadPartNumber + '/' +
        nodeWithAttributes.addrMValue + '</a>';
    };

    var nodePointTemplateLink = function(nodePointTemplate){
<<<<<<< HEAD
      return '<a id=' + nodePointTemplate.id + ' class="node-point-template-link" href="#node/nodePointTemplate/' + nodePointTemplate.id + '" style="font-weight:bold;cursor:pointer;">' +
=======
      return '<a id=' + nodePointTemplate.id + ' class="node-point-template-link" href="#nodePointTemplate/' + nodePointTemplate.id + '" style="font-weight:bold;cursor:pointer;color: darkorange;">' +
>>>>>>> 16339090
        nodePointTemplate.roadNumber + ' / ' +
        nodePointTemplate.roadPartNumber + ' / ' +
        nodePointTemplate.addrM + '</a>';
    };

    var junctionTemplateLink = function(junctionTemplate){
<<<<<<< HEAD
      return '<a id=' + junctionTemplate.junctionId + ' class="junction-template-link" href="#node/junctionTemplate/' + junctionTemplate.junctionId + '" style="font-weight:bold;cursor:pointer;color: darkorange;">' +
=======
      return '<a id=' + junctionTemplate.junctionId + ' class="junction-template-link" href="#junctionTemplate/' + junctionTemplate.junctionId + '" style="font-weight:bold;cursor:pointer;">' +
>>>>>>> 16339090
        junctionTemplate.roadNumber + ' / ' +
        junctionTemplate.track + ' / ' +
        junctionTemplate.roadPartNumber + ' / ' +
        junctionTemplate.addrM + '</a>';

    };

    var nodesAndRoadAttributesHtmlList = function () {
      var text = '<label class="control-label-small" style="text-transform:none;color:white;">TIE / OSA / ET</label></br>';
      var index = 0;
      var nodes = nodeCollection.getNodesWithAttributes();
      _.each(nodes, function (nodeWithAttributes) {
        text += roadAddressLink(index++, nodeWithAttributes) + '&nbsp;&nbsp;' + addNodeAttributeLabel(nodeWithAttributes.name) + '</br>' +
          addNodeAttributeLabel('Solmutyyppi:&nbsp;') + addNodeAttributeLabel(nodeWithAttributes.type) + '</br>' +
          addNodeAttributeLabel('Solmunumero:&nbsp;') + addNodeAttributeLabel(nodeWithAttributes.nodeNumber) + '</br></br>';
      });
      return text;
    };

    var junctionTemplatesHtml = function (junctionTemplates) {
      var groups = _.groupBy(junctionTemplates, function (template) {
        return template.elyCode;
      });
      var text = "";
      if(!_.isEmpty(groups)){
        text = '<label class="control-label-small" style="color:#c09853;">Käsittelemättömät liittymäaihiot</label>';
        _.each(groups, function(templatesByEly){
          var sortedTemplates = _.chain(templatesByEly)
            .sortBy('addrM')
            .sortBy('track')
            .sortBy('roadPartNumber')
            .sortBy('roadNumber')
            .value();
          text += elyNameLabel(sortedTemplates[0].elyCode);
          text += '<label class="control-label-small" style="text-transform:none;color:white;">(TIE / AJR / OSA / AET)</label></br>';
          _.each(sortedTemplates, function(junctionTemplate) {
            text += junctionTemplateLink(junctionTemplate) + '</br>';
          });
        });
      }
      return text;
    };

    var nodePointTemplatesHtml = function (nodePointTemplates) {
      var groups = _.groupBy(nodePointTemplates, function (template) {
        return template.elyCode;
      });
      var text = "";
      if(!_.isEmpty(groups)){
        text = '</br></br><label class="control-label-small" style="color:#c09853;">Käsittelemättömät solmukohta-aihiot</label>';
        _.each(groups, function(templatesByEly){
          var sortedTemplates = _.chain(templatesByEly)
            .sortBy('addrM')
            .sortBy('track')
            .sortBy('roadPartNumber')
            .sortBy('roadNumber')
            .value();
          text += elyNameLabel(sortedTemplates[0].elyCode);
          text += '<label class="control-label-small" style="text-transform:none;color:white;">(TIE / OSA / AET)</label></br>';
          _.each(sortedTemplates, function(nodePointTemplate) {
            text += nodePointTemplateLink(nodePointTemplate) + '</br>';
          });
        });
      }
      return text;
    };

    var elyNameLabel = function(elyCode){
      var elyInfo = _.find(LinkValues.ElyCodes, function (obj) {
        return obj.value === elyCode;
      });
      return'</br><label class="control-label" style="color:#c09853;">' + elyInfo.name + ' ELY (' + elyInfo.value + ')</label></br>';
    };

    var checkInputs = function (selector, disabled) {
      var rootElement = $('#feature-attributes');
      rootElement.find(selector).prop('disabled', disabled);
    };

    var bindEvents = function () {
      var rootElement = $('#feature-attributes');

      var getTemplates = function() {
        backend.getTemplates(function(data){
          eventbus.trigger('templates:fetched', data);
          var nodePointTemplates = _.map(_.filter(data, function(nodePoint){
            return !_.isUndefined(nodePoint.nodePointTemplate) ;
          }), function(template){
            return template.nodePointTemplate;
          });
          var junctionTemplates = _.map(_.filter(data, function (junction) {
            return !_.isUndefined(junction.junctionTemplate);
          }), function(template) {
            return template.junctionTemplate;
          });
          $('#nodes-and-junctions-content').html(junctionTemplatesHtml(junctionTemplates) + nodePointTemplatesHtml(nodePointTemplates));
          applicationModel.removeSpinner();
        });
      };

      eventbus.on('nodeSearchTool:fetched', function(hasResults) {
        applicationModel.removeSpinner();
        $('#clear-node-search').prop('disabled', false);
        if (hasResults) {
          $('#nodes-and-junctions-content').html(nodesAndRoadAttributesHtmlList());
          eventbus.trigger('nodeSearchTool:refreshView', map);
        } else {
          instructionsPopup.show('Ei tuloksia', 3000);
        }
      });

      eventbus.on('nodesAndJunctions:open', function () {
        rootElement.html(searchNodesTemplate());
        applicationModel.selectLayer('node');
        applicationModel.addSpinner();
        getTemplates();

        $('#close-node-search').click(function () {
          applicationModel.selectLayer('linkProperty', true);
          eventbus.trigger('nodesAndJunctions:close');
          return false;
        });

        $('#clear-node-search').click(function () {
          applicationModel.addSpinner();
          $('#nodes-and-junctions-content').html("");
          getTemplates();
          $('#clear-node-search').prop('disabled', true);
        });

        rootElement.on('keyup, input', '.node-input', function () {
          checkInputs('#node-search-btn',
            !$("#tie").val() || ((parseInt($("#aosa").val()) || 0) > (parseInt($("#losa").val()) || 999)));
        });

        rootElement.on('click', '#node-search-btn', function () {
          applicationModel.addSpinner();
          $('#nodes-and-junctions-content').html("");
          var data = {
            roadNumber: $("#tie").val()
          };
          var minPart = $("#aosa").val();
          var maxPart = $("#losa").val();
          if (minPart) { data.minRoadPartNumber = minPart; }
          if (maxPart) { data.maxRoadPartNumber = maxPart; }
          nodeCollection.getNodesByRoadAttributes(data);
        });

        rootElement.on('click', '.node-link', function (event) {
          eventbus.trigger('nodeSearchTool:clickNode', event.currentTarget.id, map);
        });

        rootElement.on('click', '.node-point-template-link', function (event) {
          eventbus.trigger('nodeSearchTool:clickNodePointTemplate', event.currentTarget.id, map);
        });

        rootElement.on('click', '.junction-template-link', function (event) {
          eventbus.trigger('nodeSearchTool:clickJunctionTemplate', event.currentTarget.id, map);
        });
      });
    };
    bindEvents();
  };
})(this);<|MERGE_RESOLUTION|>--- conflicted
+++ resolved
@@ -60,22 +60,14 @@
     };
 
     var nodePointTemplateLink = function(nodePointTemplate){
-<<<<<<< HEAD
-      return '<a id=' + nodePointTemplate.id + ' class="node-point-template-link" href="#node/nodePointTemplate/' + nodePointTemplate.id + '" style="font-weight:bold;cursor:pointer;">' +
-=======
-      return '<a id=' + nodePointTemplate.id + ' class="node-point-template-link" href="#nodePointTemplate/' + nodePointTemplate.id + '" style="font-weight:bold;cursor:pointer;color: darkorange;">' +
->>>>>>> 16339090
+      return '<a id=' + nodePointTemplate.id + ' class="node-point-template-link" href="#node/nodePointTemplate/' + nodePointTemplate.id + '" style="font-weight:bold;cursor:pointer;color: darkorange;">' +
         nodePointTemplate.roadNumber + ' / ' +
         nodePointTemplate.roadPartNumber + ' / ' +
         nodePointTemplate.addrM + '</a>';
     };
 
     var junctionTemplateLink = function(junctionTemplate){
-<<<<<<< HEAD
-      return '<a id=' + junctionTemplate.junctionId + ' class="junction-template-link" href="#node/junctionTemplate/' + junctionTemplate.junctionId + '" style="font-weight:bold;cursor:pointer;color: darkorange;">' +
-=======
-      return '<a id=' + junctionTemplate.junctionId + ' class="junction-template-link" href="#junctionTemplate/' + junctionTemplate.junctionId + '" style="font-weight:bold;cursor:pointer;">' +
->>>>>>> 16339090
+      return '<a id=' + junctionTemplate.junctionId + ' class="junction-template-link" href="#node/junctionTemplate/' + junctionTemplate.junctionId + '" style="font-weight:bold;cursor:pointer;">' +
         junctionTemplate.roadNumber + ' / ' +
         junctionTemplate.track + ' / ' +
         junctionTemplate.roadPartNumber + ' / ' +
