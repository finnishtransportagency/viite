--- conflicted
+++ resolved
@@ -114,19 +114,11 @@
 
       eventbus.on('junctionTemplate:selected', function () {
         rootElement.empty();
-<<<<<<< HEAD
-        var templatesList = selectedJunctionPoint.getCurrentJunctionPointTemplates();
-        var showJunctionTemplateEditForm = isJunctionTemplate(_.head(templatesList));
-        $('#feature-attributes').html(template(_.head(templatesList), showJunctionTemplateEditForm));
-        $('[id=junction-point-link]').click(function () {
-          eventbus.trigger('junctionPointForm-junctionPoint:select', _.head(templatesList).junctionId);
-=======
         var junctionTemplate = selectedJunctionPoint.getCurrentJunctionTemplate();
         var showJunctionTemplateEditForm = isJunctionTemplate(junctionTemplate);
         $('#feature-attributes').html(template(junctionTemplate, showJunctionTemplateEditForm));
         $('[id=junction-point-link]').click(function () {
           eventbus.trigger('junctionTemplate-points:select', junctionTemplate.id);
->>>>>>> 820319bc
           return false;
         });
         return false;
