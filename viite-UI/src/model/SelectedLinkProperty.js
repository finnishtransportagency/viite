--- conflicted
+++ resolved
@@ -418,7 +418,6 @@
           var calculatedRoads = {"adjacents" : _.map(adjacents, function(a, index){
             return _.merge({}, a, {"marker": markers[index]});
           }), "links": newSources};
-<<<<<<< HEAD
           eventbus.trigger("adjacents:additionalSourceFound", calculatedRoads.links, calculatedRoads.adjacents);
         } else {
           var calculatedRoads = {
@@ -428,9 +427,6 @@
           };
           sources = sources.concat(roadCollection.toRoadLinkModel(calculatedRoads.links));
           eventbus.trigger("adjacents:additionalSourceFound", calculatedRoads.links, calculatedRoads.adjacents);
-=======
-          eventbus.trigger("adjacents:additionalSourceFound",calculatedRoads.links, calculatedRoads.adjacents );
->>>>>>> a9615535
         }
       });
     });
