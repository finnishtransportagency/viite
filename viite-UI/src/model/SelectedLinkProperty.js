--- conflicted
+++ resolved
@@ -139,17 +139,11 @@
             var filteredAdjacents = _.filter(filteredPreviousAdjacents, function(prvAdj){
               return !_.contains(selectedLinkIds, prvAdj.linkId);
             });
-<<<<<<< HEAD
-
             previousAdjacents = filteredAdjacents;
-            var calculatedRoads = {
-              "adjacents": _.map(filteredAdjacents, function (a, index) {
-=======
             var markedRoads = {
               "adjacents": _.map(applicationModel.getSelectionType() === 'floating' ? _.reject(filteredAdjacents, function(t){
                 return t.roadLinkType != -1;
               }) :filteredAdjacents, function (a, index) {
->>>>>>> a62a39f4
                 return _.merge({}, a, {"marker": markers[index]});
               }), "links": link
             };
