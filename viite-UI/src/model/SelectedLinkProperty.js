--- conflicted
+++ resolved
@@ -1,5 +1,5 @@
-(function (root) {
-  root.SelectedLinkProperty = function (backend, roadCollection) {
+(function(root) {
+  root.SelectedLinkProperty = function(backend, roadCollection) {
     var current = [];
     var dirty = false;
     var targets = [];
@@ -20,11 +20,9 @@
       "BA", "BB", "BC", "BD", "BE", "BF", "BG", "BH", "BI", "BJ", "BK", "BL", "BM", "BN", "BO", "BP", "BQ", "BR", "BS", "BT", "BU", "BV", "BW", "BX", "BY", "BZ",
       "CA", "CB", "CC", "CD", "CE", "CF", "CG", "CH", "CI", "CJ", "CK", "CL", "CM", "CN", "CO", "CP", "CQ", "CR", "CS", "CT", "CU", "CV", "CW", "CX", "CY", "CZ"];
 
-    var close = function () {
+    var close = function() {
       if (!_.isEmpty(current) && !isDirty()) {
-        _.forEach(current, function (selected) {
-          selected.unselect();
-        });
+        _.forEach(current, function(selected) { selected.unselect(); });
         applicationModel.setActiveButtons(false);
         eventbus.trigger('layer:enableButtons', true);
         eventbus.trigger('linkProperties:unselected');
@@ -38,57 +36,19 @@
       }
     };
 
-    var isSingleLinkSelection = function () {
+    var isSingleLinkSelection = function() {
       return current.length === 1;
     };
 
-    var isDifferingSelection = function (singleLinkSelect) {
+    var isDifferingSelection = function(singleLinkSelect) {
       return (!_.isUndefined(singleLinkSelect) &&
-        (singleLinkSelect !== isSingleLinkSelection()));
-    };
-
-    var setCurrent = function (data) {
+      (singleLinkSelect !== isSingleLinkSelection()));
+    };
+
+    var setCurrent = function(data){
       current = data;
     };
 
-<<<<<<< HEAD
-    var extractDataForDisplay = function (selectedData) {
-      var extractUniqueValues = function (selectedData, property) {
-        return _.chain(selectedData)
-          .pluck(property)
-          .uniq()
-          .value()
-          .join(', ');
-      };
-
-      var isMultiSelect = selectedData.length > 1;
-      var selectedLinks = {selectedLinks: _.pluck(selectedData, 'linkId')};
-      var properties = _.merge(_.cloneDeep(_.first(selectedData)), selectedLinks);
-      if (isMultiSelect) {
-        var ambiguousFields = ['maxAddressNumberLeft', 'maxAddressNumberRight', 'minAddressNumberLeft', 'minAddressNumberRight',
-          'municipalityCode', 'verticalLevel', 'roadNameFi', 'roadNameSe', 'roadNameSm', 'modifiedAt', 'modifiedBy',
-          'endDate'];
-        properties = _.omit(properties, ambiguousFields);
-        var latestModified = dateutil.extractLatestModifications(selectedData);
-        var municipalityCodes = {municipalityCode: extractUniqueValues(selectedData, 'municipalityCode')};
-        var verticalLevels = {verticalLevel: extractUniqueValues(selectedData, 'verticalLevel')};
-        var roadPartNumbers = {roadPartNumber: extractUniqueValues(selectedData, 'roadPartNumber')};
-        var elyCodes = {elyCode: extractUniqueValues(selectedData, 'elyCode')};
-        var trackCode = {trackCode: extractUniqueValues(selectedData, 'trackCode')};
-        var discontinuity = {discontinuity: extractUniqueValues(selectedData, 'discontinuity')};
-        var startAddressM = {startAddressM: _.min(_.chain(selectedData).pluck('startAddressM').uniq().value())};
-        var endAddressM = {endAddressM: _.max(_.chain(selectedData).pluck('endAddressM').uniq().value())};
-        var roadLinkSource = {roadLinkSource: extractUniqueValues(selectedData, 'roadLinkSource')};
-        var roadNames = {
-          roadNameFi: extractUniqueValues(selectedData, 'roadNameFi'),
-          roadNameSe: extractUniqueValues(selectedData, 'roadNameSe'),
-          roadNameSm: extractUniqueValues(selectedData, 'roadNameSm')
-        };
-        _.merge(properties, latestModified, municipalityCodes, verticalLevels, roadPartNumbers, roadNames, elyCodes, startAddressM, endAddressM);
-      }
-      return properties;
-    };
-=======
     var extractDataForDisplay = function(selectedData) {
 
           var extractUniqueValues = function(selectedData, property) {
@@ -130,19 +90,18 @@
           }
           return properties;
       };
->>>>>>> 8403d3fb
-
-    var open = function (linkId, id, singleLinkSelect, visibleFeatures, isSuravage) {
+
+    var open = function(linkId, id, singleLinkSelect, visibleFeatures, isSuravage) {
       var canIOpen = !_.isUndefined(linkId) ? !isSelectedByLinkId(linkId) || isDifferingSelection(singleLinkSelect) : !isSelectedById(id) || isDifferingSelection(singleLinkSelect);
       if (canIOpen) {
-        if (isSuravage) {
-          if (!_.isUndefined(linkId)) {
+        if(isSuravage){
+          if(!_.isUndefined(linkId)){
             setCurrent(singleLinkSelect ? roadCollection.getSuravageByLinkId([linkId]) : roadCollection.getSuravageGroupByLinkId(linkId));
           } else {
             setCurrent(singleLinkSelect ? roadCollection.getSuravageById([id]) : roadCollection.getSuravageGroupById(id));
           }
         } else {
-          if (!_.isUndefined(linkId)) {
+          if(!_.isUndefined(linkId)){
             setCurrent(singleLinkSelect ? roadCollection.getByLinkId([linkId]) : roadCollection.getGroupByLinkId(linkId));
           } else {
             setCurrent(singleLinkSelect ? roadCollection.getById([id]) : roadCollection.getGroupById(id));
@@ -150,7 +109,7 @@
         }
 
         var currentFloatings = getCurrentFloatings();
-        if (!_.isEmpty(currentFloatings)) {
+        if(!_.isEmpty(currentFloatings)){
           setSources(currentFloatings);
         }
 
@@ -167,9 +126,9 @@
         if (canIOpen) {
             applicationModel.toggleSelectionTypeFloating();
             if (!_.isUndefined(linkId)) {
-                setCurrent( singleLinkSelect ? roadCollection.getByLinkId([linkId]) : roadCollection.getGroupByLinkId(linkId));
+                setCurrent(singleLinkSelect ? roadCollection.getByLinkId([linkId]) : roadCollection.getGroupByLinkId(linkId));
             } else {
-                setCurrent( singleLinkSelect ? roadCollection.getById([id]) : roadCollection.getGroupById(id));
+                setCurrent(singleLinkSelect ? roadCollection.getById([id]) : roadCollection.getGroupById(id));
             }
             var currentFloatings = getCurrentFloatings();
             if (!_.isEmpty(currentFloatings)) {
@@ -178,43 +137,41 @@
             //Segment to construct adjacency
             getGroupAdjacents(linkId);
 
-        var data4Display = _.map(get(), function (feature) {
-          return extractDataForDisplay([feature]);
-        });
-
-        if (!applicationModel.isReadOnly() && get()[0] && get()[0].roadLinkType === RoadLinkType.FloatingRoadLinkType.value) {
-          addToFeaturesToKeep(data4Display);
-        }
-        if (!_.isEmpty(featuresToKeep) && !isLinkIdInFeaturesToKeep(linkId)) {
-          addToFeaturesToKeep(data4Display);
-        }
-        processOl3Features(visibleFeatures);
-        eventbus.trigger('adjacents:startedFloatingTransfer');
-        if (!_.isEmpty(data4Display))
-          eventbus.trigger('linkProperties:selected', data4Display);
-        eventbus.trigger('linkProperties:deactivateInteractions');
-      }
-    };
-
-    var openUnknown = function (linkId, id, visibleFeatures) {
+            var data4Display = _.map(get(), function (feature) {
+                return extractDataForDisplay([feature]);
+            });
+
+            if (!applicationModel.isReadOnly() && get()[0] && get()[0].roadLinkType === RoadLinkType.FloatingRoadLinkType.value) {
+                addToFeaturesToKeep(data4Display);
+            }
+            if (!_.isEmpty(featuresToKeep) && !isLinkIdInFeaturesToKeep(linkId)) {
+                addToFeaturesToKeep(data4Display);
+            }
+            processOl3Features(visibleFeatures);
+            eventbus.trigger('adjacents:startedFloatingTransfer');
+            if (!_.isEmpty(data4Display))
+            eventbus.trigger('linkProperties:selected', data4Display);
+            eventbus.trigger('linkProperties:deactivateInteractions');
+        }
+    };
+
+    var openUnknown = function(linkId, id, visibleFeatures) {
       var canIOpen = !_.isUndefined(linkId) ? true : !isSelectedById(id);
       if (canIOpen) {
-        if (featuresToKeep.length === 0) {
+        if(featuresToKeep.length === 0){
           close();
         } else {
           if (!_.isEmpty(current) && !isDirty()) {
-            _.forEach(current, function (selected) {
-              selected.unselect();
-            });
-          }
-        }
-        if (!_.isUndefined(linkId)) {
+            _.forEach(current, function(selected) { selected.unselect(); });
+          }
+        }
+        if(!_.isUndefined(linkId)){
           setCurrent(_.uniq(roadCollection.getByLinkId([linkId]), _.isEqual));
         } else {
           setCurrent(_.uniq(roadCollection.getById([id]), _.isEqual));
         }
-        if (current[0].getData().anomaly === Anomaly.GeometryChanged.value) {
-          setCurrent(_.filter(roadCollection.getTmpRoadLinkGroups(), function (linkGroup) {
+        if(current[0].getData().anomaly === Anomaly.GeometryChanged.value) {
+          setCurrent(_.filter(roadCollection.getTmpRoadLinkGroups(), function(linkGroup){
               return linkGroup.getData().linkId === linkId;
           }));
         }
@@ -225,29 +182,29 @@
           selected.select();
         });
 
-        var currentFloatings = _.filter(current, function (curr) {
+        var currentFloatings = _.filter(current, function(curr){
           return curr.getData().roadLinkType === RoadLinkType.FloatingRoadLinkType.value;
         });
-        if (!_.isEmpty(currentFloatings)) {
+        if(!_.isEmpty(currentFloatings)){
           setSources(currentFloatings);
         }
 
-        var data4Display = _.map(get(), function (feature) {
+        var data4Display = _.map(get(), function(feature){
           return extractDataForDisplay([feature]);
         });
 
-        if (!applicationModel.isReadOnly() && get()[0].anomaly === Anomaly.NoAddressGiven.value) {
+        if(!applicationModel.isReadOnly() && get()[0].anomaly === Anomaly.NoAddressGiven.value){
           addToFeaturesToKeep(data4Display);
         }
-        if (!_.isEmpty(featuresToKeep) && !isLinkIdInFeaturesToKeep(linkId)) {
+        if(!_.isEmpty(featuresToKeep) && !isLinkIdInFeaturesToKeep(linkId)){
           addToFeaturesToKeep(data4Display);
         }
-        var contains = _.find(featuresToKeep, function (fk) {
+        var contains = _.find(featuresToKeep, function(fk){
           return fk.linkId === linkId;
         });
 
-        if (!_.isEmpty(featuresToKeep) && _.isUndefined(contains)) {
-          if (_.isArray(extractDataForDisplay(get()))) {
+        if(!_.isEmpty(featuresToKeep) && _.isUndefined(contains)){
+          if(_.isArray(extractDataForDisplay(get()))){
             featuresToKeep = featuresToKeep.concat(data4Display);
           } else {
             addToFeaturesToKeep(data4Display);
@@ -256,65 +213,65 @@
         processOl3Features(visibleFeatures);
         eventbus.trigger('adjacents:startedFloatingTransfer');
         eventbus.trigger('linkProperties:selected', data4Display);
-        _.defer(function () {
+        _.defer(function(){
           eventbus.trigger('linkProperties:deactivateAllSelections');
         });
       }
     };
 
-    var processOl3Features = function (visibleFeatures) {
-      var selectedOL3Features = _.filter(visibleFeatures, function (vf) {
-        return (_.some(get().concat(featuresToKeep), function (s) {
-          return s.linkId === vf.linkData.linkId && s.mmlId === vf.linkData.mmlId;
-        }));
+    var processOl3Features = function (visibleFeatures){
+      var selectedOL3Features = _.filter(visibleFeatures, function(vf){
+        return (_.some(get().concat(featuresToKeep), function(s){
+            return s.linkId === vf.linkData.linkId && s.mmlId === vf.linkData.mmlId;
+          }));
       });
       eventbus.trigger('linkProperties:ol3Selected', selectedOL3Features);
     };
 
-    var getGroupAdjacents = function (linkId) {
-      if (!_.isUndefined(current)) {
-        if (current.length === 1)
-          return current;
-        var orderedCurrent = _.sortBy(current, function (curr) {
-          return curr.getData().endAddressM;
-        });
-        var selectedFeature = _.find(orderedCurrent, function (oc) {
-          return oc.getData().linkId === linkId;
-        });
-        var adjacentsArray = [selectedFeature];
-
-        var findAdjacents = function (list, elem) {
-          if (list.length > 0) {
-            var filteredList = _.filter(list, function (l) {
-              return l.getData().id !== elem.getData().id && !_.contains(adjacentsArray, l);
-            });
-            var existingAdjacents = _.filter(filteredList, function (le) {
-              return !_.isUndefined(GeometryUtils.connectingEndPoint(le.getData().points, elem.getData().points));
-            });
-            //if in case we found more than one adjacent, we should process each possible adjacent
-            _.each(existingAdjacents, function (adj) {
-              adjacentsArray.push(adj);
-            });
-            _.each(existingAdjacents, function (adj) {
-              findAdjacents(_.filter(list, function (l) {
-                return l.getData().id !== elem.getData().id && !_.contains(adjacentsArray, l);
-              }), adj);
-            });
-          }
-        };
+      var getGroupAdjacents = function (linkId) {
+          if (!_.isUndefined(current)) {
+              if (current.length === 1)
+                  return current;
+              var orderedCurrent = _.sortBy(current, function (curr) {
+                  return curr.getData().endAddressM;
+              });
+              var selectedFeature = _.find(orderedCurrent, function (oc) {
+                  return oc.getData().linkId === linkId;
+              });
+              var adjacentsArray = [selectedFeature];
+
+              var findAdjacents = function (list, elem) {
+                  if (list.length > 0) {
+                      var filteredList = _.filter(list, function (l) {
+                          return l.getData().id !== elem.getData().id && !_.contains(adjacentsArray, l);
+                      });
+                      var existingAdjacents = _.filter(filteredList, function (le) {
+                          return !_.isUndefined(GeometryUtils.connectingEndPoint(le.getData().points, elem.getData().points));
+                      });
+                      //if in case we found more than one adjacent, we should process each possible adjacent
+                      _.each(existingAdjacents, function (adj) {
+                          adjacentsArray.push(adj);
+                      });
+                      _.each(existingAdjacents, function (adj) {
+                          findAdjacents(_.filter(list, function (l) {
+                              return l.getData().id !== elem.getData().id && !_.contains(adjacentsArray, l);
+                          }), adj);
+                      });
+                  }
+              };
 
               findAdjacents(current, selectedFeature);
-              setCurrent( _.sortBy(adjacentsArray, function (curr) {
+              setCurrent(_.sortBy(adjacentsArray, function (curr) {
                   return curr.getData().endAddressM;
               }));
           }
           applicationModel.setContinueButton(true);
       };
 
-    var getLinkAdjacents = function (link) {
+    var getLinkAdjacents = function(link) {
       var linkIds = {};
       var chainLinks = [];
-      var startLinkId = link.linkId;
+      var startLinkId= link.linkId;
       _.each(current, function (link) {
         if (!_.isUndefined(link))
           chainLinks.push(link.getData().linkId);
@@ -327,13 +284,13 @@
         "roadPartNumber": parseInt(link.roadPartNumber), "trackCode": parseInt(link.trackCode)
       };
 
-      if (!applicationModel.isReadOnly() && applicationModel.getSelectionType() !== 'all') {
+      if (!applicationModel.isReadOnly() && applicationModel.getSelectionType() !== 'all'){
         applicationModel.addSpinner();
         backend.getTargetAdjacent(data, function (adjacents) {
           applicationModel.removeSpinner();
-          if (!_.isEmpty(adjacents)) {
+          if (!_.isEmpty(adjacents)){
             linkIds = _.map(adjacents, function (roads) {
-              return roads.linkId;
+                return roads.linkId;
             });
           }
           applicationModel.setCurrentAction(applicationModel.actionCalculating);
@@ -364,16 +321,16 @@
                 return _.merge({}, a, {"marker": markers[index]});
               }), "links": link
             };
-            if (applicationModel.getSelectionType() === 'floating') {
+            if(applicationModel.getSelectionType() === 'floating') {
               eventbus.trigger("adjacents:floatingAdded", markedRoads.adjacents);
-              if (_.isEmpty(markedRoads.adjacents)) {
+              if(_.isEmpty(markedRoads.adjacents)){
                 applicationModel.setContinueButton(true);
               }
             }
             else {
               eventbus.trigger("adjacents:added", markedRoads.links, markedRoads.adjacents);
             }
-            if (applicationModel.getSelectionType() !== 'unknown') {
+            if(applicationModel.getSelectionType() !== 'unknown'){
               eventbus.trigger('adjacents:startedFloatingTransfer');
             }
           }
@@ -382,7 +339,7 @@
       return linkIds;
     };
 
-    var getLinkFloatingAdjacents = function (link) {
+    var getLinkFloatingAdjacents = function(link) {
       var linkIds = {};
       var chainLinks = [];
       _.each(current, function (link) {
@@ -397,11 +354,11 @@
         "roadPartNumber": parseInt(link.roadPartNumber), "trackCode": parseInt(link.trackCode)
       };
 
-      if (!applicationModel.isReadOnly() && applicationModel.getSelectionType() !== 'all') {
+      if (!applicationModel.isReadOnly() && applicationModel.getSelectionType() !== 'all'){
         applicationModel.addSpinner();
         backend.getFloatingAdjacent(data, function (adjacents) {
           applicationModel.removeSpinner();
-          if (!_.isEmpty(adjacents)) {
+          if (!_.isEmpty(adjacents)){
             linkIds = adjacents;
           }
           applicationModel.setCurrentAction(applicationModel.actionCalculating);
@@ -412,10 +369,10 @@
             var selectedLinkIds = _.map(rejectedRoads, function (roads) {
               return roads.linkId;
             });
-            var filteredPreviousAdjacents = _.filter(adjacents, function (adj) {
+            var filteredPreviousAdjacents = _.filter(adjacents, function(adj){
               return !_.contains(_.pluck(previousAdjacents, 'linkId'), adj.linkId);
             }).concat(previousAdjacents);
-            var filteredAdjacents = _.filter(filteredPreviousAdjacents, function (prvAdj) {
+            var filteredAdjacents = _.filter(filteredPreviousAdjacents, function(prvAdj){
               return !_.contains(selectedLinkIds, prvAdj.linkId);
             });
             previousAdjacents = filteredAdjacents;
@@ -426,16 +383,16 @@
                 return _.merge({}, a, {"marker": markers[index]});
               }), "links": link
             };
-            if (applicationModel.getSelectionType() === 'floating') {
+            if(applicationModel.getSelectionType() === 'floating') {
               eventbus.trigger("adjacents:floatingAdded", markedRoads.adjacents);
-              if (_.isEmpty(markedRoads.adjacents)) {
+              if(_.isEmpty(markedRoads.adjacents)){
                 applicationModel.setContinueButton(true);
               }
             }
             else {
               eventbus.trigger("adjacents:added", markedRoads.links, markedRoads.adjacents);
             }
-            if (applicationModel.getSelectionType() !== 'unknown') {
+            if(applicationModel.getSelectionType() !== 'unknown'){
               eventbus.trigger('adjacents:startedFloatingTransfer');
             }
           }
@@ -444,7 +401,7 @@
       return linkIds;
     };
 
-    eventbus.on("adjacents:additionalSourceSelected", function (existingSources, additionalSourceLinkId) {
+    eventbus.on("adjacents:additionalSourceSelected", function(existingSources, additionalSourceLinkId) {
       sources = current;
       backend.getRoadLinkByLinkId(parseInt(additionalSourceLinkId), function (response) {
         var fetchedFeature = roadCollection.toRoadLinkModel([response])[0];
@@ -454,11 +411,11 @@
           featuresToKeep.push(fetchedFeature.getData());
         }
         var chainLinks = [];
-        _.each(sources, function (link) {
+        _.each(sources, function(link) {
           if (!_.isUndefined(link))
             chainLinks.push(link.getData().linkId);
         });
-        _.each(targets, function (link) {
+        _.each(targets, function(link) {
           chainLinks.push(link.getData().linkId);
         });
         var newSources = _.isArray(existingSources) ? existingSources : [existingSources];
@@ -468,22 +425,18 @@
           return link.endDate === "";
         });
         var data = _.map(newSources, function (ns) {
-          return {
-            "selectedLinks": _.uniq(chainLinks), "linkId": parseInt(ns.linkId), "roadNumber": parseInt(ns.roadNumber),
-            "roadPartNumber": parseInt(ns.roadPartNumber), "trackCode": parseInt(ns.trackCode)
-          };
-        });
-        backend.getAdjacentsFromMultipleSources(data, function (adjacents) {
+          return {"selectedLinks": _.uniq(chainLinks), "linkId": parseInt(ns.linkId), "roadNumber": parseInt(ns.roadNumber),
+            "roadPartNumber": parseInt(ns.roadPartNumber), "trackCode": parseInt(ns.trackCode)};
+        });
+        backend.getAdjacentsFromMultipleSources(data, function(adjacents) {
           var calculatedRoads;
           if (!_.isEmpty(adjacents) && !applicationModel.isReadOnly()) {
-            calculatedRoads = {
-              "adjacents": _.map(adjacents, function (a, index) {
-                return _.merge({}, a, {"marker": markers[index]});
-              }), "links": newSources
-            };
-            eventbus.trigger("adjacents:floatingAdded", calculatedRoads.adjacents);
+             calculatedRoads = {"adjacents" : _.map(adjacents, function(a, index) {
+              return _.merge({}, a, {"marker": markers[index]});
+            }), "links": newSources};
+              eventbus.trigger("adjacents:floatingAdded", calculatedRoads.adjacents);
           } else {
-            calculatedRoads = {
+             calculatedRoads = {
               "adjacents": _.map(adjacents, function (a, index) {
                 return _.merge({}, a, {"marker": markers[index]});
               }), "links": newSources
@@ -495,17 +448,17 @@
       });
     });
 
-    eventbus.on('linkProperties:closed', function () {
+    eventbus.on('linkProperties:closed', function(){
       eventbus.trigger('layer:enableButtons', true);
       applicationModel.toggleSelectionTypeAll();
       clearFeaturesToKeep();
     });
 
-    eventbus.on('roadAddress:openProject', function () {
-      close();
-    });
-
-    var openMultiple = function (links) {
+      eventbus.on('roadAddress:openProject', function () {
+          close();
+      });
+
+    var openMultiple = function(links) {
       var uniqueLinks = _.unique(links, 'linkId');
       setCurrent(roadCollection.get(_.pluck(uniqueLinks, 'linkId')));
       _.forEach(current, function (selected) {
@@ -514,46 +467,44 @@
       eventbus.trigger('linkProperties:multiSelected', extractDataForDisplay(get()));
     };
 
-    var isDirty = function () {
+    var isDirty = function() {
       return dirty;
     };
 
-    var isSelectedById = function (id) {
-      return _.some(current, function (selected) {
-        return selected.getData().id === id;
-      });
-    };
-
-    var isSelectedByLinkId = function (linkId) {
-      return _.some(current, function (selected) {
-        return selected.getData().linkId === linkId;
-      });
-    };
-
-    var transferringCalculation = function () {
-      var targetsData = _.map(targets, function (t) {
+    var isSelectedById = function(id) {
+      return _.some(current, function(selected) {
+        return selected.getData().id === id; });
+    };
+
+    var isSelectedByLinkId = function(linkId) {
+      return _.some(current, function(selected) {
+        return selected.getData().linkId === linkId; });
+    };
+
+    var transferringCalculation = function(){
+      var targetsData = _.map(targets,function (t){
         if (_.isUndefined(t.linkId)) {
           return t.getData();
         } else return t;
       });
 
-      var targetDataIds = _.uniq(_.filter(_.map(targetsData.concat(featuresToKeep), function (feature) {
-        if (feature.roadLinkType !== RoadLinkType.FloatingRoadLinkType.value && feature.anomaly === Anomaly.NoAddressGiven.value) {
+      var targetDataIds = _.uniq(_.filter(_.map(targetsData.concat(featuresToKeep), function(feature){
+        if(feature.roadLinkType !== RoadLinkType.FloatingRoadLinkType.value && feature.anomaly === Anomaly.NoAddressGiven.value){
           return feature.linkId.toString();
         }
-      }), function (target) {
+      }), function (target){
         return !_.isUndefined(target);
       }));
 
-      var sourceDataIds = _.map(getSources(), function (source){
+      var sourceDataIds = _.map(getSources(), function (source) {
         return source.linkId.toString();
       });
 
-      var data = {"sourceLinkIds": _.uniq(sourceDataIds), "targetLinkIds": _.uniq(targetDataIds)};
-
-      if (!_.isEmpty(data.sourceLinkIds) && !_.isEmpty(data.targetLinkIds)) {
-        backend.getTransferResult(data, function (result) {
-          if (!_.isEmpty(result) && !applicationModel.isReadOnly()) {
+      var data = {"sourceLinkIds": _.uniq(sourceDataIds), "targetLinkIds":_.uniq(targetDataIds)};
+
+      if(!_.isEmpty(data.sourceLinkIds) && !_.isEmpty(data.targetLinkIds)){
+        backend.getTransferResult(data, function(result) {
+          if(!_.isEmpty(result) && !applicationModel.isReadOnly()) {
             eventbus.trigger("adjacents:roadTransfer", result, sourceDataIds.concat(targetDataIds), targetDataIds);
             roadCollection.setNewTmpRoadAddresses(result);
             eventbus.trigger('linkProperties:cleanFloatingsAfterDefloat');
@@ -564,37 +515,29 @@
       }
     };
 
-    var saveTransfer = function () {
+    var saveTransfer = function() {
       eventbus.trigger('linkProperties:saving');
-      var targetsData = _.map(targets, function (t) {
-        if (_.isUndefined(t.linkId)) {
+      var targetsData = _.map(targets,function (t){
+        if(_.isUndefined(t.linkId)){
           return t.getData();
-        } else return t;
-      });
-
-      var targetDataIds = _.uniq(_.filter(_.map(targetsData.concat(featuresToKeep), function (feature) {
-        if (feature.roadLinkType !== RoadLinkType.FloatingRoadLinkType.value && feature.anomaly === Anomaly.NoAddressGiven.value) {
+        }else return t;
+      });
+
+      var targetDataIds = _.uniq(_.filter(_.map(targetsData.concat(featuresToKeep), function(feature){
+        if(feature.roadLinkType !== RoadLinkType.FloatingRoadLinkType.value && feature.anomaly === Anomaly.NoAddressGiven.value){
           return feature.linkId;
         }
-      }), function (target) {
+      }), function (target){
         return !_.isUndefined(target);
       }));
-<<<<<<< HEAD
-      var sourceDataIds = _.chain(get().concat(featuresToKeep)).map( function (feature) {
-
-          return feature.linkId;
-        }
-      ).uniq().value();
-=======
-      var sourceDataIds = _.map(getSources(), function (source) {
+      var sourceDataIds = _.chain(getSources()).map(function (source) {
         return source.linkId;
-      });
->>>>>>> 8403d3fb
+      }).uniq().value();
 
       var data = {'sourceIds': sourceDataIds, 'targetIds': targetDataIds};
 
-      if (!_.isEmpty(data.sourceIds) && !_.isEmpty(data.targetIds)) {
-        backend.createRoadAddress(data, function (errorObject) {
+      if(!_.isEmpty(data.sourceIds) && !_.isEmpty(data.targetIds)){
+        backend.createRoadAddress(data, function(errorObject) {
           if (errorObject.status === INTERNAL_SERVER_ERROR_500 || errorObject.status === BAD_REQUEST) {
             eventbus.trigger('linkProperties:transferFailed', errorObject.status);
           }
@@ -604,20 +547,20 @@
       }
     };
 
-    var addTargets = function (target, adjacents) {
+    var addTargets = function(target, adjacents){
       backend.getRoadLinkByLinkId(parseInt(target), function (response) {
-        var fetchedFeature = roadCollection.toRoadLinkModel([response])[0];
-
-        if (!_.contains(targets, target))
-          targets.push(fetchedFeature.getData());
-        var targetData = _.filter(adjacents, function (adjacent) {
-          return adjacent.linkId === parseInt(target);
-        });
-        if (!_.isEmpty(targetData)) {
-          $('#additionalSource').remove();
-          $('#adjacentsData').remove();
-          getLinkAdjacents(_.first(targetData));
-        }
+          var fetchedFeature = roadCollection.toRoadLinkModel([response])[0];
+
+          if (!_.contains(targets, target))
+              targets.push(fetchedFeature.getData());
+          var targetData = _.filter(adjacents, function (adjacent) {
+              return adjacent.linkId === parseInt(target);
+          });
+          if (!_.isEmpty(targetData)) {
+              $('#additionalSource').remove();
+              $('#adjacentsData').remove();
+              getLinkAdjacents(_.first(targetData));
+          }
       });
     };
 
@@ -643,62 +586,60 @@
       return floatingRoadMarker;
     };
 
-    var setFloatingRoadMarker = function (ft) {
+    var setFloatingRoadMarker  = function(ft) {
       floatingRoadMarker = ft;
     };
 
-    var getAnomalousMarkers = function () {
+    var getAnomalousMarkers = function(){
       return anomalousMarkers;
     };
 
-    var setAnomalousMarkers = function (markers) {
+    var setAnomalousMarkers = function(markers){
       anomalousMarkers = markers;
     };
 
-    var getTargets = function () {
+    var getTargets = function(){
       return _.union(_.map(targets, function (roadLink) {
         return roadLink.getData();
       }));
     };
 
-    var getSources = function () {
+    var getSources = function() {
       return _.union(_.map(sources, function (roadLink) {
         return roadLink;
       }));
     };
 
-    var setSources = function (scs) {
+    var setSources = function(scs) {
       sources = scs;
     };
 
-    var resetSources = function () {
+    var resetSources = function() {
       sources = [];
       return sources;
     };
 
-    var resetTargets = function () {
+    var resetTargets = function() {
       targets = [];
       return targets;
     };
 
-    var setDirty = function (state) {
+    var setDirty = function(state){
       dirty = state;
     };
 
-    var cancel = function () {
+    var cancel = function() {
       dirty = false;
-      _.each(current, function (selected) {
-        selected.cancel();
-      });
-      if (!_.isUndefined(_.first(current))) {
+      _.each(current, function(selected) { selected.cancel(); });
+      if(!_.isUndefined(_.first(current))){
         var originalData = _.first(current).getData();
         eventbus.trigger('linkProperties:cancelled', _.cloneDeep(originalData));
         eventbus.trigger('roadLinks:clearIndicators');
       }
     };
 
-    var cancelAndReselect = function (action) {
-      if (action === applicationModel.actionCalculating) {
+    var cancelAndReselect = function(action){
+      if(action===applicationModel.actionCalculating){
         var floatingMarkers = getFloatingRoadMarker();
         eventbus.trigger('linkProperties:floatingRoadMarkerPreviousSelected', floatingMarkers);
       }
@@ -707,7 +648,7 @@
       eventbus.trigger('linkProperties:clearHighlights');
     };
 
-    var clearAndReset = function (afterDefloat) {
+    var clearAndReset = function(afterDefloat){
       roadCollection.resetTmp();
       roadCollection.resetChangedIds();
       applicationModel.resetCurrentAction();
@@ -716,38 +657,38 @@
       roadCollection.resetPreMovedRoadAddresses();
       clearFeaturesToKeep();
       eventbus.trigger('roadLinks:clearIndicators');
-      if (!afterDefloat) {
+      if(!afterDefloat) {
         roadCollection.resetNewTmpRoadAddresses();
         resetSources();
         resetTargets();
         previousAdjacents = [];
         _.defer(function () {
             if (!_.isEmpty(featuresToKeep)) {
-                setCurrent( roadCollection.toRoadLinkModel(featuresToKeep));
+                setCurrent(roadCollection.toRoadLinkModel(featuresToKeep));
                 eventbus.trigger("linkProperties:selected", extractDataForDisplay(featuresToKeep));
             }
         });
       }
     };
 
-    var cancelAfterDefloat = function (action, changedTargetIds) {
+    var cancelAfterDefloat = function(action, changedTargetIds) {
       dirty = false;
-      var originalData = _.filter(featuresToKeep, function (feature) {
+      var originalData = _.filter(featuresToKeep, function(feature){
         return feature.roadLinkType === RoadLinkType.FloatingRoadLinkType.value;
       });
-      if (action !== applicationModel.actionCalculated && action !== applicationModel.actionCalculating)
+      if(action !== applicationModel.actionCalculated && action !== applicationModel.actionCalculating)
         clearFeaturesToKeep();
-      if (_.isEmpty(changedTargetIds)) {
+      if(_.isEmpty(changedTargetIds)) {
         clearAndReset(true);
         eventbus.trigger('linkProperties:selected', _.cloneDeep(originalData));
       }
       $('#adjacentsData').remove();
-      if (applicationModel.isActiveButtons() || action === -1) {
-        if (action !== applicationModel.actionCalculated) {
+      if(applicationModel.isActiveButtons() || action === -1){
+        if(action !== applicationModel.actionCalculated){
           applicationModel.setActiveButtons(false);
           eventbus.trigger('roadLinks:unSelectIndicators', originalData);
         }
-        if (action) {
+        if (action){
           applicationModel.setContinueButton(false);
           eventbus.trigger('roadLinks:deleteSelection');
         }
@@ -756,74 +697,72 @@
       }
     };
 
-    var setLinkProperty = function (key, value) {
+    var setLinkProperty = function(key, value) {
       dirty = true;
-      _.each(current, function (selected) {
-        selected.setLinkProperty(key, value);
-      });
+      _.each(current, function(selected) { selected.setLinkProperty(key, value); });
       eventbus.trigger('linkProperties:changed');
     };
     var setTrafficDirection = _.partial(setLinkProperty, 'trafficDirection');
     var setFunctionalClass = _.partial(setLinkProperty, 'functionalClass');
     var setLinkType = _.partial(setLinkProperty, 'linkType');
 
-    var get = function () {
-      return _.map(current, function (roadLink) {
+    var get = function() {
+      return _.map(current, function(roadLink) {
         return roadLink.getData();
       });
     };
 
-    var getCurrentFloatings = function () {
-      return _.filter(current, function (curr) {
+    var getCurrentFloatings = function(){
+      return _.filter(current, function(curr){
         return curr.getData().roadLinkType === RoadLinkType.FloatingRoadLinkType.value;
       });
     };
 
-    var getFeaturesToKeepFloatings = function () {
+    var getFeaturesToKeepFloatings = function() {
       return _.filter(featuresToKeep, function (fk) {
         return fk.roadLinkType === RoadLinkType.FloatingRoadLinkType.value;
       });
     };
 
-    var getFeaturesToKeepUnknown = function () {
+    var getFeaturesToKeepUnknown = function() {
       return _.filter(featuresToKeep, function (fk) {
         return fk.anomaly === Anomaly.NoAddressGiven.value;
       });
     };
 
-    var isLinkIdInCurrent = function (linkId) {
-      var currentLinkIds = _.map(current, function (curr) {
+    var isLinkIdInCurrent = function(linkId){
+      var currentLinkIds = _.map(current, function(curr){
         return curr.getData().linkId;
       });
       return _.contains(currentLinkIds, linkId);
     };
 
-    var isLinkIdInFeaturesToKeep = function (linkId) {
-      var featuresToKeepLinkIds = _.map(featuresToKeep, function (fk) {
+    var isLinkIdInFeaturesToKeep = function(linkId){
+      var featuresToKeepLinkIds = _.map(featuresToKeep, function(fk){
         return fk.linkId;
       });
       return _.contains(featuresToKeepLinkIds, linkId);
     };
 
-    var count = function () {
+    var count = function() {
       return current.length;
     };
 
-    var getFeaturesToKeep = function () {
+    var getFeaturesToKeep = function(){
       return featuresToKeep;
     };
 
-    var addToFeaturesToKeep = function (data4Display) {
-      if (_.isArray(data4Display)) {
+    var addToFeaturesToKeep = function(data4Display){
+      if(_.isArray(data4Display)){
         featuresToKeep = featuresToKeep.concat(data4Display);
       } else {
         featuresToKeep.push(data4Display);
       }
     };
 
-    var clearFeaturesToKeep = function () {
-      if ('floating' === applicationModel.getSelectionType() || 'unknown' === applicationModel.getSelectionType()) {
-        featuresToKeep = _.filter(featuresToKeep, function (feature) {
+    var clearFeaturesToKeep = function() {
+      if('floating' === applicationModel.getSelectionType() || 'unknown' === applicationModel.getSelectionType()){
+        featuresToKeep = _.filter(featuresToKeep, function(feature){
           return feature.roadLinkType === RoadLinkType.FloatingRoadLinkType.value;
         });
       } else {
@@ -831,39 +770,39 @@
       }
     };
 
-    var continueSelectUnknown = function () {
-      if (!applicationModel.getContinueButtons()) {
+    var continueSelectUnknown = function() {
+      if(!applicationModel.getContinueButtons()){
         new ModalConfirm("Tarkista irti geometriasta olevien tieosoitesegmenttien valinta. Kaikkia peräkkäisiä sopivia tieosoitesegmenttejä ei ole valittu.");
         return false;
-      } else {
+      }else {
         return true;
       }
     };
 
-    var featureExistsInSelection = function (checkMe) {
-      var linkIds = _.map(get(), function (feature) {
+    var featureExistsInSelection = function(checkMe){
+      var linkIds = _.map(get(), function(feature){
         return feature.linkId;
       });
-      var didIfindIt = _.find(linkIds, function (link) {
+      var didIfindIt = _.find(linkIds,function (link) {
         return checkMe.data.linkId === link;
       });
       return !_.isUndefined(didIfindIt);
     };
 
-    var isFloatingHomogeneous = function (floatingFeature) {
+    var isFloatingHomogeneous = function(floatingFeature) {
       var firstFloating = _.first(featuresToKeep);
       return floatingFeature.data.roadPartNumber === parseInt(firstFloating.roadPartNumber) &&
-        floatingFeature.data.trackCode === firstFloating.trackCode &&
-        floatingFeature.data.roadNumber === firstFloating.roadNumber;
-    };
-
-    var filterFeaturesAfterSimulation = function (features) {
+          floatingFeature.data.trackCode === firstFloating.trackCode &&
+          floatingFeature.data.roadNumber === firstFloating.roadNumber;
+    };
+
+    var filterFeaturesAfterSimulation = function(features){
       var linkIdsToRemove = linkIdsToExclude();
-      if (applicationModel.getCurrentAction() === applicationModel.actionCalculated) {
+      if(applicationModel.getCurrentAction() === applicationModel.actionCalculated){
         //Filter the features without said linkIds
-        if (linkIdsToRemove.length !== 0) {
-          return _.reject(features, function (feature) {
-            return _.contains(linkIdsToRemove, feature.linkData.linkId);
+        if(linkIdsToRemove.length !== 0){
+          return _.reject(features, function(feature){
+              return _.contains(linkIdsToRemove, feature.linkData.linkId);
           });
         } else {
           return features;
@@ -871,8 +810,8 @@
       } else return features;
     };
 
-    var linkIdsToExclude = function () {
-      return _.chain(getFeaturesToKeepFloatings().concat(getFeaturesToKeepUnknown()).concat(getFeaturesToKeep())).map(function (feature) {
+    var linkIdsToExclude = function(){
+      return _.chain(getFeaturesToKeepFloatings().concat(getFeaturesToKeepUnknown()).concat(getFeaturesToKeep())).map(function(feature){
         return feature.linkId;
       }).uniq().value();
     };
