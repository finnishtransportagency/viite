--- conflicted
+++ resolved
@@ -115,19 +115,6 @@
     var open = function (linkId, id, singleLinkSelect, visibleFeatures, isSuravage) {
       var canIOpen = !_.isUndefined(linkId) ? !isSelectedByLinkId(linkId) || isDifferingSelection(singleLinkSelect) : !isSelectedById(id) || isDifferingSelection(singleLinkSelect);
       if (canIOpen) {
-<<<<<<< HEAD
-        if(isSuravage){
-          if(!_.isUndefined(linkId)){
-            setCurrent(singleLinkSelect ? roadCollection.getSuravageByLinkId([linkId]) : roadCollection.getSuravageGroupByLinkId(linkId));
-          } else {
-            setCurrent(singleLinkSelect ? roadCollection.getSuravageById([id]) : roadCollection.getSuravageGroupById(id));
-          }
-        } else {
-          if(!_.isUndefined(linkId)){
-            setCurrent(singleLinkSelect ? roadCollection.getByLinkId([linkId]) : roadCollection.getGroupByLinkId(linkId));
-          } else {
-            setCurrent(singleLinkSelect ? roadCollection.getById([id]) : roadCollection.getGroupById(id));
-=======
         if (isSuravage) {
           if (canOpenById(id)) {
             setCurrent(singleLinkSelect ? roadCollection.getSuravageById([id]) : roadCollection.getSuravageGroupById(id));
@@ -140,7 +127,6 @@
             setCurrent(singleLinkSelect ? roadCollection.getById([id]) : roadCollection.getGroupById(id));
           } else {
             setCurrent(singleLinkSelect ? roadCollection.getByLinkId([linkId]) : roadCollection.getGroupByLinkId(linkId));
->>>>>>> e31d769e
           }
         }
 
@@ -160,15 +146,9 @@
     var openFloating = function (linkId, id, singleLinkSelect, visibleFeatures) {
         var canIOpen = !_.isUndefined(linkId) ? !isSelectedByLinkId(linkId) : !isSelectedById(id);
         if (canIOpen) {
-<<<<<<< HEAD
             applicationModel.setSelectionType('floating');
-            if (!_.isUndefined(linkId)) {
-                current = singleLinkSelect ? roadCollection.getByLinkId([linkId]) : roadCollection.getGroupByLinkId(linkId);
-=======
-            applicationModel.toggleSelectionTypeFloating();
             if (canOpenById(id)) {
                 setCurrent(singleLinkSelect ? roadCollection.getById([id]) : roadCollection.getGroupById(id));
->>>>>>> e31d769e
             } else {
                 setCurrent(singleLinkSelect ? roadCollection.getByLinkId([linkId]) : roadCollection.getGroupByLinkId(linkId));
             }
@@ -748,17 +728,10 @@
         resetTargets();
         previousAdjacents = [];
         _.defer(function () {
-<<<<<<< HEAD
-          if (!_.isEmpty(featuresToKeep)) {
-            current = roadCollection.toRoadLinkModel(featuresToKeep);
-            eventbus.trigger("linkProperties:selected", extractDataForDisplay(featuresToKeep));
-          }
-=======
             if (!_.isEmpty(getFeaturesToKeep())) {
                 setCurrent(roadCollection.toRoadLinkModel(getFeaturesToKeep()));
                 eventbus.trigger("linkProperties:selected", extractDataForDisplay(getFeaturesToKeep()));
             }
->>>>>>> e31d769e
         });
       }
     };
