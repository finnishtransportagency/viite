(function(root) {
  root.SelectedLinkProperty = function(backend, roadCollection) {
    var current = [];
    var dirty = false;
    var targets = [];
    var sources = [];
    var featuresToKeep = [];
    var previousAdjacents = [];
    var floatingRoadMarker = [];
    var anomalousMarkers = [];
    var BAD_REQUEST = 400;
    var UNAUTHORIZED_401 = 401;
    var PRECONDITION_FAILED_412 = 412;
    var INTERNAL_SERVER_ERROR_500 = 500;
    var RoadLinkType = LinkValues.RoadLinkType;
    var Anomaly = LinkValues.Anomaly;
    var LinkSource = LinkValues.LinkGeomSource;

    var markers = ["A", "B", "C", "D", "E", "F", "G", "H", "I", "J", "K", "L", "M", "N", "O", "P", "Q", "R", "S", "T", "U", "V", "W", "X", "Y", "Z",
      "AA", "AB", "AC", "AD", "AE", "AF", "AG", "AH", "AI", "AJ", "AK", "AL", "AM", "AN", "AO", "AP", "AQ", "AR", "AS", "AT", "AU", "AV", "AW", "AX", "AY", "AZ",
      "BA", "BB", "BC", "BD", "BE", "BF", "BG", "BH", "BI", "BJ", "BK", "BL", "BM", "BN", "BO", "BP", "BQ", "BR", "BS", "BT", "BU", "BV", "BW", "BX", "BY", "BZ",
      "CA", "CB", "CC", "CD", "CE", "CF", "CG", "CH", "CI", "CJ", "CK", "CL", "CM", "CN", "CO", "CP", "CQ", "CR", "CS", "CT", "CU", "CV", "CW", "CX", "CY", "CZ"];

    var close = function() {
      if (!_.isEmpty(current) && !isDirty()) {
        _.forEach(current, function(selected) { selected.unselect(); });
        applicationModel.setActiveButtons(false);
        eventbus.trigger('layer:enableButtons', true);
        eventbus.trigger('linkProperties:unselected');
        previousAdjacents = [];
        setCurrent([]);
        sources = [];
        targets = [];
        dirty = false;
        featuresToKeep = [];
        applicationModel.setActiveButtons(false);
      }
    };

    var isSingleLinkSelection = function() {
      return current.length === 1;
    };

    var isDifferingSelection = function(singleLinkSelect) {
      return (!_.isUndefined(singleLinkSelect) &&
      (singleLinkSelect !== isSingleLinkSelection()));
    };

    var setCurrent = function(data){
      current = data;
    };

    var extractDataForDisplay = function(selectedData) {

<<<<<<< HEAD
      var isMultiSelect = selectedData.length > 1;
        var selectedLinks = {selectedLinks: _.pluck(selectedData, 'linkId')};
        var properties =  _.merge(_.cloneDeep(_.first(selectedData)), selectedLinks);
        var roadLinkSource = {roadLinkSource: _.chain(selectedData).map(function (s) {
                return s.roadLinkSource;
            }).uniq().map(function(a) {
                return _.find(LinkSource, function (source) {
                    return source.value === parseInt(a);
                }).descriptionFI;
            }).join(", ").value()
        };
        if (isMultiSelect) {
        var ambiguousFields = ['maxAddressNumberLeft', 'maxAddressNumberRight', 'minAddressNumberLeft', 'minAddressNumberRight',
          'municipalityCode', 'verticalLevel', 'roadNameFi', 'roadNameSe', 'roadNameSm', 'modifiedAt', 'modifiedBy',
          'endDate'];
        properties = _.omit(properties, ambiguousFields);
        var latestModified = dateutil.extractLatestModifications(selectedData);
        var municipalityCodes = {municipalityCode: extractUniqueValues(selectedData, 'municipalityCode')};
        var verticalLevels = {verticalLevel: extractUniqueValues(selectedData, 'verticalLevel')};
        var roadPartNumbers = {roadPartNumber: extractUniqueValues(selectedData, 'roadPartNumber')};
        var elyCodes = {elyCode: extractUniqueValues(selectedData, 'elyCode')};
        var trackCode = {trackCode: extractUniqueValues(selectedData, 'trackCode')};
        var discontinuity = {discontinuity: extractUniqueValues(selectedData, 'discontinuity')};
        var startAddressM = {startAddressM: _.min(_.chain(selectedData).pluck('startAddressM').uniq().value())};
        var endAddressM = {endAddressM: _.max(_.chain(selectedData).pluck('endAddressM').uniq().value())};
        var roadNames = {
          roadNameFi: extractUniqueValues(selectedData, 'roadNameFi'),
          roadNameSe: extractUniqueValues(selectedData, 'roadNameSe'),
          roadNameSm: extractUniqueValues(selectedData, 'roadNameSm')
        };
        properties = _.merge(properties, latestModified, municipalityCodes, verticalLevels, roadPartNumbers, roadNames, elyCodes, startAddressM, endAddressM);
      }
      properties = _.merge(properties, roadLinkSource);
      return properties;
    };
=======
          var extractUniqueValues = function(selectedData, property) {
              return _.chain(selectedData)
                  .pluck(property)
                  .uniq()
                  .value()
                  .join(', ');
          };

          var isMultiSelect = selectedData.length > 1;
          var selectedLinks = {selectedLinks: _.pluck(selectedData, 'linkId')};
          var properties =  _.merge(_.cloneDeep(_.first(selectedData)), selectedLinks);
          if (isMultiSelect) {
              var filteredData = _.chain(selectedData)
                  .sortBy(function(sd){
                      return sd.endAddressM;
                  }).last().value();
              var ambiguousFields = ['maxAddressNumberLeft', 'maxAddressNumberRight', 'minAddressNumberLeft', 'minAddressNumberRight',
                  'municipalityCode', 'verticalLevel', 'roadNameFi', 'roadNameSe', 'roadNameSm', 'modifiedAt', 'modifiedBy',
                  'endDate'];
              properties = _.omit(properties, ambiguousFields);
              var latestModified = dateutil.extractLatestModifications(selectedData);
              var municipalityCodes = {municipalityCode: extractUniqueValues(selectedData, 'municipalityCode')};
              var verticalLevels = {verticalLevel: extractUniqueValues(selectedData, 'verticalLevel')};
              var roadPartNumbers = {roadPartNumber: extractUniqueValues(selectedData, 'roadPartNumber')};
              var elyCodes = {elyCode: extractUniqueValues(selectedData, 'elyCode')};
              var trackCode = {trackCode: extractUniqueValues(selectedData, 'trackCode')};
              var discontinuity = {discontinuity: extractUniqueValues(filteredData, 'discontinuity')};
              var startAddressM = {startAddressM: _.min(_.chain(selectedData).pluck('startAddressM').uniq().value())};
              var endAddressM = {endAddressM: _.max(_.chain(selectedData).pluck('endAddressM').uniq().value())};
              var roadLinkSource = {roadLinkSource: extractUniqueValues(selectedData, 'roadLinkSource')};
              var roadNames = {
                  roadNameFi: extractUniqueValues(selectedData, 'roadNameFi'),
                  roadNameSe: extractUniqueValues(selectedData, 'roadNameSe'),
                  roadNameSm: extractUniqueValues(selectedData, 'roadNameSm')
              };
              _.merge(properties, latestModified, municipalityCodes, verticalLevels, roadPartNumbers, roadNames, elyCodes, startAddressM, endAddressM);
          }
          return properties;
      };
>>>>>>> 92ec13c8

    var open = function(linkId, id, singleLinkSelect, visibleFeatures, isSuravage) {
      var canIOpen = !_.isUndefined(linkId) ? !isSelectedByLinkId(linkId) || isDifferingSelection(singleLinkSelect) : !isSelectedById(id) || isDifferingSelection(singleLinkSelect);
      if (canIOpen) {
        if(isSuravage){
          if(!_.isUndefined(linkId)){
            setCurrent(singleLinkSelect ? roadCollection.getSuravageByLinkId([linkId]) : roadCollection.getSuravageGroupByLinkId(linkId));
          } else {
            setCurrent(singleLinkSelect ? roadCollection.getSuravageById([id]) : roadCollection.getSuravageGroupById(id));
          }
        } else {
          if(!_.isUndefined(linkId)){
            setCurrent(singleLinkSelect ? roadCollection.getByLinkId([linkId]) : roadCollection.getGroupByLinkId(linkId));
          } else {
            setCurrent(singleLinkSelect ? roadCollection.getById([id]) : roadCollection.getGroupById(id));
          }
        }

        var currentFloatings = getCurrentFloatings();
        if(!_.isEmpty(currentFloatings)){
          setSources(currentFloatings);
        }

        _.forEach(current, function (selected) {
          selected.select();
        });
        processOl3Features(visibleFeatures);
        eventbus.trigger('linkProperties:selected', extractDataForDisplay(get()));
      }
    };

    var openFloating = function (linkId, id, singleLinkSelect, visibleFeatures) {
        var canIOpen = !_.isUndefined(linkId) ? !isSelectedByLinkId(linkId) : !isSelectedById(id);
        if (canIOpen) {
            applicationModel.toggleSelectionTypeFloating();
            if (!_.isUndefined(linkId)) {
                setCurrent(singleLinkSelect ? roadCollection.getByLinkId([linkId]) : roadCollection.getGroupByLinkId(linkId));
            } else {
                setCurrent(singleLinkSelect ? roadCollection.getById([id]) : roadCollection.getGroupById(id));
            }
            var currentFloatings = getCurrentFloatings();
            if (!_.isEmpty(currentFloatings)) {
                setSources(currentFloatings);
            }
            //Segment to construct adjacency
            getGroupAdjacents(linkId);

            var data4Display = _.map(get(), function (feature) {
                return extractDataForDisplay([feature]);
            });

            if (!applicationModel.isReadOnly() && get()[0] && get()[0].roadLinkType === RoadLinkType.FloatingRoadLinkType.value) {
                addToFeaturesToKeep(data4Display);
            }
            if (!_.isEmpty(featuresToKeep) && !isLinkIdInFeaturesToKeep(linkId)) {
                addToFeaturesToKeep(data4Display);
            }
            processOl3Features(visibleFeatures);
            eventbus.trigger('adjacents:startedFloatingTransfer');
            if (!_.isEmpty(data4Display))
            eventbus.trigger('linkProperties:selected', data4Display);
            eventbus.trigger('linkProperties:deactivateInteractions');
        }
    };

    var openUnknown = function(linkId, id, visibleFeatures) {
      var canIOpen = !_.isUndefined(linkId) ? true : !isSelectedById(id);
      if (canIOpen) {
        if(featuresToKeep.length === 0){
          close();
        } else {
          if (!_.isEmpty(current) && !isDirty()) {
            _.forEach(current, function(selected) { selected.unselect(); });
          }
        }
        if(!_.isUndefined(linkId)){
          setCurrent(_.uniq(roadCollection.getByLinkId([linkId]), _.isEqual));
        } else {
          setCurrent(_.uniq(roadCollection.getById([id]), _.isEqual));
        }
        if(current[0].getData().anomaly === Anomaly.GeometryChanged.value) {
          setCurrent(_.filter(roadCollection.getTmpRoadLinkGroups(), function(linkGroup){
              return linkGroup.getData().linkId === linkId;
          }));
        }

        eventbus.trigger('linkProperties:activateAllSelections');

        _.forEach(current, function (selected) {
          selected.select();
        });

        var currentFloatings = _.filter(current, function(curr){
          return curr.getData().roadLinkType === RoadLinkType.FloatingRoadLinkType.value;
        });
        if(!_.isEmpty(currentFloatings)){
          setSources(currentFloatings);
        }

        var data4Display = _.map(get(), function(feature){
          return extractDataForDisplay([feature]);
        });

        if(!applicationModel.isReadOnly() && get()[0].anomaly === Anomaly.NoAddressGiven.value){
          addToFeaturesToKeep(data4Display);
        }
        if(!_.isEmpty(featuresToKeep) && !isLinkIdInFeaturesToKeep(linkId)){
          addToFeaturesToKeep(data4Display);
        }
        var contains = _.find(featuresToKeep, function(fk){
          return fk.linkId === linkId;
        });

        if(!_.isEmpty(featuresToKeep) && _.isUndefined(contains)){
          if(_.isArray(extractDataForDisplay(get()))){
            featuresToKeep = featuresToKeep.concat(data4Display);
          } else {
            addToFeaturesToKeep(data4Display);
          }
        }
        processOl3Features(visibleFeatures);
        eventbus.trigger('adjacents:startedFloatingTransfer');
        eventbus.trigger('linkProperties:selected', data4Display);
        _.defer(function(){
          eventbus.trigger('linkProperties:deactivateAllSelections');
        });
      }
    };

    var processOl3Features = function (visibleFeatures){
      var selectedOL3Features = _.filter(visibleFeatures, function(vf){
        return (_.some(get().concat(featuresToKeep), function(s){
            return s.linkId === vf.linkData.linkId && s.mmlId === vf.linkData.mmlId;
          }));
      });
      eventbus.trigger('linkProperties:ol3Selected', selectedOL3Features);
    };

      var getGroupAdjacents = function (linkId) {
          if (!_.isUndefined(current)) {
              if (current.length === 1)
                  return current;
              var orderedCurrent = _.sortBy(current, function (curr) {
                  return curr.getData().endAddressM;
              });
              var selectedFeature = _.find(orderedCurrent, function (oc) {
                  return oc.getData().linkId === linkId;
              });
              var adjacentsArray = [selectedFeature];

              var findAdjacents = function (list, elem) {
                  if (list.length > 0) {
                      var filteredList = _.filter(list, function (l) {
                          return l.getData().id !== elem.getData().id && !_.contains(adjacentsArray, l);
                      });
                      var existingAdjacents = _.filter(filteredList, function (le) {
                          return !_.isUndefined(GeometryUtils.connectingEndPoint(le.getData().points, elem.getData().points));
                      });
                      //if in case we found more than one adjacent, we should process each possible adjacent
                      _.each(existingAdjacents, function (adj) {
                          adjacentsArray.push(adj);
                      });
                      _.each(existingAdjacents, function (adj) {
                          findAdjacents(_.filter(list, function (l) {
                              return l.getData().id !== elem.getData().id && !_.contains(adjacentsArray, l);
                          }), adj);
                      });
                  }
              };

              findAdjacents(current, selectedFeature);
              setCurrent(_.sortBy(adjacentsArray, function (curr) {
                  return curr.getData().endAddressM;
              }));
          }
          applicationModel.setContinueButton(true);
      };

    var getLinkAdjacents = function(link) {
      var linkIds = {};
      var chainLinks = [];
      var startLinkId= link.linkId;
      _.each(current, function (link) {
        if (!_.isUndefined(link))
          chainLinks.push(link.getData().linkId);
      });
      _.each(targets, function (link) {
        chainLinks.push(link.linkId);
      });
      var data = {
        "selectedLinks": _.uniq(chainLinks), "linkId": parseInt(link.linkId), "roadNumber": parseInt(link.roadNumber),
        "roadPartNumber": parseInt(link.roadPartNumber), "trackCode": parseInt(link.trackCode)
      };

      if (!applicationModel.isReadOnly() && applicationModel.getSelectionType() !== 'all'){
        applicationModel.addSpinner();
        backend.getTargetAdjacent(data, function (adjacents) {
          applicationModel.removeSpinner();
          if (!_.isEmpty(adjacents)){
            linkIds = _.map(adjacents, function (roads) {
                return roads.linkId;
            });
          }
          applicationModel.setCurrentAction(applicationModel.actionCalculating);
          if (!applicationModel.isReadOnly()) {
            var selectedLinks = _.reject(get().concat(featuresToKeep), function(feature){
                return (feature.segmentId === "" || (_.contains(linkIds, feature.linkId) && (feature.anomaly === Anomaly.GeometryChanged.value || feature.anomaly === Anomaly.None.value)));
            });
            var filteredDuplicatedAdjacents = _.reject(adjacents, function(adj){
                var foundDuplicatedLink = _.find(previousAdjacents, function(prev){
                   return prev.linkId === adj.linkId && prev.roadLinkType === adj.roadLinkType;
                });
                return _.some(foundDuplicatedLink);
            });
            var filteredPreviousAdjacents = filteredDuplicatedAdjacents.concat(previousAdjacents);

            var filteredAdjacents = _.reject(filteredPreviousAdjacents, function(adj){
                var foundDuplicatedLink = _.find(selectedLinks, function(prev){
                      return prev.linkId === adj.linkId && prev.roadLinkType === adj.roadLinkType;
                });
                return _.some(foundDuplicatedLink);
            });
            previousAdjacents = filteredAdjacents;
            var unknownAdjacents = _.reject(filteredAdjacents, function(t){
               return t.roadLinkType === RoadLinkType.FloatingRoadLinkType.value;
            });
            var markedRoads = {
              "adjacents": _.map(applicationModel.getSelectionType() === 'floating' ? unknownAdjacents : unknownAdjacents, function (a, index) {
                return _.merge({}, a, {"marker": markers[index]});
              }), "links": link
            };
            if(applicationModel.getSelectionType() === 'floating') {
              eventbus.trigger("adjacents:floatingAdded", markedRoads.adjacents);
              if(_.isEmpty(markedRoads.adjacents)){
                applicationModel.setContinueButton(true);
              }
            }
            else {
              eventbus.trigger("adjacents:added", markedRoads.links, markedRoads.adjacents);
            }
            if(applicationModel.getSelectionType() !== 'unknown'){
              eventbus.trigger('adjacents:startedFloatingTransfer');
            }
          }
        });
      }
      return linkIds;
    };

    var getLinkFloatingAdjacents = function(link) {
      var linkIds = {};
      var chainLinks = [];
      _.each(current, function (link) {
        if (!_.isUndefined(link))
          chainLinks.push(link.getData().linkId);
      });
      _.each(targets, function (link) {
        chainLinks.push(link.linkId);
      });
      var data = {
        "selectedLinks": _.uniq(chainLinks), "linkId": parseInt(link.linkId), "roadNumber": parseInt(link.roadNumber),
        "roadPartNumber": parseInt(link.roadPartNumber), "trackCode": parseInt(link.trackCode)
      };

      if (!applicationModel.isReadOnly() && applicationModel.getSelectionType() !== 'all'){
        applicationModel.addSpinner();
        backend.getFloatingAdjacent(data, function (adjacents) {
          applicationModel.removeSpinner();
          if (!_.isEmpty(adjacents)){
            linkIds = adjacents;
          }
          applicationModel.setCurrentAction(applicationModel.actionCalculating);
          if (!applicationModel.isReadOnly()) {
            var rejectedRoads = _.reject(get().concat(featuresToKeep), function(link){
              return link.segmentId === "" || link.anomaly === Anomaly.GeometryChanged.value;
            });
            var selectedLinkIds = _.map(rejectedRoads, function (roads) {
              return roads.linkId;
            });
            var filteredPreviousAdjacents = _.filter(adjacents, function(adj){
              return !_.contains(_.pluck(previousAdjacents, 'linkId'), adj.linkId);
            }).concat(previousAdjacents);
            var filteredAdjacents = _.filter(filteredPreviousAdjacents, function(prvAdj){
              return !_.contains(selectedLinkIds, prvAdj.linkId);
            });
            previousAdjacents = filteredAdjacents;
            var markedRoads = {
              "adjacents": _.map(applicationModel.getSelectionType() === 'floating' ? _.reject(filteredAdjacents, function(t){
                return t.roadLinkType !== RoadLinkType.FloatingRoadLinkType.value;
              }) :filteredAdjacents, function (a, index) {
                return _.merge({}, a, {"marker": markers[index]});
              }), "links": link
            };
            if(applicationModel.getSelectionType() === 'floating') {
              eventbus.trigger("adjacents:floatingAdded", markedRoads.adjacents);
              if(_.isEmpty(markedRoads.adjacents)){
                applicationModel.setContinueButton(true);
              }
            }
            else {
              eventbus.trigger("adjacents:added", markedRoads.links, markedRoads.adjacents);
            }
            if(applicationModel.getSelectionType() !== 'unknown'){
              eventbus.trigger('adjacents:startedFloatingTransfer');
            }
          }
        });
      }
      return linkIds;
    };

    eventbus.on("adjacents:additionalSourceSelected", function(existingSources, additionalSourceLinkId) {
      sources = current;
      backend.getRoadLinkByLinkId(parseInt(additionalSourceLinkId), function (response) {
        var fetchedFeature = roadCollection.toRoadLinkModel([response])[0];

        if (!_.isUndefined(fetchedFeature)) {
          sources.push(fetchedFeature);
          featuresToKeep.push(fetchedFeature.getData());
        }
        var chainLinks = [];
        _.each(sources, function(link) {
          if (!_.isUndefined(link))
            chainLinks.push(link.getData().linkId);
        });
        _.each(targets, function(link) {
          chainLinks.push(link.getData().linkId);
        });
        var newSources = _.isArray(existingSources) ? existingSources : [existingSources];
        if (!_.isUndefined(additionalSourceLinkId) && !_.isUndefined(fetchedFeature))
          newSources.push(fetchedFeature.getData());
        newSources = _.filter(newSources, function (link) {
          return link.endDate === "";
        });
        var data = _.map(newSources, function (ns) {
          return {"selectedLinks": _.uniq(chainLinks), "linkId": parseInt(ns.linkId), "roadNumber": parseInt(ns.roadNumber),
            "roadPartNumber": parseInt(ns.roadPartNumber), "trackCode": parseInt(ns.trackCode)};
        });
        backend.getAdjacentsFromMultipleSources(data, function(adjacents) {
          var calculatedRoads;
          if (!_.isEmpty(adjacents) && !applicationModel.isReadOnly()) {
             calculatedRoads = {"adjacents" : _.map(adjacents, function(a, index) {
              return _.merge({}, a, {"marker": markers[index]});
            }), "links": newSources};
              eventbus.trigger("adjacents:floatingAdded", calculatedRoads.adjacents);
          } else {
             calculatedRoads = {
              "adjacents": _.map(adjacents, function (a, index) {
                return _.merge({}, a, {"marker": markers[index]});
              }), "links": newSources
            };
            sources = sources.concat(roadCollection.toRoadLinkModel(calculatedRoads.links));
            eventbus.trigger("adjacents:floatingAdded", calculatedRoads.adjacents);
          }
        });
      });
    });

    eventbus.on('linkProperties:closed', function(){
      eventbus.trigger('layer:enableButtons', true);
      applicationModel.toggleSelectionTypeAll();
      clearFeaturesToKeep();
    });

      eventbus.on('roadAddress:openProject', function () {
          close();
      });

    var openMultiple = function(links) {
      var uniqueLinks = _.unique(links, 'linkId');
      setCurrent(roadCollection.get(_.pluck(uniqueLinks, 'linkId')));
      _.forEach(current, function (selected) {
        selected.select();
      });
      eventbus.trigger('linkProperties:multiSelected', extractDataForDisplay(get()));
    };

    var isDirty = function() {
      return dirty;
    };

    var isSelectedById = function(id) {
      return _.some(current, function(selected) {
        return selected.getData().id === id; });
    };

    var isSelectedByLinkId = function(linkId) {
      return _.some(current, function(selected) {
        return selected.getData().linkId === linkId; });
    };

    var transferringCalculation = function(){
      var targetsData = _.map(targets,function (t){
        if (_.isUndefined(t.linkId)) {
          return t.getData();
        } else return t;
      });

      var targetDataIds = _.uniq(_.filter(_.map(targetsData.concat(featuresToKeep), function(feature){
        if(feature.roadLinkType !== RoadLinkType.FloatingRoadLinkType.value && feature.anomaly === Anomaly.NoAddressGiven.value){
          return feature.linkId.toString();
        }
      }), function (target){
        return !_.isUndefined(target);
      }));

      var sourceDataIds = _.map(getSources(), function (source) {
        return source.linkId.toString();
      });

      var data = {"sourceLinkIds": _.uniq(sourceDataIds), "targetLinkIds":_.uniq(targetDataIds)};

      if(!_.isEmpty(data.sourceLinkIds) && !_.isEmpty(data.targetLinkIds)){
        backend.getTransferResult(data, function(result) {
          if(!_.isEmpty(result) && !applicationModel.isReadOnly()) {
            eventbus.trigger("adjacents:roadTransfer", result, sourceDataIds.concat(targetDataIds), targetDataIds);
            roadCollection.setNewTmpRoadAddresses(result);
            eventbus.trigger('linkProperties:cleanFloatingsAfterDefloat');
          }
        });
      } else {
        eventbus.trigger('linkProperties:transferFailed', PRECONDITION_FAILED_412);
      }
    };

    var saveTransfer = function() {
      eventbus.trigger('linkProperties:saving');
      var targetsData = _.map(targets,function (t){
        if(_.isUndefined(t.linkId)){
          return t.getData();
        }else return t;
      });

      var targetDataIds = _.uniq(_.filter(_.map(targetsData.concat(featuresToKeep), function(feature){
        if(feature.roadLinkType !== RoadLinkType.FloatingRoadLinkType.value && feature.anomaly === Anomaly.NoAddressGiven.value){
          return feature.linkId;
        }
      }), function (target){
        return !_.isUndefined(target);
      }));
      var sourceDataIds = _.map(getSources(), function (source) {
        return source.linkId;
      });

      var data = {'sourceIds': sourceDataIds, 'targetIds': targetDataIds};

      if(!_.isEmpty(data.sourceIds) && !_.isEmpty(data.targetIds)){
        backend.createRoadAddress(data, function(errorObject) {
          if (errorObject.status === INTERNAL_SERVER_ERROR_500 || errorObject.status === BAD_REQUEST) {
            eventbus.trigger('linkProperties:transferFailed', errorObject.status);
          }
        });
      } else {
        eventbus.trigger('linkProperties:transferFailed', PRECONDITION_FAILED_412);
      }
    };

    var addTargets = function(target, adjacents){
      backend.getRoadLinkByLinkId(parseInt(target), function (response) {
          var fetchedFeature = roadCollection.toRoadLinkModel([response])[0];

          if (!_.contains(targets, target))
              targets.push(fetchedFeature.getData());
          var targetData = _.filter(adjacents, function (adjacent) {
              return adjacent.linkId === parseInt(target);
          });
          if (!_.isEmpty(targetData)) {
              $('#additionalSource').remove();
              $('#adjacentsData').remove();
              getLinkAdjacents(_.first(targetData));
          }
      });
    };

    var revertToFloatingAddress= function (idToFloating) {
      var data = {
        "linkId" : idToFloating
      };

      backend.revertToFloating(data, idToFloating, function () {
        eventbus.trigger('linkProperties:activateAllSelections');
        eventbus.trigger('roadLinks:refreshView');
        close();
        clearAndReset(false);
      }, function (errorObject) {
        applicationModel.removeSpinner();
        if (errorObject.status === INTERNAL_SERVER_ERROR_500 || errorObject.status === BAD_REQUEST) {
          eventbus.trigger('linkProperties:transferFailed', errorObject.status);
        }
      });
    };

    var getFloatingRoadMarker = function() {
      return floatingRoadMarker;
    };

    var setFloatingRoadMarker  = function(ft) {
      floatingRoadMarker = ft;
    };

    var getAnomalousMarkers = function(){
      return anomalousMarkers;
    };

    var setAnomalousMarkers = function(markers){
      anomalousMarkers = markers;
    };

    var getTargets = function(){
      return _.union(_.map(targets, function (roadLink) {
        return roadLink.getData();
      }));
    };

    var getSources = function() {
      return _.union(_.map(sources, function (roadLink) {
        return roadLink;
      }));
    };

    var setSources = function(scs) {
      sources = scs;
    };

    var resetSources = function() {
      sources = [];
      return sources;
    };

    var resetTargets = function() {
      targets = [];
      return targets;
    };

    var setDirty = function(state){
      dirty = state;
    };

    var cancel = function() {
      dirty = false;
      _.each(current, function(selected) { selected.cancel(); });
      if(!_.isUndefined(_.first(current))){
        var originalData = _.first(current).getData();
        eventbus.trigger('linkProperties:cancelled', _.cloneDeep(originalData));
        eventbus.trigger('roadLinks:clearIndicators');
      }
    };

    var cancelAndReselect = function(action){
      if(action===applicationModel.actionCalculating){
        var floatingMarkers = getFloatingRoadMarker();
        eventbus.trigger('linkProperties:floatingRoadMarkerPreviousSelected', floatingMarkers);
      }
      clearAndReset(false);
      setCurrent([]);
      eventbus.trigger('linkProperties:clearHighlights');
    };

    var clearAndReset = function(afterDefloat){
      roadCollection.resetTmp();
      roadCollection.resetChangedIds();
      applicationModel.resetCurrentAction();
      applicationModel.setContinueButton(false);
      applicationModel.setActiveButtons(false);
      roadCollection.resetPreMovedRoadAddresses();
      clearFeaturesToKeep();
      eventbus.trigger('roadLinks:clearIndicators');
      if(!afterDefloat) {
        roadCollection.resetNewTmpRoadAddresses();
        resetSources();
        resetTargets();
        previousAdjacents = [];
        _.defer(function () {
            if (!_.isEmpty(featuresToKeep)) {
                setCurrent(roadCollection.toRoadLinkModel(featuresToKeep));
                eventbus.trigger("linkProperties:selected", extractDataForDisplay(featuresToKeep));
            }
        });
      }
    };

    var cancelAfterDefloat = function(action, changedTargetIds) {
      dirty = false;
      var originalData = _.filter(featuresToKeep, function(feature){
        return feature.roadLinkType === RoadLinkType.FloatingRoadLinkType.value;
      });
      if(action !== applicationModel.actionCalculated && action !== applicationModel.actionCalculating)
        clearFeaturesToKeep();
      if(_.isEmpty(changedTargetIds)) {
        clearAndReset(true);
        eventbus.trigger('linkProperties:selected', _.cloneDeep(originalData));
      }
      $('#adjacentsData').remove();
      if(applicationModel.isActiveButtons() || action === -1){
        if(action !== applicationModel.actionCalculated){
          applicationModel.setActiveButtons(false);
          eventbus.trigger('roadLinks:unSelectIndicators', originalData);
        }
        if (action){
          applicationModel.setContinueButton(false);
          eventbus.trigger('roadLinks:deleteSelection');
        }
        eventbus.trigger('roadLinks:fetched', action, changedTargetIds);
        applicationModel.setContinueButton(true);
      }
    };

    var setLinkProperty = function(key, value) {
      dirty = true;
      _.each(current, function(selected) { selected.setLinkProperty(key, value); });
      eventbus.trigger('linkProperties:changed');
    };
    var setTrafficDirection = _.partial(setLinkProperty, 'trafficDirection');
    var setFunctionalClass = _.partial(setLinkProperty, 'functionalClass');
    var setLinkType = _.partial(setLinkProperty, 'linkType');

    var get = function() {
      return _.map(current, function(roadLink) {
        return roadLink.getData();
      });
    };

    var getCurrentFloatings = function(){
      return _.filter(current, function(curr){
        return curr.getData().roadLinkType === RoadLinkType.FloatingRoadLinkType.value;
      });
    };

    var getFeaturesToKeepFloatings = function() {
      return _.filter(featuresToKeep, function (fk) {
        return fk.roadLinkType === RoadLinkType.FloatingRoadLinkType.value;
      });
    };

    var getFeaturesToKeepUnknown = function() {
      return _.filter(featuresToKeep, function (fk) {
        return fk.anomaly === Anomaly.NoAddressGiven.value;
      });
    };

    var isLinkIdInCurrent = function(linkId){
      var currentLinkIds = _.map(current, function(curr){
        return curr.getData().linkId;
      });
      return _.contains(currentLinkIds, linkId);
    };

    var isLinkIdInFeaturesToKeep = function(linkId){
      var featuresToKeepLinkIds = _.map(featuresToKeep, function(fk){
        return fk.linkId;
      });
      return _.contains(featuresToKeepLinkIds, linkId);
    };

    var count = function() {
      return current.length;
    };

    var getFeaturesToKeep = function(){
      return featuresToKeep;
    };

    var addToFeaturesToKeep = function(data4Display){
      if(_.isArray(data4Display)){
        featuresToKeep = featuresToKeep.concat(data4Display);
      } else {
        featuresToKeep.push(data4Display);
      }
    };

    var clearFeaturesToKeep = function() {
      if('floating' === applicationModel.getSelectionType() || 'unknown' === applicationModel.getSelectionType()){
        featuresToKeep = _.filter(featuresToKeep, function(feature){
          return feature.roadLinkType === RoadLinkType.FloatingRoadLinkType.value;
        });
      } else {
        featuresToKeep = [];
      }
    };

    var continueSelectUnknown = function() {
      if(!applicationModel.getContinueButtons()){
        new ModalConfirm("Tarkista irti geometriasta olevien tieosoitesegmenttien valinta. Kaikkia peräkkäisiä sopivia tieosoitesegmenttejä ei ole valittu.");
        return false;
      }else {
        return true;
      }
    };

    var featureExistsInSelection = function(checkMe){
      var linkIds = _.map(get(), function(feature){
        return feature.linkId;
      });
      var didIfindIt = _.find(linkIds,function (link) {
        return checkMe.data.linkId === link;
      });
      return !_.isUndefined(didIfindIt);
    };

    var isFloatingHomogeneous = function(floatingFeature) {
      var firstFloating = _.first(featuresToKeep);
      return floatingFeature.data.roadPartNumber === parseInt(firstFloating.roadPartNumber) &&
          floatingFeature.data.trackCode === firstFloating.trackCode &&
          floatingFeature.data.roadNumber === firstFloating.roadNumber;
    };

    var filterFeaturesAfterSimulation = function(features){
      var linkIdsToRemove = linkIdsToExclude();
      if(applicationModel.getCurrentAction() === applicationModel.actionCalculated){
        //Filter the features without said linkIds
        if(linkIdsToRemove.length !== 0){
          return _.reject(features, function(feature){
              return _.contains(linkIdsToRemove, feature.linkData.linkId);
          });
        } else {
          return features;
        }
      } else return features;
    };

    var linkIdsToExclude = function(){
      return _.chain(getFeaturesToKeepFloatings().concat(getFeaturesToKeepUnknown()).concat(getFeaturesToKeep())).map(function(feature){
        return feature.linkId;
      }).uniq().value();
    };

    return {
      getSources: getSources,
      setSources: setSources,
      resetSources: resetSources,
      addTargets: addTargets,
      getTargets: getTargets,
      resetTargets: resetTargets,
      getFeaturesToKeep: getFeaturesToKeep,
      addToFeaturesToKeep: addToFeaturesToKeep,
      clearFeaturesToKeep: clearFeaturesToKeep,
      transferringCalculation: transferringCalculation,
      getLinkFloatingAdjacents: getLinkFloatingAdjacents,
      getLinkAdjacents: getLinkAdjacents,
      close: close,
      open: open,
      openFloating: openFloating,
      openUnknown: openUnknown,
      isDirty: isDirty,
      setDirty: setDirty,
      saveTransfer: saveTransfer,
      cancel: cancel,
      cancelAfterDefloat: cancelAfterDefloat,
      cancelAndReselect: cancelAndReselect,
      clearAndReset: clearAndReset,
      continueSelectUnknown: continueSelectUnknown,
      isSelectedById: isSelectedById,
      isSelectedByLinkId: isSelectedByLinkId,
      setTrafficDirection: setTrafficDirection,
      setFunctionalClass: setFunctionalClass,
      setLinkType: setLinkType,
      setFloatingRoadMarker: setFloatingRoadMarker,
      getFloatingRoadMarker: getFloatingRoadMarker,
      getAnomalousMarkers: getAnomalousMarkers,
      setAnomalousMarkers: setAnomalousMarkers,
      get: get,
      count: count,
      openMultiple: openMultiple,
      featureExistsInSelection: featureExistsInSelection,
      isFloatingHomogeneous: isFloatingHomogeneous,
      getCurrentFloatings: getCurrentFloatings,
      getFeaturesToKeepFloatings: getFeaturesToKeepFloatings,
      getFeaturesToKeepUnknown: getFeaturesToKeepUnknown,
      isLinkIdInCurrent: isLinkIdInCurrent,
      isLinkIdInFeaturesToKeep: isLinkIdInFeaturesToKeep,
      filterFeaturesAfterSimulation: filterFeaturesAfterSimulation,
      linkIdsToExclude: linkIdsToExclude,
      extractDataForDisplay: extractDataForDisplay,
      setCurrent: setCurrent,
      processOL3Features: processOl3Features,
      revertToFloatingAddress: revertToFloatingAddress
    };
  };
})(this);<|MERGE_RESOLUTION|>--- conflicted
+++ resolved
@@ -52,7 +52,14 @@
 
     var extractDataForDisplay = function(selectedData) {
 
-<<<<<<< HEAD
+          var extractUniqueValues = function(selectedData, property) {
+              return _.chain(selectedData)
+                  .pluck(property)
+                  .uniq()
+                  .value()
+                  .join(', ');
+          };
+
       var isMultiSelect = selectedData.length > 1;
         var selectedLinks = {selectedLinks: _.pluck(selectedData, 'linkId')};
         var properties =  _.merge(_.cloneDeep(_.first(selectedData)), selectedLinks);
@@ -63,9 +70,12 @@
                     return source.value === parseInt(a);
                 }).descriptionFI;
             }).join(", ").value()
-        };
-        if (isMultiSelect) {
-        var ambiguousFields = ['maxAddressNumberLeft', 'maxAddressNumberRight', 'minAddressNumberLeft', 'minAddressNumberRight',
+        };if (isMultiSelect) {
+        var filteredData = _.chain(selectedData)
+                  .sortBy(function(sd){
+                      return sd.endAddressM;
+                  }).last().value();
+              varambiguousFields = ['maxAddressNumberLeft', 'maxAddressNumberRight', 'minAddressNumberLeft', 'minAddressNumberRight',
           'municipalityCode', 'verticalLevel', 'roadNameFi', 'roadNameSe', 'roadNameSm', 'modifiedAt', 'modifiedBy',
           'endDate'];
         properties = _.omit(properties, ambiguousFields);
@@ -75,60 +85,19 @@
         var roadPartNumbers = {roadPartNumber: extractUniqueValues(selectedData, 'roadPartNumber')};
         var elyCodes = {elyCode: extractUniqueValues(selectedData, 'elyCode')};
         var trackCode = {trackCode: extractUniqueValues(selectedData, 'trackCode')};
-        var discontinuity = {discontinuity: extractUniqueValues(selectedData, 'discontinuity')};
+        var discontinuity = {discontinuity: extractUniqueValues(filteredData, 'discontinuity')};
         var startAddressM = {startAddressM: _.min(_.chain(selectedData).pluck('startAddressM').uniq().value())};
         var endAddressM = {endAddressM: _.max(_.chain(selectedData).pluck('endAddressM').uniq().value())};
+
         var roadNames = {
           roadNameFi: extractUniqueValues(selectedData, 'roadNameFi'),
           roadNameSe: extractUniqueValues(selectedData, 'roadNameSe'),
           roadNameSm: extractUniqueValues(selectedData, 'roadNameSm')
         };
-        properties = _.merge(properties, latestModified, municipalityCodes, verticalLevels, roadPartNumbers, roadNames, elyCodes, startAddressM, endAddressM);
-      }
-      properties = _.merge(properties, roadLinkSource);
+        properties =_.merge(properties, latestModified, municipalityCodes, verticalLevels, roadPartNumbers, roadNames, elyCodes, startAddressM, endAddressM);
+      }properties = _.merge(properties, roadLinkSource);
       return properties;
     };
-=======
-          var extractUniqueValues = function(selectedData, property) {
-              return _.chain(selectedData)
-                  .pluck(property)
-                  .uniq()
-                  .value()
-                  .join(', ');
-          };
-
-          var isMultiSelect = selectedData.length > 1;
-          var selectedLinks = {selectedLinks: _.pluck(selectedData, 'linkId')};
-          var properties =  _.merge(_.cloneDeep(_.first(selectedData)), selectedLinks);
-          if (isMultiSelect) {
-              var filteredData = _.chain(selectedData)
-                  .sortBy(function(sd){
-                      return sd.endAddressM;
-                  }).last().value();
-              var ambiguousFields = ['maxAddressNumberLeft', 'maxAddressNumberRight', 'minAddressNumberLeft', 'minAddressNumberRight',
-                  'municipalityCode', 'verticalLevel', 'roadNameFi', 'roadNameSe', 'roadNameSm', 'modifiedAt', 'modifiedBy',
-                  'endDate'];
-              properties = _.omit(properties, ambiguousFields);
-              var latestModified = dateutil.extractLatestModifications(selectedData);
-              var municipalityCodes = {municipalityCode: extractUniqueValues(selectedData, 'municipalityCode')};
-              var verticalLevels = {verticalLevel: extractUniqueValues(selectedData, 'verticalLevel')};
-              var roadPartNumbers = {roadPartNumber: extractUniqueValues(selectedData, 'roadPartNumber')};
-              var elyCodes = {elyCode: extractUniqueValues(selectedData, 'elyCode')};
-              var trackCode = {trackCode: extractUniqueValues(selectedData, 'trackCode')};
-              var discontinuity = {discontinuity: extractUniqueValues(filteredData, 'discontinuity')};
-              var startAddressM = {startAddressM: _.min(_.chain(selectedData).pluck('startAddressM').uniq().value())};
-              var endAddressM = {endAddressM: _.max(_.chain(selectedData).pluck('endAddressM').uniq().value())};
-              var roadLinkSource = {roadLinkSource: extractUniqueValues(selectedData, 'roadLinkSource')};
-              var roadNames = {
-                  roadNameFi: extractUniqueValues(selectedData, 'roadNameFi'),
-                  roadNameSe: extractUniqueValues(selectedData, 'roadNameSe'),
-                  roadNameSm: extractUniqueValues(selectedData, 'roadNameSm')
-              };
-              _.merge(properties, latestModified, municipalityCodes, verticalLevels, roadPartNumbers, roadNames, elyCodes, startAddressM, endAddressM);
-          }
-          return properties;
-      };
->>>>>>> 92ec13c8
 
     var open = function(linkId, id, singleLinkSelect, visibleFeatures, isSuravage) {
       var canIOpen = !_.isUndefined(linkId) ? !isSelectedByLinkId(linkId) || isDifferingSelection(singleLinkSelect) : !isSelectedById(id) || isDifferingSelection(singleLinkSelect);
