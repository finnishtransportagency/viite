--- conflicted
+++ resolved
@@ -491,14 +491,8 @@
         return !_.isUndefined(target);
       }));
 
-<<<<<<< HEAD
-
-      var sourceDataIds =_.map(getSources(), function(source) {
+      var sourceDataIds = _.map(getSources(), function (source) {
         return source.linkId.toString();
-=======
-      var sourceDataIds = _.map(getSources(), function (feature) {
-        return feature.linkId.toString();
->>>>>>> d521b8d5
       });
 
       var data = {"sourceLinkIds": _.uniq(sourceDataIds), "targetLinkIds":_.uniq(targetDataIds)};
