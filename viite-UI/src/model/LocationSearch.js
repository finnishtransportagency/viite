/* eslint-disable new-cap */
(function (root) {
  root.LocationSearch = function (backend, applicationModel) {
    /**
     * Search by street address
     *
     * @param street
     * @returns {*}
     */
    const geocode = function (street) {
      return backend.getSearchResults(street.search).then(function (coordinateData) {
<<<<<<< HEAD
        var result = coordinateData[0].street[0].features;
        var withErrors = _.some(result, function(r) {return !_.isUndefined(r.properties.virheet);});
        var vkmResultToCoordinates = function(r) {
          return { title: r.properties.katunimi + " " + r.properties.katunumero + ", " + r.properties.kuntanimi, lon: r.properties.x, lat: r.properties.y};
=======
        const result = coordinateData[0].street[0];
        const resultLength = _.get(result, 'results.length');
        const vkmResultToCoordinates = function(r) {
          return { title: r.address, lon: r.x, lat: r.y};
>>>>>>> f014127d
        };
        if (withErrors) {
          return $.Deferred().reject('Tuntematon katuosoite');
        } else {
          return _.map(result, vkmResultToCoordinates);
        }
      });
    };

    /**
     * Road address search
     *
     * @param roadData
     * @param addressMValue
     * @returns {*}
     */
    function roadLocationAPIResultParser(roadData, addressMValue) {
      const sideCodes = LinkValues.SideCode;
      const constructTitle = function (address) {
        const titleParts = [_.get(address, 'roadNumber'), _.get(address, 'roadPartNumber')];
        return _.some(titleParts, _.isUndefined) ? '' : 'Tieosa, ' + titleParts.join(' ');
      };
<<<<<<< HEAD
      var lon, lat = 0;
      const addressMValueFixed = _.isUndefined(addressMValue) ? 0 : addressMValue;
      if ((roadData.startAddrMValue === addressMValueFixed && roadData.sideCode === sideCodes.TowardsDigitizing.value) || (roadData.endAddrMValue === addressMValueFixed && roadData.sideCode === sideCodes.AgainstDigitizing.value) ) {
=======
      let lon, lat;
      const addressMValueFixed = _.isUndefined(addressMValue) ? 0 : addressMValue;
      if ((roadData.startAddrMValue === addressMValueFixed && roadData.sideCode === sideCodes.TowardsDigitizing.value) || (roadData.endAddrMValue === addressMValueFixed && roadData.sideCode === sideCodes.AgainstDigitizing.value)) {
>>>>>>> f014127d
        lon = roadData.geometry[0].x;
        lat = roadData.geometry[0].y;
      } else {
        lon = roadData.geometry[roadData.geometry.length - 1].x;
        lat = roadData.geometry[roadData.geometry.length - 1].y;
      }
      const title = constructTitle(roadData);
      if (lon && lat) {
        return [{title: title, x: lon, y: lat, resultType: "road"}];
      } else {
        return [];
      }
    }


    /**
     * Get coordinates for road address, linkId and mtkId
     *
     * @param input
     * @returns {*}
     */
    const getCoordinatesFromSearchInput = function (input) {
      return backend.getSearchResults(input.search).then(function (coordinateData) {
<<<<<<< HEAD
        var searchResult = [];
        if (coordinateData) {
          coordinateData.forEach(function (item) {
            if (item && item.linkId && item.linkId[0]) {
              item.linkId[0].lon = item.linkId[0].x;
              item.linkId[0].lat = item.linkId[0].y;
              item.linkId[0].title = 'linkId, ' + input.search;
              searchResult.push(item.linkId[0]);
            } else if (item && item.mtkId && item.mtkId[0]) {
              item.mtkId[0].lon = item.mtkId[0].x;
              item.mtkId[0].lat = item.mtkId[0].y;
              item.mtkId[0].title = 'mtkId, ' + input.search;
              searchResult.push(item.mtkId[0]);
            } else if (item && item.road && item.road[0]) {
              var sortedRoad = _.sortBy(_.sortBy(item.road, function (addr) {
                return addr.startAddrMValue;
              }), function (road) {
                return road.roadPartNumber;
              });
              var parsed = _.map(_.words(input.search), _.parseInt);
              searchResult = searchResult.concat(roadLocationAPIResultParser(sortedRoad[0], parsed[2]));
            } else if (item && item.roadM && item.roadM[0]) {
              item.roadM[0].lon = item.roadM[0].x;
              item.roadM[0].lat = item.roadM[0].y;
              item.roadM[0].title = 'Tieosoite, ' + input.search;
              searchResult.push(item.roadM[0]);
=======
        const searchResult = [];
        coordinateData.forEach(function (item) {
          let partialResult;
          if (item.linkId && item.linkId[0]) {
            partialResult = _.first(item.linkId);
            partialResult.title = `linkId, ${input.search}`;
          } else if (item.mtkId && item.mtkId[0]) {
            partialResult = _.first(item.mtkId);
            partialResult.title = `mtkId, ${input.search}`;
          } else if (item.road && item.road[0]) {
            const sortedRoad = _.sortBy(_.sortBy(item.road, function (addr) {
              return addr.startAddrMValue;
            }), function (road) {
              return road.roadPartNumber;
            });
            const parsed = _.map(_.words(input.search), _.parseInt);
            partialResult = _.first(roadLocationAPIResultParser(sortedRoad[0], parsed[2]));
          } else if (item.roadM && item.roadM[0]) {
            partialResult = _.first(item.roadM);
            partialResult.title = 'Tieosoite, ' + input.search;
          }

          if (partialResult) {
            if (partialResult.x) {
              partialResult.lon = partialResult.x;
              partialResult.lat = partialResult.y;
>>>>>>> f014127d
            }
            searchResult.push(partialResult);
          }
        });
        if (searchResult.length === 0) {
          return $.Deferred().reject('Tuntematon tieosoite');
        } else {
          return searchResult;
        }
      });
    };

    const resultFromCoordinates = function (coordinates) {
      const result = _.assign({}, coordinates, {title: coordinates.lat + ',' + coordinates.lon});
      return $.Deferred().resolve([result]);
    };

    this.search = function (searchString) {
      function addDistance(item) {
        const currentLocation = applicationModel.getCurrentLocation();
        const distance = GeometryUtils.distanceOfPoints(
          [currentLocation[0], currentLocation[1]],
          [item.lon, item.lat]);
        return _.assign(item, {
          distance: distance
        });
      }

      const input = LocationInputParser.parse(searchString);
      const resultByInputType = {
        coordinate: resultFromCoordinates,
        street: geocode,
        road: getCoordinatesFromSearchInput,
        invalid: function () {
          return $.Deferred().reject('Syötteestä ei voitu päätellä koordinaatteja, katuosoitetta tai tieosoitetta');
        }
      };

      const results = resultByInputType[input.type](input);
      return results.then(function (result) {
        return _.map(result, addDistance);
      });
    };
  };
}(this));<|MERGE_RESOLUTION|>--- conflicted
+++ resolved
@@ -9,17 +9,10 @@
      */
     const geocode = function (street) {
       return backend.getSearchResults(street.search).then(function (coordinateData) {
-<<<<<<< HEAD
-        var result = coordinateData[0].street[0].features;
-        var withErrors = _.some(result, function(r) {return !_.isUndefined(r.properties.virheet);});
-        var vkmResultToCoordinates = function(r) {
+        const result = coordinateData[0].street[0].features;
+        const withErrors = _.some(result, function(r) {return !_.isUndefined(r.properties.virheet);});
+        const vkmResultToCoordinates = function(r) {
           return { title: r.properties.katunimi + " " + r.properties.katunumero + ", " + r.properties.kuntanimi, lon: r.properties.x, lat: r.properties.y};
-=======
-        const result = coordinateData[0].street[0];
-        const resultLength = _.get(result, 'results.length');
-        const vkmResultToCoordinates = function(r) {
-          return { title: r.address, lon: r.x, lat: r.y};
->>>>>>> f014127d
         };
         if (withErrors) {
           return $.Deferred().reject('Tuntematon katuosoite');
@@ -42,15 +35,9 @@
         const titleParts = [_.get(address, 'roadNumber'), _.get(address, 'roadPartNumber')];
         return _.some(titleParts, _.isUndefined) ? '' : 'Tieosa, ' + titleParts.join(' ');
       };
-<<<<<<< HEAD
-      var lon, lat = 0;
-      const addressMValueFixed = _.isUndefined(addressMValue) ? 0 : addressMValue;
-      if ((roadData.startAddrMValue === addressMValueFixed && roadData.sideCode === sideCodes.TowardsDigitizing.value) || (roadData.endAddrMValue === addressMValueFixed && roadData.sideCode === sideCodes.AgainstDigitizing.value) ) {
-=======
       let lon, lat;
       const addressMValueFixed = _.isUndefined(addressMValue) ? 0 : addressMValue;
       if ((roadData.startAddrMValue === addressMValueFixed && roadData.sideCode === sideCodes.TowardsDigitizing.value) || (roadData.endAddrMValue === addressMValueFixed && roadData.sideCode === sideCodes.AgainstDigitizing.value)) {
->>>>>>> f014127d
         lon = roadData.geometry[0].x;
         lat = roadData.geometry[0].y;
       } else {
@@ -74,44 +61,16 @@
      */
     const getCoordinatesFromSearchInput = function (input) {
       return backend.getSearchResults(input.search).then(function (coordinateData) {
-<<<<<<< HEAD
-        var searchResult = [];
-        if (coordinateData) {
-          coordinateData.forEach(function (item) {
-            if (item && item.linkId && item.linkId[0]) {
-              item.linkId[0].lon = item.linkId[0].x;
-              item.linkId[0].lat = item.linkId[0].y;
-              item.linkId[0].title = 'linkId, ' + input.search;
-              searchResult.push(item.linkId[0]);
-            } else if (item && item.mtkId && item.mtkId[0]) {
-              item.mtkId[0].lon = item.mtkId[0].x;
-              item.mtkId[0].lat = item.mtkId[0].y;
-              item.mtkId[0].title = 'mtkId, ' + input.search;
-              searchResult.push(item.mtkId[0]);
-            } else if (item && item.road && item.road[0]) {
-              var sortedRoad = _.sortBy(_.sortBy(item.road, function (addr) {
-                return addr.startAddrMValue;
-              }), function (road) {
-                return road.roadPartNumber;
-              });
-              var parsed = _.map(_.words(input.search), _.parseInt);
-              searchResult = searchResult.concat(roadLocationAPIResultParser(sortedRoad[0], parsed[2]));
-            } else if (item && item.roadM && item.roadM[0]) {
-              item.roadM[0].lon = item.roadM[0].x;
-              item.roadM[0].lat = item.roadM[0].y;
-              item.roadM[0].title = 'Tieosoite, ' + input.search;
-              searchResult.push(item.roadM[0]);
-=======
         const searchResult = [];
         coordinateData.forEach(function (item) {
           let partialResult;
-          if (item.linkId && item.linkId[0]) {
+          if (item && item.linkId && item.linkId[0]) {
             partialResult = _.first(item.linkId);
             partialResult.title = `linkId, ${input.search}`;
-          } else if (item.mtkId && item.mtkId[0]) {
+          } else if (item && item.mtkId && item.mtkId[0]) {
             partialResult = _.first(item.mtkId);
             partialResult.title = `mtkId, ${input.search}`;
-          } else if (item.road && item.road[0]) {
+          } else if (item && item.road && item.road[0]) {
             const sortedRoad = _.sortBy(_.sortBy(item.road, function (addr) {
               return addr.startAddrMValue;
             }), function (road) {
@@ -119,7 +78,7 @@
             });
             const parsed = _.map(_.words(input.search), _.parseInt);
             partialResult = _.first(roadLocationAPIResultParser(sortedRoad[0], parsed[2]));
-          } else if (item.roadM && item.roadM[0]) {
+          } else if (item && item.roadM && item.roadM[0]) {
             partialResult = _.first(item.roadM);
             partialResult.title = 'Tieosoite, ' + input.search;
           }
@@ -128,7 +87,6 @@
             if (partialResult.x) {
               partialResult.lon = partialResult.x;
               partialResult.lat = partialResult.y;
->>>>>>> f014127d
             }
             searchResult.push(partialResult);
           }
