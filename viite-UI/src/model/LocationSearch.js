/* eslint-disable new-cap */
(function (root) {
  root.LocationSearch = function (backend, applicationModel) {
    /**
     * Search by street address
     *
     * @param street
     * @returns {*}
     */
    var geocode = function (street) {
      return backend.getSearchResults(street.search).then(function (coordinateData) {
<<<<<<< HEAD
        var result = coordinateData[0].street[0].features;
        var withErrors = _.some(result, function (r) {
          return !_.isUndefined(r.properties.virheet);
        });
        var vkmResultToCoordinates = function (r) {
          return {
            title: r.properties.katunimi + " " + r.properties.katunumero + ", " + r.properties.kuntanimi,
            lon: r.properties.x,
            lat: r.properties.y
          };
        };
        if (withErrors) {
=======
        var result = coordinateData[0].street[0];
        var resultLength = _.get(result, 'results.length');
        var vkmResultToCoordinates = function(r) {
          return { title: r.address, lon: r.x, lat: r.y};
        };
        if (resultLength > 0) {
          return _.map(result.results, vkmResultToCoordinates);
        } else {
>>>>>>> 3b4e1575
          return $.Deferred().reject('Tuntematon katuosoite');
        } else {
          return _.map(result, vkmResultToCoordinates);
        }
      });
    };

    /**
     * Road address search
     *
     * @param roadData
     * @param addressMValue
     * @returns {*}
     */
    function roadLocationAPIResultParser(roadData, addressMValue) {
      var sideCodes = LinkValues.SideCode;
      var constructTitle = function (address) {
        var titleParts = [_.get(address, 'roadNumber'), _.get(address, 'roadPartNumber')];
        return _.some(titleParts, _.isUndefined) ? '' : 'Tieosa, ' + titleParts.join(' ');
      };
      var lon, lat = 0;
      const addressMValueFixed = _.isUndefined(addressMValue) ? 0 : addressMValue;
      if ((roadData.startAddrMValue === addressMValueFixed && roadData.sideCode === sideCodes.TowardsDigitizing.value) || (roadData.endAddrMValue === addressMValueFixed && roadData.sideCode === sideCodes.AgainstDigitizing.value)) {
        lon = roadData.geometry[0].x;
        lat = roadData.geometry[0].y;
      } else {
        lon = roadData.geometry[roadData.geometry.length - 1].x;
        lat = roadData.geometry[roadData.geometry.length - 1].y;
      }
      var title = constructTitle(roadData);
      if (lon && lat) {
        return [{title: title, lon: lon, lat: lat, resultType: "road"}];
      } else {
        return [];
      }
    }


    /**
     * Get coordinates for road address, linkId and mtkId
     *
     * @param input
     * @returns {*}
     */
    var getCoordinatesFromSearchInput = function (input) {
      return backend.getSearchResults(input.search).then(function (coordinateData) {
        var searchResult = [];
        if (coordinateData) {
          coordinateData.forEach(function (item) {
            if (item && item.linkId && item.linkId[0]) {
              item.linkId[0].lon = item.linkId[0].x;
              item.linkId[0].lat = item.linkId[0].y;
              item.linkId[0].title = 'linkId, ' + input.search;
              searchResult.push(item.linkId[0]);
            } else if (item && item.mtkId && item.mtkId[0]) {
              item.mtkId[0].lon = item.mtkId[0].x;
              item.mtkId[0].lat = item.mtkId[0].y;
              item.mtkId[0].title = 'mtkId, ' + input.search;
              searchResult.push(item.mtkId[0]);
            } else if (item && item.road && item.road[0]) {
              var sortedRoad = _.sortBy(_.sortBy(item.road, function (addr) {
                return addr.startAddrMValue;
              }), function (road) {
                return road.roadPartNumber;
              });
              var parsed = _.map(_.words(input.search), _.parseInt);
              searchResult = searchResult.concat(roadLocationAPIResultParser(sortedRoad[0], parsed[2]));
            } else if (item && item.roadM && item.roadM[0]) {
              item.roadM[0].lon = item.roadM[0].x;
              item.roadM[0].lat = item.roadM[0].y;
              item.roadM[0].title = 'Tieosoite, ' + input.search;
              searchResult.push(item.roadM[0]);
            }
          });
        } else return [];
        if (searchResult.length === 0) {
          return $.Deferred().reject('Tuntematon tieosoite');
        } else {
          return searchResult;
        }
      });
    };

    var resultFromCoordinates = function (coordinates) {
      var result = _.assign({}, coordinates, {title: coordinates.lat + ',' + coordinates.lon});
      return $.Deferred().resolve([result]);
    };

    this.search = function (searchString) {
      function addDistance(item) {
        var currentLocation = applicationModel.getCurrentLocation();

        var distance = GeometryUtils.distanceOfPoints(
          [currentLocation[0], currentLocation[1]],
          [item.lon, item.lat]);
        return _.assign(item, {
          distance: distance
        });
      }

      var input = LocationInputParser.parse(searchString);
      var resultByInputType = {
        coordinate: resultFromCoordinates,
        street: geocode,
        road: getCoordinatesFromSearchInput,
        invalid: function () {
          return $.Deferred().reject('Syötteestä ei voitu päätellä koordinaatteja, katuosoitetta tai tieosoitetta');
        }
      };

      var results = resultByInputType[input.type](input);
      return results.then(function (result) {
        return _.map(result, addDistance);
      });
    };
  };
}(this));<|MERGE_RESOLUTION|>--- conflicted
+++ resolved
@@ -9,20 +9,6 @@
      */
     var geocode = function (street) {
       return backend.getSearchResults(street.search).then(function (coordinateData) {
-<<<<<<< HEAD
-        var result = coordinateData[0].street[0].features;
-        var withErrors = _.some(result, function (r) {
-          return !_.isUndefined(r.properties.virheet);
-        });
-        var vkmResultToCoordinates = function (r) {
-          return {
-            title: r.properties.katunimi + " " + r.properties.katunumero + ", " + r.properties.kuntanimi,
-            lon: r.properties.x,
-            lat: r.properties.y
-          };
-        };
-        if (withErrors) {
-=======
         var result = coordinateData[0].street[0];
         var resultLength = _.get(result, 'results.length');
         var vkmResultToCoordinates = function(r) {
@@ -31,7 +17,6 @@
         if (resultLength > 0) {
           return _.map(result.results, vkmResultToCoordinates);
         } else {
->>>>>>> 3b4e1575
           return $.Deferred().reject('Tuntematon katuosoite');
         } else {
           return _.map(result, vkmResultToCoordinates);
