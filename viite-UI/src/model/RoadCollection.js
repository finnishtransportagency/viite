--- conflicted
+++ resolved
@@ -166,31 +166,16 @@
           roadLinkGroupsUnderConstruction = _.filter(roadLinkGroups, function(group) {
               return groupDataConstructionTypeFilter(group, ConstructionType.UnderConstruction);
           });
-<<<<<<< HEAD
-          var underConstructionRoadAddresses = _.partition(roadLinkGroupsUnderConstruction, function(sur) {
-              return groupDataConstructionTypeFilter(sur, ConstructionType.UnderConstruction);
-          });
           var nonUnderConstructionRoadLinkGroups = _.reject(roadLinkGroups, function(group) {
               return groupDataSourceFilter(group, LinkSource.HistoryLinkInterface) || groupDataConstructionTypeFilter(group, ConstructionType.UnderConstruction);
           });
-        setRoadLinkGroups(nonUnderConstructionRoadLinkGroups.concat(underConstructionRoadAddresses[0]).concat(floatingRoadLinks));
-=======
-          var nonUnderConstructionRoadLinkGroups = _.reject(roadLinkGroups, function(group) {
-              return groupDataSourceFilter(group, LinkSource.HistoryLinkInterface) || groupDataConstructionTypeFilter(group, ConstructionType.UnderConstruction);
-          });
         setRoadLinkGroups(nonUnderConstructionRoadLinkGroups.concat(roadLinkGroupsUnderConstruction).concat(floatingRoadLinks));
->>>>>>> 56758d6e
           eventbus.trigger('roadLinks:fetched', nonUnderConstructionRoadLinkGroups, (!_.isUndefined(drawUnknowns) && drawUnknowns), selectedLinkIds);
           if (historicRoadLinks.length !== 0) {
               eventbus.trigger('linkProperty:fetchedHistoryLinks', historicRoadLinks);
           }
-<<<<<<< HEAD
-          if (underConstructionRoadAddresses[0].length !== 0)
-              eventbus.trigger('underConstructionRoadLinks:fetched', underConstructionRoadAddresses[0]);
-=======
           if (roadLinkGroupsUnderConstruction.length !== 0)
               eventbus.trigger('underConstructionRoadLinks:fetched', roadLinkGroupsUnderConstruction);
->>>>>>> 56758d6e
           if (applicationModel.isProjectButton()) {
               eventbus.trigger('linkProperties:highlightSelectedProject', applicationModel.getProjectFeature());
               applicationModel.setProjectButton(false);
@@ -216,19 +201,11 @@
       if(_.isArray(group)) {
         return _.some(group, function(roadLink) {
           if(roadLink !== null)
-<<<<<<< HEAD
-            return roadLink.getData().constructionType === dataConstructionType.value;
-          else return false;
-        });
-      } else {
-        return group.getData().constructionType === dataConstructionType.value;
-=======
             return roadLink.getData().constructionType === dataConstructionType.value && roadLink.getData().roadNumber === 0;
           else return false;
         });
       } else {
         return group.getData().constructionType === dataConstructionType.value && group.getData().roadNumber === 0;
->>>>>>> 56758d6e
       }
     };
 
