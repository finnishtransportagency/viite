--- conflicted
+++ resolved
@@ -57,11 +57,7 @@
       if (!current.node.typeChanged) { current.node.oldType = current.node.type; }
       current.node.type = type;
       current.node.typeChanged = current.node.oldType !== type;
-<<<<<<< HEAD
-      eventbus.trigger('changed:type', current.node);
-=======
       eventbus.trigger('change:type', current.node);
->>>>>>> 19ea5acc
       if (!current.node.typeChanged) { eventbus.trigger('reset:startDate', current.node.oldStartDate || current.node.startDate); }
       setDirty(true);
     };
@@ -77,60 +73,6 @@
       setDirty(true);
     };
 
-<<<<<<< HEAD
-    var startDateHasChanged = function () {
-      return current.node.startDateChanged;
-    };
-
-    var detachNodePoint = function (id) {
-      var nodePoints = _.partition(current.node.nodePoints, function (nodePoint) {
-        return nodePoint.id === id;
-      });
-
-      var nodePointToDetach = _.first(nodePoints[0]);
-
-      current.node.nodePointsToDetach.push(nodePointToDetach);
-      current.node.nodePoints = nodePoints[1];
-      setDirty(true);
-      eventbus.trigger('nodePoint:detach', nodePointToDetach);
-    };
-
-    var attachNodePoint = function (id) {
-      var nodePoints = _.partition(current.node.nodePointsToDetach, function (nodePoint) {
-        return nodePoint.id === id;
-      });
-
-      var nodePointToAttach = _.first(nodePoints[0]);
-
-      current.node.nodePoints.push(nodePointToAttach);
-      current.node.nodePointsToDetach = nodePoints[1];
-      eventbus.trigger('nodePoint:attach', nodePointToAttach);
-    };
-
-    var detachJunction = function (id) {
-      var junctions = _.partition(current.node.junctions, function (junction) {
-        return junction.id === id;
-      });
-
-      var junctionToDetach = _.first(junctions[0]);
-
-      current.node.junctionsToDetach.push(junctionToDetach);
-      current.node.junctions = junctions[1];
-      setDirty(true);
-      eventbus.trigger('junction:detach', junctionToDetach);
-    };
-
-    var attachJunction = function (id) {
-      var junctions = _.partition(current.node.junctionsToDetach, function (junction) {
-        return junction.id === id;
-      });
-
-      var junctionToAttach = _.first(junctions[0]);
-
-      current.node.junctions.push(junctionToAttach);
-      current.node.junctionsToDetach = junctions[1];
-      eventbus.trigger('junction:attach', junctionToAttach);
-=======
     var detachJunctionAndNodePoints = function (junction, nodePoints) {
       if (!_.isUndefined(junction)) {
         current.node.junctionsToDetach.push(junction);
@@ -164,7 +106,6 @@
         });
         eventbus.trigger('nodePoint:attach', nodePoint);
       });
->>>>>>> 19ea5acc
     };
 
     var isDirty = function () {
@@ -209,17 +150,8 @@
       close('junctionTemplate:unselected');
     };
 
-<<<<<<< HEAD
-    var save = function (options, params) {
-      eventbus.trigger(options, params);
-    };
-
-    var saveNode = function () {
-      save('node:save', current.node);
-=======
     var saveNode = function () {
       eventbus.trigger('node:save', current.node);
->>>>>>> 19ea5acc
     };
 
     return {
@@ -233,16 +165,8 @@
       setNodeType: setNodeType,
       typeHasChanged: typeHasChanged,
       setStartDate: setStartDate,
-<<<<<<< HEAD
-      startDateHasChanged: startDateHasChanged,
-      detachNodePoint: detachNodePoint,
-      attachNodePoint: attachNodePoint,
-      detachJunction: detachJunction,
-      attachJunction: attachJunction,
-=======
       detachJunctionAndNodePoints: detachJunctionAndNodePoints,
       attachJunctionAndNodePoints: attachJunctionAndNodePoints,
->>>>>>> 19ea5acc
       isDirty: isDirty,
       setDirty: setDirty,
       closeNode: closeNode,
