--- conflicted
+++ resolved
@@ -60,43 +60,8 @@
       projectLinkCollection.getCutLine(suravageA.linkId, splitPoint);
     };
 
-<<<<<<< HEAD
     var preSplitSuravageLink = function(suravage) {
       projectLinkCollection.preSplitProjectLinks(suravage, nearest);
-=======
-    var preSplitSuravageLink = function(suravage, nearestPoint) {
-      projectLinkCollection.preSplitProjectLinks(suravage, nearestPoint);
-        eventbus.once('projectLink:preSplitSuccess', function(data){
-          preSplitData = data;
-          var suravageA = data.a;
-          if (!suravageA) {
-            suravageA = zeroLengthSplit(data.b);
-          }
-          var suravageB = data.b;
-          if (!suravageB) {
-            suravageB = zeroLengthSplit(suravageA);
-            suravageB.status = LinkStatus.New.value;
-          }
-          var terminatedC = data.c;
-          if (!terminatedC) {
-            terminatedC = zeroLengthTerminated(suravageA);
-          }
-          ids = [suravageA.linkId, suravageB.linkId];
-          current = projectLinkCollection.getByLinkId(_.flatten(ids));
-          suravageA.marker = "A";
-          suravageB.marker = "B";
-          terminatedC.marker = "C";
-          suravageA.text = "SUUNNITELMALINKKI";
-          suravageB.text = "SUUNNITELMALINKKI";
-          terminatedC.text = "NYKYLINKKI";
-          suravageA.splitPoint = nearestPoint;
-          suravageB.splitPoint = nearestPoint;
-          terminatedC.splitPoint = nearestPoint;
-          applicationModel.removeSpinner();
-          eventbus.trigger('split:projectLinks', [suravageA, suravageB, terminatedC]);
-          eventbus.trigger('split:cutPointFeature', data.split, terminatedC);
-        });
->>>>>>> 434f2922
     };
 
     var zeroLengthSplit = function(suravageLink) {
