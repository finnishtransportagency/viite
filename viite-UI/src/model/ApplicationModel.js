(function (root) {
  root.ApplicationModel = function (models) {
    var zoom = {
      level: undefined
    };
    var selectedLayer;
    var selectedTool = 'Select';
    var centerLonLat;
    var minDirtyZoomLevel = zoomlevels.minZoomForRoadLinks;
    var minEditModeZoomLevel = zoomlevels.minZoomForEditMode;
    var readOnly = true;
    var activeButtons = false;
    var continueButton = false;
    var openProject = false;
    var projectButton = false;
    var projectFeature;
    var actionCalculating = 0;
    var actionCalculated = 1;
    var currentAction;
    var selectionType = LinkValues.SelectionType.All;
    var sessionUsername = '';
    var sessionUserRoles = '';
    var specialSelectionTypes = [LinkValues.SelectionType.Floating.value, LinkValues.SelectionType.Unknown.value];


    var getContinueButtons = function () {
      return continueButton;
    };

    var getSelectionType = function () {
      return selectionType;
    };

    var setSelectionType = function (type) {
      selectionType = type;
    };

    var selectionTypeIs = function (type) {
      if (!_.isUndefined(selectionType.value) || !_.isUndefined(type.value))
        return selectionType.value === type.value;
    };

    var setReadOnly = function (newState) {
      if (readOnly !== newState) {
        readOnly = newState;
        setActiveButtons(false);
        setSelectedTool('Select');
        eventbus.trigger('application:readOnly', newState);
      }
    };

    var setActiveButtons = function (newState) {
      if (activeButtons !== newState) {
        activeButtons = newState;
        eventbus.trigger('application:activeButtons', newState);
      }
    };

    var setProjectFeature = function (featureLinkID) {
      projectFeature = featureLinkID;
    };

    var setProjectButton = function (newState) {
      if (projectButton !== newState) {
        projectButton = newState;
      }
    };

    var setOpenProject = function (newState) {
      if (openProject !== newState) {
        openProject = newState;
      }
    };

    var setContinueButton = function (newState) {
      if (continueButton !== newState) {
        continueButton = newState;
        eventbus.trigger('application:pickActive', newState);
      }
    };

    var roadTypeShown = true;

    var isDirty = function () {
      return _.any(models, function (model) {
        return model.isDirty();
      });
    };

<<<<<<< HEAD
    var setZoomLevel = function(level) {
      zoom.level = Math.round(level);
    };

    var getZoomLevel = function() {
      return zoom.level;
=======
    var setZoomLevel = function (level) {
      zoom.level = level;
>>>>>>> b6b6fd65
    };

    var roadsVisibility = true;

    function toggleRoadVisibility() {
      roadsVisibility = !roadsVisibility;
    }

    function setSelectedTool(tool) {
      if (tool !== selectedTool) {
        selectedTool = tool;
        eventbus.trigger('tool:changed', tool);
      }
    }

    var getCurrentAction = function () {
      return currentAction;
    };

    var getUserGeoLocation = function () {
      return {
        x: centerLonLat[0],
        y: centerLonLat[1],
        zoom: zoom.level
      };
    };

    var setCurrentAction = function (action) {
      currentAction = action;
    };

    var resetCurrentAction = function () {
      currentAction = null;
    };

    var addSpinner = function () {
      jQuery('.container').append('<div class="spinner-overlay modal-overlay"><div class="spinner"></div></div>');
    };

    var removeSpinner = function () {
      jQuery('.spinner-overlay').remove();
    };

    eventbus.on("userData:fetched", function (userData) {
      sessionUsername = userData.userName;
      sessionUserRoles = userData.roles;
    });

    return {
      getCurrentAction: getCurrentAction,
      setCurrentAction: setCurrentAction,
      resetCurrentAction: resetCurrentAction,
      actionCalculating: actionCalculating,
      actionCalculated: actionCalculated,
      refreshMap: function (zoom, bbox, center) {
        var hasZoomLevelChanged = zoom.level !== zoom;
        setZoomLevel(zoom);
        centerLonLat = center;
<<<<<<< HEAD
        eventbus.trigger('map:refresh', {selectedLayer: selectedLayer, zoom: getZoomLevel(), bbox: bbox, center: center, hasZoomLevelChanged: hasZoomLevelChanged});
=======
        eventbus.trigger('map:refresh', {
          selectedLayer: selectedLayer,
          zoom: zoom,
          bbox: bbox,
          center: center,
          hasZoomLevelChanged: hasZoomLevelChanged
        });
>>>>>>> b6b6fd65
      },
      getUserGeoLocation: getUserGeoLocation,
      setSelectedTool: setSelectedTool,
      getSelectedTool: function () {
        return selectedTool;
      },
      zoom: zoom,
      setZoomLevel: setZoomLevel,
      getRoadVisibility: function () {
        return roadsVisibility;
      },
      toggleRoadVisibility: toggleRoadVisibility,
      setMinDirtyZoomLevel: function (level) {
        minDirtyZoomLevel = level;
      },
      selectLayer: function (layer, toggleStart, noSave) {
        if (layer !== selectedLayer) {
          var previouslySelectedLayer = selectedLayer;
          selectedLayer = layer;
          setSelectedTool('Select');
          eventbus.trigger('layer:selected', layer, previouslySelectedLayer, toggleStart);
        } else if (layer === 'linkProperty' && toggleStart) {
          eventbus.trigger('roadLayer:toggleProjectSelectionInForm', layer, noSave);
        }
        var suravageVisibleCheckbox = $('#suravageVisibleCheckbox')[0];
        if (layer === 'roadAddressProject') {
          if (suravageVisibleCheckbox) {
            $('#suravageVisibleCheckbox')[0].checked = false;
            $('#suravageVisibleCheckbox')[0].disabled = true;
          }
          eventbus.trigger('suravageProjectRoads:toggleVisibility', false);
        } else {
          if (suravageVisibleCheckbox) {
            $('#suravageVisibleCheckbox')[0].checked = true;
            $('#suravageVisibleCheckbox')[0].disabled = false;
          }
          eventbus.trigger('suravageProjectRoads:toggleVisibility', true);
        }
      },
      getSelectedLayer: function () {
        return selectedLayer;
      },
      setReadOnly: setReadOnly,
      setActiveButtons: setActiveButtons,
      setProjectButton: setProjectButton,
      setProjectFeature: setProjectFeature,
      setContinueButton: setContinueButton,
      getContinueButtons: getContinueButtons,
      setOpenProject: setOpenProject,
      getProjectFeature: function () {
        return projectFeature;
      },
      addSpinner: addSpinner,
      removeSpinner: removeSpinner,
      isReadOnly: function () {
        return readOnly;
      },
      isActiveButtons: function () {
        return activeButtons;
      },
      isProjectButton: function () {
        return projectButton;
      },
      isContinueButton: function () {
        return continueButton;
      },
      isProjectOpen: function () {
        return openProject;
      },
      isDirty: function () {
        return isDirty();
      },
      canZoomOut: function () {
        return !(isDirty() && (zoom.level <= minDirtyZoomLevel));
      },
      canZoomOutEditMode: function () {
        return (zoom.level > minEditModeZoomLevel && !readOnly && activeButtons) || (!readOnly && !activeButtons) || (readOnly);
      },
      assetDragDelay: 100,
      setRoadTypeShown: function (bool) {
        if (roadTypeShown !== bool) {
          roadTypeShown = bool;
          eventbus.trigger('road-type:selected', roadTypeShown);
        }
      },
      getCurrentLocation: function () {
        return centerLonLat;
      },
      setSelectionType: setSelectionType,
      getSelectionType: getSelectionType,
      selectionTypeIs: selectionTypeIs,
      getSessionUsername: function () {
        return sessionUsername;
      },
      getSessionUserRoles: function () {
        return sessionUserRoles;
      },
      specialSelectionTypes: specialSelectionTypes
    };
  };
})(this);
<|MERGE_RESOLUTION|>--- conflicted
+++ resolved
@@ -87,17 +87,12 @@
       });
     };
 
-<<<<<<< HEAD
-    var setZoomLevel = function(level) {
+    var setZoomLevel = function (level) {
       zoom.level = Math.round(level);
     };
 
     var getZoomLevel = function() {
       return zoom.level;
-=======
-    var setZoomLevel = function (level) {
-      zoom.level = level;
->>>>>>> b6b6fd65
     };
 
     var roadsVisibility = true;
@@ -156,17 +151,13 @@
         var hasZoomLevelChanged = zoom.level !== zoom;
         setZoomLevel(zoom);
         centerLonLat = center;
-<<<<<<< HEAD
-        eventbus.trigger('map:refresh', {selectedLayer: selectedLayer, zoom: getZoomLevel(), bbox: bbox, center: center, hasZoomLevelChanged: hasZoomLevelChanged});
-=======
         eventbus.trigger('map:refresh', {
           selectedLayer: selectedLayer,
-          zoom: zoom,
+          zoom: getZoomLevel(),
           bbox: bbox,
           center: center,
           hasZoomLevelChanged: hasZoomLevelChanged
         });
->>>>>>> b6b6fd65
       },
       getUserGeoLocation: getUserGeoLocation,
       setSelectedTool: setSelectedTool,
