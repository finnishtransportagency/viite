(function (root) {
  root.ProjectCollection = function (backend) {
    var me = this;
    // eslint-disable-next-line no-unused-vars
    var roadAddressProjects = [];
    var projectErrors = [];
    var reservedParts = [];
    var formedParts = [];
    var coordinateButtons = [];
    var projectInfo;
    var currentProject;
    var fetchedProjectLinks = [];
    var dirtyProjectLinkIds = [];
    var dirtyProjectLinks = [];
    var publishableProject = false;
    var LinkStatus = ViiteEnumerations.LinkStatus;
    var ProjectStatus = ViiteEnumerations.ProjectStatus;
    var Track = ViiteEnumerations.Track;
    var BAD_REQUEST_400 = 400;
    var PRECONDITION_FAILED_412 = 412;
    var INTERNAL_SERVER_ERROR_500 = 500;
    var ALLOWED_ADDR_M_VALUE_PERCENTAGE = 0.2;
    var editedEndDistance = false;
    var editedBeginDistance = false;

    var resetEditedDistance = function () {
      editedEndDistance = false;
      editedBeginDistance = false;
    };

    var projectLinks = function () {
      return _.flatten(fetchedProjectLinks);
    };

    this.getProjectLinks = function () {
      return backend.getProjectLinksById(currentProject.project.id);
    };

    this.getAll = function () {
      return _.map(projectLinks(), function (projectLink) {
        return projectLink.getData();
      });
    };

    this.reset = function () {
      fetchedProjectLinks = [];
    };

    this.getMultiProjectLinks = function (id) {
      var chain = _.find(fetchedProjectLinks, function (linkChain) {
        var pureChain = _.map(linkChain, function (l) {
          return l.getData();
        });
        return _.some(pureChain, {"id": id}) || _.some(pureChain, {"linkId": id});
      });
      return _.map(chain, function (link) {
        if (link.getData().id > 0) {
          return link.getData().id;
        } else {
          return link.getData().linkId;
        }
      });
    };

    this.getProjectLink = function (ids) {
      return _.filter(projectLinks(), function (projectLink) {
        if (projectLink.getData().id > 0) {
          return _.includes(ids, projectLink.getData().id);
        } else {
          return _.includes(ids, projectLink.getData().linkId);
        }
      });
    };

    this.fetch = function (boundingBox, zoom, projectId, isPublishable) {
      var id = projectId;
      if (typeof id === 'undefined' && typeof projectInfo !== 'undefined')
        id = projectInfo.id;
      if (id) {
        backend.abortGettingRoadLinks();
      }
      backend.getProjectLinks({boundingBox: boundingBox, zoom: zoom, projectId: id}, function (fetchedLinks) {
        fetchedProjectLinks = _.map(fetchedLinks, function (projectLinkGroup) {
          return _.map(projectLinkGroup, function (projectLink) {
            return new ProjectLinkModel(projectLink);
          });
        });
        publishableProject = isPublishable;

        eventbus.trigger('roadAddressProject:fetched');
        applicationModel.removeSpinner();
      });
    };

    this.getProjects = function (onlyActive) {
      return backend.getRoadAddressProjects(onlyActive, function (projects) {
        roadAddressProjects = projects;
        eventbus.trigger('roadAddressProjects:fetched', projects);
      });
    };

    this.getProjectsWithLinksById = function (projectId) {
      return backend.getProjectsWithLinksById(projectId, function (result) {
        roadAddressProjects = result.project;
        currentProject = result;
        projectInfo = {
          id: result.project.id,
          publishable: result.publishable
        };
        me.setProjectErrors(result.projectErrors);
        me.setReservedParts(result.reservedInfo);
        me.setFormedParts(result.formedInfo);
        publishableProject = result.publishable;
        eventbus.trigger('roadAddressProject:projectFetched', projectInfo);
        eventbus.trigger('roadAddressProject:setRecalculatedAfterChangesFlag', false);
      });
    };

    this.revertLinkStatus = function () {
      resetEditedDistance();
      var fetchedLinks = this.getAll();
      dirtyProjectLinkIds.forEach(function (dirtyLink) {
        _.filter(fetchedLinks, {linkId: dirtyLink.id}).forEach(function (fetchedLink) {
          fetchedLink.status = dirtyLink.status;
        });
      });
    };

    this.clearRoadAddressProjects = function () {
      roadAddressProjects = [];
      fetchedProjectLinks = [];
      reservedParts = [];
      formedParts = [];
      dirtyProjectLinkIds = [];
      dirtyProjectLinks = [];
      currentProject = undefined;
      projectInfo = undefined;
      backend.abortLoadingProject();
    };

    this.saveProject = function (data, resolution) {
      var projectId = 0;
      if (projectInfo !== undefined) {
        projectId = projectInfo.id;
      } else if (currentProject !== undefined && currentProject.project.id !== undefined) {
        projectId = currentProject.project.id;
      }
      var dataJson = {
        id: projectId,
        projectEly: currentProject.project.ely,
        status: currentProject.project.statusCode,
        name: data[0].value,
        startDate: data[1].value,
        additionalInfo: data[2].value,
        reservedPartList: _.map(_.filter(me.getReservedParts(), function (part) {
          return !_.isUndefined(part.currentLength, part.currentEly);
        }), function (part) {
          return {
            discontinuity: (part.currentDiscontinuity),
            ely: (part.currentEly),
            roadLength: (part.currentLength),
            roadNumber: part.roadNumber,
            roadPartId: 0,
            roadPartNumber: part.roadPartNumber,
            startingLinkId: part.startingLinkId
          };
        }),
        formedPartList: _.map(_.filter(me.getFormedParts(), function (part) {
          return !_.isUndefined(part.newLength, part.newEly);
        }), function (part) {
          return {
            discontinuity: (part.newDiscontinuity),
            ely: (part.newEly),
            roadLength: (part.newLength),
            roadNumber: part.roadNumber,
            roadPartId: 0,
            roadPartNumber: part.roadPartNumber,
            startingLinkId: part.startingLinkId
          };
        }),
        resolution: resolution
      };

      backend.saveRoadAddressProject(dataJson, function (result) {
        if (result.success) {
          projectInfo = {
            id: result.project.id,
            additionalInfo: result.project.additionalInfo,
            status: result.project.status,
            startDate: result.project.startDate,
            publishable: false
          };
          currentProject = result;
          me.setProjectErrors(result.projectErrors);
          me.setReservedParts(result.reservedInfo);
          me.setFormedParts(result.formedInfo);
          eventbus.trigger('roadAddress:projectSaved', result);
        } else {
          eventbus.trigger('roadAddress:projectValidationFailed', result.errorMessage);
        }
      }, function () {
        eventbus.trigger('roadAddress:projectFailed');
      });
    };

    this.revertChangesRoadlink = function (links) {
      if (!_.isEmpty(links)) {
        applicationModel.addSpinner();
        var coordinates = applicationModel.getUserGeoLocation();
        var data = {
          'projectId': currentProject.project.id,
          'roadNumber': links[0].roadNumber,
          'roadPartNumber': links[0].roadPartNumber,
          'links': _.map(links, function (link) {
            return {'id': link.id, 'linkId': link.linkId, 'status': link.status};
          }),
          'coordinates': coordinates
        };
        backend.revertChangesRoadlink(data, function (response) {
          if (response.success) {
            dirtyProjectLinkIds = [];
            publishableProject = response.publishable;
            me.setProjectErrors(response.projectErrors);
            me.setFormedParts(response.formedInfo);
            eventbus.trigger('projectLink:revertedChanges', response);
          } else {
            if (response.status === INTERNAL_SERVER_ERROR_500 || response.status === BAD_REQUEST_400) {
              eventbus.trigger('roadAddress:projectLinksUpdateFailed', response.status);
            }
            new ModalConfirm(response.errorMessage);
            applicationModel.removeSpinner();
          }
        });
      }
    };

    var createOrUpdate = function (dataJson) {
      if ((!_.isEmpty(dataJson.linkIds) || !_.isEmpty(dataJson.ids)) && typeof dataJson.projectId !== 'undefined' && dataJson.projectId !== 0) {
        if (dataJson.roadNumber !== 0 && dataJson.roadPartNumber !== 0) {
          applicationModel.addSpinner();
          resetEditedDistance();
          var ids = dataJson.ids;
          if (dataJson.linkStatus === LinkStatus.New.value && ids.length === 0) {
            backend.createProjectLinks(dataJson, function (successObject) {
              if (successObject.success) {
                publishableProject = successObject.publishable;
                me.setProjectErrors(successObject.projectErrors);
                me.setFormedParts(successObject.formedInfo);
                eventbus.trigger('projectLink:projectLinksCreateSuccess');
                eventbus.trigger('roadAddress:projectLinksUpdated', successObject);
                if (successObject.errorMessage) {
                  new ModalConfirm(successObject.errorMessage);
                }
<<<<<<< HEAD
                validateUnchangedInProject(dataJson.projectId);
=======
>>>>>>> 3d064baf
              } else {
                new ModalConfirm(successObject.errorMessage);
                applicationModel.removeSpinner();
              }
            });
          } else {
            backend.updateProjectLinks(dataJson, function (successObject) {
              if (successObject.success) {
                publishableProject = successObject.publishable;
                me.setProjectErrors(successObject.projectErrors);
                me.setFormedParts(successObject.formedInfo);
                eventbus.trigger('roadAddress:projectLinksUpdated', successObject);
              } else {
                new ModalConfirm(successObject.errorMessage);
                applicationModel.removeSpinner();
              }
            });
          }
        } else {
          eventbus.trigger('roadAddress:projectValidationFailed', "Virheellinen tieosanumero");
        }
      } else {
        eventbus.trigger('roadAddress:projectLinksUpdateFailed', PRECONDITION_FAILED_412);
      }
    };

    this.saveProjectLinks = function (changedLinks, statusCode, touchedEndDistance) {
      var validUserGivenAddrMValues = function (linkId, userEndAddr) {
        if (!_.isUndefined(userEndAddr) && userEndAddr !== null) {
          var roadPartIds = me.getMultiProjectLinks(linkId);
          var roadPartLinks = me.getProjectLink(_.map(roadPartIds, function (road) {
            return road;
          }));
          var startAddrFromChangedLinks = _.minBy(_.map(roadPartLinks, function (link) {
            return link.getData().startAddressM;
          }));
          var userDiffFromChangedLinks = userEndAddr - startAddrFromChangedLinks;
          var roadPartGeometries = _.map(roadPartLinks, function (roadPart) {
            return roadPart.getData().points;
          });
          var roadPartLength = _.reduce((roadPartGeometries), function (length, geom) {
            return GeometryUtils.geometryLength(geom) + length;
          }, 0.0);
          return (userDiffFromChangedLinks >= (roadPartLength * (1 - ALLOWED_ADDR_M_VALUE_PERCENTAGE))) && (userDiffFromChangedLinks <= (roadPartLength * (1 + ALLOWED_ADDR_M_VALUE_PERCENTAGE)));
        } else {
          return true;
        }
      };
      var newAndOtherLinks = _.partition(changedLinks, function (l) {
        return l.id === 0;
      });
      var newLinks = newAndOtherLinks[0];
      var otherLinks = newAndOtherLinks[1];

      var linkIds = _.uniq(_.map(newLinks, function (t) {
        if (t.linkId)
          return t.linkId;
        else
          return 0;
      }));

      var ids = _.uniq(_.map(otherLinks, function (t) {
        if (t.id)
          return t.id;
        else
          return 0;
      }));

      var projectId = projectInfo.id;
      var coordinates = applicationModel.getUserGeoLocation();
      var roadAddressProjectForm = $('#roadAddressProjectForm');
      var endDistance = $('#endDistance')[0];
      var reversed = _.chain(changedLinks).map(function (c) {
        return c.reversed;
      }).reduceRight(function (a, b) {
        return a || b;
      }).value();
      let userDefinedEndAddressM = null;
      if (endDistance && touchedEndDistance) userDefinedEndAddressM = (isNaN(Number(endDistance.value)) ? null : Number(endDistance.value));
      var dataJson = {
        ids: ids,
        linkIds: linkIds,
        linkStatus: statusCode,
        projectId: projectId,
        roadNumber: Number(roadAddressProjectForm.find('#tie')[0].value),
        roadPartNumber: Number(roadAddressProjectForm.find('#osa')[0].value),
        trackCode: Number(roadAddressProjectForm.find('#trackCodeDropdown')[0].value),
        discontinuity: Number(roadAddressProjectForm.find('#discontinuityDropdown')[0].value),
        roadEly: Number(roadAddressProjectForm.find('#ely')[0].value),
        roadLinkSource: Number(_.head(changedLinks).roadLinkSource),
        administrativeClass: Number(roadAddressProjectForm.find('#administrativeClassDropdown')[0].value),
        userDefinedEndAddressM: userDefinedEndAddressM,
        coordinates: coordinates,
        roadName: roadAddressProjectForm.find('#roadName')[0].value,
        reversed: reversed
      };
      if (dataJson.trackCode === Track.Unknown.value) {
        new ModalConfirm("Tarkista ajoratakoodi");
        applicationModel.removeSpinner();
      }

      var changedLink = _.chain(changedLinks).uniq().sortBy(function (cl) {
        return cl.endAddressM;
      }).last().value();
      var isNewRoad = changedLink.status === LinkStatus.New.value;

      var validUserEndAddress = !validUserGivenAddrMValues(_.head(dataJson.ids || dataJson.linkIds), dataJson.userDefinedEndAddressM);
      if (isNewRoad && (editedEndDistance || editedBeginDistance) && validUserEndAddress) {
        new GenericConfirmPopup("Antamasi pituus eroaa yli 20% prosenttia geometrian pituudesta, haluatko varmasti tallentaa tämän pituuden?", {
          successCallback: function () {
            createOrUpdate(dataJson);
          },
          closeCallback: function () {
            applicationModel.removeSpinner();
          }
        });
      } else {
        createOrUpdate(dataJson);
      }
    };

    this.createProject = function (data, resolution) {
      var roadPartList = _.map(reservedParts, function (part) {
        return {
          roadNumber: part.roadNumber,
          roadPartNumber: part.roadPartNumber,
          ely: (part.newEly ? part.newEly : part.currentEly)
        };
      });

      var dataJson = {
        id: 0,
        status: 1,
        name: data[0].value,
        startDate: data[1].value,
        additionalInfo: data[2].value,
        reservedPartList: roadPartList,
        resolution: resolution
      };

      backend.createRoadAddressProject(dataJson, function (result) {
        if (result.success) {
          projectInfo = {
            id: result.project.id,
            additionalInfo: result.project.additionalInfo,
            status: result.project.status,
            startDate: result.project.startDate,
            publishable: false
          };
          eventbus.trigger('roadAddress:projectSaved', result);
        } else {
          eventbus.trigger('roadAddress:projectValidationFailed', result.errorMessage);
        }
      }, function () {
        eventbus.trigger('roadAddress:projectFailed');
      });
    };

    this.deleteProject = function (projectId) {
      backend.deleteRoadAddressProject(projectId, function (result) {
        if (result.success) {
          currentProject = undefined;
        } else {
          eventbus.trigger('roadAddress:projectDeleteFailed', result.errorMessage);
        }
      }, function () {
        eventbus.trigger('roadAddress:projectFailed');
      });
    };

    this.changeNewProjectLinkDirection = function (projectId, selectedLinks) {
      applicationModel.addSpinner();
      var links = _.filter(selectedLinks, function (link) {
        return link.status !== LinkStatus.Terminated.value;
      });
      var coordinates = applicationModel.getUserGeoLocation();
      var dataJson = {
        projectId: projectId,
        roadNumber: selectedLinks[0].roadNumber,
        roadPartNumber: selectedLinks[0].roadPartNumber,
        links: links,
        coordinates: coordinates
      };
      resetEditedDistance();
      backend.directionChangeNewRoadlink(dataJson, function (successObject) {
        if (successObject.success) {
          me.setProjectErrors(successObject.projectErrors);
          eventbus.trigger('changeProjectDirection:clicked');
        } else {
          eventbus.trigger('roadAddress:changeDirectionFailed', successObject.errorMessage);
          applicationModel.removeSpinner();
        }
      });
    };

    this.publishProject = function () {
      backend.sendProjectChangesToViite(
        projectInfo.id,
        function (result) {
          if (result.sendSuccess) { eventbus.trigger('roadAddress:projectSentSuccess');
          } else                  { eventbus.trigger('roadAddress:projectSentFailed', result.errorMessage);
          }
        },
        function (result) {
          eventbus.trigger('roadAddress:projectSentFailed', result.status);
        }
      );
    };

    var addSmallLabelWithIds = function (label, id) {
      return '<label class="control-label-small" id=' + id + '>' + label + '</label>';
    };

    var updateReservedRoads = function (newInfo) {
      var reservedRoads = $("#reservedRoads");
      reservedRoads.append(reservedRoads.html(newInfo));
    };

    var parseRoadPartInfoToResultRow = function () {
      var listContent = '';
      var index = 0;
      _.each(me.getReservedParts(), function (row) {
          var button = deleteButton(index++, row.roadNumber, row.roadPartNumber, 'reservedList');
          listContent += '<div class="form-reserved-roads-list">' + button +
            addSmallLabelWithIds(row.roadNumber, 'reservedRoadNumber') +
            addSmallLabelWithIds(row.roadPartNumber, 'reservedRoadPartNumber') +
            addSmallLabelWithIds((row.newLength ? row.newLength : row.currentLength), 'reservedRoadLength') +
            addSmallLabelWithIds((row.newDiscontinuity ? row.newDiscontinuity : row.currentDiscontinuity), 'reservedDiscontinuity') +
            addSmallLabelWithIds((row.newEly ? row.newEly : row.currentEly), 'reservedEly') + '</div>';
        }
      );
      return listContent;
    };

    this.getDeleteButton = function (index, roadNumber, roadPartNumber, selector) {
      return deleteButton(index, roadNumber, roadPartNumber, selector);
    };

    var deleteButton = function (index, roadNumber, roadPartNumber, selector) {
      var disabledInput = !_.isUndefined(currentProject) &&
          (currentProject.project.statusCode === ProjectStatus.InUpdateQueue.value ||
              currentProject.project.statusCode === ProjectStatus.UpdatingToRoadNetwork.value);
      return '<i roadNumber="' + roadNumber + '" roadPartNumber="' + roadPartNumber + '" id="' + index + '" class="delete btn-delete ' + selector + ' fas fa-trash-alt fa-lg" ' + (disabledInput ? 'disabled' : '') + '></i>';
    };


    var addToReservedPartList = function (queryResult) {
      var qRoadParts = [];
      _.each(queryResult.reservedInfo, function (row) {
        qRoadParts.push(row);
      });

      var sameElements = arrayIntersection(qRoadParts, reservedParts, function (arrayarow, arraybrow) {
        return arrayarow.roadNumber === arraybrow.roadNumber && arrayarow.roadPartNumber === arraybrow.roadPartNumber;
      });
      _.each(sameElements, function (row) {
        _.remove(qRoadParts, row);
      });
      _.each(qRoadParts, function (row) {
        reservedParts.push(row);
      });
    };

    this.setDirty = function (editedRoadLinks) {
      dirtyProjectLinkIds = editedRoadLinks;
      eventbus.trigger('roadAddress:projectLinksEdited');
    };

    this.getDirty = function () {
      return dirtyProjectLinkIds;
    };

    this.getReservedParts = function () {
      return reservedParts;
    };

    this.getFormedParts = function () {
      return formedParts;
    };

    this.getRoadAddressesFromFormedRoadPart = function (roadNumber, roadPartNumber) {
      return _.map(_.filter(formedParts, function (part) {
        return part.roadNumber.toString() === roadNumber && part.roadPartNumber.toString() === roadPartNumber;
      }), "roadAddresses");
    };

    this.setReservedParts = function (list) {
      reservedParts = list;
    };

    this.setFormedParts = function (list) {
      formedParts = list;
    };

    this.setProjectErrors = function (errors) {
      projectErrors = errors;
    };

    this.clearProjectErrors = function () {
      projectErrors = [];
    };

    this.getProjectErrors = function () {
      var errors = _.each(projectErrors, function (error) {
        var errorIds = error.ids;
        error.linkIds = [];
        if (error.errorCode === 8) {
          error.linkIds = error.ids;
        }
        _.each(projectLinks(), function (pl) {
          if (_.includes(errorIds, pl.getData().id)) {
            error.linkIds.push(pl.getData().linkId);
          }
        });
      });
      return (!_.isUndefined(errors) && errors.length > 0) ? errors : [];
    };

    this.pushCoordinates = function (button) {
      coordinateButtons.push(button);
    };

    this.clearCoordinates = function (_button) {
      coordinateButtons = [];
    };

    this.setTmpDirty = function (editRoadLinks) {
      dirtyProjectLinks = editRoadLinks;
    };

    this.getTmpDirty = function () {
      return dirtyProjectLinks;
    };

    this.isDirty = function () {
      return dirtyProjectLinks.length > 0;
    };

    function arrayIntersection(a, b, areEqualFunction) {
      return _.filter(a, function (aElem) {
        return _.some(b, function (bElem) {
          return areEqualFunction(aElem, bElem);
        });
      });
    }

    eventbus.on('roadAddressProject:startProject', this.getProjectsWithLinksById);

    eventbus.on('roadPartsValidation:checkRoadParts', function (validationResult) {
      if (validationResult.success === "ok") {
        addToReservedPartList(validationResult);
        updateReservedRoads(parseRoadPartInfoToResultRow());
        eventbus.trigger('roadAddress:projectValidationSucceed');
      } else {
        eventbus.trigger('roadAddress:projectValidationFailed', validationResult.success);
      }
    });

    eventbus.on('clearproject', function () {
      this.clearRoadAddressProjects();
    });

    eventbus.on('projectCollection:clickCoordinates', function (event, map) {
      var currentCoordinates = map.getView().getCenter();
      var errorIndex = event.currentTarget.id;
      var errorCoordinates = _.find(coordinateButtons, function (b) {
        return b.index === parseInt(errorIndex);
      }).coordinates;
      var index = _.findIndex(errorCoordinates, function (coordinates) {
        return coordinates.x === currentCoordinates[0] && coordinates.y === currentCoordinates[1];
      });
      if (index >= 0 && index + 1 < errorCoordinates.length) {
        map.getView().setCenter([errorCoordinates[index + 1].x, errorCoordinates[index + 1].y]);
        map.getView().setZoom(errorCoordinates[index + 1].zoom);
      } else {
        map.getView().setCenter([errorCoordinates[0].x, errorCoordinates[0].y]);
        map.getView().setZoom(errorCoordinates[0].zoom);
      }
    });

    eventbus.on('projectLink:editedBeginDistance', function () {
      editedBeginDistance = true;
    });
    eventbus.on('projectLink:editedEndDistance', function () {
      editedEndDistance = true;
    });


    this.getCurrentProject = function () {
      return currentProject;
    };

    this.setCurrentProject = function (project) {
      currentProject = project;
    };

    this.getPublishableStatus = function () {
      return publishableProject;
    };

    this.checkIfReserved = function (data) {
      return backend.checkIfRoadpartReserved(data[3].value === '' ? 0 : parseInt(data[3].value), data[4].value === '' ? 0 : parseInt(data[4].value), data[5].value === '' ? 0 : parseInt(data[5].value), data[1].value, data.projectId);

    };

    var ProjectLinkModel = function (data) {

      var getData = function () {
        return data;
      };

      return {
        getData: getData
      };
    };

    this.reOpenProjectById = function (projectId) {
      backend.reOpenProject(projectId, function (successObject) {
        eventbus.trigger("roadAddressProject:reOpenedProject", successObject);
      }, function (errorObject) {
        if (errorObject.message) {
          new ModalConfirm(errorObject.message.toString());
        } else {
          new ModalConfirm(errorObject.statusText.toString());
        }
        applicationModel.removeSpinner();
        console.log("Error at deleting rotatingId: " + errorObject);
      });
    };
  };
}(this));<|MERGE_RESOLUTION|>--- conflicted
+++ resolved
@@ -251,10 +251,6 @@
                 if (successObject.errorMessage) {
                   new ModalConfirm(successObject.errorMessage);
                 }
-<<<<<<< HEAD
-                validateUnchangedInProject(dataJson.projectId);
-=======
->>>>>>> 3d064baf
               } else {
                 new ModalConfirm(successObject.errorMessage);
                 applicationModel.removeSpinner();
