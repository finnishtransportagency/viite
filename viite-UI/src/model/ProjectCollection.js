(function (root) {
  root.ProjectCollection = function (backend) {
    var me = this;
    // eslint-disable-next-line no-unused-vars
    var roadAddressProjects = [];
    var projectErrors = [];
    var reservedParts = [];
    var formedParts = [];
    var coordinateButtons = [];
    var projectInfo;
    var currentProject;
    var fetchedProjectLinks = [];
    var dirtyProjectLinkIds = [];
    var dirtyProjectLinks = [];
    var publishableProject = false;
    var LinkStatus = ViiteEnumerations.LinkStatus;
    var ProjectStatus = ViiteEnumerations.ProjectStatus;
    var Track = ViiteEnumerations.Track;
    var BAD_REQUEST_400 = 400;
    var PRECONDITION_FAILED_412 = 412;
    var INTERNAL_SERVER_ERROR_500 = 500;
    var ALLOWED_ADDR_M_VALUE_PERCENTAGE = 0.2;
    var editedEndDistance = false;
    var editedBeginDistance = false;

    var resetEditedDistance = function () {
      editedEndDistance = false;
      editedBeginDistance = false;
    };

    var projectLinks = function () {
      return _.flatten(fetchedProjectLinks);
    };

    this.getProjectLinks = function () {
      return backend.getProjectLinksById(currentProject.project.id);
    };

    this.getAll = function () {
      return _.map(projectLinks(), function (projectLink) {
        return projectLink.getData();
      });
    };

    this.reset = function () {
      fetchedProjectLinks = [];
    };

    this.getMultiProjectLinks = function (id) {
      var chain = _.find(fetchedProjectLinks, function (linkChain) {
        var pureChain = _.map(linkChain, function (l) {
          return l.getData();
        });
        return _.some(pureChain, {"id": id}) || _.some(pureChain, {"linkId": id});
      });
      return _.map(chain, function (link) {
        if (link.getData().id > 0) {
          return link.getData().id;
        } else {
          return link.getData().linkId;
        }
      });
    };

    this.getProjectLink = function (ids) {
      return _.filter(projectLinks(), function (projectLink) {
        if (projectLink.getData().id > 0) {
          return _.includes(ids, projectLink.getData().id);
        } else {
          return _.includes(ids, projectLink.getData().linkId);
        }
      });
    };

    this.fetch = function (boundingBox, zoom, projectId, isPublishable) {
      var id = projectId;
      if (typeof id === 'undefined' && typeof projectInfo !== 'undefined')
        id = projectInfo.id;
      if (id) {
        backend.abortGettingRoadLinks();
      }
      backend.getProjectLinks({boundingBox: boundingBox, zoom: zoom, projectId: id}, function (fetchedLinks) {
        fetchedProjectLinks = _.map(fetchedLinks, function (projectLinkGroup) {
          return _.map(projectLinkGroup, function (projectLink) {
            return new ProjectLinkModel(projectLink);
          });
        });
        publishableProject = isPublishable;

        eventbus.trigger('roadAddressProject:fetched');
        applicationModel.removeSpinner();
      });
    };

    this.getProjects = function (onlyActive) {
      return backend.getRoadAddressProjects(onlyActive, function (projects) {
        roadAddressProjects = projects;
        eventbus.trigger('roadAddressProjects:fetched', projects);
      });
    };

    this.getProjectsWithLinksById = function (projectId) {
      return backend.getProjectsWithLinksById(projectId, function (result) {
        roadAddressProjects = result.project;
        currentProject = result;
        projectInfo = {
          id: result.project.id,
          publishable: result.publishable
        };
        me.setProjectErrors(result.projectErrors);
        me.setReservedParts(result.reservedInfo);
        me.setFormedParts(result.formedInfo);
        publishableProject = result.publishable;
        eventbus.trigger('roadAddressProject:projectFetched', projectInfo);
        eventbus.trigger('roadAddressProject:setRecalculatedAfterChangesFlag', false);
      });
    };

    this.revertLinkStatus = function () {
      resetEditedDistance();
      var fetchedLinks = this.getAll();
      dirtyProjectLinkIds.forEach(function (dirtyLink) {
        _.filter(fetchedLinks, {linkId: dirtyLink.id}).forEach(function (fetchedLink) {
          fetchedLink.status = dirtyLink.status;
        });
      });
    };

    this.clearRoadAddressProjects = function () {
      roadAddressProjects = [];
      fetchedProjectLinks = [];
      reservedParts = [];
      formedParts = [];
      dirtyProjectLinkIds = [];
      dirtyProjectLinks = [];
      currentProject = undefined;
      projectInfo = undefined;
      backend.abortLoadingProject();
    };

    this.saveProject = function (data, resolution) {
      var projectId = 0;
      if (projectInfo !== undefined) {
        projectId = projectInfo.id;
      } else if (currentProject !== undefined && currentProject.project.id !== undefined) {
        projectId = currentProject.project.id;
      }
      var dataJson = {
        id: projectId,
        projectEly: currentProject.project.ely,
        status: currentProject.project.statusCode,
        name: data[0].value,
        startDate: data[1].value,
        additionalInfo: data[2].value,
        reservedPartList: _.map(_.filter(me.getReservedParts(), function (part) {
          return !_.isUndefined(part.currentLength, part.currentEly);
        }), function (part) {
          return {
            discontinuity: (part.currentDiscontinuity),
            ely: (part.currentEly),
            roadLength: (part.currentLength),
            roadNumber: part.roadNumber,
            roadPartId: 0,
            roadPartNumber: part.roadPartNumber,
            startingLinkId: part.startingLinkId
          };
        }),
        formedPartList: _.map(_.filter(me.getFormedParts(), function (part) {
          return !_.isUndefined(part.newLength, part.newEly);
        }), function (part) {
          return {
            discontinuity: (part.newDiscontinuity),
            ely: (part.newEly),
            roadLength: (part.newLength),
            roadNumber: part.roadNumber,
            roadPartId: 0,
            roadPartNumber: part.roadPartNumber,
            startingLinkId: part.startingLinkId
          };
        }),
        resolution: resolution
      };

      backend.saveRoadAddressProject(dataJson, function (result) {
        if (result.success) {
          projectInfo = {
            id: result.project.id,
            additionalInfo: result.project.additionalInfo,
            status: result.project.status,
            startDate: result.project.startDate,
            publishable: false
          };
          currentProject = result;
          me.setProjectErrors(result.projectErrors);
          me.setReservedParts(result.reservedInfo);
          me.setFormedParts(result.formedInfo);
          eventbus.trigger('roadAddress:projectSaved', result);
        } else {
          eventbus.trigger('roadAddress:projectValidationFailed', result.errorMessage);
        }
      }, function () {
        eventbus.trigger('roadAddress:projectFailed');
      });
    };

    this.revertChangesRoadlink = function (links) {
      if (!_.isEmpty(links)) {
        applicationModel.addSpinner();
        var coordinates = applicationModel.getUserGeoLocation();
        var data = {
          'projectId': currentProject.project.id,
          'roadNumber': links[0].roadNumber,
          'roadPartNumber': links[0].roadPartNumber,
          'links': _.map(links, function (link) {
            return {'id': link.id, 'linkId': link.linkId, 'status': link.status};
          }),
          'coordinates': coordinates
        };
        backend.revertChangesRoadlink(data, function (response) {
          if (response.success) {
            dirtyProjectLinkIds = [];
            publishableProject = response.publishable;
            me.setProjectErrors(response.projectErrors);
            me.setFormedParts(response.formedInfo);
            eventbus.trigger('projectLink:revertedChanges', response);
          } else {
            if (response.status === INTERNAL_SERVER_ERROR_500 || response.status === BAD_REQUEST_400) {
              eventbus.trigger('roadAddress:projectLinksUpdateFailed', response.status);
            }
            new ModalConfirm(response.errorMessage);
            applicationModel.removeSpinner();
          }
        });
      }
    };

    var createOrUpdate = function (dataJson) {
      if ((!_.isEmpty(dataJson.linkIds) || !_.isEmpty(dataJson.ids)) && typeof dataJson.projectId !== 'undefined' && dataJson.projectId !== 0) {
        if (dataJson.roadNumber !== 0 && dataJson.roadPartNumber !== 0) {
          applicationModel.addSpinner();
          resetEditedDistance();
          var ids = dataJson.ids;
          if (dataJson.linkStatus === LinkStatus.New.value && ids.length === 0) {
            backend.createProjectLinks(dataJson, function (successObject) {
              if (successObject.success) {
                publishableProject = successObject.publishable;
                me.setProjectErrors(successObject.projectErrors);
                me.setFormedParts(successObject.formedInfo);
                eventbus.trigger('projectLink:projectLinksCreateSuccess');
                eventbus.trigger('roadAddress:projectLinksUpdated', successObject);
                if (successObject.errorMessage) {
                  new ModalConfirm(successObject.errorMessage);
                }
<<<<<<< HEAD
                validateUnchangedInProject(dataJson.projectId);
=======
>>>>>>> 7b6ac118
              } else {
                new ModalConfirm(successObject.errorMessage);
                applicationModel.removeSpinner();
              }
            });
          } else {
            backend.updateProjectLinks(dataJson, function (successObject) {
              if (successObject.success) {
                publishableProject = successObject.publishable;
                me.setProjectErrors(successObject.projectErrors);
                me.setFormedParts(successObject.formedInfo);
                eventbus.trigger('roadAddress:projectLinksUpdated', successObject);
              } else {
                new ModalConfirm(successObject.errorMessage);
                applicationModel.removeSpinner();
              }
            });
          }
        } else {
          eventbus.trigger('roadAddress:projectValidationFailed', "Virheellinen tieosanumero");
        }
      } else {
        eventbus.trigger('roadAddress:projectLinksUpdateFailed', PRECONDITION_FAILED_412);
      }
    };

    this.saveProjectLinks = function (changedLinks, statusCode, touchedEndDistance) {
      var validUserGivenAddrMValues = function (linkId, userEndAddr) {
        if (!_.isUndefined(userEndAddr) && userEndAddr !== null) {
          var roadPartIds = me.getMultiProjectLinks(linkId);
          var roadPartLinks = me.getProjectLink(_.map(roadPartIds, function (road) {
            return road;
          }));
          var startAddrFromChangedLinks = _.minBy(_.map(roadPartLinks, function (link) {
            return link.getData().startAddressM;
          }));
          var userDiffFromChangedLinks = userEndAddr - startAddrFromChangedLinks;
          var roadPartGeometries = _.map(roadPartLinks, function (roadPart) {
            return roadPart.getData().points;
          });
          var roadPartLength = _.reduce((roadPartGeometries), function (length, geom) {
            return GeometryUtils.geometryLength(geom) + length;
          }, 0.0);
          return (userDiffFromChangedLinks >= (roadPartLength * (1 - ALLOWED_ADDR_M_VALUE_PERCENTAGE))) && (userDiffFromChangedLinks <= (roadPartLength * (1 + ALLOWED_ADDR_M_VALUE_PERCENTAGE)));
        } else {
          return true;
        }
      };
      var newAndOtherLinks = _.partition(changedLinks, function (l) {
        return l.id === 0;
      });
      var newLinks = newAndOtherLinks[0];
      var otherLinks = newAndOtherLinks[1];

      var linkIds = _.uniq(_.map(newLinks, function (t) {
        if (t.linkId)
          return t.linkId;
        else
          return 0;
      }));

      var ids = _.uniq(_.map(otherLinks, function (t) {
        if (t.id)
          return t.id;
        else
          return 0;
      }));

      var projectId = projectInfo.id;
      var coordinates = applicationModel.getUserGeoLocation();
      var roadAddressProjectForm = $('#roadAddressProjectForm');
      var endDistance = $('#endDistance')[0];
      var reversed = _.chain(changedLinks).map(function (c) {
        return c.reversed;
      }).reduceRight(function (a, b) {
        return a || b;
      }).value();
      let userDefinedEndAddressM = null;
      if (endDistance && touchedEndDistance) userDefinedEndAddressM = (isNaN(Number(endDistance.value)) ? null : Number(endDistance.value));
      var dataJson = {
        ids: ids,
        linkIds: linkIds,
        linkStatus: statusCode,
        projectId: projectId,
        roadNumber: Number(roadAddressProjectForm.find('#tie')[0].value),
        roadPartNumber: Number(roadAddressProjectForm.find('#osa')[0].value),
        trackCode: Number(roadAddressProjectForm.find('#trackCodeDropdown')[0].value),
        discontinuity: Number(roadAddressProjectForm.find('#discontinuityDropdown')[0].value),
        roadEly: Number(roadAddressProjectForm.find('#ely')[0].value),
        roadLinkSource: Number(_.head(changedLinks).roadLinkSource),
        administrativeClass: Number(roadAddressProjectForm.find('#administrativeClassDropdown')[0].value),
        userDefinedEndAddressM: userDefinedEndAddressM,
        coordinates: coordinates,
        roadName: roadAddressProjectForm.find('#roadName')[0].value,
        reversed: reversed
      };
      if (dataJson.trackCode === Track.Unknown.value) {
        new ModalConfirm("Tarkista ajoratakoodi");
        applicationModel.removeSpinner();
      }

      var changedLink = _.chain(changedLinks).uniq().sortBy(function (cl) {
        return cl.endAddressM;
      }).last().value();
      var isNewRoad = changedLink.status === LinkStatus.New.value;

      var validUserEndAddress = !validUserGivenAddrMValues(_.head(dataJson.ids || dataJson.linkIds), dataJson.userDefinedEndAddressM);
      if (isNewRoad && (editedEndDistance || editedBeginDistance) && validUserEndAddress) {
        new GenericConfirmPopup("Antamasi pituus eroaa yli 20% prosenttia geometrian pituudesta, haluatko varmasti tallentaa tämän pituuden?", {
          successCallback: function () {
            createOrUpdate(dataJson);
          },
          closeCallback: function () {
            applicationModel.removeSpinner();
          }
        });
      } else {
        createOrUpdate(dataJson);
      }
    };

    this.createProject = function (data, resolution) {
      var roadPartList = _.map(reservedParts, function (part) {
        return {
          roadNumber: part.roadNumber,
          roadPartNumber: part.roadPartNumber,
          ely: (part.newEly ? part.newEly : part.currentEly)
        };
      });

      var dataJson = {
        id: 0,
        status: 1,
        name: data[0].value,
        startDate: data[1].value,
        additionalInfo: data[2].value,
        reservedPartList: roadPartList,
        resolution: resolution
      };

      backend.createRoadAddressProject(dataJson, function (result) {
        if (result.success) {
          projectInfo = {
            id: result.project.id,
            additionalInfo: result.project.additionalInfo,
            status: result.project.status,
            startDate: result.project.startDate,
            publishable: false
          };
          eventbus.trigger('roadAddress:projectSaved', result);
        } else {
          eventbus.trigger('roadAddress:projectValidationFailed', result.errorMessage);
        }
      }, function () {
        eventbus.trigger('roadAddress:projectFailed');
      });
    };

    this.deleteProject = function (projectId) {
      backend.deleteRoadAddressProject(projectId, function (result) {
        if (result.success) {
          currentProject = undefined;
        } else {
          eventbus.trigger('roadAddress:projectDeleteFailed', result.errorMessage);
        }
      }, function () {
        eventbus.trigger('roadAddress:projectFailed');
      });
    };

    this.changeNewProjectLinkDirection = function (projectId, selectedLinks) {
      applicationModel.addSpinner();
      var links = _.filter(selectedLinks, function (link) {
        return link.status !== LinkStatus.Terminated.value;
      });
      var coordinates = applicationModel.getUserGeoLocation();
      var dataJson = {
        projectId: projectId,
        roadNumber: selectedLinks[0].roadNumber,
        roadPartNumber: selectedLinks[0].roadPartNumber,
        links: links,
        coordinates: coordinates
      };
      resetEditedDistance();
      backend.directionChangeNewRoadlink(dataJson, function (successObject) {
        if (successObject.success) {
          me.setProjectErrors(successObject.projectErrors);
          eventbus.trigger('changeProjectDirection:clicked');
        } else {
          eventbus.trigger('roadAddress:changeDirectionFailed', successObject.errorMessage);
          applicationModel.removeSpinner();
        }
      });
    };

    this.publishProject = function () {
      backend.sendProjectChangesToViite(
        projectInfo.id,
        function (result) {
          if (result.sendSuccess) { eventbus.trigger('roadAddress:projectSentSuccess');
          } else                  { eventbus.trigger('roadAddress:projectSentFailed', result.errorMessage);
          }
        },
        function (result) {
          eventbus.trigger('roadAddress:projectSentFailed', result.status);
        }
      );
    };

    var addSmallLabelWithIds = function (label, id) {
      return '<label class="control-label-small" id=' + id + '>' + label + '</label>';
    };

    var updateReservedRoads = function (newInfo) {
      var reservedRoads = $("#reservedRoads");
      reservedRoads.append(reservedRoads.html(newInfo));
    };

    var parseRoadPartInfoToResultRow = function () {
      var listContent = '';
      var index = 0;
      _.each(me.getReservedParts(), function (row) {
          var button = deleteButton(index++, row.roadNumber, row.roadPartNumber, 'reservedList');
          listContent += '<div class="form-reserved-roads-list">' + button +
            addSmallLabelWithIds(row.roadNumber, 'reservedRoadNumber') +
            addSmallLabelWithIds(row.roadPartNumber, 'reservedRoadPartNumber') +
            addSmallLabelWithIds((row.newLength ? row.newLength : row.currentLength), 'reservedRoadLength') +
            addSmallLabelWithIds((row.newDiscontinuity ? row.newDiscontinuity : row.currentDiscontinuity), 'reservedDiscontinuity') +
            addSmallLabelWithIds((row.newEly ? row.newEly : row.currentEly), 'reservedEly') + '</div>';
        }
      );
      return listContent;
    };

    this.getDeleteButton = function (index, roadNumber, roadPartNumber, selector) {
      return deleteButton(index, roadNumber, roadPartNumber, selector);
    };

    var deleteButton = function (index, roadNumber, roadPartNumber, selector) {
      var disabledInput = !_.isUndefined(currentProject) &&
          (currentProject.project.statusCode === ProjectStatus.InUpdateQueue.value ||
              currentProject.project.statusCode === ProjectStatus.UpdatingToRoadNetwork.value);
      return '<i roadNumber="' + roadNumber + '" roadPartNumber="' + roadPartNumber + '" id="' + index + '" class="delete btn-delete ' + selector + ' fas fa-trash-alt fa-lg" ' + (disabledInput ? 'disabled' : '') + '></i>';
    };


    var addToReservedPartList = function (queryResult) {
      var qRoadParts = [];
      _.each(queryResult.reservedInfo, function (row) {
        qRoadParts.push(row);
      });

      var sameElements = arrayIntersection(qRoadParts, reservedParts, function (arrayarow, arraybrow) {
        return arrayarow.roadNumber === arraybrow.roadNumber && arrayarow.roadPartNumber === arraybrow.roadPartNumber;
      });
      _.each(sameElements, function (row) {
        _.remove(qRoadParts, row);
      });
      _.each(qRoadParts, function (row) {
        reservedParts.push(row);
      });
    };

    this.setDirty = function (editedRoadLinks) {
      dirtyProjectLinkIds = editedRoadLinks;
      eventbus.trigger('roadAddress:projectLinksEdited');
    };

    this.getDirty = function () {
      return dirtyProjectLinkIds;
    };

    this.getReservedParts = function () {
      return reservedParts;
    };

    this.getFormedParts = function () {
      return formedParts;
    };

    this.getRoadAddressesFromFormedRoadPart = function (roadNumber, roadPartNumber) {
      return _.map(_.filter(formedParts, function (part) {
        return part.roadNumber.toString() === roadNumber && part.roadPartNumber.toString() === roadPartNumber;
      }), "roadAddresses");
    };

    this.setReservedParts = function (list) {
      reservedParts = list;
    };

    this.setFormedParts = function (list) {
      formedParts = list;
    };

    this.setProjectErrors = function (errors) {
      projectErrors = errors;
    };

    this.clearProjectErrors = function () {
      projectErrors = [];
    };

    this.getProjectErrors = function () {
      var errors = _.each(projectErrors, function (error) {
        var errorIds = error.ids;
        error.linkIds = [];
        if (error.errorCode === 8) {
          error.linkIds = error.ids;
        }
        _.each(projectLinks(), function (pl) {
          if (_.includes(errorIds, pl.getData().id)) {
            error.linkIds.push(pl.getData().linkId);
          }
        });
      });
      return (!_.isUndefined(errors) && errors.length > 0) ? errors : [];
    };

    this.pushCoordinates = function (button) {
      coordinateButtons.push(button);
    };

    this.clearCoordinates = function (_button) {
      coordinateButtons = [];
    };

    this.setTmpDirty = function (editRoadLinks) {
      dirtyProjectLinks = editRoadLinks;
    };

    this.getTmpDirty = function () {
      return dirtyProjectLinks;
    };

    this.isDirty = function () {
      return dirtyProjectLinks.length > 0;
    };

    function arrayIntersection(a, b, areEqualFunction) {
      return _.filter(a, function (aElem) {
        return _.some(b, function (bElem) {
          return areEqualFunction(aElem, bElem);
        });
      });
    }

    eventbus.on('roadAddressProject:startProject', this.getProjectsWithLinksById);

    eventbus.on('roadPartsValidation:checkRoadParts', function (validationResult) {
      if (validationResult.success === "ok") {
        addToReservedPartList(validationResult);
        updateReservedRoads(parseRoadPartInfoToResultRow());
        eventbus.trigger('roadAddress:projectValidationSucceed');
      } else {
        eventbus.trigger('roadAddress:projectValidationFailed', validationResult.success);
      }
    });

    eventbus.on('clearproject', function () {
      this.clearRoadAddressProjects();
    });

    eventbus.on('projectCollection:clickCoordinates', function (event, map) {
      var currentCoordinates = map.getView().getCenter();
      var errorIndex = event.currentTarget.id;
      var errorCoordinates = _.find(coordinateButtons, function (b) {
        return b.index === parseInt(errorIndex);
      }).coordinates;
      var index = _.findIndex(errorCoordinates, function (coordinates) {
        return coordinates.x === currentCoordinates[0] && coordinates.y === currentCoordinates[1];
      });
      if (index >= 0 && index + 1 < errorCoordinates.length) {
        map.getView().setCenter([errorCoordinates[index + 1].x, errorCoordinates[index + 1].y]);
        map.getView().setZoom(errorCoordinates[index + 1].zoom);
      } else {
        map.getView().setCenter([errorCoordinates[0].x, errorCoordinates[0].y]);
        map.getView().setZoom(errorCoordinates[0].zoom);
      }
    });

    eventbus.on('projectLink:editedBeginDistance', function () {
      editedBeginDistance = true;
    });
    eventbus.on('projectLink:editedEndDistance', function () {
      editedEndDistance = true;
    });


    this.getCurrentProject = function () {
      return currentProject;
    };

    this.setCurrentProject = function (project) {
      currentProject = project;
    };

    this.getPublishableStatus = function () {
      return publishableProject;
    };

    this.checkIfReserved = function (data) {
      return backend.checkIfRoadpartReserved(data[3].value === '' ? 0 : parseInt(data[3].value), data[4].value === '' ? 0 : parseInt(data[4].value), data[5].value === '' ? 0 : parseInt(data[5].value), data[1].value, data.projectId);

    };

    var ProjectLinkModel = function (data) {

      var getData = function () {
        return data;
      };

      return {
        getData: getData
      };
    };

    this.reOpenProjectById = function (projectId) {
      backend.reOpenProject(projectId, function (successObject) {
        eventbus.trigger("roadAddressProject:reOpenedProject", successObject);
      }, function (errorObject) {
        if (errorObject.message) {
          new ModalConfirm(errorObject.message.toString());
        } else {
          new ModalConfirm(errorObject.statusText.toString());
        }
        applicationModel.removeSpinner();
        console.log("Error at deleting rotatingId: " + errorObject);
      });
    };
  };
}(this));<|MERGE_RESOLUTION|>--- conflicted
+++ resolved
@@ -251,10 +251,6 @@
                 if (successObject.errorMessage) {
                   new ModalConfirm(successObject.errorMessage);
                 }
-<<<<<<< HEAD
-                validateUnchangedInProject(dataJson.projectId);
-=======
->>>>>>> 7b6ac118
               } else {
                 new ModalConfirm(successObject.errorMessage);
                 applicationModel.removeSpinner();
