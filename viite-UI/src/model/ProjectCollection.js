(function(root) {
  root.ProjectCollection = function(backend) {
    var roadAddressProjects = [];
    var projectErrors = [];
    var currentReservedParts = [];
    var coordinateButtons = [];
    var newReservedParts = [];
    var projectInfo;
    var currentProject;
    var fetchedProjectLinks = [];
    var fetchedSuravageProjectLinks = [];
    var dirtyProjectLinkIds = [];
    var dirtyProjectLinks = [];
    var self = this;
    var publishableProject = false;
    var LinkStatus = LinkValues.LinkStatus;
    var ProjectStatus = LinkValues.ProjectStatus;
    var LinkGeomSource = LinkValues.LinkGeomSource;
    var Track = LinkValues.Track;
    var BAD_REQUEST_400 = 400;
    var UNAUTHORIZED_401 = 401;
    var PRECONDITION_FAILED_412 = 412;
    var INTERNAL_SERVER_ERROR_500 = 500;
    var ALLOWED_ADDR_M_VALUE_PERCENTAGE = 0.05;

    var projectLinks = function() {
      return _.flatten(fetchedProjectLinks);
    };

    this.getProjectLinks = function() {
      return _.flatten(fetchedProjectLinks);
    };

    this.getAll = function () {
      return _.map(projectLinks(), function(projectLink) {
        return projectLink.getData();
      });
    };

    this.reset = function(){
      fetchedProjectLinks = [];
    };

    this.getMultiProjectLinks = function (id) {
      var chain = _.find(fetchedProjectLinks, function (linkChain) {
        var pureChain = _.map(linkChain, function(l) { return l.getData(); });
        return _.some(pureChain, {"id": id}) || _.some(pureChain, {"linkId": id});
      });
      return _.map(chain, function (link) {
        if (link.getData().id > 0 ) {
          return link.getData().id;
        } else {
          return link.getData().linkId;
        }
      });
    };

    this.getProjectLink = function (ids) {
      var links = _.filter(_.flatten(fetchedProjectLinks), function (projectLink){
        if (projectLink.getData().id > 0) {
          return _.contains(ids, projectLink.getData().id);
        } else {
          return _.contains(ids, projectLink.getData().linkId);
        }
      });
      return links;
    };

    this.fetch = function(boundingBox, zoom, projectId, isPublishable) {
      var id = projectId;
      if (typeof id === 'undefined' && typeof projectInfo !== 'undefined')
        id = projectInfo.id;
      if (id)
        backend.getProjectLinks({boundingBox: boundingBox, zoom: zoom, projectId: id}, function(fetchedLinks) {
          fetchedProjectLinks = _.map(fetchedLinks, function(projectLinkGroup) {
            return _.map(projectLinkGroup, function(projectLink) {
              return new ProjectLinkModel(projectLink);
            });
          });
          publishableProject = isPublishable;

          var separated = _.partition(self.getAll(), function(projectRoad){
            return projectRoad.roadLinkSource === LinkGeomSource.SuravageLinkInterface.value;
          });
          fetchedSuravageProjectLinks = separated[0];
          var nonSuravageProjectRoads = separated[1];
          eventbus.trigger('roadAddressProject:fetched', nonSuravageProjectRoads);
          if(fetchedSuravageProjectLinks.length !== 0){
            eventbus.trigger('suravageroadAddressProject:fetched',fetchedSuravageProjectLinks);
          }
          eventbus.trigger('roadAddressProject:writeProjectErrors');
        });
    };

    this.getProjects = function () {
      return backend.getRoadAddressProjects(function (projects) {
        roadAddressProjects = projects;
        eventbus.trigger('roadAddressProjects:fetched', projects);
      });
    };

    this.getProjectsWithLinksById = function (projectId) {
      return backend.getProjectsWithLinksById(projectId, function (result) {
        roadAddressProjects = result.project;
        currentProject = result;
        projectInfo = {
          id: result.project.id,
          publishable: result.publishable
        };
        projectErrors = result.projectErrors;
        publishableProject = result.publishable;
        eventbus.trigger('roadAddressProject:projectFetched', projectInfo);
      });
    };

    this.revertLinkStatus = function () {
      var fetchedLinks = this.getAll();
      dirtyProjectLinkIds.forEach(function (dirtyLink) {
        _.filter(fetchedLinks, {linkId: dirtyLink.id}).forEach(function (fetchedLink) {
          fetchedLink.status = dirtyLink.status;
        });
      });
    };

    this.clearRoadAddressProjects = function () {
      roadAddressProjects = [];
      currentReservedParts = [];
      newReservedParts = [];
      dirtyProjectLinkIds = [];
      dirtyProjectLinks = [];
      projectInfo = undefined;
      backend.abortLoadingProject();
    };

    this.saveProject = function (data,resolution) {
      var projectId = 0;
      if (projectInfo !== undefined) {
        projectId = projectInfo.id;
      } else if (currentProject !== undefined && currentProject.project.id !== undefined)
      {
        projectId = currentProject.project.id;
      }
      var dataJson = {
        id: projectId,
        projectEly: currentProject.project.ely,
        status: currentProject.project.statusCode,
        name: data[0].value,
        startDate: data[1].value,
        additionalInfo: data[2].value,
        roadPartList: _.map(self.getAllReservedParts(), function(part){
          return {
            discontinuity: (part.newDiscontinuity ? part.newDiscontinuity: part.currentDiscontinuity),
            ely: (part.newEly ? part.newEly: part.currentEly),
            roadLength: (part.newLength ? part.newLength: part.currentLength),
            roadNumber: part.roadNumber,
            roadPartId: 0,
            roadPartNumber: part.roadPartNumber,
            startingLinkId: part.startingLinkId
          };
        }),
        resolution: resolution
      };

      backend.saveRoadAddressProject(dataJson, function (result) {
        if (result.success) {
          projectInfo = {
            id: result.project.id,
            additionalInfo: result.project.additionalInfo,
            status: result.project.status,
            startDate: result.project.startDate,
            publishable: false
          };
          projectErrors = result.projectErrors;
          eventbus.trigger('roadAddress:projectSaved', result);
          dirtyRoadPartList = result.formInfo;
          currentProject = result;
        }
        else {
          eventbus.trigger('roadAddress:projectValidationFailed', result.errorMessage);
        }
      }, function () {
        eventbus.trigger('roadAddress:projectFailed');
      });
    };

    this.revertChangesRoadlink = function (links) {
      if(!_.isEmpty(links)) {
        applicationModel.addSpinner();
        var coordinates = applicationModel.getUserGeoLocation();
        var data = {
          'projectId': currentProject.project.id,
          'roadNumber': links[0].roadNumber,
          'roadPartNumber': links[0].roadPartNumber,
          'links': _.map(links, function (link) {
            return {'id': link.id, 'linkId': link.linkId, 'status': link.status};
          }),
          'coordinates': coordinates
        };
        backend.revertChangesRoadlink(data, function (response) {
          if (response.success) {
            dirtyProjectLinkIds = [];
            publishableProject = response.publishable;
            projectErrors = response.projectErrors;
            eventbus.trigger('projectLink:revertedChanges');
          }
          else if (response.status == INTERNAL_SERVER_ERROR_500 || response.status == BAD_REQUEST_400) {
            eventbus.trigger('roadAddress:projectLinksUpdateFailed', error.status);
            new ModalConfirm(response.errorMessage);
            applicationModel.removeSpinner();
          }
          else{
            new ModalConfirm(response.errorMessage);
            applicationModel.removeSpinner();
          }
        });
      }
    };

    this.removeProjectLinkSplit = function (project, selectedProjectLink) {
      if(!_.isEmpty(project)) {
        applicationModel.addSpinner();
        var coordinates = applicationModel.getUserGeoLocation();
        var data = {
          projectId: project.id,
          linkId: Math.abs(selectedProjectLink[0].linkId),
          coordinates: coordinates
        };
        backend.removeProjectLinkSplit(data, function (response) {
          if (response.success) {
            dirtyProjectLinkIds = [];
            eventbus.trigger('projectLink:revertedChanges');
          }
          else if (response == INTERNAL_SERVER_ERROR_500 || response == BAD_REQUEST_400) {
            eventbus.trigger('roadAddress:projectLinksUpdateFailed', error.status);
            new ModalConfirm(response.message);
            applicationModel.removeSpinner();
          }
          else{
            new ModalConfirm(response.message);
            applicationModel.removeSpinner();
          }
        });
      }
    };

    var createOrUpdate = function(dataJson){
      if((!_.isEmpty(dataJson.linkIds) || !_.isEmpty(dataJson.ids)) && typeof dataJson.projectId !== 'undefined' && dataJson.projectId !== 0){
        var ids = dataJson.ids;
        if(dataJson.linkStatus == LinkStatus.New.value && ids.length === 0){
          backend.createProjectLinks(dataJson, function(successObject) {
            if (!successObject.success) {
              new ModalConfirm(successObject.errorMessage);
              eventbus.trigger("roadAddressProject:roadCreationFailed", successObject.errorMessage);
              applicationModel.removeSpinner();
            } else {
              publishableProject = successObject.publishable;
              projectErrors = successObject.projectErrors;
              eventbus.trigger('projectLink:projectLinksCreateSuccess');
              eventbus.trigger('roadAddress:projectLinksCreateSuccess');
              eventbus.trigger('roadAddress:projectLinksUpdated', successObject);
            }
          });
        }
        else {
          backend.updateProjectLinks(dataJson, function (successObject) {
            if (!successObject.success) {
              new ModalConfirm(successObject.errorMessage);
              applicationModel.removeSpinner();
            } else {
              publishableProject = successObject.publishable;
              projectErrors = successObject.projectErrors;
              eventbus.trigger('roadAddress:projectLinksUpdated', successObject);
            }
          });
        }
      } else {
        eventbus.trigger('roadAddress:projectLinksUpdateFailed', PRECONDITION_FAILED_412);
      }
    };

    this.saveProjectLinks = function(changedLinks, statusCode) {
      var validUserGivenAddrMValues = function(linkId, userEndAddr) {
        if (!_.isUndefined(userEndAddr) && userEndAddr !== null) {
          var roadPartIds = self.getMultiProjectLinks(linkId);
          var roadPartLinks = self.getProjectLink(_.map(roadPartIds, function(road) { return road;}));
          var startAddrFromChangedLinks = _.min(_.map(roadPartLinks, function(link){return link.getData().startAddressM;}));
          var userDiffFromChangedLinks = userEndAddr - startAddrFromChangedLinks;
          var roadPartGeometries = _.map(roadPartLinks, function (roadPart) {
            return roadPart.getData().points;
          });
          var roadPartLength = _.reduce((roadPartGeometries), function (length, geom) {
            return GeometryUtils.geometryLength(geom) + length;
          }, 0.0);
          return (userDiffFromChangedLinks >= (roadPartLength * (1 - ALLOWED_ADDR_M_VALUE_PERCENTAGE))) && (userDiffFromChangedLinks <= (roadPartLength * (1 + ALLOWED_ADDR_M_VALUE_PERCENTAGE)));
        } else {
          return true;
        }
      };

      var newAndOtherLinks = _.partition(changedLinks, function(l) { return l.id === 0;});
      var newLinks = newAndOtherLinks[0];
      var otherLinks = newAndOtherLinks[1];

      applicationModel.addSpinner();
      var linkIds = _.unique(_.map(newLinks,function (t){
        if(!_.isUndefined(t.linkId)){
          return t.linkId;
        } else return t;
      }));

      var ids = _.unique(_.map(otherLinks,function (t){
        if(!_.isUndefined(t.id)){
          return t.id;
        } else return t;
      }));

      var projectId = projectInfo.id;
      var coordinates = applicationModel.getUserGeoLocation();
<<<<<<< HEAD
        var roadAddressProjectForm = $('#roadAddressProjectForm');
        var endDistance = roadAddressProjectForm.find('#endDistance')[0];
        var dataJson = {
=======
      var roadAddressProjectForm = $('#roadAddressProjectForm');
      var dataJson = {
>>>>>>> 031b6b7d
        ids: ids,
        linkIds: linkIds,
        linkStatus: statusCode,
        projectId: projectId,
        roadNumber: Number(roadAddressProjectForm.find('#tie')[0].value),
        roadPartNumber: Number(roadAddressProjectForm.find('#osa')[0].value),
        trackCode: Number(roadAddressProjectForm.find('#trackCodeDropdown')[0].value),
        discontinuity: Number(roadAddressProjectForm.find('#discontinuityDropdown')[0].value),
        roadEly: Number(roadAddressProjectForm.find('#ely')[0].value),
        roadLinkSource: Number(_.first(changedLinks).roadLinkSource),
        roadType: Number(roadAddressProjectForm.find('#roadTypeDropDown')[0].value),
        userDefinedEndAddressM: endDistance !== undefined ? (!isNaN(Number(endDistance.value)) ? Number(endDistance.value): null): null,
        coordinates: coordinates,
        roadName: roadAddressProjectForm.find('#roadName')[0].value
      };

      if(dataJson.trackCode === Track.Unknown.value){
        new ModalConfirm("Tarkista ajoratakoodi");
        applicationModel.removeSpinner();
        return false;
      }

      var changedLink = _.chain(changedLinks).uniq().sortBy(function(cl){
        return cl.endAddressM;
      }).last().value();
      var isNewRoad = changedLink.status == LinkStatus.New.value;

      if(isNewRoad && !validUserGivenAddrMValues(_.first(dataJson.ids || dataJson.linkIds), dataJson.userDefinedEndAddressM)){
        new GenericConfirmPopup("Antamasi pituus eroaa yli 5% prosenttia geometrian pituudesta, haluatko varmasti tallentaa tämän pituuden?", {
          successCallback: function () {
            createOrUpdate(dataJson);
          },
          closeCallback: function () {
            applicationModel.removeSpinner();
            eventbus.trigger('roadAddress:projectLinksUpdated');
          }
        });
      } else{
        createOrUpdate(dataJson);
      }
      return true;
    };

    this.preSplitProjectLinks = function(suravage, nearestPoint){
      applicationModel.addSpinner();
      var linkId = suravage.linkId;
      var projectId = projectInfo.id;
      var coordinates = applicationModel.getUserGeoLocation();
      var dataJson = {
        splitPoint: {
          x: nearestPoint.x,
          y: nearestPoint.y
        },
        statusA: LinkStatus.Transfer.value,
        statusB: LinkStatus.New.value,
        roadNumber: suravage.roadNumber,
        roadPartNumber: suravage.roadPartNumber,
        trackCode: suravage.trackCode,
        discontinuity: suravage.discontinuity,
        ely: suravage.elyCode,
        roadLinkSource: suravage.roadLinkSource,
        roadType: suravage.roadTypeId,
        projectId: projectId,
        coordinates:coordinates
      };
      backend.getPreSplitedData(dataJson, linkId, function(successObject){
        if (!successObject.success) {
          new ModalConfirm(successObject.errorMessage);
          applicationModel.removeSpinner();
        } else {
          eventbus.trigger('projectLink:preSplitSuccess', successObject.response);
        }
      }, function(failureObject){
        eventbus.trigger('roadAddress:projectLinksUpdateFailed', INTERNAL_SERVER_ERROR_500);
      });

    };

    this.getCutLine = function(linkId, splitPoint){
      applicationModel.addSpinner();
      var dataJson = {
        linkId: linkId,
        splitedPoint: {
          x: splitPoint.x,
          y: splitPoint.y
        }
      };
      backend.getCutLine(dataJson, function(successObject){
        if (!successObject.success) {
          new ModalConfirm(successObject.errorMessage);
          applicationModel.removeSpinner();
        } else {
          eventbus.trigger('split:splitedCutLine', successObject.response);
        }
      }, function(failureObject){
        eventbus.trigger('roadAddress:projectLinksUpdateFailed', BAD_REQUEST_400);
      });

    };

    this.saveCutProjectLinks = function(changedLinks, statusA, statusB){
      applicationModel.addSpinner();
      if (_.isUndefined(statusB)) {
        statusB = LinkStatus.New.description;
      }
      if (_.isUndefined(statusA)) {
        statusA = LinkStatus.Transfer.description;
      }
      var linkId = Math.abs(changedLinks[0].linkId);

      var projectId = projectInfo.id;
      var form = $('#roadAddressProjectFormCut');
      var coordinates = applicationModel.getUserGeoLocation();
      var objectA = _.find(LinkStatus, function(obj){
        return obj.description === statusA;
      });
      var objectB = _.find(LinkStatus, function(obj){
        return obj.description === statusB;
      });
      var dataJson = {
        splitPoint: {
          x: Number(form.find('#splitx')[0].value),
          y: Number(form.find('#splity')[0].value)
        },
        statusA: objectA.value,
        statusB: objectB.value,
        roadNumber: Number(form.find('#tie')[0].value),
        roadPartNumber: Number(form.find('#osa')[0].value),
        trackCode: Number(form.find('#trackCodeDropdown')[0].value),
        discontinuity: Number(form.find('#discontinuityDropdown')[0].value),
        ely: Number(form.find('#ely')[0].value),
        roadLinkSource: Number(_.first(changedLinks).roadLinkSource),
        roadType: Number(form.find('#roadTypeDropDown')[0].value),
        projectId: projectId,
        coordinates:coordinates
      };

      if(dataJson.trackCode === Track.Unknown.value){
        new ModalConfirm("Tarkista ajoratakoodi");
        applicationModel.removeSpinner();
        return false;
      }

      backend.saveProjectLinkSplit(dataJson, linkId, function(successObject) {
        if (!successObject.success) {
          new ModalConfirm(successObject.reason);
          applicationModel.removeSpinner();
        } else {
          projectErrors = successObject.projectErrors;
          eventbus.trigger('projectLink:projectLinksSplitSuccess');
          eventbus.trigger('roadAddress:projectLinksUpdated', successObject);
          applicationModel.removeSpinner();
      }}, function(failureObject) {
          new ModalConfirm(failureObject.reason);
          applicationModel.removeSpinner();
      });
      return true;
    };

    this.createProject = function (data, resolution) {
      var roadPartList = _.map(currentReservedParts.concat(newReservedParts), function (part) {
        return {
          roadNumber: part.roadNumber,
          roadPartNumber: part.roadPartNumber,
          ely: (part.newEly ? part.newEly: part.currentEly)
        };
      });

      var dataJson = {
        id: 0,
        status: 1,
        name: data[0].value,
        startDate: data[1].value,
        additionalInfo: data[2].value,
        roadPartList: roadPartList,
        resolution: resolution
      };

      backend.createRoadAddressProject(dataJson, function (result) {
        if (result.success) {
          projectInfo = {
            id: result.project.id,
            additionalInfo: result.project.additionalInfo,
            status: result.project.status,
            startDate: result.project.startDate,
            publishable: false
          };
          eventbus.trigger('roadAddress:projectSaved', result);
        }
        else {
          eventbus.trigger('roadAddress:projectValidationFailed', result.errorMessage);
        }
      }, function () {
        eventbus.trigger('roadAddress:projectFailed');
      });
    };

    this.deleteProject = function(projectId){
      backend.deleteRoadAddressProject(projectId, function (result) {
        if (result.success) {
          dirtyRoadPartList = [];
          currentProject = undefined;
        }
        else {
          eventbus.trigger('roadAddress:projectDeleteFailed', result.errorMessage);
        }
      }, function () {
        eventbus.trigger('roadAddress:projectFailed');
      });
    };

    this.changeNewProjectLinkDirection = function (projectId, selectedLinks){
      applicationModel.addSpinner();
      var links = _.filter(selectedLinks, function(link) {return link.status !== LinkStatus.Terminated.value;});
      var coordinates = applicationModel.getUserGeoLocation();
      var dataJson = {
        projectId: projectId,
        roadNumber: selectedLinks[0].roadNumber,
        roadPartNumber: selectedLinks[0].roadPartNumber,
        links: links,
        coordinates: coordinates
      };
      backend.directionChangeNewRoadlink(dataJson, function(successObject) {
        if (!successObject.success) {
          eventbus.trigger('roadAddress:changeDirectionFailed', successObject.errorMessage);
          applicationModel.removeSpinner();
        } else {
          projectErrors = successObject.projectErrors;
          eventbus.trigger('changeProjectDirection:clicked');
        }
      });
    };

    this.changeNewProjectLinkCutDirection = function (projectId, selectedLinks){
      applicationModel.addSpinner();
      var links = _.filter(selectedLinks, function(link) {return link.status !== LinkStatus.Terminated.value;});
      var coordinates = applicationModel.getUserGeoLocation();
      var dataJson = {
        projectId: projectId,
        roadNumber: selectedLinks[0].roadNumber,
        roadPartNumber: selectedLinks[0].roadPartNumber,
        links: links,
        coordinates: coordinates
      };
      backend.directionChangeNewRoadlink(dataJson, function(successObject) {
        if (!successObject.success) {
          eventbus.trigger('roadAddress:changeDirectionFailed', successObject.errorMessage);
          applicationModel.removeSpinner();
        } else {
          eventbus.trigger('changeProjectDirection:clicked');
        }
      });
    };

    this.publishProject = function() {
      backend.sendProjectToTR(projectInfo.id, function(result) {
        if(result.sendSuccess) {
          eventbus.trigger('roadAddress:projectSentSuccess');
        }
        else {
          eventbus.trigger('roadAddress:projectSentFailed', result.errorMessage);
        }
      }, function(result) {
        eventbus.trigger('roadAddress:projectSentFailed', result.status);
      });
    };

    var addSmallLabelWithIds = function(label, id){
      return '<label class="control-label-small" id='+ id+'>'+label+'</label>';
    };

    var updateReservedRoads = function (newInfo) {
        var reservedRoads = $("#reservedRoads");
        reservedRoads.append(reservedRoads.html(newInfo));
    };

    var parseRoadPartInfoToResultRow = function () {
      var listContent = '';
      var index = 0;
      _.each(self.getCurrentReservedParts(), function (row) {
          var button = deleteButton(index++, row.roadNumber, row.roadPartNumber);
          listContent += '<div class="form-reserved-roads-list">'+ button+
            addSmallLabelWithIds(row.roadNumber,'reservedRoadNumber') +
            addSmallLabelWithIds(row.roadPartNumber, 'reservedRoadPartNumber') +
            addSmallLabelWithIds((row.newLength ? row.newLength : row.currentLength), 'reservedRoadLength') +
            addSmallLabelWithIds((row.newDiscontinuity ? row.newDiscontinuity : row.currentDiscontinuity), 'reservedDiscontinuity') +
            addSmallLabelWithIds((row.newEly ? row.newEly : row.currentEly), 'reservedEly') +'</div>';
        }
      );
      return listContent;
    };

    this.getDeleteButton = function (index, roadNumber, roadPartNumber) {
      return deleteButton(index, roadNumber, roadPartNumber);
    };

    var deleteButton = function(index, roadNumber, roadPartNumber){
      var disabledInput = !_.isUndefined(currentProject) && currentProject.project.statusCode === ProjectStatus.ErroredInTR.value;
      return '<i roadNumber="'+roadNumber+'" roadPartNumber="'+roadPartNumber+'" id="'+index+'" class="delete btn-delete fas fa-trash-alt fa-lg" '+ (disabledInput ? 'disabled' : '') +'></i>';
    };


    var addToDirtyRoadPartList = function (queryResult) {
      var qRoadParts = [];
      _.each(queryResult.roadparts, function (row) {
        qRoadParts.push(row);
      });

      var sameElements = arrayIntersection(qRoadParts, currentReservedParts, function (arrayarow, arraybrow) {
        return arrayarow.roadNumber === arraybrow.roadNumber && arrayarow.roadPartNumber === arraybrow.roadPartNumber;
      });
      _.each(sameElements, function (row) {
        _.remove(qRoadParts, row);
      });
      _.each(qRoadParts, function (row) {
        currentReservedParts.push(row);
      });
    };

    this.deleteRoadPartFromList = function(list, roadNumber, roadPartNumber){
      return _.filter(list,function (dirty) {
        return !(dirty.roadNumber.toString() === roadNumber && dirty.roadPartNumber.toString() === roadPartNumber);
      });
    };

    this.setDirty = function(editedRoadLinks) {
      dirtyProjectLinkIds = editedRoadLinks;
      eventbus.trigger('roadAddress:projectLinksEdited');
    };

    this.getDirty = function() {
      return dirtyProjectLinkIds;
    };

    this.getCurrentReservedParts = function() {
      return currentReservedParts;
    };

    this.getNewReservedParts = function () {
      return newReservedParts;
    };

    this.setReservedParts = function (list) {
      var reservedAndNew = _.groupBy(list, function (part) {
        return (_.isUndefined(part.currentDiscontinuity));
      });
      if (reservedAndNew.true) {
        newReservedParts = reservedAndNew.true;
      } else newReservedParts = [];
      if (reservedAndNew.false) {
        currentReservedParts = reservedAndNew.false;
      } else currentReservedParts = [];
    };

    this.getAllReservedParts = function () {
      return self.getCurrentReservedParts().concat(self.getNewReservedParts());
    };

    this.setProjectErrors = function(errors) {
      projectErrors = errors;
    };

    this.clearProjectErrors = function () {
      projectErrors = [];
    };

    this.getProjectErrors = function(){
      var errors = _.each(projectErrors, function (error) {
        var errorIds = error.ids;
        error.linkIds = [];
        if (error.errorCode == 8) {
          error.linkIds = error.ids;
        }
        _.each(projectLinks(), function (pl) {
          if (_.contains(errorIds, pl.getData().id)) {
            error.linkIds.push(pl.getData().linkId);
          }
        });
      });
      return errors;
    };

    this.pushCoordinates = function(button) {
      coordinateButtons.push(button);
    };

    this.clearCoordinates = function(button) {
      coordinateButtons = [];
    };

    this.setTmpDirty = function(editRoadLinks){
      dirtyProjectLinks = editRoadLinks;
    };

    this.getTmpDirty = function(){
      return dirtyProjectLinks;
    };

    this.isDirty = function() {
      return dirtyProjectLinks.length > 0;
    };

    function arrayIntersection(a, b, areEqualFunction) {
      return _.filter(a, function(aElem) {
        return _.any(b, function(bElem) {
          return areEqualFunction(aElem,bElem);
        });
      });
    }

    eventbus.on('roadAddressProject:startProject', this.getProjectsWithLinksById);

    eventbus.on('roadPartsValidation:checkRoadParts', function(validationResult) {
      if (validationResult.success !== "ok") {
        eventbus.trigger('roadAddress:projectValidationFailed', validationResult.success);
      } else {
        addToDirtyRoadPartList(validationResult);
        updateReservedRoads(parseRoadPartInfoToResultRow());
        eventbus.trigger('roadAddress:projectValidationSucceed');
      }
    });

    eventbus.on('clearproject', function() {
      this.clearRoadAddressProjects();
    });

    eventbus.on('projectCollection:clickCoordinates',function (event, map) {
      var currentCoordinates =  map.getView().getCenter();
      var errorIndex = event.currentTarget.id;
      var errorCoordinates = _.find(coordinateButtons, function (b) {
        return b.index == errorIndex;
      }).coordinates;
      var index = _.findIndex(errorCoordinates, function (coordinates) {
        return coordinates.x == currentCoordinates[0] && coordinates.y == currentCoordinates[1];
      });
      if (index >= 0 && index + 1 < errorCoordinates.length) {
        map.getView().setCenter([errorCoordinates[index + 1].x, errorCoordinates[index + 1].y]);
        map.getView().setZoom(errorCoordinates[index + 1].zoom);
      } else {
        map.getView().setCenter([errorCoordinates[0].x, errorCoordinates[0].y]);
        map.getView().setZoom(errorCoordinates[0].zoom);
      }
    });

    this.getCurrentProject = function(){
      return currentProject;
    };

    this.getPublishableStatus = function () {
      return publishableProject;
    };

    this.checkIfReserved = function (data) {
      return backend.checkIfRoadpartReserved(data[3].value === '' ? 0 : parseInt(data[3].value), data[4].value === '' ? 0 : parseInt(data[4].value), data[5].value === '' ? 0 : parseInt(data[5].value), data[1].value);

    };

    var ProjectLinkModel = function(data) {

      var getData = function() {
        return data;
      };

      return {
        getData: getData
      };
    };

    this.reOpenProjectById = function(projectId){
      backend.reOpenProject(projectId, function(successObject) {
        eventbus.trigger("roadAddressProject:reOpenedProject",successObject);
      }, function(errorObject){
        if(!_.isUndefined(errorObject.message)) {
          new ModalConfirm(errorObject.message.toString());
        } else{
          new ModalConfirm(errorObject.statusText.toString());
        }
        applicationModel.removeSpinner();
        console.log("Error at deleting rotatingId: " + errorObject);
      });
    };
  };
})(this);<|MERGE_RESOLUTION|>--- conflicted
+++ resolved
@@ -316,14 +316,9 @@
 
       var projectId = projectInfo.id;
       var coordinates = applicationModel.getUserGeoLocation();
-<<<<<<< HEAD
         var roadAddressProjectForm = $('#roadAddressProjectForm');
         var endDistance = roadAddressProjectForm.find('#endDistance')[0];
         var dataJson = {
-=======
-      var roadAddressProjectForm = $('#roadAddressProjectForm');
-      var dataJson = {
->>>>>>> 031b6b7d
         ids: ids,
         linkIds: linkIds,
         linkStatus: statusCode,
