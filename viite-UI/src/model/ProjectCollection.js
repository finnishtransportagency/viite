(function (root) {
  root.ProjectCollection = function (backend) {
    var roadAddressProjects = [];
    var projectErrors = [];
    var currentReservedParts = [];
    var coordinateButtons = [];
    var newReservedParts = [];
    var projectInfo;
    var currentProject;
    var fetchedProjectLinks = [];
    var fetchedSuravageProjectLinks = [];
    var dirtyProjectLinkIds = [];
    var dirtyProjectLinks = [];
    var self = this;
    var publishableProject = false;
    var LinkStatus = LinkValues.LinkStatus;
    var ProjectStatus = LinkValues.ProjectStatus;
    var LinkGeomSource = LinkValues.LinkGeomSource;
    var Track = LinkValues.Track;
    var BAD_REQUEST_400 = 400;
    var UNAUTHORIZED_401 = 401;
    var PRECONDITION_FAILED_412 = 412;
    var INTERNAL_SERVER_ERROR_500 = 500;
    var ALLOWED_ADDR_M_VALUE_PERCENTAGE = 0.2;

    var projectLinks = function () {
      return _.flatten(fetchedProjectLinks);
    };

    this.getProjectLinks = function () {
      return backend.getProjectLinksById(currentProject.project.id);
    };

    this.getAll = function () {
      return _.map(projectLinks(), function (projectLink) {
        return projectLink.getData();
      });
    };

    this.reset = function () {
      fetchedProjectLinks = [];
    };

    this.getMultiProjectLinks = function (id) {
      var chain = _.find(fetchedProjectLinks, function (linkChain) {
        var pureChain = _.map(linkChain, function (l) {
          return l.getData();
        });
        return _.some(pureChain, {"id": id}) || _.some(pureChain, {"linkId": id});
      });
      return _.map(chain, function (link) {
        if (link.getData().id > 0) {
          return link.getData().id;
        } else {
          return link.getData().linkId;
        }
      });
    };

    this.getProjectLink = function (ids) {
      return _.filter(projectLinks(), function (projectLink) {
        if (projectLink.getData().id > 0) {
          return _.contains(ids, projectLink.getData().id);
        } else {
          return _.contains(ids, projectLink.getData().linkId);
        }
      });
    };


    this.fetch = function (boundingBox, zoom, projectId, isPublishable) {
      var id = projectId;
      if (typeof id === 'undefined' && typeof projectInfo !== 'undefined')
        id = projectInfo.id;
      if (id)
        backend.getProjectLinks({boundingBox: boundingBox, zoom: zoom, projectId: id}, function (fetchedLinks) {
          fetchedProjectLinks = _.map(fetchedLinks, function (projectLinkGroup) {
            return _.map(projectLinkGroup, function (projectLink) {
              return new ProjectLinkModel(projectLink);
            });
          });
          publishableProject = isPublishable;

          var separated = _.partition(self.getAll(), function (projectRoad) {
            return projectRoad.roadLinkSource === LinkGeomSource.SuravageLinkInterface.value;
          });
          fetchedSuravageProjectLinks = separated[0];
          var nonSuravageProjectRoads = separated[1];
          eventbus.trigger('roadAddressProject:fetched', nonSuravageProjectRoads);
          if (fetchedSuravageProjectLinks.length !== 0) {
            eventbus.trigger('suravageroadAddressProject:fetched', fetchedSuravageProjectLinks);
          }
          eventbus.trigger('roadAddressProject:writeProjectErrors');
        });
    };

    this.getProjects = function () {
      return backend.getRoadAddressProjects(function (projects) {
        roadAddressProjects = projects;
        eventbus.trigger('roadAddressProjects:fetched', projects);
      });
    };

    this.getProjectsWithLinksById = function (projectId) {
      return backend.getProjectsWithLinksById(projectId, function (result) {
        roadAddressProjects = result.project;
        currentProject = result;
        projectInfo = {
          id: result.project.id,
          publishable: result.publishable
        };
        projectErrors = result.projectErrors;
        publishableProject = result.publishable;
        eventbus.trigger('roadAddressProject:projectFetched', projectInfo);
      });
    };

    this.revertLinkStatus = function () {
      var fetchedLinks = this.getAll();
      dirtyProjectLinkIds.forEach(function (dirtyLink) {
        _.filter(fetchedLinks, {linkId: dirtyLink.id}).forEach(function (fetchedLink) {
          fetchedLink.status = dirtyLink.status;
        });
      });
    };

    this.clearRoadAddressProjects = function () {
      roadAddressProjects = [];
      currentReservedParts = [];
      newReservedParts = [];
      dirtyProjectLinkIds = [];
      dirtyProjectLinks = [];
      projectInfo = undefined;
      backend.abortLoadingProject();
    };

    this.saveProject = function (data, resolution) {
      var projectId = 0;
      if (projectInfo !== undefined) {
        projectId = projectInfo.id;
      } else if (currentProject !== undefined && currentProject.project.id !== undefined) {
        projectId = currentProject.project.id;
      }
      var dataJson = {
        id: projectId,
        projectEly: currentProject.project.ely,
        status: currentProject.project.statusCode,
        name: data[0].value,
        startDate: data[1].value,
        additionalInfo: data[2].value,
<<<<<<< HEAD
        roadPartList: _.map(self.getAllReservedParts(), function (part) {
=======
        roadPartList: _.map(_.filter(self.getAllReservedParts(), function (part) {
          return !_.isUndefined(part.newLength, part.currentLength, part.newEly, part.currentEly);
        }), function (part) {
>>>>>>> 28269077
          return {
            discontinuity: (part.newDiscontinuity ? part.newDiscontinuity : part.currentDiscontinuity),
            ely: (part.newEly ? part.newEly : part.currentEly),
            roadLength: (part.newLength ? part.newLength : part.currentLength),
            roadNumber: part.roadNumber,
            roadPartId: 0,
            roadPartNumber: part.roadPartNumber,
            startingLinkId: part.startingLinkId
          };
        }),
        resolution: resolution
      };

      backend.saveRoadAddressProject(dataJson, function (result) {
        if (result.success) {
          projectInfo = {
            id: result.project.id,
            additionalInfo: result.project.additionalInfo,
            status: result.project.status,
            startDate: result.project.startDate,
            publishable: false
          };
          projectErrors = result.projectErrors;
          eventbus.trigger('roadAddress:projectSaved', result);
          dirtyRoadPartList = result.formInfo;
          currentProject = result;
        }
        else {
          eventbus.trigger('roadAddress:projectValidationFailed', result.errorMessage);
        }
      }, function () {
        eventbus.trigger('roadAddress:projectFailed');
      });
    };

    this.revertChangesRoadlink = function (links) {
      if (!_.isEmpty(links)) {
        applicationModel.addSpinner();
        var coordinates = applicationModel.getUserGeoLocation();
        var data = {
          'projectId': currentProject.project.id,
          'roadNumber': links[0].roadNumber,
          'roadPartNumber': links[0].roadPartNumber,
          'links': _.map(links, function (link) {
            return {'id': link.id, 'linkId': link.linkId, 'status': link.status};
          }),
          'coordinates': coordinates
        };
        backend.revertChangesRoadlink(data, function (response) {
          if (response.success) {
            dirtyProjectLinkIds = [];
            publishableProject = response.publishable;
            projectErrors = response.projectErrors;
            eventbus.trigger('projectLink:revertedChanges');
          } else {
            if (response.status == INTERNAL_SERVER_ERROR_500 || response.status == BAD_REQUEST_400) {
              eventbus.trigger('roadAddress:projectLinksUpdateFailed', error.status);
            }
            new ModalConfirm(response.errorMessage);
            applicationModel.removeSpinner();
          }
        });
      }
    };

    this.removeProjectLinkSplit = function (project, selectedProjectLink) {
      if (!_.isEmpty(project)) {
        applicationModel.addSpinner();
        var coordinates = applicationModel.getUserGeoLocation();
        var data = {
          projectId: project.id,
          linkId: Math.abs(selectedProjectLink[0].linkId),
          coordinates: coordinates
        };
        backend.removeProjectLinkSplit(data, function (response) {
          if (response.success) {
            dirtyProjectLinkIds = [];
            eventbus.trigger('projectLink:revertedChanges');
          }
          else if (response == INTERNAL_SERVER_ERROR_500 || response == BAD_REQUEST_400) {
            eventbus.trigger('roadAddress:projectLinksUpdateFailed', error.status);
            new ModalConfirm(response.message);
            applicationModel.removeSpinner();
          }
          else {
            new ModalConfirm(response.message);
            applicationModel.removeSpinner();
          }
        });
      }
    };

    var createOrUpdate = function (dataJson) {
      if ((!_.isEmpty(dataJson.linkIds) || !_.isEmpty(dataJson.ids)) && typeof dataJson.projectId !== 'undefined' && dataJson.projectId !== 0) {
        var ids = dataJson.ids;
        if (dataJson.linkStatus === LinkStatus.New.value && ids.length === 0) {
          backend.createProjectLinks(dataJson, function (successObject) {
            if (!successObject.success) {
              new ModalConfirm(successObject.errorMessage);
              applicationModel.removeSpinner();
            } else {
              publishableProject = successObject.publishable;
              projectErrors = successObject.projectErrors;
              eventbus.trigger('projectLink:projectLinksCreateSuccess');
              eventbus.trigger('roadAddress:projectLinksCreateSuccess');
              eventbus.trigger('roadAddress:projectLinksUpdated', successObject);
            }
          });
        } else {
          backend.updateProjectLinks(dataJson, function (successObject) {
            if (successObject.success) {
              publishableProject = successObject.publishable;
              projectErrors = successObject.projectErrors;
              eventbus.trigger('roadAddress:projectLinksUpdated', successObject);
            } else {
              new ModalConfirm(successObject.errorMessage);
              applicationModel.removeSpinner();
            }
          });
        }
      } else {
        eventbus.trigger('roadAddress:projectLinksUpdateFailed', PRECONDITION_FAILED_412);
      }
    };

    this.saveProjectLinks = function (changedLinks, statusCode) {
      var validUserGivenAddrMValues = function (linkId, userEndAddr) {
        if (!_.isUndefined(userEndAddr) && userEndAddr !== null) {
          var roadPartIds = self.getMultiProjectLinks(linkId);
          var roadPartLinks = self.getProjectLink(_.map(roadPartIds, function (road) {
            return road;
          }));
          var startAddrFromChangedLinks = _.min(_.map(roadPartLinks, function (link) {
            return link.getData().startAddressM;
          }));
          var userDiffFromChangedLinks = userEndAddr - startAddrFromChangedLinks;
          var roadPartGeometries = _.map(roadPartLinks, function (roadPart) {
            return roadPart.getData().points;
          });
          var roadPartLength = _.reduce((roadPartGeometries), function (length, geom) {
            return GeometryUtils.geometryLength(geom) + length;
          }, 0.0);
          return (userDiffFromChangedLinks >= (roadPartLength * (1 - ALLOWED_ADDR_M_VALUE_PERCENTAGE))) && (userDiffFromChangedLinks <= (roadPartLength * (1 + ALLOWED_ADDR_M_VALUE_PERCENTAGE)));
        } else {
          return true;
        }
      };
      var newAndOtherLinks = _.partition(changedLinks, function (l) {
        return l.id === 0;
      });
      var newLinks = newAndOtherLinks[0];
      var otherLinks = newAndOtherLinks[1];

      applicationModel.addSpinner();
      var linkIds = _.unique(_.map(newLinks, function (t) {
        if (!_.isUndefined(t.linkId)) {
          return t.linkId;
        } else return t;
      }));

      var ids = _.unique(_.map(otherLinks, function (t) {
        if (!_.isUndefined(t.id)) {
          return t.id;
        } else return t;
      }));

      var projectId = projectInfo.id;
      var coordinates = applicationModel.getUserGeoLocation();
      var roadAddressProjectForm = $('#roadAddressProjectForm');
      var endDistance = $('#endDistance')[0];
      var dataJson = {
        ids: ids,
        linkIds: linkIds,
        linkStatus: statusCode,
        projectId: projectId,
        roadNumber: Number(roadAddressProjectForm.find('#tie')[0].value),
        roadPartNumber: Number(roadAddressProjectForm.find('#osa')[0].value),
        trackCode: Number(roadAddressProjectForm.find('#trackCodeDropdown')[0].value),
        discontinuity: Number(roadAddressProjectForm.find('#discontinuityDropdown')[0].value),
        roadEly: Number(roadAddressProjectForm.find('#ely')[0].value),
        roadLinkSource: Number(_.first(changedLinks).roadLinkSource),
        roadType: Number(roadAddressProjectForm.find('#roadTypeDropDown')[0].value),
        userDefinedEndAddressM: endDistance !== undefined ? (!isNaN(Number(endDistance.value)) ? Number(endDistance.value) : null) : null,
        coordinates: coordinates,
        roadName: roadAddressProjectForm.find('#roadName')[0].value
      };

      if (dataJson.trackCode === Track.Unknown.value) {
        new ModalConfirm("Tarkista ajoratakoodi");
        applicationModel.removeSpinner();
      }

      var changedLink = _.chain(changedLinks).uniq().sortBy(function (cl) {
        return cl.endAddressM;
      }).last().value();
      var isNewRoad = changedLink.status == LinkStatus.New.value;

      if (isNewRoad && !validUserGivenAddrMValues(_.first(dataJson.ids || dataJson.linkIds), dataJson.userDefinedEndAddressM)) {
        new GenericConfirmPopup("Antamasi pituus eroaa yli 20% prosenttia geometrian pituudesta, haluatko varmasti tallentaa tämän pituuden?", {
          successCallback: function () {
            createOrUpdate(dataJson);
          },
          closeCallback: function () {
            applicationModel.removeSpinner();
            eventbus.trigger('roadAddress:projectLinksUpdated');
          }
        });
      } else {
        createOrUpdate(dataJson);
      }
    };

    this.preSplitProjectLinks = function (suravage, nearestPoint) {
      applicationModel.addSpinner();
      var linkId = suravage.linkId;
      var projectId = projectInfo.id;
      var coordinates = applicationModel.getUserGeoLocation();
      var dataJson = {
        splitPoint: {
          x: nearestPoint.x,
          y: nearestPoint.y
        },
        statusA: LinkStatus.Transfer.value,
        statusB: LinkStatus.New.value,
        roadNumber: suravage.roadNumber,
        roadPartNumber: suravage.roadPartNumber,
        trackCode: suravage.trackCode,
        discontinuity: suravage.discontinuity,
        ely: suravage.elyCode,
        roadLinkSource: suravage.roadLinkSource,
        roadType: suravage.roadTypeId,
        projectId: projectId,
        coordinates: coordinates
      };
      backend.getPreSplitedData(dataJson, linkId, function (successObject) {
        if (!successObject.success) {
          new ModalConfirm(successObject.errorMessage);
          applicationModel.removeSpinner();
        } else {
          eventbus.trigger('projectLink:preSplitSuccess', successObject.response);
        }
      }, function (failureObject) {
        eventbus.trigger('roadAddress:projectLinksUpdateFailed', INTERNAL_SERVER_ERROR_500);
      });

    };

    this.getCutLine = function (linkId, splitPoint) {
      applicationModel.addSpinner();
      var dataJson = {
        linkId: linkId,
        splitedPoint: {
          x: splitPoint.x,
          y: splitPoint.y
        }
      };
      backend.getCutLine(dataJson, function (successObject) {
        if (!successObject.success) {
          new ModalConfirm(successObject.errorMessage);
          applicationModel.removeSpinner();
        } else {
          eventbus.trigger('split:splitedCutLine', successObject.response);
        }
      }, function (failureObject) {
        eventbus.trigger('roadAddress:projectLinksUpdateFailed', BAD_REQUEST_400);
      });

    };

    this.saveCutProjectLinks = function (changedLinks, statusA, statusB) {
      applicationModel.addSpinner();
      if (_.isUndefined(statusB)) {
        statusB = LinkStatus.New.description;
      }
      if (_.isUndefined(statusA)) {
        statusA = LinkStatus.Transfer.description;
      }
      var linkId = Math.abs(changedLinks[0].linkId);

      var projectId = projectInfo.id;
      var form = $('#roadAddressProjectFormCut');
      var coordinates = applicationModel.getUserGeoLocation();
      var objectA = _.find(LinkStatus, function (obj) {
        return obj.description === statusA;
      });
      var objectB = _.find(LinkStatus, function (obj) {
        return obj.description === statusB;
      });
      var dataJson = {
        splitPoint: {
          x: Number(form.find('#splitx')[0].value),
          y: Number(form.find('#splity')[0].value)
        },
        statusA: objectA.value,
        statusB: objectB.value,
        roadNumber: Number(form.find('#tie')[0].value),
        roadPartNumber: Number(form.find('#osa')[0].value),
        trackCode: Number(form.find('#trackCodeDropdown')[0].value),
        discontinuity: Number(form.find('#discontinuityDropdown')[0].value),
        ely: Number(form.find('#ely')[0].value),
        roadLinkSource: Number(_.first(changedLinks).roadLinkSource),
        roadType: Number(form.find('#roadTypeDropDown')[0].value),
        projectId: projectId,
        coordinates: coordinates
      };

      if (dataJson.trackCode === Track.Unknown.value) {
        new ModalConfirm("Tarkista ajoratakoodi");
      }

      backend.saveProjectLinkSplit(dataJson, linkId, function (successObject) {
        if (successObject.success) {
          projectErrors = successObject.projectErrors;
          eventbus.trigger('projectLink:projectLinksSplitSuccess');
          eventbus.trigger('roadAddress:projectLinksUpdated', successObject);
        } else {
          new ModalConfirm(successObject.reason);
        }
      }, function (failureObject) {
        new ModalConfirm(failureObject.reason);
      });
      applicationModel.removeSpinner();
    };

    this.createProject = function (data, resolution) {
      var roadPartList = _.map(currentReservedParts.concat(newReservedParts), function (part) {
        return {
          roadNumber: part.roadNumber,
          roadPartNumber: part.roadPartNumber,
          ely: (part.newEly ? part.newEly : part.currentEly)
        };
      });

      var dataJson = {
        id: 0,
        status: 1,
        name: data[0].value,
        startDate: data[1].value,
        additionalInfo: data[2].value,
        roadPartList: roadPartList,
        resolution: resolution
      };

      backend.createRoadAddressProject(dataJson, function (result) {
        if (result.success) {
          projectInfo = {
            id: result.project.id,
            additionalInfo: result.project.additionalInfo,
            status: result.project.status,
            startDate: result.project.startDate,
            publishable: false
          };
          eventbus.trigger('roadAddress:projectSaved', result);
        }
        else {
          eventbus.trigger('roadAddress:projectValidationFailed', result.errorMessage);
        }
      }, function () {
        eventbus.trigger('roadAddress:projectFailed');
      });
    };

    this.deleteProject = function (projectId) {
      backend.deleteRoadAddressProject(projectId, function (result) {
        if (result.success) {
          dirtyRoadPartList = [];
          currentProject = undefined;
        }
        else {
          eventbus.trigger('roadAddress:projectDeleteFailed', result.errorMessage);
        }
      }, function () {
        eventbus.trigger('roadAddress:projectFailed');
      });
    };

    this.changeNewProjectLinkDirection = function (projectId, selectedLinks) {
      applicationModel.addSpinner();
      var links = _.filter(selectedLinks, function (link) {
        return link.status !== LinkStatus.Terminated.value;
      });
      var coordinates = applicationModel.getUserGeoLocation();
      var dataJson = {
        projectId: projectId,
        roadNumber: selectedLinks[0].roadNumber,
        roadPartNumber: selectedLinks[0].roadPartNumber,
        links: links,
        coordinates: coordinates
      };
      backend.directionChangeNewRoadlink(dataJson, function (successObject) {
        if (!successObject.success) {
          eventbus.trigger('roadAddress:changeDirectionFailed', successObject.errorMessage);
          applicationModel.removeSpinner();
        } else {
          projectErrors = successObject.projectErrors;
          eventbus.trigger('changeProjectDirection:clicked');
        }
      });
    };

    this.changeNewProjectLinkCutDirection = function (projectId, selectedLinks) {
      applicationModel.addSpinner();
      var links = _.filter(selectedLinks, function (link) {
        return link.status !== LinkStatus.Terminated.value;
      });
      var coordinates = applicationModel.getUserGeoLocation();
      var dataJson = {
        projectId: projectId,
        roadNumber: selectedLinks[0].roadNumber,
        roadPartNumber: selectedLinks[0].roadPartNumber,
        links: links,
        coordinates: coordinates
      };
      backend.directionChangeNewRoadlink(dataJson, function (successObject) {
        if (!successObject.success) {
          eventbus.trigger('roadAddress:changeDirectionFailed', successObject.errorMessage);
          applicationModel.removeSpinner();
        } else {
          eventbus.trigger('changeProjectDirection:clicked');
        }
      });
    };

    this.publishProject = function () {
      backend.sendProjectToTR(projectInfo.id, function (result) {
        if (result.sendSuccess) {
          eventbus.trigger('roadAddress:projectSentSuccess');
        }
        else {
          eventbus.trigger('roadAddress:projectSentFailed', result.errorMessage);
        }
      }, function (result) {
        eventbus.trigger('roadAddress:projectSentFailed', result.status);
      });
    };

    var addSmallLabelWithIds = function (label, id) {
      return '<label class="control-label-small" id=' + id + '>' + label + '</label>';
    };

    var updateReservedRoads = function (newInfo) {
      var reservedRoads = $("#reservedRoads");
      reservedRoads.append(reservedRoads.html(newInfo));
    };

    var parseRoadPartInfoToResultRow = function () {
      var listContent = '';
      var index = 0;
      _.each(self.getCurrentReservedParts(), function (row) {
          var button = deleteButton(index++, row.roadNumber, row.roadPartNumber);
          listContent += '<div class="form-reserved-roads-list">' + button +
            addSmallLabelWithIds(row.roadNumber, 'reservedRoadNumber') +
            addSmallLabelWithIds(row.roadPartNumber, 'reservedRoadPartNumber') +
            addSmallLabelWithIds((row.newLength ? row.newLength : row.currentLength), 'reservedRoadLength') +
            addSmallLabelWithIds((row.newDiscontinuity ? row.newDiscontinuity : row.currentDiscontinuity), 'reservedDiscontinuity') +
            addSmallLabelWithIds((row.newEly ? row.newEly : row.currentEly), 'reservedEly') + '</div>';
        }
      );
      return listContent;
    };

    this.getDeleteButton = function (index, roadNumber, roadPartNumber) {
      return deleteButton(index, roadNumber, roadPartNumber);
    };

    var deleteButton = function (index, roadNumber, roadPartNumber) {
<<<<<<< HEAD
      var disabledInput = !_.isUndefined(currentProject) && currentProject.project.statusCode === ProjectStatus.ErroredInTR.value;
      return '<i roadNumber="' + roadNumber + '" roadPartNumber="' + roadPartNumber + '" id="' + index + '" class="delete btn-delete fas fa-trash-alt fa-lg" ' + (disabledInput ? 'disabled' : '') + '></i>';
=======
      return '<i roadNumber="' + roadNumber + '" roadPartNumber="' + roadPartNumber + '" id="' + index + '" class="delete btn-delete fas fa-trash-alt fa-lg"></i>';
>>>>>>> 28269077
    };


    var addToDirtyRoadPartList = function (queryResult) {
      var qRoadParts = [];
      _.each(queryResult.roadparts, function (row) {
        qRoadParts.push(row);
      });

      var sameElements = arrayIntersection(qRoadParts, currentReservedParts, function (arrayarow, arraybrow) {
        return arrayarow.roadNumber === arraybrow.roadNumber && arrayarow.roadPartNumber === arraybrow.roadPartNumber;
      });
      _.each(sameElements, function (row) {
        _.remove(qRoadParts, row);
      });
      _.each(qRoadParts, function (row) {
        currentReservedParts.push(row);
      });
    };

    this.deleteRoadPartFromList = function (list, roadNumber, roadPartNumber) {
      return _.filter(list, function (dirty) {
        return !(dirty.roadNumber.toString() === roadNumber && dirty.roadPartNumber.toString() === roadPartNumber);
      });
    };

    this.setDirty = function (editedRoadLinks) {
      dirtyProjectLinkIds = editedRoadLinks;
      eventbus.trigger('roadAddress:projectLinksEdited');
    };

    this.getDirty = function () {
      return dirtyProjectLinkIds;
    };

    this.getCurrentReservedParts = function () {
      return currentReservedParts;
    };

    this.getNewReservedParts = function () {
      return newReservedParts;
    };

    this.setReservedParts = function (list) {
      var reservedAndNew = _.groupBy(list, function (part) {
        return (_.isUndefined(part.currentDiscontinuity));
      });
      if (reservedAndNew.true) {
        newReservedParts = reservedAndNew.true;
      } else newReservedParts = [];
      if (reservedAndNew.false) {
        currentReservedParts = reservedAndNew.false;
      } else currentReservedParts = [];
    };

    this.getAllReservedParts = function () {
      return self.getCurrentReservedParts().concat(self.getNewReservedParts());
    };

    this.setProjectErrors = function (errors) {
      projectErrors = errors;
    };

    this.clearProjectErrors = function () {
      projectErrors = [];
    };

    this.getProjectErrors = function () {
      var errors = _.each(projectErrors, function (error) {
        var errorIds = error.ids;
        error.linkIds = [];
        if (error.errorCode == 8) {
          error.linkIds = error.ids;
        }
        _.each(projectLinks(), function (pl) {
          if (_.contains(errorIds, pl.getData().id)) {
            error.linkIds.push(pl.getData().linkId);
          }
        });
      });
      return (!_.isUndefined(errors) && errors.length > 0) ? errors : [];
    };

    this.pushCoordinates = function (button) {
      coordinateButtons.push(button);
    };

    this.clearCoordinates = function (button) {
      coordinateButtons = [];
    };

    this.setTmpDirty = function (editRoadLinks) {
      dirtyProjectLinks = editRoadLinks;
    };

    this.getTmpDirty = function () {
      return dirtyProjectLinks;
    };

    this.isDirty = function () {
      return dirtyProjectLinks.length > 0;
    };

    function arrayIntersection(a, b, areEqualFunction) {
      return _.filter(a, function (aElem) {
        return _.any(b, function (bElem) {
          return areEqualFunction(aElem, bElem);
        });
      });
    }

    eventbus.on('roadAddressProject:startProject', this.getProjectsWithLinksById);

    eventbus.on('roadPartsValidation:checkRoadParts', function (validationResult) {
      if (validationResult.success !== "ok") {
        eventbus.trigger('roadAddress:projectValidationFailed', validationResult.success);
      } else {
        addToDirtyRoadPartList(validationResult);
        updateReservedRoads(parseRoadPartInfoToResultRow());
        eventbus.trigger('roadAddress:projectValidationSucceed');
      }
    });

    eventbus.on('clearproject', function () {
      this.clearRoadAddressProjects();
    });

    eventbus.on('projectCollection:clickCoordinates', function (event, map) {
      var currentCoordinates = map.getView().getCenter();
      var errorIndex = event.currentTarget.id;
      var errorCoordinates = _.find(coordinateButtons, function (b) {
        return b.index == errorIndex;
      }).coordinates;
      var index = _.findIndex(errorCoordinates, function (coordinates) {
        return coordinates.x == currentCoordinates[0] && coordinates.y == currentCoordinates[1];
      });
      if (index >= 0 && index + 1 < errorCoordinates.length) {
        map.getView().setCenter([errorCoordinates[index + 1].x, errorCoordinates[index + 1].y]);
        map.getView().setZoom(errorCoordinates[index + 1].zoom);
      } else {
        map.getView().setCenter([errorCoordinates[0].x, errorCoordinates[0].y]);
        map.getView().setZoom(errorCoordinates[0].zoom);
      }
    });

    this.getCurrentProject = function () {
      return currentProject;
    };

    this.getPublishableStatus = function () {
      return publishableProject;
    };

    this.checkIfReserved = function (data) {
      return backend.checkIfRoadpartReserved(data[3].value === '' ? 0 : parseInt(data[3].value), data[4].value === '' ? 0 : parseInt(data[4].value), data[5].value === '' ? 0 : parseInt(data[5].value), data[1].value);

    };

    var ProjectLinkModel = function (data) {

      var getData = function () {
        return data;
      };

      return {
        getData: getData
      };
    };

    this.reOpenProjectById = function (projectId) {
      backend.reOpenProject(projectId, function (successObject) {
        eventbus.trigger("roadAddressProject:reOpenedProject", successObject);
      }, function (errorObject) {
        if (!_.isUndefined(errorObject.message)) {
          new ModalConfirm(errorObject.message.toString());
        } else {
          new ModalConfirm(errorObject.statusText.toString());
        }
        applicationModel.removeSpinner();
        console.log("Error at deleting rotatingId: " + errorObject);
      });
    };
  };
})(this);<|MERGE_RESOLUTION|>--- conflicted
+++ resolved
@@ -148,13 +148,9 @@
         name: data[0].value,
         startDate: data[1].value,
         additionalInfo: data[2].value,
-<<<<<<< HEAD
-        roadPartList: _.map(self.getAllReservedParts(), function (part) {
-=======
         roadPartList: _.map(_.filter(self.getAllReservedParts(), function (part) {
           return !_.isUndefined(part.newLength, part.currentLength, part.newEly, part.currentEly);
         }), function (part) {
->>>>>>> 28269077
           return {
             discontinuity: (part.newDiscontinuity ? part.newDiscontinuity : part.currentDiscontinuity),
             ely: (part.newEly ? part.newEly : part.currentEly),
@@ -621,12 +617,8 @@
     };
 
     var deleteButton = function (index, roadNumber, roadPartNumber) {
-<<<<<<< HEAD
       var disabledInput = !_.isUndefined(currentProject) && currentProject.project.statusCode === ProjectStatus.ErroredInTR.value;
       return '<i roadNumber="' + roadNumber + '" roadPartNumber="' + roadPartNumber + '" id="' + index + '" class="delete btn-delete fas fa-trash-alt fa-lg" ' + (disabledInput ? 'disabled' : '') + '></i>';
-=======
-      return '<i roadNumber="' + roadNumber + '" roadPartNumber="' + roadPartNumber + '" id="' + index + '" class="delete btn-delete fas fa-trash-alt fa-lg"></i>';
->>>>>>> 28269077
     };
 
 
