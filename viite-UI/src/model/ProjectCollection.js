(function (root) {
  root.ProjectCollection = function (backend) {
    var roadAddressProjects = [];
    var projectErrors = [];
    var currentReservedParts = [];
    var coordinateButtons = [];
    var newReservedParts = [];
    var projectInfo;
    var currentProject;
    var fetchedProjectLinks = [];
    var fetchedSuravageProjectLinks = [];
    var dirtyProjectLinkIds = [];
    var dirtyProjectLinks = [];
    var self = this;
    var publishableProject = false;
    var LinkStatus = LinkValues.LinkStatus;
    var ProjectStatus = LinkValues.ProjectStatus;
    var LinkGeomSource = LinkValues.LinkGeomSource;
    var Track = LinkValues.Track;
    var BAD_REQUEST_400 = 400;
    var UNAUTHORIZED_401 = 401;
    var PRECONDITION_FAILED_412 = 412;
    var INTERNAL_SERVER_ERROR_500 = 500;
    var ALLOWED_ADDR_M_VALUE_PERCENTAGE = 0.2;

    var projectLinks = function () {
      return _.flatten(fetchedProjectLinks);
    };

    this.getProjectLinks = function () {
      return backend.getProjectLinksById(currentProject.project.id);
    };

    this.getAll = function () {
      return _.map(projectLinks(), function (projectLink) {
        return projectLink.getData();
      });
    };

    this.reset = function () {
      fetchedProjectLinks = [];
    };

    this.getMultiProjectLinks = function (id) {
      var chain = _.find(fetchedProjectLinks, function (linkChain) {
        var pureChain = _.map(linkChain, function (l) {
          return l.getData();
        });
        return _.some(pureChain, {"id": id}) || _.some(pureChain, {"linkId": id});
      });
      return _.map(chain, function (link) {
        if (link.getData().id > 0) {
          return link.getData().id;
        } else {
          return link.getData().linkId;
        }
      });
    };

    this.getProjectLink = function (ids) {
      return _.filter(projectLinks(), function (projectLink) {
        if (projectLink.getData().id > 0) {
          return _.contains(ids, projectLink.getData().id);
        } else {
          return _.contains(ids, projectLink.getData().linkId);
        }
      });
    };

<<<<<<< HEAD

=======
>>>>>>> 839b02d1
    this.fetch = function (boundingBox, zoom, projectId, isPublishable) {
      var id = projectId;
      if (typeof id === 'undefined' && typeof projectInfo !== 'undefined')
        id = projectInfo.id;
      if (id)
        backend.getProjectLinks({boundingBox: boundingBox, zoom: zoom, projectId: id}, function (fetchedLinks) {
          fetchedProjectLinks = _.map(fetchedLinks, function (projectLinkGroup) {
            return _.map(projectLinkGroup, function (projectLink) {
              return new ProjectLinkModel(projectLink);
            });
          });
          publishableProject = isPublishable;

          var separated = _.partition(self.getAll(), function (projectRoad) {
            return projectRoad.roadLinkSource === LinkGeomSource.SuravageLinkInterface.value;
          });
          fetchedSuravageProjectLinks = separated[0];
          var nonSuravageProjectRoads = separated[1];
          eventbus.trigger('roadAddressProject:fetched', nonSuravageProjectRoads);
          if (fetchedSuravageProjectLinks.length !== 0) {
            eventbus.trigger('suravageroadAddressProject:fetched', fetchedSuravageProjectLinks);
          }
          eventbus.trigger('roadAddressProject:writeProjectErrors');
        });
    };

    this.getProjects = function () {
      return backend.getRoadAddressProjects(function (projects) {
        roadAddressProjects = projects;
        eventbus.trigger('roadAddressProjects:fetched', projects);
      });
    };

    this.getProjectsWithLinksById = function (projectId) {
      return backend.getProjectsWithLinksById(projectId, function (result) {
        roadAddressProjects = result.project;
        currentProject = result;
        projectInfo = {
          id: result.project.id,
          publishable: result.publishable
        };
        projectErrors = result.projectErrors;
        publishableProject = result.publishable;
        eventbus.trigger('roadAddressProject:projectFetched', projectInfo);
      });
    };

    this.revertLinkStatus = function () {
      var fetchedLinks = this.getAll();
      dirtyProjectLinkIds.forEach(function (dirtyLink) {
        _.filter(fetchedLinks, {linkId: dirtyLink.id}).forEach(function (fetchedLink) {
          fetchedLink.status = dirtyLink.status;
        });
      });
    };

    this.clearRoadAddressProjects = function () {
      roadAddressProjects = [];
      currentReservedParts = [];
      newReservedParts = [];
      dirtyProjectLinkIds = [];
      dirtyProjectLinks = [];
      projectInfo = undefined;
      backend.abortLoadingProject();
    };

    this.saveProject = function (data, resolution) {
      var projectId = 0;
      if (projectInfo !== undefined) {
        projectId = projectInfo.id;
      } else if (currentProject !== undefined && currentProject.project.id !== undefined) {
        projectId = currentProject.project.id;
      }
      var dataJson = {
        id: projectId,
        projectEly: currentProject.project.ely,
        status: currentProject.project.statusCode,
        name: data[0].value,
        startDate: data[1].value,
        additionalInfo: data[2].value,
        roadPartList: _.map(_.filter(self.getAllReservedParts(), function (part) {
          return !_.isUndefined(part.newLength, part.currentLength, part.newEly, part.currentEly);
        }), function (part) {
          return {
            discontinuity: (part.newDiscontinuity ? part.newDiscontinuity : part.currentDiscontinuity),
            ely: (part.newEly ? part.newEly : part.currentEly),
            roadLength: (part.newLength ? part.newLength : part.currentLength),
            roadNumber: part.roadNumber,
            roadPartId: 0,
            roadPartNumber: part.roadPartNumber,
            startingLinkId: part.startingLinkId
          };
        }),
        resolution: resolution
      };

      backend.saveRoadAddressProject(dataJson, function (result) {
        if (result.success) {
          projectInfo = {
            id: result.project.id,
            additionalInfo: result.project.additionalInfo,
            status: result.project.status,
            startDate: result.project.startDate,
            publishable: false
          };
          projectErrors = result.projectErrors;
          eventbus.trigger('roadAddress:projectSaved', result);
          dirtyRoadPartList = result.formInfo;
          currentProject = result;
        }
        else {
          eventbus.trigger('roadAddress:projectValidationFailed', result.errorMessage);
        }
      }, function () {
        eventbus.trigger('roadAddress:projectFailed');
      });
    };

    this.revertChangesRoadlink = function (links) {
      if (!_.isEmpty(links)) {
        applicationModel.addSpinner();
        var coordinates = applicationModel.getUserGeoLocation();
        var data = {
          'projectId': currentProject.project.id,
          'roadNumber': links[0].roadNumber,
          'roadPartNumber': links[0].roadPartNumber,
          'links': _.map(links, function (link) {
            return {'id': link.id, 'linkId': link.linkId, 'status': link.status};
          }),
          'coordinates': coordinates
        };
        backend.revertChangesRoadlink(data, function (response) {
          if (response.success) {
            dirtyProjectLinkIds = [];
            publishableProject = response.publishable;
            projectErrors = response.projectErrors;
            eventbus.trigger('projectLink:revertedChanges');
          } else {
            if (response.status == INTERNAL_SERVER_ERROR_500 || response.status == BAD_REQUEST_400) {
              eventbus.trigger('roadAddress:projectLinksUpdateFailed', error.status);
            }
            new ModalConfirm(response.errorMessage);
            applicationModel.removeSpinner();
          }
        });
      }
    };

    this.removeProjectLinkSplit = function (project, selectedProjectLink) {
      if (!_.isEmpty(project)) {
        applicationModel.addSpinner();
        var coordinates = applicationModel.getUserGeoLocation();
        var data = {
          projectId: project.id,
          linkId: Math.abs(selectedProjectLink[0].linkId),
          coordinates: coordinates
        };
        backend.removeProjectLinkSplit(data, function (response) {
          if (response.success) {
            dirtyProjectLinkIds = [];
            eventbus.trigger('projectLink:revertedChanges');
          }
          else if (response == INTERNAL_SERVER_ERROR_500 || response == BAD_REQUEST_400) {
            eventbus.trigger('roadAddress:projectLinksUpdateFailed', error.status);
            new ModalConfirm(response.message);
            applicationModel.removeSpinner();
          }
          else {
            new ModalConfirm(response.message);
            applicationModel.removeSpinner();
          }
        });
      }
    };

    var createOrUpdate = function (dataJson) {
      if ((!_.isEmpty(dataJson.linkIds) || !_.isEmpty(dataJson.ids)) && typeof dataJson.projectId !== 'undefined' && dataJson.projectId !== 0) {
        var ids = dataJson.ids;
        if (dataJson.linkStatus === LinkStatus.New.value && ids.length === 0) {
          backend.createProjectLinks(dataJson, function (successObject) {
            if (!successObject.success) {
              new ModalConfirm(successObject.errorMessage);
              applicationModel.removeSpinner();
            } else {
              publishableProject = successObject.publishable;
              projectErrors = successObject.projectErrors;
              eventbus.trigger('projectLink:projectLinksCreateSuccess');
              eventbus.trigger('roadAddress:projectLinksCreateSuccess');
              eventbus.trigger('roadAddress:projectLinksUpdated', successObject);
            }
          });
        } else {
          backend.updateProjectLinks(dataJson, function (successObject) {
            if (successObject.success) {
              publishableProject = successObject.publishable;
              projectErrors = successObject.projectErrors;
              eventbus.trigger('roadAddress:projectLinksUpdated', successObject);
            } else {
              new ModalConfirm(successObject.errorMessage);
              applicationModel.removeSpinner();
            }
          });
        }
      } else {
        eventbus.trigger('roadAddress:projectLinksUpdateFailed', PRECONDITION_FAILED_412);
      }
    };

    this.saveProjectLinks = function (changedLinks, statusCode) {
      var validUserGivenAddrMValues = function (linkId, userEndAddr) {
        if (!_.isUndefined(userEndAddr) && userEndAddr !== null) {
          var roadPartIds = self.getMultiProjectLinks(linkId);
          var roadPartLinks = self.getProjectLink(_.map(roadPartIds, function (road) {
            return road;
          }));
          var startAddrFromChangedLinks = _.min(_.map(roadPartLinks, function (link) {
            return link.getData().startAddressM;
          }));
          var userDiffFromChangedLinks = userEndAddr - startAddrFromChangedLinks;
          var roadPartGeometries = _.map(roadPartLinks, function (roadPart) {
            return roadPart.getData().points;
          });
          var roadPartLength = _.reduce((roadPartGeometries), function (length, geom) {
            return GeometryUtils.geometryLength(geom) + length;
          }, 0.0);
          return (userDiffFromChangedLinks >= (roadPartLength * (1 - ALLOWED_ADDR_M_VALUE_PERCENTAGE))) && (userDiffFromChangedLinks <= (roadPartLength * (1 + ALLOWED_ADDR_M_VALUE_PERCENTAGE)));
        } else {
          return true;
        }
      };
      var newAndOtherLinks = _.partition(changedLinks, function (l) {
        return l.id === 0;
      });
      var newLinks = newAndOtherLinks[0];
      var otherLinks = newAndOtherLinks[1];

      applicationModel.addSpinner();
      var linkIds = _.unique(_.map(newLinks, function (t) {
        if (!_.isUndefined(t.linkId)) {
          return t.linkId;
        } else return t;
      }));

      var ids = _.unique(_.map(otherLinks, function (t) {
        if (!_.isUndefined(t.id)) {
          return t.id;
        } else return t;
      }));

      var projectId = projectInfo.id;
      var coordinates = applicationModel.getUserGeoLocation();
      var roadAddressProjectForm = $('#roadAddressProjectForm');
      var endDistance = $('#endDistance')[0];
      var dataJson = {
        ids: ids,
        linkIds: linkIds,
        linkStatus: statusCode,
        projectId: projectId,
        roadNumber: Number(roadAddressProjectForm.find('#tie')[0].value),
        roadPartNumber: Number(roadAddressProjectForm.find('#osa')[0].value),
        trackCode: Number(roadAddressProjectForm.find('#trackCodeDropdown')[0].value),
        discontinuity: Number(roadAddressProjectForm.find('#discontinuityDropdown')[0].value),
        roadEly: Number(roadAddressProjectForm.find('#ely')[0].value),
        roadLinkSource: Number(_.first(changedLinks).roadLinkSource),
        roadType: Number(roadAddressProjectForm.find('#roadTypeDropDown')[0].value),
        userDefinedEndAddressM: endDistance !== undefined ? (!isNaN(Number(endDistance.value)) ? Number(endDistance.value) : null) : null,
        coordinates: coordinates,
        roadName: roadAddressProjectForm.find('#roadName')[0].value
      };
      if (dataJson.trackCode === Track.Unknown.value) {
        new ModalConfirm("Tarkista ajoratakoodi");
        applicationModel.removeSpinner();
      }

      var changedLink = _.chain(changedLinks).uniq().sortBy(function (cl) {
        return cl.endAddressM;
      }).last().value();
      var isNewRoad = changedLink.status === LinkStatus.New.value;

      if (isNewRoad && !validUserGivenAddrMValues(_.first(dataJson.ids || dataJson.linkIds), dataJson.userDefinedEndAddressM)) {
        new GenericConfirmPopup("Antamasi pituus eroaa yli 20% prosenttia geometrian pituudesta, haluatko varmasti tallentaa tämän pituuden?", {
          successCallback: function () {
            createOrUpdate(dataJson);
          },
          closeCallback: function () {
            applicationModel.removeSpinner();
            eventbus.trigger('roadAddress:projectLinksUpdated');
          }
        });
      } else {
        createOrUpdate(dataJson);
      }
    };

    this.preSplitProjectLinks = function (suravage, nearestPoint) {
      applicationModel.addSpinner();
      var linkId = suravage.linkId;
      var projectId = projectInfo.id;
      var coordinates = applicationModel.getUserGeoLocation();
      var dataJson = {
        splitPoint: {
          x: nearestPoint.x,
          y: nearestPoint.y
        },
        statusA: LinkStatus.Transfer.value,
        statusB: LinkStatus.New.value,
        roadNumber: suravage.roadNumber,
        roadPartNumber: suravage.roadPartNumber,
        trackCode: suravage.trackCode,
        discontinuity: suravage.discontinuity,
        ely: suravage.elyCode,
        roadLinkSource: suravage.roadLinkSource,
        roadType: suravage.roadTypeId,
        projectId: projectId,
        coordinates: coordinates
      };
      backend.getPreSplitedData(dataJson, linkId, function (successObject) {
        if (!successObject.success) {
          new ModalConfirm(successObject.errorMessage);
          applicationModel.removeSpinner();
        } else {
          eventbus.trigger('projectLink:preSplitSuccess', successObject.response);
        }
      }, function (failureObject) {
        eventbus.trigger('roadAddress:projectLinksUpdateFailed', INTERNAL_SERVER_ERROR_500);
      });

    };

    this.getCutLine = function (linkId, splitPoint) {
      applicationModel.addSpinner();
      var dataJson = {
        linkId: linkId,
        splitedPoint: {
          x: splitPoint.x,
          y: splitPoint.y
        }
      };
      backend.getCutLine(dataJson, function (successObject) {
        if (!successObject.success) {
          new ModalConfirm(successObject.errorMessage);
          applicationModel.removeSpinner();
        } else {
          eventbus.trigger('split:splitCutLine', successObject.response);
        }
      }, function (failureObject) {
        eventbus.trigger('roadAddress:projectLinksUpdateFailed', BAD_REQUEST_400);
      });

    };

    this.saveCutProjectLinks = function (changedLinks, statusA, statusB) {
      applicationModel.addSpinner();
      if (_.isUndefined(statusB)) {
        statusB = LinkStatus.New.description;
      }
      if (_.isUndefined(statusA)) {
        statusA = LinkStatus.Transfer.description;
      }
      var linkId = Math.abs(changedLinks[0].linkId);

      var projectId = projectInfo.id;
      var form = $('#roadAddressProjectFormCut');
      var coordinates = applicationModel.getUserGeoLocation();
      var objectA = _.find(LinkStatus, function (obj) {
        return obj.description === statusA;
      });
      var objectB = _.find(LinkStatus, function (obj) {
        return obj.description === statusB;
      });
      var dataJson = {
        splitPoint: {
          x: Number(form.find('#splitx')[0].value),
          y: Number(form.find('#splity')[0].value)
        },
        statusA: objectA.value,
        statusB: objectB.value,
        roadNumber: Number(form.find('#tie')[0].value),
        roadPartNumber: Number(form.find('#osa')[0].value),
        trackCode: Number(form.find('#trackCodeDropdown')[0].value),
        discontinuity: Number(form.find('#discontinuityDropdown')[0].value),
        ely: Number(form.find('#ely')[0].value),
        roadLinkSource: Number(_.first(changedLinks).roadLinkSource),
        roadType: Number(form.find('#roadTypeDropDown')[0].value),
        projectId: projectId,
        coordinates: coordinates
      };

      if (dataJson.trackCode === Track.Unknown.value) {
        new ModalConfirm("Tarkista ajoratakoodi");
      }

      backend.saveProjectLinkSplit(dataJson, linkId, function (successObject) {
        if (successObject.success) {
          projectErrors = successObject.projectErrors;
          eventbus.trigger('projectLink:projectLinksSplitSuccess');
          eventbus.trigger('roadAddress:projectLinksUpdated', successObject);
        } else {
          new ModalConfirm(successObject.reason);
        }
      }, function (failureObject) {
        new ModalConfirm(failureObject.reason);
      });
      applicationModel.removeSpinner();
    };

    this.createProject = function (data, resolution) {
      var roadPartList = _.map(currentReservedParts.concat(newReservedParts), function (part) {
        return {
          roadNumber: part.roadNumber,
          roadPartNumber: part.roadPartNumber,
          ely: (part.newEly ? part.newEly : part.currentEly)
        };
      });

      var dataJson = {
        id: 0,
        status: 1,
        name: data[0].value,
        startDate: data[1].value,
        additionalInfo: data[2].value,
        roadPartList: roadPartList,
        resolution: resolution
      };

      backend.createRoadAddressProject(dataJson, function (result) {
        if (result.success) {
          projectInfo = {
            id: result.project.id,
            additionalInfo: result.project.additionalInfo,
            status: result.project.status,
            startDate: result.project.startDate,
            publishable: false
          };
          eventbus.trigger('roadAddress:projectSaved', result);
        }
        else {
          eventbus.trigger('roadAddress:projectValidationFailed', result.errorMessage);
        }
      }, function () {
        eventbus.trigger('roadAddress:projectFailed');
      });
    };

    this.deleteProject = function (projectId) {
      backend.deleteRoadAddressProject(projectId, function (result) {
        if (result.success) {
          dirtyRoadPartList = [];
          currentProject = undefined;
        }
        else {
          eventbus.trigger('roadAddress:projectDeleteFailed', result.errorMessage);
        }
      }, function () {
        eventbus.trigger('roadAddress:projectFailed');
      });
    };

    this.changeNewProjectLinkDirection = function (projectId, selectedLinks) {
      applicationModel.addSpinner();
      var links = _.filter(selectedLinks, function (link) {
        return link.status !== LinkStatus.Terminated.value;
      });
      var coordinates = applicationModel.getUserGeoLocation();
      var dataJson = {
        projectId: projectId,
        roadNumber: selectedLinks[0].roadNumber,
        roadPartNumber: selectedLinks[0].roadPartNumber,
        links: links,
        coordinates: coordinates
      };
      backend.directionChangeNewRoadlink(dataJson, function (successObject) {
        if (!successObject.success) {
          eventbus.trigger('roadAddress:changeDirectionFailed', successObject.errorMessage);
          applicationModel.removeSpinner();
        } else {
          projectErrors = successObject.projectErrors;
          eventbus.trigger('changeProjectDirection:clicked');
        }
      });
    };

    this.changeNewProjectLinkCutDirection = function (projectId, selectedLinks) {
      applicationModel.addSpinner();
      var links = _.filter(selectedLinks, function (link) {
        return link.status !== LinkStatus.Terminated.value;
      });
      var coordinates = applicationModel.getUserGeoLocation();
      var dataJson = {
        projectId: projectId,
        roadNumber: selectedLinks[0].roadNumber,
        roadPartNumber: selectedLinks[0].roadPartNumber,
        links: links,
        coordinates: coordinates
      };
      backend.directionChangeNewRoadlink(dataJson, function (successObject) {
        if (!successObject.success) {
          eventbus.trigger('roadAddress:changeDirectionFailed', successObject.errorMessage);
          applicationModel.removeSpinner();
        } else {
          eventbus.trigger('changeProjectDirection:clicked');
        }
      });
    };

    this.publishProject = function () {
      backend.sendProjectToTR(projectInfo.id, function (result) {
        if (result.sendSuccess) {
          eventbus.trigger('roadAddress:projectSentSuccess');
        }
        else {
          eventbus.trigger('roadAddress:projectSentFailed', result.errorMessage);
        }
      }, function (result) {
        eventbus.trigger('roadAddress:projectSentFailed', result.status);
      });
    };

    var addSmallLabelWithIds = function (label, id) {
      return '<label class="control-label-small" id=' + id + '>' + label + '</label>';
    };

    var updateReservedRoads = function (newInfo) {
      var reservedRoads = $("#reservedRoads");
      reservedRoads.append(reservedRoads.html(newInfo));
    };

    var parseRoadPartInfoToResultRow = function () {
      var listContent = '';
      var index = 0;
      _.each(self.getCurrentReservedParts(), function (row) {
          var button = deleteButton(index++, row.roadNumber, row.roadPartNumber);
          listContent += '<div class="form-reserved-roads-list">' + button +
            addSmallLabelWithIds(row.roadNumber, 'reservedRoadNumber') +
            addSmallLabelWithIds(row.roadPartNumber, 'reservedRoadPartNumber') +
            addSmallLabelWithIds((row.newLength ? row.newLength : row.currentLength), 'reservedRoadLength') +
            addSmallLabelWithIds((row.newDiscontinuity ? row.newDiscontinuity : row.currentDiscontinuity), 'reservedDiscontinuity') +
            addSmallLabelWithIds((row.newEly ? row.newEly : row.currentEly), 'reservedEly') + '</div>';
        }
      );
      return listContent;
    };

    this.getDeleteButton = function (index, roadNumber, roadPartNumber) {
      return deleteButton(index, roadNumber, roadPartNumber);
    };

    var deleteButton = function (index, roadNumber, roadPartNumber) {
      var disabledInput = !_.isUndefined(currentProject) && currentProject.project.statusCode === ProjectStatus.ErroredInTR.value;
      return '<i roadNumber="' + roadNumber + '" roadPartNumber="' + roadPartNumber + '" id="' + index + '" class="delete btn-delete fas fa-trash-alt fa-lg" ' + (disabledInput ? 'disabled' : '') + '></i>';
    };


    var addToDirtyRoadPartList = function (queryResult) {
      var qRoadParts = [];
      _.each(queryResult.roadparts, function (row) {
        qRoadParts.push(row);
      });

      var sameElements = arrayIntersection(qRoadParts, currentReservedParts, function (arrayarow, arraybrow) {
        return arrayarow.roadNumber === arraybrow.roadNumber && arrayarow.roadPartNumber === arraybrow.roadPartNumber;
      });
      _.each(sameElements, function (row) {
        _.remove(qRoadParts, row);
      });
      _.each(qRoadParts, function (row) {
        currentReservedParts.push(row);
      });
    };

    this.deleteRoadPartFromList = function (list, roadNumber, roadPartNumber) {
      return _.filter(list, function (dirty) {
        return !(dirty.roadNumber.toString() === roadNumber && dirty.roadPartNumber.toString() === roadPartNumber);
      });
    };

    this.setDirty = function (editedRoadLinks) {
      dirtyProjectLinkIds = editedRoadLinks;
      eventbus.trigger('roadAddress:projectLinksEdited');
    };

    this.getDirty = function () {
      return dirtyProjectLinkIds;
    };

    this.getCurrentReservedParts = function () {
      return currentReservedParts;
    };

    this.getNewReservedParts = function () {
      return newReservedParts;
    };

    this.setReservedParts = function (list) {
      var reservedAndNew = _.groupBy(list, function (part) {
        return (_.isUndefined(part.currentDiscontinuity));
      });
      if (reservedAndNew.true) {
        newReservedParts = reservedAndNew.true;
      } else newReservedParts = [];
      if (reservedAndNew.false) {
        currentReservedParts = reservedAndNew.false;
      } else currentReservedParts = [];
    };

    this.getAllReservedParts = function () {
      return self.getCurrentReservedParts().concat(self.getNewReservedParts());
    };

    this.setProjectErrors = function (errors) {
      projectErrors = errors;
    };

    this.clearProjectErrors = function () {
      projectErrors = [];
    };

    this.getProjectErrors = function () {
      var errors = _.each(projectErrors, function (error) {
        var errorIds = error.ids;
        error.linkIds = [];
        if (error.errorCode == 8) {
          error.linkIds = error.ids;
        }
        _.each(projectLinks(), function (pl) {
          if (_.contains(errorIds, pl.getData().id)) {
            error.linkIds.push(pl.getData().linkId);
          }
        });
      });
      return (!_.isUndefined(errors) && errors.length > 0) ? errors : [];
    };

    this.pushCoordinates = function (button) {
      coordinateButtons.push(button);
    };

    this.clearCoordinates = function (button) {
      coordinateButtons = [];
    };

    this.setTmpDirty = function (editRoadLinks) {
      dirtyProjectLinks = editRoadLinks;
    };

    this.getTmpDirty = function () {
      return dirtyProjectLinks;
    };

    this.isDirty = function () {
      return dirtyProjectLinks.length > 0;
    };

    function arrayIntersection(a, b, areEqualFunction) {
      return _.filter(a, function (aElem) {
        return _.any(b, function (bElem) {
          return areEqualFunction(aElem, bElem);
        });
      });
    }

    eventbus.on('roadAddressProject:startProject', this.getProjectsWithLinksById);

    eventbus.on('roadPartsValidation:checkRoadParts', function (validationResult) {
      if (validationResult.success !== "ok") {
        eventbus.trigger('roadAddress:projectValidationFailed', validationResult.success);
      } else {
        addToDirtyRoadPartList(validationResult);
        updateReservedRoads(parseRoadPartInfoToResultRow());
        eventbus.trigger('roadAddress:projectValidationSucceed');
      }
    });

    eventbus.on('clearproject', function () {
      this.clearRoadAddressProjects();
    });

    eventbus.on('projectCollection:clickCoordinates', function (event, map) {
      var currentCoordinates = map.getView().getCenter();
      var errorIndex = event.currentTarget.id;
      var errorCoordinates = _.find(coordinateButtons, function (b) {
        return b.index == errorIndex;
      }).coordinates;
      var index = _.findIndex(errorCoordinates, function (coordinates) {
        return coordinates.x == currentCoordinates[0] && coordinates.y == currentCoordinates[1];
      });
      if (index >= 0 && index + 1 < errorCoordinates.length) {
        map.getView().setCenter([errorCoordinates[index + 1].x, errorCoordinates[index + 1].y]);
        map.getView().setZoom(errorCoordinates[index + 1].zoom);
      } else {
        map.getView().setCenter([errorCoordinates[0].x, errorCoordinates[0].y]);
        map.getView().setZoom(errorCoordinates[0].zoom);
      }
    });

    this.getCurrentProject = function () {
      return currentProject;
    };

    this.getPublishableStatus = function () {
      return publishableProject;
    };

    this.checkIfReserved = function (data) {
      return backend.checkIfRoadpartReserved(data[3].value === '' ? 0 : parseInt(data[3].value), data[4].value === '' ? 0 : parseInt(data[4].value), data[5].value === '' ? 0 : parseInt(data[5].value), data[1].value);

    };

    var ProjectLinkModel = function (data) {

      var getData = function () {
        return data;
      };

      return {
        getData: getData
      };
    };

    this.reOpenProjectById = function (projectId) {
      backend.reOpenProject(projectId, function (successObject) {
        eventbus.trigger("roadAddressProject:reOpenedProject", successObject);
      }, function (errorObject) {
        if (!_.isUndefined(errorObject.message)) {
          new ModalConfirm(errorObject.message.toString());
        } else {
          new ModalConfirm(errorObject.statusText.toString());
        }
        applicationModel.removeSpinner();
        console.log("Error at deleting rotatingId: " + errorObject);
      });
    };
  };
})(this);<|MERGE_RESOLUTION|>--- conflicted
+++ resolved
@@ -67,10 +67,6 @@
       });
     };
 
-<<<<<<< HEAD
-
-=======
->>>>>>> 839b02d1
     this.fetch = function (boundingBox, zoom, projectId, isPublishable) {
       var id = projectId;
       if (typeof id === 'undefined' && typeof projectInfo !== 'undefined')
