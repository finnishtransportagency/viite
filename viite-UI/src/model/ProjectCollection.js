(function (root) {
  root.ProjectCollection = function (backend) {
    var roadAddressProjects = [];
    var projectErrors = [];
    var currentReservedParts = [];
    var coordinateButtons = [];
    var newReservedParts = [];
    var projectInfo;
    var currentProject;
    var fetchedProjectLinks = [];
    var fetchedSuravageProjectLinks = [];
    var dirtyProjectLinkIds = [];
    var dirtyProjectLinks = [];
    var self = this;
    var publishableProject = false;
    var LinkStatus = LinkValues.LinkStatus;
    var ProjectStatus = LinkValues.ProjectStatus;
    var LinkGeomSource = LinkValues.LinkGeomSource;
    var Track = LinkValues.Track;
    var BAD_REQUEST_400 = 400;
    var UNAUTHORIZED_401 = 401;
    var PRECONDITION_FAILED_412 = 412;
    var INTERNAL_SERVER_ERROR_500 = 500;
    var ALLOWED_ADDR_M_VALUE_PERCENTAGE = 0.2;

    var projectLinks = function () {
      return _.flatten(fetchedProjectLinks);
    };

    this.getProjectLinks = function () {
      return backend.getProjectLinksById(currentProject.project.id);
    };

    this.getAll = function () {
      return _.map(projectLinks(), function (projectLink) {
        return projectLink.getData();
      });
    };

    this.reset = function () {
      fetchedProjectLinks = [];
    };

    this.getMultiProjectLinks = function (id) {
      var chain = _.find(fetchedProjectLinks, function (linkChain) {
        var pureChain = _.map(linkChain, function (l) {
          return l.getData();
        });
        return _.some(pureChain, {"id": id}) || _.some(pureChain, {"linkId": id});
      });
      return _.map(chain, function (link) {
        if (link.getData().id > 0) {
          return link.getData().id;
        } else {
          return link.getData().linkId;
        }
      });
    };

    this.getProjectLink = function (ids) {
      return _.filter(projectLinks(), function (projectLink) {
        if (projectLink.getData().id > 0) {
          return _.contains(ids, projectLink.getData().id);
        } else {
          return _.contains(ids, projectLink.getData().linkId);
        }
      });
    };

<<<<<<< HEAD

=======
>>>>>>> 362b7855
    this.fetch = function (boundingBox, zoom, projectId, isPublishable) {
      var id = projectId;
      if (typeof id === 'undefined' && typeof projectInfo !== 'undefined')
        id = projectInfo.id;
      if (id)
        backend.getProjectLinks({boundingBox: boundingBox, zoom: zoom, projectId: id}, function (fetchedLinks) {
          fetchedProjectLinks = _.map(fetchedLinks, function (projectLinkGroup) {
            return _.map(projectLinkGroup, function (projectLink) {
              return new ProjectLinkModel(projectLink);
            });
          });
          publishableProject = isPublishable;

          var separated = _.partition(self.getAll(), function (projectRoad) {
            return projectRoad.roadLinkSource === LinkGeomSource.SuravageLinkInterface.value;
          });
          fetchedSuravageProjectLinks = separated[0];
          var nonSuravageProjectRoads = separated[1];
          eventbus.trigger('roadAddressProject:fetched', nonSuravageProjectRoads);
          if (fetchedSuravageProjectLinks.length !== 0) {
            eventbus.trigger('suravageroadAddressProject:fetched', fetchedSuravageProjectLinks);
          }
          eventbus.trigger('roadAddressProject:writeProjectErrors');
        });
    };

    this.getProjects = function () {
      return backend.getRoadAddressProjects(function (projects) {
        roadAddressProjects = projects;
        eventbus.trigger('roadAddressProjects:fetched', projects);
      });
    };

    this.getProjectsWithLinksById = function (projectId) {
      return backend.getProjectsWithLinksById(projectId, function (result) {
        roadAddressProjects = result.project;
        currentProject = result;
        projectInfo = {
          id: result.project.id,
          publishable: result.publishable
        };
        projectErrors = result.projectErrors;
        publishableProject = result.publishable;
        eventbus.trigger('roadAddressProject:projectFetched', projectInfo);
      });
    };

    this.revertLinkStatus = function () {
      var fetchedLinks = this.getAll();
      dirtyProjectLinkIds.forEach(function (dirtyLink) {
        _.filter(fetchedLinks, {linkId: dirtyLink.id}).forEach(function (fetchedLink) {
          fetchedLink.status = dirtyLink.status;
        });
      });
    };

    this.clearRoadAddressProjects = function () {
      roadAddressProjects = [];
      currentReservedParts = [];
      newReservedParts = [];
      dirtyProjectLinkIds = [];
      dirtyProjectLinks = [];
      projectInfo = undefined;
      backend.abortLoadingProject();
    };

    this.saveProject = function (data, resolution) {
      var projectId = 0;
      if (projectInfo !== undefined) {
        projectId = projectInfo.id;
      } else if (currentProject !== undefined && currentProject.project.id !== undefined) {
        projectId = currentProject.project.id;
      }
      var dataJson = {
        id: projectId,
        projectEly: currentProject.project.ely,
        status: currentProject.project.statusCode,
        name: data[0].value,
        startDate: data[1].value,
        additionalInfo: data[2].value,
        roadPartList: _.map(_.filter(self.getAllReservedParts(), function (part) {
          return !_.isUndefined(part.newLength, part.currentLength, part.newEly, part.currentEly);
        }), function (part) {
          return {
            discontinuity: (part.newDiscontinuity ? part.newDiscontinuity : part.currentDiscontinuity),
            ely: (part.newEly ? part.newEly : part.currentEly),
            roadLength: (part.newLength ? part.newLength : part.currentLength),
            roadNumber: part.roadNumber,
            roadPartId: 0,
            roadPartNumber: part.roadPartNumber,
            startingLinkId: part.startingLinkId
          };
        }),
        resolution: resolution
      };

      backend.saveRoadAddressProject(dataJson, function (result) {
        if (result.success) {
          projectInfo = {
            id: result.project.id,
            additionalInfo: result.project.additionalInfo,
            status: result.project.status,
            startDate: result.project.startDate,
            publishable: false
          };
          projectErrors = result.projectErrors;
          eventbus.trigger('roadAddress:projectSaved', result);
          dirtyRoadPartList = result.formInfo;
          currentProject = result;
        }
        else {
          eventbus.trigger('roadAddress:projectValidationFailed', result.errorMessage);
        }
      }, function () {
        eventbus.trigger('roadAddress:projectFailed');
      });
    };

    this.revertChangesRoadlink = function (links) {
      if (!_.isEmpty(links)) {
        applicationModel.addSpinner();
        var coordinates = applicationModel.getUserGeoLocation();
        var data = {
          'projectId': currentProject.project.id,
          'roadNumber': links[0].roadNumber,
          'roadPartNumber': links[0].roadPartNumber,
          'links': _.map(links, function (link) {
            return {'id': link.id, 'linkId': link.linkId, 'status': link.status};
          }),
          'coordinates': coordinates
        };
        backend.revertChangesRoadlink(data, function (response) {
          if (response.success) {
            dirtyProjectLinkIds = [];
            publishableProject = response.publishable;
            projectErrors = response.projectErrors;
            eventbus.trigger('projectLink:revertedChanges');
          } else {
            if (response.status == INTERNAL_SERVER_ERROR_500 || response.status == BAD_REQUEST_400) {
              eventbus.trigger('roadAddress:projectLinksUpdateFailed', error.status);
            }
            new ModalConfirm(response.errorMessage);
            applicationModel.removeSpinner();
          }
        });
      }
    };

    this.removeProjectLinkSplit = function (project, selectedProjectLink) {
      if (!_.isEmpty(project)) {
        applicationModel.addSpinner();
        var coordinates = applicationModel.getUserGeoLocation();
        var data = {
          projectId: project.id,
          linkId: Math.abs(selectedProjectLink[0].linkId),
          coordinates: coordinates
        };
        backend.removeProjectLinkSplit(data, function (response) {
          if (response.success) {
            dirtyProjectLinkIds = [];
            eventbus.trigger('projectLink:revertedChanges');
          }
          else if (response == INTERNAL_SERVER_ERROR_500 || response == BAD_REQUEST_400) {
            eventbus.trigger('roadAddress:projectLinksUpdateFailed', error.status);
            new ModalConfirm(response.message);
            applicationModel.removeSpinner();
          }
          else {
            new ModalConfirm(response.message);
            applicationModel.removeSpinner();
          }
        });
      }
    };

    var createOrUpdate = function (dataJson) {
      if ((!_.isEmpty(dataJson.linkIds) || !_.isEmpty(dataJson.ids)) && typeof dataJson.projectId !== 'undefined' && dataJson.projectId !== 0) {
        var ids = dataJson.ids;
        if (dataJson.linkStatus === LinkStatus.New.value && ids.length === 0) {
          backend.createProjectLinks(dataJson, function (successObject) {
            if (!successObject.success) {
              new ModalConfirm(successObject.errorMessage);
              applicationModel.removeSpinner();
            } else {
              publishableProject = successObject.publishable;
              projectErrors = successObject.projectErrors;
              eventbus.trigger('projectLink:projectLinksCreateSuccess');
              eventbus.trigger('roadAddress:projectLinksCreateSuccess');
              eventbus.trigger('roadAddress:projectLinksUpdated', successObject);
            }
          });
        } else {
          backend.updateProjectLinks(dataJson, function (successObject) {
            if (successObject.success) {
              publishableProject = successObject.publishable;
              projectErrors = successObject.projectErrors;
              eventbus.trigger('roadAddress:projectLinksUpdated', successObject);
            } else {
              new ModalConfirm(successObject.errorMessage);
              applicationModel.removeSpinner();
            }
          });
        }
      } else {
        eventbus.trigger('roadAddress:projectLinksUpdateFailed', PRECONDITION_FAILED_412);
      }
    };

    this.saveProjectLinks = function (changedLinks, statusCode) {
      var validUserGivenAddrMValues = function (linkId, userEndAddr) {
        if (!_.isUndefined(userEndAddr) && userEndAddr !== null) {
          var roadPartIds = self.getMultiProjectLinks(linkId);
          var roadPartLinks = self.getProjectLink(_.map(roadPartIds, function (road) {
            return road;
          }));
          var startAddrFromChangedLinks = _.min(_.map(roadPartLinks, function (link) {
            return link.getData().startAddressM;
          }));
          var userDiffFromChangedLinks = userEndAddr - startAddrFromChangedLinks;
          var roadPartGeometries = _.map(roadPartLinks, function (roadPart) {
            return roadPart.getData().points;
          });
          var roadPartLength = _.reduce((roadPartGeometries), function (length, geom) {
            return GeometryUtils.geometryLength(geom) + length;
          }, 0.0);
          return (userDiffFromChangedLinks >= (roadPartLength * (1 - ALLOWED_ADDR_M_VALUE_PERCENTAGE))) && (userDiffFromChangedLinks <= (roadPartLength * (1 + ALLOWED_ADDR_M_VALUE_PERCENTAGE)));
        } else {
          return true;
        }
      };
      var newAndOtherLinks = _.partition(changedLinks, function (l) {
        return l.id === 0;
      });
      var newLinks = newAndOtherLinks[0];
      var otherLinks = newAndOtherLinks[1];

      applicationModel.addSpinner();
      var linkIds = _.unique(_.map(newLinks, function (t) {
        if (!_.isUndefined(t.linkId)) {
          return t.linkId;
        } else return t;
      }));

      var ids = _.unique(_.map(otherLinks, function (t) {
        if (!_.isUndefined(t.id)) {
          return t.id;
        } else return t;
      }));

      var projectId = projectInfo.id;
      var coordinates = applicationModel.getUserGeoLocation();
      var roadAddressProjectForm = $('#roadAddressProjectForm');
      var endDistance = $('#endDistance')[0];
      var dataJson = {
        ids: ids,
        linkIds: linkIds,
        linkStatus: statusCode,
        projectId: projectId,
        roadNumber: Number(roadAddressProjectForm.find('#tie')[0].value),
        roadPartNumber: Number(roadAddressProjectForm.find('#osa')[0].value),
        trackCode: Number(roadAddressProjectForm.find('#trackCodeDropdown')[0].value),
        discontinuity: Number(roadAddressProjectForm.find('#discontinuityDropdown')[0].value),
        roadEly: Number(roadAddressProjectForm.find('#ely')[0].value),
        roadLinkSource: Number(_.first(changedLinks).roadLinkSource),
        roadType: Number(roadAddressProjectForm.find('#roadTypeDropDown')[0].value),
        userDefinedEndAddressM: endDistance !== undefined ? (!isNaN(Number(endDistance.value)) ? Number(endDistance.value) : null) : null,
        coordinates: coordinates,
        roadName: roadAddressProjectForm.find('#roadName')[0].value
      };
      if (dataJson.trackCode === Track.Unknown.value) {
        new ModalConfirm("Tarkista ajoratakoodi");
        applicationModel.removeSpinner();
      }

      var changedLink = _.chain(changedLinks).uniq().sortBy(function (cl) {
        return cl.endAddressM;
      }).last().value();
      var isNewRoad = changedLink.status === LinkStatus.New.value;

      if (isNewRoad && !validUserGivenAddrMValues(_.first(dataJson.ids || dataJson.linkIds), dataJson.userDefinedEndAddressM)) {
        new GenericConfirmPopup("Antamasi pituus eroaa yli 20% prosenttia geometrian pituudesta, haluatko varmasti tallentaa tämän pituuden?", {
          successCallback: function () {
            createOrUpdate(dataJson);
          },
          closeCallback: function () {
            applicationModel.removeSpinner();
            eventbus.trigger('roadAddress:projectLinksUpdated');
          }
        });
      } else {
        createOrUpdate(dataJson);
      }
    };

    this.preSplitProjectLinks = function (suravage, nearestPoint) {
      applicationModel.addSpinner();
      var linkId = suravage.linkId;
      var projectId = projectInfo.id;
      var coordinates = applicationModel.getUserGeoLocation();
      var dataJson = {
        splitPoint: {
          x: nearestPoint.x,
          y: nearestPoint.y
        },
        statusA: LinkStatus.Transfer.value,
        statusB: LinkStatus.New.value,
        roadNumber: suravage.roadNumber,
        roadPartNumber: suravage.roadPartNumber,
        trackCode: suravage.trackCode,
        discontinuity: suravage.discontinuity,
        ely: suravage.elyCode,
        roadLinkSource: suravage.roadLinkSource,
        roadType: suravage.roadTypeId,
        projectId: projectId,
        coordinates: coordinates
      };
      backend.getPreSplitedData(dataJson, linkId, function (successObject) {
        if (!successObject.success) {
          new ModalConfirm(successObject.errorMessage);
          applicationModel.removeSpinner();
        } else {
          eventbus.trigger('projectLink:preSplitSuccess', successObject.response);
        }
      }, function (failureObject) {
        eventbus.trigger('roadAddress:projectLinksUpdateFailed', INTERNAL_SERVER_ERROR_500);
      });

    };

    this.getCutLine = function (linkId, splitPoint) {
      applicationModel.addSpinner();
      var dataJson = {
        linkId: linkId,
        splitedPoint: {
          x: splitPoint.x,
          y: splitPoint.y
        }
      };
      backend.getCutLine(dataJson, function (successObject) {
        if (!successObject.success) {
          new ModalConfirm(successObject.errorMessage);
          applicationModel.removeSpinner();
        } else {
          eventbus.trigger('split:splitCutLine', successObject.response);
        }
      }, function (failureObject) {
        eventbus.trigger('roadAddress:projectLinksUpdateFailed', BAD_REQUEST_400);
      });

    };

    this.saveCutProjectLinks = function (changedLinks, statusA, statusB) {
      applicationModel.addSpinner();
      if (_.isUndefined(statusB)) {
        statusB = LinkStatus.New.description;
      }
      if (_.isUndefined(statusA)) {
        statusA = LinkStatus.Transfer.description;
      }
      var linkId = Math.abs(changedLinks[0].linkId);

      var projectId = projectInfo.id;
      var form = $('#roadAddressProjectFormCut');
      var coordinates = applicationModel.getUserGeoLocation();
      var objectA = _.find(LinkStatus, function (obj) {
        return obj.description === statusA;
      });
      var objectB = _.find(LinkStatus, function (obj) {
        return obj.description === statusB;
      });
      var dataJson = {
        splitPoint: {
          x: Number(form.find('#splitx')[0].value),
          y: Number(form.find('#splity')[0].value)
        },
        statusA: objectA.value,
        statusB: objectB.value,
        roadNumber: Number(form.find('#tie')[0].value),
        roadPartNumber: Number(form.find('#osa')[0].value),
        trackCode: Number(form.find('#trackCodeDropdown')[0].value),
        discontinuity: Number(form.find('#discontinuityDropdown')[0].value),
        ely: Number(form.find('#ely')[0].value),
        roadLinkSource: Number(_.first(changedLinks).roadLinkSource),
        roadType: Number(form.find('#roadTypeDropDown')[0].value),
        projectId: projectId,
        coordinates: coordinates
      };

      if (dataJson.trackCode === Track.Unknown.value) {
        new ModalConfirm("Tarkista ajoratakoodi");
      }

      backend.saveProjectLinkSplit(dataJson, linkId, function (successObject) {
        if (successObject.success) {
          projectErrors = successObject.projectErrors;
          eventbus.trigger('projectLink:projectLinksSplitSuccess');
          eventbus.trigger('roadAddress:projectLinksUpdated', successObject);
        } else {
          new ModalConfirm(successObject.reason);
        }
      }, function (failureObject) {
        new ModalConfirm(failureObject.reason);
      });
      applicationModel.removeSpinner();
    };

    this.createProject = function (data, resolution) {
      var roadPartList = _.map(currentReservedParts.concat(newReservedParts), function (part) {
        return {
          roadNumber: part.roadNumber,
          roadPartNumber: part.roadPartNumber,
          ely: (part.newEly ? part.newEly : part.currentEly)
        };
      });

      var dataJson = {
        id: 0,
        status: 1,
        name: data[0].value,
        startDate: data[1].value,
        additionalInfo: data[2].value,
        roadPartList: roadPartList,
        resolution: resolution
      };

      backend.createRoadAddressProject(dataJson, function (result) {
        if (result.success) {
          projectInfo = {
            id: result.project.id,
            additionalInfo: result.project.additionalInfo,
            status: result.project.status,
            startDate: result.project.startDate,
            publishable: false
          };
          eventbus.trigger('roadAddress:projectSaved', result);
        }
        else {
          eventbus.trigger('roadAddress:projectValidationFailed', result.errorMessage);
        }
      }, function () {
        eventbus.trigger('roadAddress:projectFailed');
      });
    };

    this.deleteProject = function (projectId) {
      backend.deleteRoadAddressProject(projectId, function (result) {
        if (result.success) {
          dirtyRoadPartList = [];
          currentProject = undefined;
        }
        else {
          eventbus.trigger('roadAddress:projectDeleteFailed', result.errorMessage);
        }
      }, function () {
        eventbus.trigger('roadAddress:projectFailed');
      });
    };

    this.changeNewProjectLinkDirection = function (projectId, selectedLinks) {
      applicationModel.addSpinner();
      var links = _.filter(selectedLinks, function (link) {
        return link.status !== LinkStatus.Terminated.value;
      });
      var coordinates = applicationModel.getUserGeoLocation();
      var dataJson = {
        projectId: projectId,
        roadNumber: selectedLinks[0].roadNumber,
        roadPartNumber: selectedLinks[0].roadPartNumber,
        links: links,
        coordinates: coordinates
      };
      backend.directionChangeNewRoadlink(dataJson, function (successObject) {
        if (!successObject.success) {
          eventbus.trigger('roadAddress:changeDirectionFailed', successObject.errorMessage);
          applicationModel.removeSpinner();
        } else {
          projectErrors = successObject.projectErrors;
          eventbus.trigger('changeProjectDirection:clicked');
        }
      });
    };

    this.changeNewProjectLinkCutDirection = function (projectId, selectedLinks) {
      applicationModel.addSpinner();
      var links = _.filter(selectedLinks, function (link) {
        return link.status !== LinkStatus.Terminated.value;
      });
      var coordinates = applicationModel.getUserGeoLocation();
      var dataJson = {
        projectId: projectId,
        roadNumber: selectedLinks[0].roadNumber,
        roadPartNumber: selectedLinks[0].roadPartNumber,
        links: links,
        coordinates: coordinates
      };
      backend.directionChangeNewRoadlink(dataJson, function (successObject) {
        if (!successObject.success) {
          eventbus.trigger('roadAddress:changeDirectionFailed', successObject.errorMessage);
          applicationModel.removeSpinner();
        } else {
          eventbus.trigger('changeProjectDirection:clicked');
        }
      });
    };

    this.publishProject = function () {
      backend.sendProjectToTR(projectInfo.id, function (result) {
        if (result.sendSuccess) {
          eventbus.trigger('roadAddress:projectSentSuccess');
        }
        else {
          eventbus.trigger('roadAddress:projectSentFailed', result.errorMessage);
        }
      }, function (result) {
        eventbus.trigger('roadAddress:projectSentFailed', result.status);
      });
    };

    var addSmallLabelWithIds = function (label, id) {
      return '<label class="control-label-small" id=' + id + '>' + label + '</label>';
    };

    var updateReservedRoads = function (newInfo) {
      var reservedRoads = $("#reservedRoads");
      reservedRoads.append(reservedRoads.html(newInfo));
    };

    var parseRoadPartInfoToResultRow = function () {
      var listContent = '';
      var index = 0;
      _.each(self.getCurrentReservedParts(), function (row) {
          var button = deleteButton(index++, row.roadNumber, row.roadPartNumber);
          listContent += '<div class="form-reserved-roads-list">' + button +
            addSmallLabelWithIds(row.roadNumber, 'reservedRoadNumber') +
            addSmallLabelWithIds(row.roadPartNumber, 'reservedRoadPartNumber') +
            addSmallLabelWithIds((row.newLength ? row.newLength : row.currentLength), 'reservedRoadLength') +
            addSmallLabelWithIds((row.newDiscontinuity ? row.newDiscontinuity : row.currentDiscontinuity), 'reservedDiscontinuity') +
            addSmallLabelWithIds((row.newEly ? row.newEly : row.currentEly), 'reservedEly') + '</div>';
        }
      );
      return listContent;
    };

    this.getDeleteButton = function (index, roadNumber, roadPartNumber) {
      return deleteButton(index, roadNumber, roadPartNumber);
    };

    var deleteButton = function (index, roadNumber, roadPartNumber) {
      var disabledInput = !_.isUndefined(currentProject) && currentProject.project.statusCode === ProjectStatus.ErroredInTR.value;
      return '<i roadNumber="' + roadNumber + '" roadPartNumber="' + roadPartNumber + '" id="' + index + '" class="delete btn-delete fas fa-trash-alt fa-lg" ' + (disabledInput ? 'disabled' : '') + '></i>';
    };


    var addToDirtyRoadPartList = function (queryResult) {
      var qRoadParts = [];
      _.each(queryResult.roadparts, function (row) {
        qRoadParts.push(row);
      });

      var sameElements = arrayIntersection(qRoadParts, currentReservedParts, function (arrayarow, arraybrow) {
        return arrayarow.roadNumber === arraybrow.roadNumber && arrayarow.roadPartNumber === arraybrow.roadPartNumber;
      });
      _.each(sameElements, function (row) {
        _.remove(qRoadParts, row);
      });
      _.each(qRoadParts, function (row) {
        currentReservedParts.push(row);
      });
    };

    this.deleteRoadPartFromList = function (list, roadNumber, roadPartNumber) {
      return _.filter(list, function (dirty) {
        return !(dirty.roadNumber.toString() === roadNumber && dirty.roadPartNumber.toString() === roadPartNumber);
      });
    };

    this.setDirty = function (editedRoadLinks) {
      dirtyProjectLinkIds = editedRoadLinks;
      eventbus.trigger('roadAddress:projectLinksEdited');
    };

    this.getDirty = function () {
      return dirtyProjectLinkIds;
    };

    this.getCurrentReservedParts = function () {
      return currentReservedParts;
    };

    this.getNewReservedParts = function () {
      return newReservedParts;
    };

    this.setReservedParts = function (list) {
      var reservedAndNew = _.groupBy(list, function (part) {
        return (_.isUndefined(part.currentDiscontinuity));
      });
      if (reservedAndNew.true) {
        newReservedParts = reservedAndNew.true;
      } else newReservedParts = [];
      if (reservedAndNew.false) {
        currentReservedParts = reservedAndNew.false;
      } else currentReservedParts = [];
    };

    this.getAllReservedParts = function () {
      return self.getCurrentReservedParts().concat(self.getNewReservedParts());
    };

    this.setProjectErrors = function (errors) {
      projectErrors = errors;
    };

    this.clearProjectErrors = function () {
      projectErrors = [];
    };

    this.getProjectErrors = function () {
      var errors = _.each(projectErrors, function (error) {
        var errorIds = error.ids;
        error.linkIds = [];
        if (error.errorCode == 8) {
          error.linkIds = error.ids;
        }
        _.each(projectLinks(), function (pl) {
          if (_.contains(errorIds, pl.getData().id)) {
            error.linkIds.push(pl.getData().linkId);
          }
        });
      });
      return (!_.isUndefined(errors) && errors.length > 0) ? errors : [];
    };

    this.pushCoordinates = function (button) {
      coordinateButtons.push(button);
    };

    this.clearCoordinates = function (button) {
      coordinateButtons = [];
    };

    this.setTmpDirty = function (editRoadLinks) {
      dirtyProjectLinks = editRoadLinks;
    };

    this.getTmpDirty = function () {
      return dirtyProjectLinks;
    };

    this.isDirty = function () {
      return dirtyProjectLinks.length > 0;
    };

    function arrayIntersection(a, b, areEqualFunction) {
      return _.filter(a, function (aElem) {
        return _.any(b, function (bElem) {
          return areEqualFunction(aElem, bElem);
        });
      });
    }

    eventbus.on('roadAddressProject:startProject', this.getProjectsWithLinksById);

    eventbus.on('roadPartsValidation:checkRoadParts', function (validationResult) {
      if (validationResult.success !== "ok") {
        eventbus.trigger('roadAddress:projectValidationFailed', validationResult.success);
      } else {
        addToDirtyRoadPartList(validationResult);
        updateReservedRoads(parseRoadPartInfoToResultRow());
        eventbus.trigger('roadAddress:projectValidationSucceed');
      }
    });

    eventbus.on('clearproject', function () {
      this.clearRoadAddressProjects();
    });

    eventbus.on('projectCollection:clickCoordinates', function (event, map) {
      var currentCoordinates = map.getView().getCenter();
      var errorIndex = event.currentTarget.id;
      var errorCoordinates = _.find(coordinateButtons, function (b) {
        return b.index == errorIndex;
      }).coordinates;
      var index = _.findIndex(errorCoordinates, function (coordinates) {
        return coordinates.x == currentCoordinates[0] && coordinates.y == currentCoordinates[1];
      });
      if (index >= 0 && index + 1 < errorCoordinates.length) {
        map.getView().setCenter([errorCoordinates[index + 1].x, errorCoordinates[index + 1].y]);
        map.getView().setZoom(errorCoordinates[index + 1].zoom);
      } else {
        map.getView().setCenter([errorCoordinates[0].x, errorCoordinates[0].y]);
        map.getView().setZoom(errorCoordinates[0].zoom);
      }
    });

    this.getCurrentProject = function () {
      return currentProject;
    };

    this.getPublishableStatus = function () {
      return publishableProject;
    };

    this.checkIfReserved = function (data) {
      return backend.checkIfRoadpartReserved(data[3].value === '' ? 0 : parseInt(data[3].value), data[4].value === '' ? 0 : parseInt(data[4].value), data[5].value === '' ? 0 : parseInt(data[5].value), data[1].value);

    };

    var ProjectLinkModel = function (data) {

      var getData = function () {
        return data;
      };

      return {
        getData: getData
      };
    };

    this.reOpenProjectById = function (projectId) {
      backend.reOpenProject(projectId, function (successObject) {
        eventbus.trigger("roadAddressProject:reOpenedProject", successObject);
      }, function (errorObject) {
        if (!_.isUndefined(errorObject.message)) {
          new ModalConfirm(errorObject.message.toString());
        } else {
          new ModalConfirm(errorObject.statusText.toString());
        }
        applicationModel.removeSpinner();
        console.log("Error at deleting rotatingId: " + errorObject);
      });
    };
  };
})(this);<|MERGE_RESOLUTION|>--- conflicted
+++ resolved
@@ -67,10 +67,6 @@
       });
     };
 
-<<<<<<< HEAD
-
-=======
->>>>>>> 362b7855
     this.fetch = function (boundingBox, zoom, projectId, isPublishable) {
       var id = projectId;
       if (typeof id === 'undefined' && typeof projectInfo !== 'undefined')
