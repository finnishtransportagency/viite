(function (root) {
  root.NodeCollection = function (backend) {
    var me = this;
    var nodes = [];
    var nodesWithAttributes = [];
    var nodePointTemplates = [];
    var junctionTemplates = [];

    this.getNodes = function() {
      return nodes;
    };

    this.setNodePointTemplates = function(list) {
      nodePointTemplates = list;
    };

    this.setJunctionTemplates = function(list) {
      junctionTemplates = list;
    };

    this.setNodes = function(list) {
      nodes = list;
    };

    this.getNodesWithAttributes = function() {
      return nodesWithAttributes;
    };

    this.setNodesWithAttributes = function(list) {
      nodesWithAttributes = list;
    };


    this.getNodesByRoadAttributes = function(roadAttributes) {
      return backend.getNodesByRoadAttributes(roadAttributes, function (result) {
        if (result.success) {
          var searchResult = result.nodes;
          me.setNodesWithAttributes(searchResult);
          eventbus.trigger('nodeSearchTool:fetched', searchResult.length);
        } else {
          applicationModel.removeSpinner();
          new ModalConfirm(result.errorMessage);
        }
      });
    };

    eventbus.on('node:fetched', function(fetchResult, zoom) {
      var nodes = _.filter(fetchResult, function(node){
        return !_.isUndefined(node.node) ;
      });
      var nodePointTemplates = _.map(_.filter(fetchResult, function(node){
        return !_.isUndefined(node.nodePointTemplate) ;
      }), function (nodePointTemp) {
        return nodePointTemp.nodePointTemplate;
      });
      var junctionPointTemplates = _.map(_.filter(fetchResult, function(node){
          return !_.isUndefined(node.junctionPointTemplate) ;
      }), function (junctionPointTemp) {
          return junctionPointTemp.junctionPointTemplate;
      });

      me.setNodes(nodes);
<<<<<<< HEAD
      me.setNodePointTemplates(nodePointTemplates);
      me.setJunctionTemplates(junctionTemplates);
      eventbus.trigger('node:addNodesToMap', nodes, nodePointTemplates, junctionPointTemplates, zoom);
=======
      me.setNodesWithAttributes(nodes);
      eventbus.trigger('node:addNodesToMap', nodes, zoom);
>>>>>>> 4c558cd8
    });

    eventbus.on('nodeSearchTool:clickNode', function (index, map) {
      var node = nodesWithAttributes[index];
      map.getView().animate({
        center: [node.coordX, node.coordY],
        zoom: 12,
        duration: 1500
      });
    });

    eventbus.on('nodeSearchTool:refreshView', function (map) {
      var coords = [];
      _.each(nodesWithAttributes, function(node) {
        coords.push([node.coordX, node.coordY]);
      });
      map.getView().fit(new ol.geom.Polygon([coords]), map.getSize());
    });

  };
})(this);<|MERGE_RESOLUTION|>--- conflicted
+++ resolved
@@ -60,14 +60,10 @@
       });
 
       me.setNodes(nodes);
-<<<<<<< HEAD
       me.setNodePointTemplates(nodePointTemplates);
       me.setJunctionTemplates(junctionTemplates);
+      me.setNodesWithAttributes(nodes);
       eventbus.trigger('node:addNodesToMap', nodes, nodePointTemplates, junctionPointTemplates, zoom);
-=======
-      me.setNodesWithAttributes(nodes);
-      eventbus.trigger('node:addNodesToMap', nodes, zoom);
->>>>>>> 4c558cd8
     });
 
     eventbus.on('nodeSearchTool:clickNode', function (index, map) {
