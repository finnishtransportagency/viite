(function (root) {
<<<<<<< HEAD
  root.NodeCollection = function (backend, locationSearch, selectedNodePoint) {
=======
  root.NodeCollection = function (backend, locationSearch, selectedNodesAndJunctions) {
>>>>>>> 5e9435ba
    var me = this;
    var nodes = [];
    var nodesWithAttributes = [];
    var mapNodePointTemplates = [];
    var mapJunctionTemplates = [];
    var userNodePointTemplates = [];
    var userJunctionTemplates = [];

    this.setMapNodePointTemplates = function(list) {
      mapNodePointTemplates = list;
    };

<<<<<<< HEAD
    this.setMapNodePointTemplates = function(list) {
      mapNodePointTemplates = list;
    };

    this.setMapJunctionTemplates = function(list) {
      mapJunctionTemplates = list;
    };

    this.setUserTemplates = function(list) {
      userNodePointTemplates = _.map(_.filter(list, function(nodePoint){
        return !_.isUndefined(nodePoint.nodePointTemplate) ;
      }), function(template){
        return template.nodePointTemplate;
      });
      userJunctionTemplates = _.map(_.filter(list, function (junction) {
        return !_.isUndefined(junction.junctionTemplate);
      }), function(template) {
        return template.junctionTemplate;
      });
=======
    this.setMapJunctionTemplates = function(list) {
      mapJunctionTemplates = list;
    };

    this.setUserTemplates = function(nodePointTemplates, junctionTemplates) {
      userNodePointTemplates = nodePointTemplates;
      userJunctionTemplates = junctionTemplates;
>>>>>>> 5e9435ba
    };

    this.setNodes = function(list) {
      nodes = list;
    };

    this.getNodeByNodeNumber = function(nodeNumber) {
      return _.find(nodes, function (node) {
        return node.nodeNumber === nodeNumber;
      });
    };

    this.getNodesWithAttributes = function() {
      return nodesWithAttributes;
    };

    this.setNodesWithAttributes = function(list) {
      nodesWithAttributes = list;
    };

    this.getNodesByRoadAttributes = function(roadAttributes) {
      return backend.getNodesByRoadAttributes(roadAttributes, function (result) {
        if (result.success) {
          var searchResult = result.nodes;
          me.setNodesWithAttributes(searchResult);
          eventbus.trigger('nodeSearchTool:fetched', searchResult.length);
        } else {
          applicationModel.removeSpinner();
          new ModalConfirm(result.errorMessage);
        }
      });
    };

    eventbus.on('node:fetched', function(fetchResult, zoom) {
<<<<<<< HEAD
      var nodes = _.filter(fetchResult, function(node){
        return !_.isUndefined(node.name) ;
      });
      var nodePointTemplates = _.unique(_.map(_.filter(fetchResult, function(node) {
        return !_.isUndefined(node.nodePointTemplate) ;
      }), function (nodePointTemp) {
        return nodePointTemp.nodePointTemplate;
      }), "id");
      var junctionPointTemplates = _.unique(_.map(_.filter(fetchResult, function(node) {
          return !_.isUndefined(node.junctionPointTemplate) ;
      }), function (junctionPointTemp) {
          return junctionPointTemp.junctionPointTemplate;
      }), "id");

      me.setNodes(nodes);
      me.setMapNodePointTemplates(nodePointTemplates);
      me.setMapJunctionTemplates(mapJunctionTemplates);
      eventbus.trigger('node:addNodesToMap', nodes, nodePointTemplates, junctionPointTemplates, zoom);
=======
      var nodes = fetchResult.nodes;
      var nodePointTemplates = fetchResult.nodePointTemplates;
      var junctionTemplates = fetchResult.junctionTemplates;

      me.setNodes(nodes);
      me.setMapNodePointTemplates(nodePointTemplates);
      me.setMapJunctionTemplates(junctionTemplates);
      eventbus.trigger('node:addNodesToMap', nodes, nodePointTemplates, junctionTemplates, zoom);
    });

    eventbus.on('node:save', function (node) {
      applicationModel.addSpinner();
      var dataJson = {
        coordinates: { x: Number(node.coordX), y: Number(node.coordY) },
        name: node.name,
        nodeType: Number(node.type),
        startDate: node.startDate
      };
      if (!_.isUndefined(node)) {
        if (!_.isUndefined(node.id)) {
          dataJson = _.merge(dataJson, {
            id: node.id,
            nodeNumber: node.nodeNumber,
            junctionsToDetach: node.junctionsToDetach,
            nodePointsToDetach: node.nodePointsToDetach
          });
          backend.saveNodeInfo(dataJson, function (result) {
            if (result.success) {
              eventbus.trigger('node:saveSuccess');
            } else {
              eventbus.trigger('node:saveFailed', result.errorMessage || 'Solmun tallennus epäonnistui.');
            }
          }, function (result) {
            eventbus.trigger('node:saveFailed', result.errorMessage || 'Solmun tallennus epäonnistui.');
          });
        } else {
          backend.createNodeInfo(dataJson, function (result) {
            if (result.success) {
              eventbus.trigger('node:saveSuccess');
            } else {
              eventbus.trigger('node:saveFailed', result.errorMessage || 'Solmun lisääminen epäonnistui.');
            }
          }, function (result) {
            eventbus.trigger('node:saveFailed', result.errorMessage || 'Solmun lisääminen epäonnistui.');
          });
        }
      }
    });

    eventbus.on('templates:fetched', function(nodePointTemplates, junctionTemplates) {
      me.setUserTemplates(nodePointTemplates, junctionTemplates);
>>>>>>> 5e9435ba
    });

    eventbus.on('templates:fetched', function(data) {
      me.setUserTemplates(data);
    });

    eventbus.on('nodeSearchTool:clickNode', function (index, map) {
      var node = nodesWithAttributes[index];
      map.getView().animate({
        center: [node.coordX, node.coordY],
        zoom: 12,
        duration: 1500
      });
    });

    eventbus.on('nodeSearchTool:clickNodePointTemplate', function(id) {
<<<<<<< HEAD
      var moveToLocation = function(nodePoint) {
        if (!_.isUndefined(nodePoint)) {
          locationSearch.search(nodePoint.roadNumber + ' ' + nodePoint.roadPartNumber + ' ' + nodePoint.addrM).then(function (results) {
=======
      var moveToLocation = function(nodePointTemplate) {
        if (!_.isUndefined(nodePointTemplate)) {
          locationSearch.search(nodePointTemplate.roadNumber + ' ' + nodePointTemplate.roadPartNumber + ' ' + nodePointTemplate.addrM).then(function (results) {
>>>>>>> 5e9435ba
            if (results.length >= 1) {
              var result = results[0];
              eventbus.trigger('coordinates:selected', {lon: result.lon, lat: result.lat, zoom: 12});
            }
            applicationModel.removeSpinner();
          });
        }
      };

      applicationModel.addSpinner();
      var nodePointTemplate = _.find(userNodePointTemplates, function (template) {
        return template.id === parseInt(id);
      });
      if (_.isUndefined(nodePointTemplate)) {
<<<<<<< HEAD
        backend.getNodePointTemplateById(id, function (results) {
          moveToLocation(results.nodePointTemplate);
          selectedNodePoint.openNodePointTemplates(_.unique([results.nodePointTemplate], "id"));
        });
      } else {
        moveToLocation(nodePointTemplate);
        selectedNodePoint.openNodePointTemplates(_.unique([nodePointTemplate], "id"));
=======
        backend.getNodePointTemplateById(id, function (nodePointTemplate) {
          moveToLocation(nodePointTemplate);
          selectedNodesAndJunctions.openNodePointTemplates([nodePointTemplate]);
        });
      } else {
        moveToLocation(nodePointTemplate);
        selectedNodesAndJunctions.openNodePointTemplates([nodePointTemplate]);
>>>>>>> 5e9435ba
      }
    });

    eventbus.on('nodeSearchTool:clickJunctionTemplate', function(id) {
      applicationModel.addSpinner();
      var junctionTemplate = _.find(userJunctionTemplates, function (template) {
<<<<<<< HEAD
        return template.junctionId === parseInt(id);
      });
      locationSearch.search(junctionTemplate.roadNumber + ' ' + junctionTemplate.roadPartNumber + ' ' + junctionTemplate.addrM).then(function(results) {
        if (results.length >= 1) {
          var result = results[0];
          eventbus.trigger('coordinates:selected', { lon: result.lon, lat: result.lat, zoom: 12 });
        }
        applicationModel.removeSpinner();
    });
        selectedNodePoint.openJunctionPointTemplates(_.unique([junctionTemplate], "junctionId"));
=======
        return template.id === parseInt(id);
      });
      if (!_.isUndefined(junctionTemplate)) {
        locationSearch.search(junctionTemplate.roadNumber + ' ' + junctionTemplate.roadPartNumber + ' ' + junctionTemplate.addrM).then(function (results) {
          if (results.length >= 1) {
            var result = results[0];
            eventbus.trigger('coordinates:selected', {lon: result.lon, lat: result.lat, zoom: zoomlevels.minZoomForJunctions});
          }
          applicationModel.removeSpinner();
        });
        selectedNodesAndJunctions.openJunctionTemplate(_.head(_.uniq([junctionTemplate], "id")));
      } else {
        applicationModel.removeSpinner();
      }
>>>>>>> 5e9435ba
    });

    eventbus.on('nodeSearchTool:refreshView', function (map) {
      var coords = [];
      _.each(nodesWithAttributes, function(node) {
        coords.push([node.coordX, node.coordY]);
      });
      map.getView().fit(new ol.geom.Polygon([coords]), map.getSize());
    });
  };
})(this);<|MERGE_RESOLUTION|>--- conflicted
+++ resolved
@@ -1,9 +1,5 @@
 (function (root) {
-<<<<<<< HEAD
-  root.NodeCollection = function (backend, locationSearch, selectedNodePoint) {
-=======
   root.NodeCollection = function (backend, locationSearch, selectedNodesAndJunctions) {
->>>>>>> 5e9435ba
     var me = this;
     var nodes = [];
     var nodesWithAttributes = [];
@@ -16,27 +12,6 @@
       mapNodePointTemplates = list;
     };
 
-<<<<<<< HEAD
-    this.setMapNodePointTemplates = function(list) {
-      mapNodePointTemplates = list;
-    };
-
-    this.setMapJunctionTemplates = function(list) {
-      mapJunctionTemplates = list;
-    };
-
-    this.setUserTemplates = function(list) {
-      userNodePointTemplates = _.map(_.filter(list, function(nodePoint){
-        return !_.isUndefined(nodePoint.nodePointTemplate) ;
-      }), function(template){
-        return template.nodePointTemplate;
-      });
-      userJunctionTemplates = _.map(_.filter(list, function (junction) {
-        return !_.isUndefined(junction.junctionTemplate);
-      }), function(template) {
-        return template.junctionTemplate;
-      });
-=======
     this.setMapJunctionTemplates = function(list) {
       mapJunctionTemplates = list;
     };
@@ -44,7 +19,6 @@
     this.setUserTemplates = function(nodePointTemplates, junctionTemplates) {
       userNodePointTemplates = nodePointTemplates;
       userJunctionTemplates = junctionTemplates;
->>>>>>> 5e9435ba
     };
 
     this.setNodes = function(list) {
@@ -79,26 +53,6 @@
     };
 
     eventbus.on('node:fetched', function(fetchResult, zoom) {
-<<<<<<< HEAD
-      var nodes = _.filter(fetchResult, function(node){
-        return !_.isUndefined(node.name) ;
-      });
-      var nodePointTemplates = _.unique(_.map(_.filter(fetchResult, function(node) {
-        return !_.isUndefined(node.nodePointTemplate) ;
-      }), function (nodePointTemp) {
-        return nodePointTemp.nodePointTemplate;
-      }), "id");
-      var junctionPointTemplates = _.unique(_.map(_.filter(fetchResult, function(node) {
-          return !_.isUndefined(node.junctionPointTemplate) ;
-      }), function (junctionPointTemp) {
-          return junctionPointTemp.junctionPointTemplate;
-      }), "id");
-
-      me.setNodes(nodes);
-      me.setMapNodePointTemplates(nodePointTemplates);
-      me.setMapJunctionTemplates(mapJunctionTemplates);
-      eventbus.trigger('node:addNodesToMap', nodes, nodePointTemplates, junctionPointTemplates, zoom);
-=======
       var nodes = fetchResult.nodes;
       var nodePointTemplates = fetchResult.nodePointTemplates;
       var junctionTemplates = fetchResult.junctionTemplates;
@@ -150,11 +104,6 @@
 
     eventbus.on('templates:fetched', function(nodePointTemplates, junctionTemplates) {
       me.setUserTemplates(nodePointTemplates, junctionTemplates);
->>>>>>> 5e9435ba
-    });
-
-    eventbus.on('templates:fetched', function(data) {
-      me.setUserTemplates(data);
     });
 
     eventbus.on('nodeSearchTool:clickNode', function (index, map) {
@@ -167,15 +116,9 @@
     });
 
     eventbus.on('nodeSearchTool:clickNodePointTemplate', function(id) {
-<<<<<<< HEAD
-      var moveToLocation = function(nodePoint) {
-        if (!_.isUndefined(nodePoint)) {
-          locationSearch.search(nodePoint.roadNumber + ' ' + nodePoint.roadPartNumber + ' ' + nodePoint.addrM).then(function (results) {
-=======
       var moveToLocation = function(nodePointTemplate) {
         if (!_.isUndefined(nodePointTemplate)) {
           locationSearch.search(nodePointTemplate.roadNumber + ' ' + nodePointTemplate.roadPartNumber + ' ' + nodePointTemplate.addrM).then(function (results) {
->>>>>>> 5e9435ba
             if (results.length >= 1) {
               var result = results[0];
               eventbus.trigger('coordinates:selected', {lon: result.lon, lat: result.lat, zoom: 12});
@@ -190,15 +133,6 @@
         return template.id === parseInt(id);
       });
       if (_.isUndefined(nodePointTemplate)) {
-<<<<<<< HEAD
-        backend.getNodePointTemplateById(id, function (results) {
-          moveToLocation(results.nodePointTemplate);
-          selectedNodePoint.openNodePointTemplates(_.unique([results.nodePointTemplate], "id"));
-        });
-      } else {
-        moveToLocation(nodePointTemplate);
-        selectedNodePoint.openNodePointTemplates(_.unique([nodePointTemplate], "id"));
-=======
         backend.getNodePointTemplateById(id, function (nodePointTemplate) {
           moveToLocation(nodePointTemplate);
           selectedNodesAndJunctions.openNodePointTemplates([nodePointTemplate]);
@@ -206,25 +140,12 @@
       } else {
         moveToLocation(nodePointTemplate);
         selectedNodesAndJunctions.openNodePointTemplates([nodePointTemplate]);
->>>>>>> 5e9435ba
       }
     });
 
     eventbus.on('nodeSearchTool:clickJunctionTemplate', function(id) {
       applicationModel.addSpinner();
       var junctionTemplate = _.find(userJunctionTemplates, function (template) {
-<<<<<<< HEAD
-        return template.junctionId === parseInt(id);
-      });
-      locationSearch.search(junctionTemplate.roadNumber + ' ' + junctionTemplate.roadPartNumber + ' ' + junctionTemplate.addrM).then(function(results) {
-        if (results.length >= 1) {
-          var result = results[0];
-          eventbus.trigger('coordinates:selected', { lon: result.lon, lat: result.lat, zoom: 12 });
-        }
-        applicationModel.removeSpinner();
-    });
-        selectedNodePoint.openJunctionPointTemplates(_.unique([junctionTemplate], "junctionId"));
-=======
         return template.id === parseInt(id);
       });
       if (!_.isUndefined(junctionTemplate)) {
@@ -239,7 +160,6 @@
       } else {
         applicationModel.removeSpinner();
       }
->>>>>>> 5e9435ba
     });
 
     eventbus.on('nodeSearchTool:refreshView', function (map) {
