--- conflicted
+++ resolved
@@ -88,15 +88,6 @@
         return template.id === parseInt(id);
       });
       if (_.isUndefined(nodePointTemplate)) {
-<<<<<<< HEAD
-        backend.getNodePointTemplateById(id, function (results) {
-          moveToLocation(results.nodePointTemplate);
-          selectedNodesAndJunctions.openNodePointTemplate(_.uniq([results.nodePointTemplate], "id"));
-        });
-      } else {
-        moveToLocation(nodePointTemplate);
-        selectedNodesAndJunctions.openNodePointTemplate(_.uniq([nodePointTemplate], "id"));
-=======
         backend.getNodePointTemplateById(id, function (nodePointTemplate) {
           moveToLocation(nodePointTemplate);
           selectedNodesAndJunctions.openNodePointTemplate([nodePointTemplate]);
@@ -104,7 +95,6 @@
       } else {
         moveToLocation(nodePointTemplate);
         selectedNodesAndJunctions.openNodePointTemplate([nodePointTemplate]);
->>>>>>> 962363fc
       }
     });
 
