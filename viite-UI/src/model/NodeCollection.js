(function (root) {
  root.NodeCollection = function (backend, locationSearch) {
    var me = this;
    var nodes = [];
    var nodesWithAttributes = [];
    var mapTemplates = [];
    var userNodePointTemplates = [];
    var userJunctionTemplates = [];

    this.setMapTemplates = function(templates) {
      mapTemplates = templates;
    };

    this.setUserTemplates = function(nodePointTemplates, junctionTemplates) {
      userNodePointTemplates = nodePointTemplates;
      userJunctionTemplates = junctionTemplates;
    };

    this.setNodes = function(list) {
      nodes = list;
    };

    this.getNodeByNodeNumber = function(nodeNumber) {
      return _.find(nodes, function (node) {
        return node.nodeNumber === nodeNumber;
      });
    };

    this.getNodesWithAttributes = function() {
      return nodesWithAttributes;
    };

    this.setNodesWithAttributes = function(list) {
      nodesWithAttributes = list;
    };

    this.getNodesByRoadAttributes = function(roadAttributes) {
      return backend.getNodesByRoadAttributes(roadAttributes, function (result) {
        if (result.success) {
          var searchResult = result.nodes;
          me.setNodesWithAttributes(searchResult);
          eventbus.trigger('nodeSearchTool:fetched', searchResult.length);
        } else {
          applicationModel.removeSpinner();
          new ModalConfirm(result.errorMessage);
        }
      });
    };

    this.getNodePointTemplatesByCoordinates = function (coordinates) {
      return _.filter(mapTemplates.nodePoints, function (nodePointTemplate) {
        return _.isEqual(nodePointTemplate.coordinates, coordinates);
      });
    };

    this.getJunctionTemplateByCoordinates = function (coordinates) {
      return _.filter(mapTemplates.junctions, function (junctionTemplate) {
        return _.find(junctionTemplate.junctionPoints, function (junctionPoint) {
          return _.isEqual(junctionPoint.coordinates, coordinates);
        });
      });
    };

    fetchCoordinates = function (collection, callback) {
      if (!_.isEmpty(collection)) {
        Promise.all(_.map(collection, function (template) {
          return locationSearch.search(template.roadNumber + ' ' + template.roadPartNumber + ' ' + template.addrM);
        }))
          .then(function (results) {
            _.partition(_.flatMap(_.zip(_.flatMap(results), collection), _.spread(function (coordinates, template) {
              // add coordinates to templates;
              return _.merge(template, {
                coordinates: {
                  x: parseFloat(coordinates.lon.toFixed(3)),
                  y: parseFloat(coordinates.lat.toFixed(3))
                }
              });
            })), function (splittedTemplate) {
              return _.has(splittedTemplate, 'junctionId');
            });

            callback();
          });
      }
    };

    this.moveToLocation = function (template) {
      if (!_.isUndefined(template)) {
        locationSearch.search(template.roadNumber + ' ' + template.roadPartNumber + ' ' + template.addrM).then(function (results) {
          if (results.length >= 1) {
            var result = results[0];
            eventbus.trigger('coordinates:selected', {
              lon: result.lon,
              lat: result.lat,
              zoom: zoomlevels.minZoomForJunctions
            });

            applicationModel.addSpinner();
            eventbus.trigger('nodeLayer:fetch');
            eventbus.once('node:fetched', function(fetchedNodes, zoom) {
              applicationModel.removeSpinner();
              var fetchedNodesAndJunctions = fetchedNodes;
              if (_.has(fetchedNodesAndJunctions, 'nodePointTemplates') || _.has(fetchedNodesAndJunctions, 'junctionTemplates')) {
                var referencePoint = { x: parseFloat(result.lon.toFixed(3)), y: parseFloat(result.lat.toFixed(3)) };
                var templates = {
                  nodePoints: fetchedNodesAndJunctions.nodePointTemplates,
                  junctions:  fetchedNodesAndJunctions.junctionTemplates
                };
                eventbus.trigger('selectedNodesAndJunctions:openTemplates', {
                  nodePoints: _.filter(templates.nodePoints, function (nodePoint) {
                    return _.isEqual(nodePoint.coordinates, referencePoint);
                  }),
                  junctions: _.filter(templates.junctions, function (junction) {
                    return _.some(junction.junctionPoints, function (junctionPoint) {
                      return _.isEqual(junctionPoint.coordinates, referencePoint);
                    });
                  })
                });
              }
            });
          } else {
            applicationModel.removeSpinner();
          }
        });
      }
    };

<<<<<<< HEAD
    eventbus.on('node:fetchCoordinates', function (node, callback) {
      if (!(_.isEmpty(node.nodePoints) && _.isEmpty(_.flatMap(node.junctions, 'junctionPoints')))) {
        applicationModel.addSpinner();
        fetchCoordinates(_.concat(node.nodePoints, _.flatMap(node.junctions, 'junctionPoints')), callback || applicationModel.removeSpinner);
      }
    });

=======
>>>>>>> 446d452d
    eventbus.on('node:fetched', function(fetchResult, zoom) {
      var nodes = fetchResult.nodes;
      var templates = {
        nodePoints: fetchResult.nodePointTemplates,
        junctions: fetchResult.junctionTemplates
      };

      me.setNodes(nodes);
      me.setMapTemplates(templates);
<<<<<<< HEAD
      eventbus.trigger('node:fetchCoordinates', templates, function () {
        eventbus.trigger('node:addNodesToMap', [], templates, zoom);
        applicationModel.removeSpinner();
      });
=======

      eventbus.trigger('node:addNodesToMap', nodes, templates, zoom);
>>>>>>> 446d452d
    });

    eventbus.on('node:save', function (node) {
      var fail = function (message) {
        eventbus.trigger('node:saveFailed', message.errorMessage || 'Solmun tallennus epäonnistui.');
      };

      applicationModel.addSpinner();
      if (!_.isUndefined(node)) {
        if (!_.isUndefined(node.id)) {
          backend.updateNodeInfo(node, function (result) {
            if (result.success) {
              eventbus.trigger('node:saveSuccess');
            } else {
              fail(result);
            }
          }, fail);
        } else {
          backend.createNodeInfo(node, function (result) {
            if (result.success) {
              eventbus.trigger('node:saveSuccess');
            } else {
             fail(result);
            }
          }, fail);
        }
      }
    });

    eventbus.on('templates:fetched', function(nodePointTemplates, junctionTemplates) {
      me.setUserTemplates(nodePointTemplates, junctionTemplates);
    });

    eventbus.on('nodeSearchTool:clickNode', function (index, map) {
      var node = nodesWithAttributes[index];
      map.getView().animate({
        center: [node.coordinates.x, node.coordinates.y],
        zoom: 12,
        duration: 1500
      });
    });

    eventbus.on('nodeSearchTool:clickNodePointTemplate', function(id) {
      applicationModel.addSpinner();
      var nodePointTemplate = _.find(userNodePointTemplates, function (template) {
        return template.id === parseInt(id);
      });
      if (_.isUndefined(nodePointTemplate)) {
        backend.getNodePointTemplateById(id, function (nodePointTemplate) {
          me.moveToLocation(nodePointTemplate);
        });
      } else {
        me.moveToLocation(nodePointTemplate);
      }
    });

    eventbus.on('nodeSearchTool:clickJunctionTemplate', function(id) {
      applicationModel.addSpinner();
      var junctionTemplate = _.find(userJunctionTemplates, function (template) {
        return template.id === parseInt(id);
      });
      if (_.isUndefined(junctionTemplate)) {
        backend.getJunctionTemplateById(id, function (junctionTemplate) {
          me.moveToLocation(junctionTemplate);
        });
      } else {
        me.moveToLocation(junctionTemplate);
      }
    });

    eventbus.on('nodeSearchTool:refreshView', function (map) {
      var coords = [];
      _.each(nodesWithAttributes, function(node) {
        coords.push([node.coordinates.x, node.coordinates.y]);
      });
      map.getView().fit(new ol.geom.Polygon([coords]), map.getSize());
    });
  };
})(this);<|MERGE_RESOLUTION|>--- conflicted
+++ resolved
@@ -125,16 +125,8 @@
       }
     };
 
-<<<<<<< HEAD
-    eventbus.on('node:fetchCoordinates', function (node, callback) {
-      if (!(_.isEmpty(node.nodePoints) && _.isEmpty(_.flatMap(node.junctions, 'junctionPoints')))) {
-        applicationModel.addSpinner();
-        fetchCoordinates(_.concat(node.nodePoints, _.flatMap(node.junctions, 'junctionPoints')), callback || applicationModel.removeSpinner);
-      }
-    });
-
-=======
->>>>>>> 446d452d
+    //  TODO VIITE-2055 conflicts {'node:fetchCoordinates'}
+
     eventbus.on('node:fetched', function(fetchResult, zoom) {
       var nodes = fetchResult.nodes;
       var templates = {
@@ -144,15 +136,9 @@
 
       me.setNodes(nodes);
       me.setMapTemplates(templates);
-<<<<<<< HEAD
-      eventbus.trigger('node:fetchCoordinates', templates, function () {
-        eventbus.trigger('node:addNodesToMap', [], templates, zoom);
-        applicationModel.removeSpinner();
-      });
-=======
-
+
+      //  TODO VIITE-2055 conflicts {'node:fetchCoordinates'}
       eventbus.trigger('node:addNodesToMap', nodes, templates, zoom);
->>>>>>> 446d452d
     });
 
     eventbus.on('node:save', function (node) {
