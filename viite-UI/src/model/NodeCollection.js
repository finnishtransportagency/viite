--- conflicted
+++ resolved
@@ -60,14 +60,10 @@
       });
 
       me.setNodes(nodes);
-<<<<<<< HEAD
       me.setNodePointTemplates(nodePointTemplates);
       me.setJunctionTemplates(junctionTemplates);
+      me.setNodesWithAttributes(nodes);
       eventbus.trigger('node:addNodesToMap', nodes, nodePointTemplates, junctionPointTemplates, zoom);
-=======
-      me.setNodesWithAttributes(nodes);
-      eventbus.trigger('node:addNodesToMap', nodes, zoom);
->>>>>>> 6dde227d
     });
 
     eventbus.on('nodeSearchTool:clickNode', function (index, map) {
