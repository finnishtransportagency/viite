(function(root) {
  root.RoadAddressProjectCollection = function(backend) {
    var roadAddressProjects = [];
    var currentRoadSegmentList = [];
    var dirtyRoadSegmentLst = [];
    var projectinfo;

    this.getAll = function () {
      var roadAddressProjectLinks = [];
    };

    this.getProjects = function () {
      return backend.getRoadAddressProjects(function (projects) {
        roadAddressProjects = projects;
      });
    };

    this.getProjectsWithLinksById = function (projectId) {
      return backend.getProjectsWithLinksById(projectId, function (projects) {
        roadAddressProjects = projects.project;
        roadAddressProjectLinks = projects.projectLinks;
      });
    };

    this.clearRoadAddressProjects = function () {
      roadAddressProjects = [];
      dirtyRoadSegmentLst = [];
      currentRoadSegmentList = [];
      projectinfo=undefined;
      backend.abortLoadingProject();
    };

    this.createProject = function (data, currentProject) {
      var projectid = 0;
      if (projectinfo !== undefined) {
        projectid = projectinfo.id;
      } else if (currentProject!==undefined && currentProject.id!==undefined)
      {
        projectid=currentProject.id;
      }
      var dataJson = {
        id: projectid,
        status: 1,
        name: data[0].value,
        startDate: data[1].value,
        additionalInfo: data[2].value,
        roadPartList: dirtyRoadSegmentLst
      };

      backend.saveRoadAddressProject(dataJson, function (result) {
        console.log(result.success);
        if (result.success === "ok") {
          projectinfo = {
            id: result.project.id,
            additionalInfo: result.project.additionalInfo,
            status: result.project.status,
            startDate: result.project.startDate
          };
          eventbus.trigger('roadAddress:projectSaved', result);
          dirtyRoadSegmentLst = [];
        }
        else {
          eventbus.trigger('roadAddress:projectValidationFailed', result);
        }
      }, function () {
        eventbus.trigger('roadAddress:projectFailed');
      });
    };

    this.saveProject = function (data, currentProject) {

      var dataJson = {
        id: currentProject.id,
        status: currentProject.status,
        name: data[0].value,
        startDate: data[1].value,
        additionalInfo: data[2].value,
        roadPartList: dirtyRoadSegmentLst
      };

      backend.saveRoadAddressProject(dataJson, function (result) {
        console.log(result.success);
        if (result.success === "ok") {
          projectinfo = {
            id: result.project.id,
            additionalInfo: result.project.additionalInfo,
            status: result.project.status,
            startDate: result.project.startDate
          };
          eventbus.trigger('roadAddress:projectSaved', result);
          dirtyRoadSegmentLst = [];
        }
        else {
          eventbus.trigger('roadAddress:projectValidationFailed', result);
        }
      }, function () {
        eventbus.trigger('roadAddress:projectFailed');
      });
    };

    var addSmallLabel = function (label) {
      return '<label class="control-label-small">' + label + '</label>';
    };

    var updateFormInfo = function (formInfo) {
      $("#roadpartList").append($("#roadpartList").html(formInfo));
    };

    var parseroadpartinfoToresultRow = function () {
      var listContent = '';
      _.each(currentRoadSegmentList, function (row) {
          listContent += addSmallLabel(row.roadNumber) + addSmallLabel(row.roadPartNumber) + addSmallLabel(row.length) + addSmallLabel(row.discontinuity) + addSmallLabel(row.ely) +
            '</div>';
        }
      );
      return listContent;
    };


    var addToCurrentRoadPartList = function (queryresult) {
      var qRoadparts = [];
      _.each(queryresult.roadparts, function (row) {
        qRoadparts.push(row);
      });

      var sameElements = arrayIntersection(qRoadparts, currentRoadSegmentList, function (arrayarow, arraybrow) {
        return arrayarow.roadPartId === arraybrow.roadPartId;
      });
      _.each(sameElements, function (row) {
        _.remove(qRoadparts, row);
      });
      _.each(qRoadparts, function (row) {
        currentRoadSegmentList.push(row);
        dirtyRoadSegmentLst.push(row);
      });
    };


    function arrayIntersection(a, b, areEqualFunction) {
      return _.filter(a, function(aElem) {
        return _.any(b, function(bElem) {
          return areEqualFunction(aElem,bElem);
        });
      });
    }


      eventbus.on('clearproject', function() {
        this.clearRoadAddressProjects();
    });


    this.checkIfReserved = function (data) {
      return backend.checkIfRoadpartReserved(data[3].value === '' ? 0 : parseInt(data[3].value), data[4].value === '' ? 0 : parseInt(data[4].value), data[5].value === '' ? 0 : parseInt(data[5].value))
        .then(function (validationResult) {
          if (validationResult.success !== "ok") {
            eventbus.trigger('roadAddress:projectValidationFailed', validationResult);
          } else {
            addToCurrentRoadPartList(validationResult);
<<<<<<< HEAD
            updateFormInfo(parseroadpartinfoToresultRow());
=======
            updateforminfo(parseroadpartinfoToresultRow());
            eventbus.trigger('roadAddress:projectValidationSucceed');
>>>>>>> 824e425c
          }
        });
    };
  };
})(this);<|MERGE_RESOLUTION|>--- conflicted
+++ resolved
@@ -157,12 +157,8 @@
             eventbus.trigger('roadAddress:projectValidationFailed', validationResult);
           } else {
             addToCurrentRoadPartList(validationResult);
-<<<<<<< HEAD
             updateFormInfo(parseroadpartinfoToresultRow());
-=======
-            updateforminfo(parseroadpartinfoToresultRow());
             eventbus.trigger('roadAddress:projectValidationSucceed');
->>>>>>> 824e425c
           }
         });
     };
