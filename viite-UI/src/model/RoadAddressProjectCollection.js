--- conflicted
+++ resolved
@@ -61,14 +61,9 @@
               return new ProjectLinkModel(projectLink);
             });
           });
-<<<<<<< HEAD
-            eventbus.trigger('roadAddressProject:fetched', self.getAll());
-      });
-=======
           eventbus.trigger('roadAddressProject:fetched', self.getAll());
           eventbus.trigger('roadAddress:linksSaved');
         });
->>>>>>> 2e391399
     };
 
     this.getProjects = function () {
@@ -291,21 +286,8 @@
 
 
     this.checkIfReserved = function (data) {
-<<<<<<< HEAD
-      return backend.checkIfRoadpartReserved(data[3].value === '' ? 0 : parseInt(data[3].value), data[4].value === '' ? 0 : parseInt(data[4].value), data[5].value === '' ? 0 : parseInt(data[5].value));
-
-=======
-      return backend.checkIfRoadpartReserved(data[3].value === '' ? 0 : parseInt(data[3].value), data[4].value === '' ? 0 : parseInt(data[4].value), data[5].value === '' ? 0 : parseInt(data[5].value), data[1].value)
-        .then(function (validationResult) {
-          if (validationResult.success !== "ok") {
-            eventbus.trigger('roadAddress:projectValidationFailed', validationResult);
-          } else {
-            addToCurrentRoadPartList(validationResult);
-            updateFormInfo(parseroadpartinfoToresultRow());
-            eventbus.trigger('roadAddress:projectValidationSucceed');
-          }
-        });
->>>>>>> 2e391399
+      return backend.checkIfRoadpartReserved(data[3].value === '' ? 0 : parseInt(data[3].value), data[4].value === '' ? 0 : parseInt(data[4].value), data[5].value === '' ? 0 : parseInt(data[5].value), data[1].value);
+
     };
 
     var ProjectLinkModel = function(data) {
