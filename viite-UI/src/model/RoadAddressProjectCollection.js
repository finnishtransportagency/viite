(function(root) {
  root.RoadAddressProjectCollection = function(backend) {
    var roadAddressProjects = [];
<<<<<<< HEAD
    var roadAddressProjects2 = [{name: 'proj1', state: 1}, {name: 'projeto2', state: 1}];
    var currentRoadSegmentList= [];
    var dirtyRoadSegmentLst=[];
    var projectinfo;
    this.getAll = function(){
=======
    var roadAddressProjectLinks = [];

    this.getProjects = function(){
>>>>>>> 902a8295
      return backend.getRoadAddressProjects(function(projects){
        roadAddressProjects = projects;
      });
    };

<<<<<<< HEAD
=======
    this.getProjectsWithLinksById = function(projectId){
      return backend.getProjectsWithLinksById(projectId, function(projects){
        roadAddressProjects = projects.project;
        roadAddressProjectLinks = projects.projectLinks;
      });
    };
>>>>>>> 902a8295

    this.clearRoadAddressProjects = function(){
      roadAddressProjects = [];
      dirtyRoadSegmentLst=[];
      currentRoadSegmentList= [];
    };


    this.createProject = function(data, currentProject){
      var projectid=0;
      if (projectinfo!=null)
      {
        projectid=projectinfo.id;
      }
      var dataJson = {id: projectid, status:1 ,name : data[0].value, startDate: data[1].value , additionalInfo :  data[2].value,roadpartlist: dirtyRoadSegmentLst};

      backend.createRoadAddressProject(dataJson, function(result) {
        console.log(result.success);
        if(result.success === "ok") {
          projectinfo={id:result.project.id, additionalInfo:result.project.additionalInfo, status:result.project.status, startDate:result.project.startDate};
          eventbus.trigger('roadAddress:projectSaved', result);
        dirtyRoadSegmentLst=[];
        }
        else {
          eventbus.trigger('roadAddress:projectValidationFailed', result);
        }
      }, function() {
        eventbus.trigger('roadAddress:projectFailed');
      });
    };

      var addSmallLabel = function(label){
          return '<label class="control-label-small">'+label+'</label>';
      };

      var updateforminfo = function(formInfo)
      {
          $("#roadpartList").html(formInfo)
      };

      var parseroadpartinfoToresultRow = function() {
      var listContent='';
      _.each(currentRoadSegmentList, function(row) {
        listContent+= addSmallLabel(row.roadNumber)+ addSmallLabel(row.roadPart)+ addSmallLabel(row.lenght)+ addSmallLabel(row.discontinuity)+ addSmallLabel(row.ely) +
            '</div>';
          }

      );
        return listContent
      };


      var addToCurrentRoadPartList = function(querryresult) {
          var qRoadparts=[];
          _.each(querryresult.roadparts, function(row) {
              qRoadparts.push(row)
          });

          var sameElements=arrayIntersection(qRoadparts,currentRoadSegmentList,function(arrayarow,arraybrow){return arrayarow.roadpartid===arraybrow.roadpartid; });
          _.each(sameElements, function(row)
          {
              _.remove(qRoadparts,row)
          });
          _.each(qRoadparts,function (row){
              currentRoadSegmentList.push(row);
              dirtyRoadSegmentLst.push(row);
          });
      };


      function arrayIntersection(a, b, areEqualFunction) {
          var results = [];

          for(var i = 0; i < a.length; i++) {
              var aElement = a[i];
              var existsInB = _.any(b, function(bElement) { return areEqualFunction(bElement, aElement); });

              if(existsInB) {
                  results.push(aElement);
              }
          }
          return results;
      }


      this.checkIfReserved = function(data) {
        return backend.checkIfRoadpartReserved(data[3].value === '' ? 0 : parseInt(data[3].value), data[4].value === '' ? 0 : parseInt(data[4].value), data[5].value === '' ? 0 : parseInt(data[5].value))
            .then(function (validationResult) {
               if (validationResult.success!=="ok"){
                   eventbus.trigger('roadAddress:projectValidationFailed', validationResult);
               } else
               {
                   addToCurrentRoadPartList(validationResult);
                   updateforminfo(parseroadpartinfoToresultRow());
               }
            });
    };
  };
})(this);<|MERGE_RESOLUTION|>--- conflicted
+++ resolved
@@ -1,127 +1,133 @@
 (function(root) {
   root.RoadAddressProjectCollection = function(backend) {
-    var roadAddressProjects = [];
-<<<<<<< HEAD
-    var roadAddressProjects2 = [{name: 'proj1', state: 1}, {name: 'projeto2', state: 1}];
-    var currentRoadSegmentList= [];
-    var dirtyRoadSegmentLst=[];
-    var projectinfo;
-    this.getAll = function(){
-=======
-    var roadAddressProjectLinks = [];
+      var roadAddressProjects = [];
+      var roadAddressProjects2 = [{name: 'proj1', state: 1}, {name: 'projeto2', state: 1}];
+      var currentRoadSegmentList = [];
+      var dirtyRoadSegmentLst = [];
+      var projectinfo;
 
-    this.getProjects = function(){
->>>>>>> 902a8295
-      return backend.getRoadAddressProjects(function(projects){
-        roadAddressProjects = projects;
-      });
-    };
+      this.getAll = function () {
+          var roadAddressProjectLinks = [];
 
-<<<<<<< HEAD
-=======
-    this.getProjectsWithLinksById = function(projectId){
-      return backend.getProjectsWithLinksById(projectId, function(projects){
-        roadAddressProjects = projects.project;
-        roadAddressProjectLinks = projects.projectLinks;
-      });
-    };
->>>>>>> 902a8295
+          this.getProjects = function () {
+              return backend.getRoadAddressProjects(function (projects) {
+                  roadAddressProjects = projects;
+              });
+          };
 
-    this.clearRoadAddressProjects = function(){
-      roadAddressProjects = [];
-      dirtyRoadSegmentLst=[];
-      currentRoadSegmentList= [];
-    };
+          this.getProjectsWithLinksById = function (projectId) {
+              return backend.getProjectsWithLinksById(projectId, function (projects) {
+                  roadAddressProjects = projects.project;
+                  roadAddressProjectLinks = projects.projectLinks;
+              });
+          };
+
+          this.clearRoadAddressProjects = function () {
+              roadAddressProjects = [];
+              dirtyRoadSegmentLst = [];
+              currentRoadSegmentList = [];
+          };
+
+          this.createProject = function (data, currentProject) {
+              var projectid = 0;
+              if (projectinfo != null) {
+                  projectid = projectinfo.id;
+              }
+              var dataJson = {
+                  id: projectid,
+                  status: 1,
+                  name: data[0].value,
+                  startDate: data[1].value,
+                  additionalInfo: data[2].value,
+                  roadpartlist: dirtyRoadSegmentLst
+              };
+
+              backend.createRoadAddressProject(dataJson, function (result) {
+                  console.log(result.success);
+                  if (result.success === "ok") {
+                      projectinfo = {
+                          id: result.project.id,
+                          additionalInfo: result.project.additionalInfo,
+                          status: result.project.status,
+                          startDate: result.project.startDate
+                      };
+                      eventbus.trigger('roadAddress:projectSaved', result);
+                      dirtyRoadSegmentLst = [];
+                  }
+                  else {
+                      eventbus.trigger('roadAddress:projectValidationFailed', result);
+                  }
+              }, function () {
+                  eventbus.trigger('roadAddress:projectFailed');
+              });
+          };
+
+          var addSmallLabel = function (label) {
+              return '<label class="control-label-small">' + label + '</label>';
+          };
+
+          var updateforminfo = function (formInfo) {
+              $("#roadpartList").html(formInfo)
+          };
+
+          var parseroadpartinfoToresultRow = function () {
+              var listContent = '';
+              _.each(currentRoadSegmentList, function (row) {
+                      listContent += addSmallLabel(row.roadNumber) + addSmallLabel(row.roadPart) + addSmallLabel(row.lenght) + addSmallLabel(row.discontinuity) + addSmallLabel(row.ely) +
+                          '</div>';
+                  }
+              );
+              return listContent
+          };
 
 
-    this.createProject = function(data, currentProject){
-      var projectid=0;
-      if (projectinfo!=null)
-      {
-        projectid=projectinfo.id;
-      }
-      var dataJson = {id: projectid, status:1 ,name : data[0].value, startDate: data[1].value , additionalInfo :  data[2].value,roadpartlist: dirtyRoadSegmentLst};
+          var addToCurrentRoadPartList = function (querryresult) {
+              var qRoadparts = [];
+              _.each(querryresult.roadparts, function (row) {
+                  qRoadparts.push(row)
+              });
 
-      backend.createRoadAddressProject(dataJson, function(result) {
-        console.log(result.success);
-        if(result.success === "ok") {
-          projectinfo={id:result.project.id, additionalInfo:result.project.additionalInfo, status:result.project.status, startDate:result.project.startDate};
-          eventbus.trigger('roadAddress:projectSaved', result);
-        dirtyRoadSegmentLst=[];
-        }
-        else {
-          eventbus.trigger('roadAddress:projectValidationFailed', result);
-        }
-      }, function() {
-        eventbus.trigger('roadAddress:projectFailed');
-      });
-    };
+              var sameElements = arrayIntersection(qRoadparts, currentRoadSegmentList, function (arrayarow, arraybrow) {
+                  return arrayarow.roadpartid === arraybrow.roadpartid;
+              });
+              _.each(sameElements, function (row) {
+                  _.remove(qRoadparts, row)
+              });
+              _.each(qRoadparts, function (row) {
+                  currentRoadSegmentList.push(row);
+                  dirtyRoadSegmentLst.push(row);
+              });
+          };
 
-      var addSmallLabel = function(label){
-          return '<label class="control-label-small">'+label+'</label>';
-      };
 
-      var updateforminfo = function(formInfo)
-      {
-          $("#roadpartList").html(formInfo)
-      };
+          function arrayIntersection(a, b, areEqualFunction) {
+              var results = [];
 
-      var parseroadpartinfoToresultRow = function() {
-      var listContent='';
-      _.each(currentRoadSegmentList, function(row) {
-        listContent+= addSmallLabel(row.roadNumber)+ addSmallLabel(row.roadPart)+ addSmallLabel(row.lenght)+ addSmallLabel(row.discontinuity)+ addSmallLabel(row.ely) +
-            '</div>';
+              for (var i = 0; i < a.length; i++) {
+                  var aElement = a[i];
+                  var existsInB = _.any(b, function (bElement) {
+                      return areEqualFunction(bElement, aElement);
+                  });
+
+                  if (existsInB) {
+                      results.push(aElement);
+                  }
+              }
+              return results;
           }
 
-      );
-        return listContent
+
+          this.checkIfReserved = function (data) {
+              return backend.checkIfRoadpartReserved(data[3].value === '' ? 0 : parseInt(data[3].value), data[4].value === '' ? 0 : parseInt(data[4].value), data[5].value === '' ? 0 : parseInt(data[5].value))
+                  .then(function (validationResult) {
+                      if (validationResult.success !== "ok") {
+                          eventbus.trigger('roadAddress:projectValidationFailed', validationResult);
+                      } else {
+                          addToCurrentRoadPartList(validationResult);
+                          updateforminfo(parseroadpartinfoToresultRow());
+                      }
+                  });
+          };
       };
-
-
-      var addToCurrentRoadPartList = function(querryresult) {
-          var qRoadparts=[];
-          _.each(querryresult.roadparts, function(row) {
-              qRoadparts.push(row)
-          });
-
-          var sameElements=arrayIntersection(qRoadparts,currentRoadSegmentList,function(arrayarow,arraybrow){return arrayarow.roadpartid===arraybrow.roadpartid; });
-          _.each(sameElements, function(row)
-          {
-              _.remove(qRoadparts,row)
-          });
-          _.each(qRoadparts,function (row){
-              currentRoadSegmentList.push(row);
-              dirtyRoadSegmentLst.push(row);
-          });
-      };
-
-
-      function arrayIntersection(a, b, areEqualFunction) {
-          var results = [];
-
-          for(var i = 0; i < a.length; i++) {
-              var aElement = a[i];
-              var existsInB = _.any(b, function(bElement) { return areEqualFunction(bElement, aElement); });
-
-              if(existsInB) {
-                  results.push(aElement);
-              }
-          }
-          return results;
-      }
-
-
-      this.checkIfReserved = function(data) {
-        return backend.checkIfRoadpartReserved(data[3].value === '' ? 0 : parseInt(data[3].value), data[4].value === '' ? 0 : parseInt(data[4].value), data[5].value === '' ? 0 : parseInt(data[5].value))
-            .then(function (validationResult) {
-               if (validationResult.success!=="ok"){
-                   eventbus.trigger('roadAddress:projectValidationFailed', validationResult);
-               } else
-               {
-                   addToCurrentRoadPartList(validationResult);
-                   updateforminfo(parseroadpartinfoToresultRow());
-               }
-            });
-    };
   };
 })(this);