--- conflicted
+++ resolved
@@ -309,14 +309,6 @@
       };
 
       backend.saveProjectLinkSplit(dataJson, changedLinks[0].linkId, function(successObject){
-<<<<<<< HEAD
-        if (!successObject.success) {
-          new ModalConfirm(successObject.reason);
-          applicationModel.removeSpinner();
-        }
-        else{
-=======
->>>>>>> d745a38b
           eventbus.trigger('roadAddress:projectLinksUpdated', successObject);
       }, function(failureObject){
           new ModalConfirm(failureObject.reason);
