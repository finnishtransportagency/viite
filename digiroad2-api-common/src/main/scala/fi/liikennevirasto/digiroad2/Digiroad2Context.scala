package fi.liikennevirasto.digiroad2

import java.util.Properties
import java.util.concurrent.TimeUnit

import akka.actor.{Actor, ActorSystem, Props}
import fi.liikennevirasto.digiroad2.linearasset.LinearAssetFiller.ChangeSet
import fi.liikennevirasto.digiroad2.linearasset.oracle.OracleLinearAssetDao
import fi.liikennevirasto.digiroad2.linearasset.{PersistedLinearAsset, SpeedLimit, UnknownSpeedLimit}
import fi.liikennevirasto.digiroad2.masslimitation.oracle.OracleMassLimitationDao
import fi.liikennevirasto.digiroad2.masstransitstop.{MassTransitStopOperations, TerminalPublishInfo}
import fi.liikennevirasto.digiroad2.masstransitstop.oracle.MassTransitStopDao
import fi.liikennevirasto.digiroad2.municipality.MunicipalityProvider
import fi.liikennevirasto.digiroad2.oracle.OracleDatabase
import fi.liikennevirasto.digiroad2.roadaddress.oracle.RoadAddressesService
import fi.liikennevirasto.digiroad2.user.UserProvider
import fi.liikennevirasto.digiroad2.util.JsonSerializer
import fi.liikennevirasto.digiroad2.vallu.ValluSender
import fi.liikennevirasto.viite.dao.MissingRoadAddress
import fi.liikennevirasto.viite.process.RoadAddressFiller.LRMValueAdjustment
import fi.liikennevirasto.viite.{ProjectService, RoadAddressMerge, RoadAddressService}
import org.apache.http.impl.client.HttpClientBuilder

import scala.concurrent.duration.FiniteDuration

class ValluActor(massTransitStopService: MassTransitStopService) extends Actor {
  def withDynSession[T](f: => T): T = massTransitStopService.withDynSession(f)
  def receive = {
    case (massTransitStop: PersistedMassTransitStop) => persistedAssetChanges(massTransitStop)
    case _                                          => println("received unknown message")
  }

  def persistedAssetChanges(busStop: PersistedMassTransitStop) = {
    withDynSession {
      val municipalityName = massTransitStopService.massTransitStopDao.getMunicipalityNameByCode(busStop.municipalityCode)
      val massTransitStop = MassTransitStopOperations.eventBusMassTransitStop(busStop, municipalityName)
      ValluSender.postToVallu(massTransitStop)
    }
  }
}

class ValluTerminalActor(massTransitStopService: MassTransitStopService) extends Actor {
  def withDynSession[T](f: => T): T = massTransitStopService.withDynSession(f)
  def receive = {
    case x: AbstractPublishInfo => persistedAssetChanges(x.asInstanceOf[TerminalPublishInfo])
    case x                                          => println("received unknown message" + x)
  }

  def persistedAssetChanges(terminalPublishInfo: TerminalPublishInfo) = {
    withDynSession {
    val persistedStop = massTransitStopService.getPersistedAssetsByIdsEnriched((terminalPublishInfo.attachedAsset++terminalPublishInfo.detachAsset).toSet)

    persistedStop.foreach { busStop =>
        val municipalityName = massTransitStopService.massTransitStopDao.getMunicipalityNameByCode(busStop.municipalityCode)
        val massTransitStop = MassTransitStopOperations.eventBusMassTransitStop(busStop, municipalityName)
        ValluSender.postToVallu(massTransitStop)
      }
    }
  }
}

class LinearAssetUpdater(linearAssetService: LinearAssetService) extends Actor {
  def receive = {
    case x: ChangeSet => persistLinearAssetChanges(x)
    case _            => println("LinearAssetUpdater: Received unknown message")
  }

  def persistLinearAssetChanges(changeSet: ChangeSet) {
<<<<<<< HEAD
    linearAssetService.updateChangeSet(changeSet);
=======
    linearAssetService.updateChangeSet(changeSet)
>>>>>>> b0db3f48
  }
}

class RoadWidthUpdater(roadWidthService: RoadWidthService) extends Actor {
  def receive = {
    case x: ChangeSet => persistRoadWidthChanges(x)
    case _            => println("RoadWidthUpdater: Received unknown message")
  }

  def persistRoadWidthChanges(changeSet: ChangeSet) {
    roadWidthService.updateChangeSet(changeSet)
  }
}

class LinearAssetSaveProjected[T](linearAssetProvider: LinearAssetService) extends Actor {
  def receive = {
    case x: Seq[T] => linearAssetProvider.persistProjectedLinearAssets(x.asInstanceOf[Seq[PersistedLinearAsset]])
    case _             => println("linearAssetSaveProjected: Received unknown message")
  }
}

class MaintenanceRoadSaveProjected[T](maintenanceRoadProvider: MaintenanceService) extends Actor {
  def receive = {
    case x: Seq[T] => maintenanceRoadProvider.persistProjectedLinearAssets(x.asInstanceOf[Seq[PersistedLinearAsset]])
    case _             => println("maintenanceRoadSaveProjected: Received unknown message")
  }
}

class RoadWidthSaveProjected[T](roadWidthProvider: RoadWidthService) extends Actor {
  def receive = {
    case x: Seq[T] => roadWidthProvider.persistProjectedLinearAssets(x.asInstanceOf[Seq[PersistedLinearAsset]])
    case _             => println("roadWidthSaveProjected: Received unknown message")
  }
}

class PavingSaveProjected[T](pavingProvider: PavingService) extends Actor {
  def receive = {
    case x: Seq[T] => pavingProvider.persistProjectedLinearAssets(x.asInstanceOf[Seq[PersistedLinearAsset]])
    case _             => println("pavingSaveProjected: Received unknown message")
  }
}

class SpeedLimitUpdater[A, B](speedLimitProvider: SpeedLimitService) extends Actor {
  def receive = {
    case x: Set[A] => speedLimitProvider.purgeUnknown(x.asInstanceOf[Set[Long]])
    case x: Seq[B] => speedLimitProvider.persistUnknown(x.asInstanceOf[Seq[UnknownSpeedLimit]])
    case _      => println("speedLimitFiller: Received unknown message")
  }
}

class SpeedLimitSaveProjected[T](speedLimitProvider: SpeedLimitService) extends Actor {
  def receive = {
    case x: Seq[T] => speedLimitProvider.persistProjectedLimit(x.asInstanceOf[Seq[SpeedLimit]])
    case _             => println("speedLimitSaveProjected: Received unknown message")
  }
}

class LinkPropertyUpdater(roadLinkService: RoadLinkService) extends Actor {
  def receive = {
    case w: RoadLinkChangeSet => roadLinkService.updateRoadLinkChanges(w)
    case _                    => println("linkPropertyUpdater: Received unknown message")
  }
}

class RoadAddressUpdater(roadAddressService: RoadAddressService) extends Actor {
  def receive = {
    case w: Seq[any] => roadAddressService.createMissingRoadAddress(w.asInstanceOf[Seq[MissingRoadAddress]])
    case _                    => println("roadAddressUpdater: Received unknown message")
  }
}

class RoadAddressMerger(roadAddressService: RoadAddressService) extends Actor {
  def receive = {
    case w: RoadAddressMerge => roadAddressService.mergeRoadAddress(w.asInstanceOf[RoadAddressMerge])
    case _                    => println("roadAddressMerger: Received unknown message")
  }
}

class RoadAddressAdjustment(roadAddressService: RoadAddressService) extends Actor {
  def receive = {
    case w: Seq[any] => roadAddressService.saveAdjustments(w.asInstanceOf[Seq[LRMValueAdjustment]])
    case _                    => println("roadAddressUpdater: Received unknown message")
  }
}

class RoadAddressFloater(roadAddressService: RoadAddressService) extends Actor {
  def receive = {
    case w: Set[any] => roadAddressService.checkRoadAddressFloating(w.asInstanceOf[Set[Long]])
    case _                    => println("roadAddressUpdater: Received unknown message")
  }
}

object Digiroad2Context {
  val Digiroad2ServerOriginatedResponseHeader = "Digiroad2-Server-Originated-Response"
  lazy val properties: Properties = {
    val props = new Properties()
    props.load(getClass.getResourceAsStream("/digiroad2.properties"))
    props
  }
  lazy val revisionInfo: Properties = {
    val props = new Properties()
      props.load(getClass.getResourceAsStream("/revision.properties"))
    props
  }

  val system = ActorSystem("Digiroad2")
  import system.dispatcher
  system.scheduler.schedule(FiniteDuration(2, TimeUnit.MINUTES),FiniteDuration(10, TimeUnit.MINUTES)) { //first query after 2 mins, then every 10 mins
    try {
      projectService.updateProjectsWaitingResponseFromTR()
    } catch {
      case ex: Exception => System.err.println("Exception at TR checks: " + ex.getMessage)
    }
  }

  val vallu = system.actorOf(Props(classOf[ValluActor], massTransitStopService), name = "vallu")
  eventbus.subscribe(vallu, "asset:saved")

  val valluTerminal = system.actorOf(Props(classOf[ValluTerminalActor], massTransitStopService), name = "valluTerminal")
  eventbus.subscribe(valluTerminal, "terminal:saved")

  val linearAssetUpdater = system.actorOf(Props(classOf[LinearAssetUpdater], linearAssetService), name = "linearAssetUpdater")
  eventbus.subscribe(linearAssetUpdater, "linearAssets:update")

  val linearAssetSaveProjected = system.actorOf(Props(classOf[LinearAssetSaveProjected[PersistedLinearAsset]], linearAssetService), name = "linearAssetSaveProjected")
  eventbus.subscribe(linearAssetSaveProjected, "linearAssets:saveProjectedLinearAssets")

  val maintenanceRoadSaveProjected = system.actorOf(Props(classOf[MaintenanceRoadSaveProjected[PersistedLinearAsset]], maintenanceRoadService), name = "maintenanceRoadSaveProjected")
  eventbus.subscribe(maintenanceRoadSaveProjected, "maintenanceRoads:saveProjectedMaintenanceRoads")

  val roadWidthUpdater = system.actorOf(Props(classOf[RoadWidthUpdater], roadWidthService), name = "roadWidthUpdater")
  eventbus.subscribe(roadWidthUpdater, "roadWidth:update")

  val roadWidthSaveProjected = system.actorOf(Props(classOf[RoadWidthSaveProjected[PersistedLinearAsset]], roadWidthService), name = "roadWidthSaveProjected")
  eventbus.subscribe(roadWidthSaveProjected, "RoadWidth:saveProjectedRoadWidth")

  val pavingSaveProjected = system.actorOf(Props(classOf[PavingSaveProjected[PersistedLinearAsset]], pavingService), name = "pavingSaveProjected")
  eventbus.subscribe(pavingSaveProjected, "paving:saveProjectedPaving")

  val speedLimitSaveProjected = system.actorOf(Props(classOf[SpeedLimitSaveProjected[SpeedLimit]], speedLimitService), name = "speedLimitSaveProjected")
  eventbus.subscribe(speedLimitSaveProjected, "speedLimits:saveProjectedSpeedLimits")

  val speedLimitUpdater = system.actorOf(Props(classOf[SpeedLimitUpdater[Long, UnknownSpeedLimit]], speedLimitService), name = "speedLimitUpdater")
  eventbus.subscribe(speedLimitUpdater, "speedLimits:purgeUnknownLimits")
  eventbus.subscribe(speedLimitUpdater, "speedLimits:persistUnknownLimits")

  val linkPropertyUpdater = system.actorOf(Props(classOf[LinkPropertyUpdater], roadLinkService), name = "linkPropertyUpdater")
  eventbus.subscribe(linkPropertyUpdater, "linkProperties:changed")

  val roadAddressUpdater = system.actorOf(Props(classOf[RoadAddressUpdater], roadAddressService), name = "roadAddressUpdater")
  eventbus.subscribe(roadAddressUpdater, "roadAddress:persistMissingRoadAddress")

  val roadAddressMerger = system.actorOf(Props(classOf[RoadAddressMerger], roadAddressService), name = "roadAddressMerger")
  eventbus.subscribe(roadAddressMerger, "roadAddress:mergeRoadAddress")

  val roadAddressAdjustment = system.actorOf(Props(classOf[RoadAddressAdjustment], roadAddressService), name = "roadAddressAdjustment")
  eventbus.subscribe(roadAddressAdjustment, "roadAddress:persistAdjustments")

  val roadAddressFloater = system.actorOf(Props(classOf[RoadAddressFloater], roadAddressService), name = "roadAddressFloater")
  eventbus.subscribe(roadAddressFloater, "roadAddress:floatRoadAddress")

  lazy val roadAddressService: RoadAddressService = {
    new RoadAddressService(roadLinkService, eventbus, properties.getProperty("digiroad2.VVHRoadlink.frozen", "false").toBoolean)
  }

  lazy val projectService: ProjectService = {
    new ProjectService(roadAddressService, roadLinkService, eventbus,properties.getProperty("digiroad2.VVHRoadlink.frozen", "false").toBoolean)
  }

  lazy val authenticationTestModeEnabled: Boolean = {
    properties.getProperty("digiroad2.authenticationTestMode", "false").toBoolean
  }

  lazy val assetPropertyService: AssetPropertyService = {
    new AssetPropertyService(eventbus, userProvider, DefaultDatabaseTransaction)
  }

  lazy val linearMassLimitationService: LinearMassLimitationService = {
    new LinearMassLimitationService(roadLinkService, new OracleMassLimitationDao)
  }

  lazy val speedLimitService: SpeedLimitService = {
    new SpeedLimitService(eventbus, vvhClient, roadLinkService)
  }

  lazy val userProvider: UserProvider = {
    Class.forName(properties.getProperty("digiroad2.userProvider")).newInstance().asInstanceOf[UserProvider]
  }

  lazy val municipalityProvider: MunicipalityProvider = {
    Class.forName(properties.getProperty("digiroad2.municipalityProvider")).newInstance().asInstanceOf[MunicipalityProvider]
  }

  lazy val eventbus: DigiroadEventBus = {
    Class.forName(properties.getProperty("digiroad2.eventBus")).newInstance().asInstanceOf[DigiroadEventBus]
  }

  lazy val vvhClient: VVHClient = {
    new VVHClient(getProperty("digiroad2.VVHRestApiEndPoint"))
  }

  lazy val linearAssetDao: OracleLinearAssetDao = {
    new OracleLinearAssetDao(vvhClient, roadLinkService)
  }

  lazy val tierekisteriClient: TierekisteriMassTransitStopClient = {
    new TierekisteriMassTransitStopClient(getProperty("digiroad2.tierekisteriRestApiEndPoint"),
      getProperty("digiroad2.tierekisteri.enabled").toBoolean,
      HttpClientBuilder.create().build)
  }

  lazy val roadLinkService: RoadLinkService = {
    new RoadLinkService(vvhClient, eventbus, new JsonSerializer)
  }

  lazy val roadAddressesService: RoadAddressesService = {
    new RoadAddressesService(eventbus, roadLinkService)
  }

  lazy val assetService: AssetService = {
    new AssetService(eventbus)
  }

  lazy val revision: String = {
    revisionInfo.getProperty("digiroad2.revision")
  }
  lazy val deploy_date: String = {
    revisionInfo.getProperty("digiroad2.latestDeploy")
  }

  lazy val massTransitStopService: MassTransitStopService = {
    class ProductionMassTransitStopService(val eventbus: DigiroadEventBus, val roadLinkService: RoadLinkService) extends MassTransitStopService {
      override def withDynTransaction[T](f: => T): T = OracleDatabase.withDynTransaction(f)
      override def withDynSession[T](f: => T): T = OracleDatabase.withDynSession(f)
      override val massTransitStopDao: MassTransitStopDao = new MassTransitStopDao
      override val tierekisteriClient: TierekisteriMassTransitStopClient = Digiroad2Context.tierekisteriClient
    }
    new ProductionMassTransitStopService(eventbus, roadLinkService)
  }

  lazy val maintenanceRoadService: MaintenanceService = {
    new MaintenanceService(roadLinkService, eventbus)
  }

  lazy val pavingService: PavingService = {
    new PavingService(roadLinkService, eventbus)
  }

  lazy val roadWidthService: RoadWidthService = {
    new RoadWidthService(roadLinkService, eventbus)
  }

  lazy val linearAssetService: LinearAssetService = {
    new LinearAssetService(roadLinkService, eventbus)
  }

  lazy val onOffLinearAssetService: OnOffLinearAssetService = {
    new OnOffLinearAssetService(roadLinkService, eventbus, linearAssetDao)
  }

  lazy val pedestrianCrossingService: PedestrianCrossingService = {
    new PedestrianCrossingService(roadLinkService)
  }

  lazy val trafficLightService: TrafficLightService = {
    new TrafficLightService(roadLinkService)
  }

  lazy val obstacleService: ObstacleService = {
    new ObstacleService(roadLinkService)
  }

  lazy val railwayCrossingService: RailwayCrossingService = {
    new RailwayCrossingService(roadLinkService)
  }

  lazy val directionalTrafficSignService: DirectionalTrafficSignService = {
    new DirectionalTrafficSignService(roadLinkService)
  }

  lazy val trafficSignService: TrafficSignService = {
    new TrafficSignService(roadLinkService)
  }

  lazy val manoeuvreService = {
    new ManoeuvreService(roadLinkService)
  }

  lazy val servicePointService: ServicePointService = new ServicePointService()

  val env = System.getProperty("env")
  def getProperty(name: String) = {
    val property = properties.getProperty(name)
    if(property != null)
      property
    else
      throw new RuntimeException(s"cannot find property $name for enviroment: $env")
  }
}<|MERGE_RESOLUTION|>--- conflicted
+++ resolved
@@ -66,11 +66,7 @@
   }
 
   def persistLinearAssetChanges(changeSet: ChangeSet) {
-<<<<<<< HEAD
-    linearAssetService.updateChangeSet(changeSet);
-=======
     linearAssetService.updateChangeSet(changeSet)
->>>>>>> b0db3f48
   }
 }
 
