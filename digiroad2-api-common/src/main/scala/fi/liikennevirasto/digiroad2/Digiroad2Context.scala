--- conflicted
+++ resolved
@@ -66,11 +66,7 @@
   }
 
   def persistLinearAssetChanges(changeSet: ChangeSet) {
-<<<<<<< HEAD
-    linearAssetService.updateChangeSet(changeSet);
-=======
     linearAssetService.updateChangeSet(changeSet)
->>>>>>> a8c64742
   }
 }
 
