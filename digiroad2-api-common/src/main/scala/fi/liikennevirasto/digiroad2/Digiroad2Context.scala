package fi.liikennevirasto.digiroad2

import java.util.Properties
import java.util.concurrent.TimeUnit

import akka.actor.{Actor, ActorSystem, Props}
import fi.liikennevirasto.digiroad2.client.vvh.VVHClient
import fi.liikennevirasto.digiroad2.municipality.MunicipalityProvider
import fi.liikennevirasto.digiroad2.service._
import fi.liikennevirasto.digiroad2.user.UserProvider
import fi.liikennevirasto.viite.util.JsonSerializer
import fi.liikennevirasto.viite.dao.{LinearLocationDAO, _}
import fi.liikennevirasto.viite.process.RoadAddressFiller.{ChangeSet, LinearLocationAdjustment}
import fi.liikennevirasto.viite._
import fi.liikennevirasto.viite.process.RoadwayAddressMapper
import org.slf4j.LoggerFactory

import scala.concurrent.duration.FiniteDuration
import scala.util.control.NonFatal

class RoadAddressUpdater(roadAddressService: RoadAddressService) extends Actor {
  def receive = {
    case w: ChangeSet => roadAddressService.updateChangeSet(w)
    case _                    => println("roadAddressUpdater: Received unknown message")
  }
}

//class RoadAddressUpdater(roadAddressService: RoadAddressService) extends Actor {
//  def receive = {
//    case w: Seq[any] => roadAddressService.createUnaddressedRoadLink(w.asInstanceOf[Seq[UnaddressedRoadLink]])
//    case _                    => println("roadAddressUpdater: Received unknown message")
//  }
//}
//
//class RoadAddressMerger(roadAddressService: RoadAddressService) extends Actor {
//  def receive = {
//    case w: RoadAddressMerge => roadAddressService.mergeRoadAddress(w.asInstanceOf[RoadAddressMerge])
//    case _                    => println("roadAddressMerger: Received unknown message")
//  }
//}
//
//class RoadAddressAdjustment(roadAddressService: RoadAddressService) extends Actor {
//  def receive = {
//    case w: Seq[any] => roadAddressService.saveAdjustments(w.asInstanceOf[Seq[LinearLocationAdjustment]])
//    case _                    => println("roadAddressUpdater: Received unknown message")
//  }
//}


class RoadNetworkChecker(roadNetworkService: RoadNetworkService) extends Actor {
  def receive = {
    case w: RoadCheckOptions =>  roadNetworkService.checkRoadAddressNetwork(w)
    case _ => println("roadAddressChecker: Received unknown message")
  }
}

object Digiroad2Context {
  val Digiroad2ServerOriginatedResponseHeader = "Digiroad2-Server-Originated-Response"
  lazy val properties: Properties = {
    val props = new Properties()
    props.load(getClass.getResourceAsStream("/digiroad2.properties"))
    props
  }
  lazy val revisionInfo: Properties = {
    val props = new Properties()
      props.load(getClass.getResourceAsStream("/revision.properties"))
    props
  }

  val system = ActorSystem("Digiroad2")
  import system.dispatcher
  val logger = LoggerFactory.getLogger(getClass)
  system.scheduler.schedule(FiniteDuration(2, TimeUnit.MINUTES), FiniteDuration(1, TimeUnit.MINUTES)) { // first query after 2 minutes, then once per minute
    try {
      projectService.updateProjectsWaitingResponseFromTR()
    } catch {
      case  NonFatal(ex) =>
        logger.error("Exception at TR checks:" + ex.getMessage)
        System.err.println("Exception at TR checks: " + ex.getMessage)
    }
  }

  system.scheduler.schedule(FiniteDuration(5, TimeUnit.MINUTES), FiniteDuration(5, TimeUnit.MINUTES)) { // first query after 5 minutes, then once per 5 minute
    try {
      projectService.sendProjectsInWaiting()
    } catch {
      case ex: Exception => System.err.println("Exception when sending projects to TR: " + ex.getMessage)
    }
  }




//  val roadAddressUpdater = system.actorOf(Props(classOf[RoadAddressUpdater], roadAddressService), name = "roadAddressUpdater")
//  eventbus.subscribe(roadAddressUpdater, "roadAddress:persistUnaddressedRoadLink")

//  val roadAddressMerger = system.actorOf(Props(classOf[RoadAddressMerger], roadAddressService), name = "roadAddressMerger")
//  eventbus.subscribe(roadAddressMerger, "roadAddress:mergeRoadAddress")

//  val roadAddressAdjustment = system.actorOf(Props(classOf[RoadAddressAdjustment], roadAddressService), name = "roadAddressAdjustment")
//  eventbus.subscribe(roadAddressAdjustment, "roadAddress:persistAdjustments")

//  val roadAddressFloater = system.actorOf(Props(classOf[RoadAddressFloater], roadAddressService), name = "roadAddressFloater")
//  eventbus.subscribe(roadAddressFloater, "roadAddress:floatRoadAddress")

  val roadAddressUpdater = system.actorOf(Props(classOf[RoadAddressUpdater], roadAddressService), name = "roadAddressUpdater")
  eventbus.subscribe(roadAddressUpdater, "roadAddress:persistChangeSet")

  val roadNetworkChecker = system.actorOf(Props(classOf[RoadNetworkChecker], roadNetworkService), name = "roadNetworkChecker")
  eventbus.subscribe(roadNetworkChecker, "roadAddress:RoadNetworkChecker")

  lazy val roadAddressService: RoadAddressService = {
    new RoadAddressService(roadLinkService, roadwayDAO, linearLocationDAO, roadNetworkDAO, roadwayAddressMapper, eventbus, properties.getProperty("digiroad2.VVHRoadlink.frozen", "false").toBoolean)
  }

  lazy val projectService: ProjectService = {
    new ProjectService(roadAddressService, roadLinkService, nodesAndJunctionsService, eventbus,
      properties.getProperty("digiroad2.VVHRoadlink.frozen", "false").toBoolean)
  }

  lazy val roadNetworkService: RoadNetworkService = {
    new RoadNetworkService
  }

  lazy val roadNameService : RoadNameService = {
    new RoadNameService
  }

<<<<<<< HEAD
    lazy val nodesAndJunctionsService : NodesAndJunctionsService = {
    new NodesAndJunctionsService(new RoadwayDAO, new RoadwayPointDAO, new LinearLocationDAO, new NodeDAO, new NodePointDAO, new JunctionDAO, new JunctionPointDAO)
=======
  lazy val nodesAndJunctionsService : NodesAndJunctionsService = {
    new NodesAndJunctionsService(nodeDAO, junctionDAO, nodePointDAO, junctionPointDAO)
>>>>>>> 4c558cd8
  }

  lazy val authenticationTestModeEnabled: Boolean = {
    properties.getProperty("digiroad2.authenticationTestMode", "false").toBoolean
  }

  lazy val userProvider: UserProvider = {
    Class.forName(properties.getProperty("digiroad2.userProvider")).newInstance().asInstanceOf[UserProvider]
  }

  lazy val municipalityProvider: MunicipalityProvider = {
    Class.forName(properties.getProperty("digiroad2.municipalityProvider")).newInstance().asInstanceOf[MunicipalityProvider]
  }

  lazy val eventbus: DigiroadEventBus = {
    Class.forName(properties.getProperty("digiroad2.eventBus")).newInstance().asInstanceOf[DigiroadEventBus]
  }

  lazy val vvhClient: VVHClient = {
    new VVHClient(getProperty("digiroad2.VVHRestApiEndPoint"))
  }

  lazy val roadLinkService: RoadLinkService = {
    new RoadLinkService(vvhClient, eventbus, new JsonSerializer)
  }

  lazy val roadwayDAO: RoadwayDAO = {
    new RoadwayDAO
  }

  lazy val linearLocationDAO: LinearLocationDAO = {
    new LinearLocationDAO
  }

  lazy val nodeDAO: NodeDAO = {
    new NodeDAO
  }

  lazy val junctionDAO: JunctionDAO = {
    new JunctionDAO
  }

  lazy val nodePointDAO: NodePointDAO = {
    new NodePointDAO
  }

  lazy val junctionPointDAO: JunctionPointDAO = {
    new JunctionPointDAO
  }

  lazy val roadNetworkDAO: RoadNetworkDAO = {
    new RoadNetworkDAO
  }

  lazy val roadwayAddressMapper: RoadwayAddressMapper = {
    new RoadwayAddressMapper(roadwayDAO, linearLocationDAO)
  }

  lazy val nodeDao: NodeDAO = {
    new NodeDAO
  }

  lazy val nodePointDao: NodePointDAO = {
    new NodePointDAO
  }

  lazy val junctionDao: JunctionDAO = {
    new JunctionDAO
  }

  lazy val junctionPointDao: JunctionPointDAO = {
    new JunctionPointDAO
  }

  lazy val revision: String = {
    revisionInfo.getProperty("digiroad2.revision")
  }
  lazy val deploy_date: String = {
    revisionInfo.getProperty("digiroad2.latestDeploy")
  }

  val env = System.getProperty("env")
  def getProperty(name: String) = {
    val property = properties.getProperty(name)
    if(property != null)
      property
    else
      throw new RuntimeException(s"cannot find property $name for enviroment: $env")
  }
}<|MERGE_RESOLUTION|>--- conflicted
+++ resolved
@@ -126,13 +126,8 @@
     new RoadNameService
   }
 
-<<<<<<< HEAD
     lazy val nodesAndJunctionsService : NodesAndJunctionsService = {
-    new NodesAndJunctionsService(new RoadwayDAO, new RoadwayPointDAO, new LinearLocationDAO, new NodeDAO, new NodePointDAO, new JunctionDAO, new JunctionPointDAO)
-=======
-  lazy val nodesAndJunctionsService : NodesAndJunctionsService = {
-    new NodesAndJunctionsService(nodeDAO, junctionDAO, nodePointDAO, junctionPointDAO)
->>>>>>> 4c558cd8
+    new NodesAndJunctionsService(roadwayDAO, roadwayPointDAO, linearLocationDAO, nodeDAO, nodePointDAO, junctionDAO, junctionPointDAO)
   }
 
   lazy val authenticationTestModeEnabled: Boolean = {
@@ -167,6 +162,10 @@
     new LinearLocationDAO
   }
 
+  lazy val roadwayPointDAO: RoadwayPointDAO = {
+    new RoadwayPointDAO
+  }
+
   lazy val nodeDAO: NodeDAO = {
     new NodeDAO
   }
@@ -189,22 +188,6 @@
 
   lazy val roadwayAddressMapper: RoadwayAddressMapper = {
     new RoadwayAddressMapper(roadwayDAO, linearLocationDAO)
-  }
-
-  lazy val nodeDao: NodeDAO = {
-    new NodeDAO
-  }
-
-  lazy val nodePointDao: NodePointDAO = {
-    new NodePointDAO
-  }
-
-  lazy val junctionDao: JunctionDAO = {
-    new JunctionDAO
-  }
-
-  lazy val junctionPointDao: JunctionPointDAO = {
-    new JunctionPointDAO
   }
 
   lazy val revision: String = {
