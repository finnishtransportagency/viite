package fi.liikennevirasto.digiroad2

import java.util.Properties
import java.util.concurrent.TimeUnit

import akka.actor.{Actor, ActorRef, ActorSystem, Props}
import fi.liikennevirasto.digiroad2.client.kmtk.KMTKClient
import fi.liikennevirasto.digiroad2.client.vvh.VVHClient
import fi.liikennevirasto.digiroad2.municipality.MunicipalityProvider
import fi.liikennevirasto.digiroad2.service.RoadLinkService
import fi.liikennevirasto.digiroad2.user.UserProvider
import fi.liikennevirasto.viite.{NodesAndJunctionsService, ProjectService, RoadAddressService, RoadCheckOptions, RoadNameService, RoadNetworkService}
import fi.liikennevirasto.viite.util.JsonSerializer
import fi.liikennevirasto.viite.dao._
import fi.liikennevirasto.viite.process.RoadAddressFiller.ChangeSet
import fi.liikennevirasto.viite.process.RoadwayAddressMapper
import org.slf4j.{Logger, LoggerFactory}

import scala.concurrent.duration.FiniteDuration
import scala.util.control.NonFatal

class RoadAddressUpdater(roadAddressService: RoadAddressService) extends Actor {
  def receive: PartialFunction[Any, Unit] = {
    case w: ChangeSet => roadAddressService.updateChangeSet(w)
    case _                    => println("roadAddressUpdater: Received unknown message")
  }
}

//class RoadAddressUpdater(roadAddressService: RoadAddressService) extends Actor {
//  def receive = {
//    case w: Seq[any] => roadAddressService.createUnaddressedRoadLink(w.asInstanceOf[Seq[UnaddressedRoadLink]])
//    case _                    => println("roadAddressUpdater: Received unknown message")
//  }
//}
//
//class RoadAddressMerger(roadAddressService: RoadAddressService) extends Actor {
//  def receive = {
//    case w: RoadAddressMerge => roadAddressService.mergeRoadAddress(w.asInstanceOf[RoadAddressMerge])
//    case _                    => println("roadAddressMerger: Received unknown message")
//  }
//}
//
//class RoadAddressAdjustment(roadAddressService: RoadAddressService) extends Actor {
//  def receive = {
//    case w: Seq[any] => roadAddressService.saveAdjustments(w.asInstanceOf[Seq[LinearLocationAdjustment]])
//    case _                    => println("roadAddressUpdater: Received unknown message")
//  }
//}


class RoadNetworkChecker(roadNetworkService: RoadNetworkService) extends Actor {
  def receive: PartialFunction[Any, Unit] = {
    case w: RoadCheckOptions =>  roadNetworkService.checkRoadAddressNetwork(w)
    case _ => println("roadAddressChecker: Received unknown message")
  }
}

object Digiroad2Context {
  val Digiroad2ServerOriginatedResponseHeader = "Digiroad2-Server-Originated-Response"
  lazy val properties: Properties = {
    val props = new Properties()
    props.load(getClass.getResourceAsStream("/digiroad2.properties"))
    props
  }
  lazy val revisionInfo: Properties = {
    val props = new Properties()
      props.load(getClass.getResourceAsStream("/revision.properties"))
    props
  }

  val system = ActorSystem("Digiroad2")
  import system.dispatcher
  val logger: Logger = LoggerFactory.getLogger(getClass)
  system.scheduler.schedule(FiniteDuration(2, TimeUnit.MINUTES), FiniteDuration(1, TimeUnit.MINUTES)) { // first query after 2 minutes, then once per minute
    try {
      projectService.updateProjectsWaitingResponseFromTR()
    } catch {
      case  NonFatal(ex) =>
        logger.error("Exception at TR checks:" + ex.getMessage)
        System.err.println("Exception at TR checks: " + ex.getMessage)
    }
  }

  system.scheduler.schedule(FiniteDuration(5, TimeUnit.MINUTES), FiniteDuration(5, TimeUnit.MINUTES)) { // first query after 5 minutes, then once per 5 minute
    try {
      projectService.sendProjectsInWaiting()
    } catch {
      case ex: Exception => System.err.println("Exception when sending projects to TR: " + ex.getMessage)
    }
  }




//  val roadAddressUpdater = system.actorOf(Props(classOf[RoadAddressUpdater], roadAddressService), name = "roadAddressUpdater")
//  eventbus.subscribe(roadAddressUpdater, "roadAddress:persistUnaddressedRoadLink")

//  val roadAddressMerger = system.actorOf(Props(classOf[RoadAddressMerger], roadAddressService), name = "roadAddressMerger")
//  eventbus.subscribe(roadAddressMerger, "roadAddress:mergeRoadAddress")

//  val roadAddressAdjustment = system.actorOf(Props(classOf[RoadAddressAdjustment], roadAddressService), name = "roadAddressAdjustment")
//  eventbus.subscribe(roadAddressAdjustment, "roadAddress:persistAdjustments")

//  val roadAddressFloater = system.actorOf(Props(classOf[RoadAddressFloater], roadAddressService), name = "roadAddressFloater")
//  eventbus.subscribe(roadAddressFloater, "roadAddress:floatRoadAddress")

  val roadAddressUpdater: ActorRef = system.actorOf(Props(classOf[RoadAddressUpdater], roadAddressService), name = "roadAddressUpdater")
  eventbus.subscribe(roadAddressUpdater, "roadAddress:persistChangeSet")

  val roadNetworkChecker: ActorRef = system.actorOf(Props(classOf[RoadNetworkChecker], roadNetworkService), name = "roadNetworkChecker")
  eventbus.subscribe(roadNetworkChecker, "roadAddress:RoadNetworkChecker")

  lazy val roadAddressService: RoadAddressService = {
    new RoadAddressService(roadLinkService, roadwayDAO, linearLocationDAO, roadNetworkDAO, roadwayPointDAO, nodePointDAO, junctionPointDAO, roadwayAddressMapper, eventbus)
  }

  lazy val projectService: ProjectService = {
    new ProjectService(roadAddressService, roadLinkService, nodesAndJunctionsService, roadwayDAO,
      roadwayPointDAO, linearLocationDAO, projectDAO, projectLinkDAO,
      nodeDAO, nodePointDAO, junctionPointDAO, projectReservedPartDAO, roadwayChangesDAO,
      roadwayAddressMapper, eventbus)
  }

  lazy val roadNetworkService: RoadNetworkService = {
    new RoadNetworkService
  }

  lazy val roadNameService : RoadNameService = {
    new RoadNameService
  }

    lazy val nodesAndJunctionsService : NodesAndJunctionsService = {
    new NodesAndJunctionsService(roadwayDAO, roadwayPointDAO, linearLocationDAO, nodeDAO, nodePointDAO, junctionDAO, junctionPointDAO, roadwayChangesDAO)
  }

  lazy val authenticationTestModeEnabled: Boolean = {
    properties.getProperty("digiroad2.authenticationTestMode", "false").toBoolean
  }

  lazy val userProvider: UserProvider = {
    Class.forName(properties.getProperty("digiroad2.userProvider")).newInstance().asInstanceOf[UserProvider]
  }

  lazy val municipalityProvider: MunicipalityProvider = {
    Class.forName(properties.getProperty("digiroad2.municipalityProvider")).newInstance().asInstanceOf[MunicipalityProvider]
  }

  lazy val eventbus: DigiroadEventBus = {
    Class.forName(properties.getProperty("digiroad2.eventBus")).newInstance().asInstanceOf[DigiroadEventBus]
  }

  lazy val vvhClient: VVHClient = {
    new VVHClient(getProperty("digiroad2.VVHRestApiEndPoint"))
  }

  lazy val kmtkClient: KMTKClient = {
    new KMTKClient(getProperty("digiroad2.KMTKRestApiEndPoint"))
  }

  lazy val roadLinkService: RoadLinkService = {
<<<<<<< HEAD
    new RoadLinkService(vvhClient, kmtkClient, eventbus, new JsonSerializer)
=======
    new RoadLinkService(vvhClient, eventbus, new JsonSerializer, useFrozenLinkInterface)
>>>>>>> 9cdbd1cf
  }

  lazy val roadwayDAO: RoadwayDAO = {
    new RoadwayDAO
  }

  lazy val linearLocationDAO: LinearLocationDAO = {
    new LinearLocationDAO
  }

  lazy val roadwayPointDAO: RoadwayPointDAO = {
    new RoadwayPointDAO
  }

  lazy val nodeDAO: NodeDAO = {
    new NodeDAO
  }

  lazy val junctionDAO: JunctionDAO = {
    new JunctionDAO
  }

  lazy val nodePointDAO: NodePointDAO = {
    new NodePointDAO
  }

  lazy val junctionPointDAO: JunctionPointDAO = {
    new JunctionPointDAO
  }

  lazy val roadNetworkDAO: RoadNetworkDAO = {
    new RoadNetworkDAO
  }

  lazy val roadwayChangesDAO: RoadwayChangesDAO = {
    new RoadwayChangesDAO
  }

  lazy val projectDAO: ProjectDAO = {
    new ProjectDAO
  }

  lazy val projectLinkDAO: ProjectLinkDAO = {
    new ProjectLinkDAO
  }

  lazy val projectReservedPartDAO : ProjectReservedPartDAO = {
    new ProjectReservedPartDAO
  }

  lazy val roadwayAddressMapper: RoadwayAddressMapper = {
    new RoadwayAddressMapper(roadwayDAO, linearLocationDAO)
  }

  lazy val revision: String = {
    revisionInfo.getProperty("digiroad2.revision")
  }

  lazy val deploy_date: String = {
    revisionInfo.getProperty("digiroad2.latestDeploy")
  }

  lazy val useFrozenLinkInterface: Boolean = {
    properties.getProperty("digiroad2.VVHRoadlink.frozen", "false").toBoolean
  }

  val env: String = System.getProperty("env")

  def getProperty(name: String): String = {
    val property = properties.getProperty(name)
    if (property != null)
      property
    else
      throw new RuntimeException(s"cannot find property $name for enviroment: $env")
  }
}<|MERGE_RESOLUTION|>--- conflicted
+++ resolved
@@ -158,11 +158,7 @@
   }
 
   lazy val roadLinkService: RoadLinkService = {
-<<<<<<< HEAD
     new RoadLinkService(vvhClient, kmtkClient, eventbus, new JsonSerializer)
-=======
-    new RoadLinkService(vvhClient, eventbus, new JsonSerializer, useFrozenLinkInterface)
->>>>>>> 9cdbd1cf
   }
 
   lazy val roadwayDAO: RoadwayDAO = {
@@ -223,10 +219,6 @@
 
   lazy val deploy_date: String = {
     revisionInfo.getProperty("digiroad2.latestDeploy")
-  }
-
-  lazy val useFrozenLinkInterface: Boolean = {
-    properties.getProperty("digiroad2.VVHRoadlink.frozen", "false").toBoolean
   }
 
   val env: String = System.getProperty("env")
