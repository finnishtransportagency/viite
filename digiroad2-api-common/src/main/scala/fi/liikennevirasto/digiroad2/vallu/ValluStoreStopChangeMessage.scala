--- conflicted
+++ resolved
@@ -56,11 +56,7 @@
         <MunicipalityName>{stop.municipalityName}</MunicipalityName>
         <Comments>{if (propertyIsDefined(stop, "lisatiedot")) extractPropertyValue(stop, "lisatiedot") }</Comments>
         <PlatformCode>{if (propertyIsDefined(stop, "laiturinumero")) extractPropertyValue(stop, "laiturinumero")}</PlatformCode>
-<<<<<<< HEAD
-        <ConnectedToTerminal>{extractPropertyValueOption(stop, "liitetty_terminaaliin").getOrElse("")}</ConnectedToTerminal>
-=======
         <ConnectedToTerminal>{extractPropertyValueOption(stop, "liitetty_terminaaliin_ulkoinen_tunnus").getOrElse("")}</ConnectedToTerminal>
->>>>>>> 9e27f480
         <ContactEmails>
           <Contact>pysakit@digiroad.fi</Contact>
         </ContactEmails>
