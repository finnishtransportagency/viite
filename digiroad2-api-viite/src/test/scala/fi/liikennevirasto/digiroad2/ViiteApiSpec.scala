package fi.liikennevirasto.digiroad2

import fi.liikennevirasto.digiroad2.asset.{BoundingRectangle, TrafficDirection}
import fi.liikennevirasto.digiroad2.client.kgv.{KgvRoadLink, KgvRoadLinkClient}
import fi.liikennevirasto.digiroad2.service.RoadLinkService
import fi.liikennevirasto.digiroad2.user.{Configuration, User}
import fi.liikennevirasto.digiroad2.Digiroad2Context._
import fi.liikennevirasto.digiroad2.asset.AdministrativeClass.State
import fi.liikennevirasto.digiroad2.asset.LifecycleStatus.InUse
import fi.liikennevirasto.digiroad2.asset.LinkGeomSource.FrozenLinkInterface
import fi.liikennevirasto.digiroad2.dao.ComplementaryLinkDAO
import fi.liikennevirasto.digiroad2.linearasset.RoadLink
import fi.liikennevirasto.viite.{NodesAndJunctionsService, PreFillInfo, ProjectService, RoadAddressService, RoadNameService, RoadNameSource, RoadNetworkService, ViiteVkmClient}
import fi.liikennevirasto.viite.dao.{ProjectLinkDAO, ProjectLinkNameDAO}
import fi.liikennevirasto.viite.util.{runWithRollback, DigiroadSerializers, JsonSerializer}
import org.joda.time.format.{DateTimeFormat, DateTimeFormatter}
import org.json4s._
import org.json4s.jackson.JsonMethods._
import org.json4s.jackson.Serialization.read
import org.mockito.ArgumentMatchers.any
import org.mockito.Mockito.when
import org.scalatest.{BeforeAndAfter, FunSuite}
import org.scalatest.mockito.MockitoSugar
import org.scalatra.test.scalatest.ScalatraSuite

import scala.concurrent.ExecutionContext.Implicits.global
import scala.concurrent.Future

class ViiteApiSpec extends FunSuite with ScalatraSuite with BeforeAndAfter {
  protected implicit val jsonFormats: Formats = DigiroadSerializers.jsonFormats

  val useFrozenLinkInterface = true
  val mockRoadLinkService   : RoadLinkService             = MockitoSugar.mock[RoadLinkService]
  val mockKgvRoadLink       : KgvRoadLink                 = MockitoSugar.mock[KgvRoadLink]
  val frozenTimeRoadLinkData: KgvRoadLinkClient[RoadLink] = MockitoSugar.mock[KgvRoadLinkClient[RoadLink]]
  val complementaryData     : ComplementaryLinkDAO        = MockitoSugar.mock[ComplementaryLinkDAO]

  val mockProjectService          : ProjectService           = MockitoSugar.mock[ProjectService]
  val mockRoadNetworkService      : RoadNetworkService       = MockitoSugar.mock[RoadNetworkService]
  val mockNodesAndJunctionsService: NodesAndJunctionsService = MockitoSugar.mock[NodesAndJunctionsService]
  val roadNameService             : RoadNameService          = new RoadNameService { override def withDynTransaction[T](f: => T): T = runWithRollback(f) }

  val mockViiteVkmClient: ViiteVkmClient = MockitoSugar.mock[ViiteVkmClient]

  val preFilledRoadName = PreFillInfo(1, 2, "roadName", RoadNameSource.RoadAddressSource, -1)
  private val testProjectId = roadNameService.withDynSession { projectDAO.fetchAll().head.id }

  when(mockProjectService.fetchPreFillData("6117675", testProjectId)).thenReturn(Right(preFilledRoadName))
  when(mockKgvRoadLink.frozenTimeRoadLinkData).thenReturn(frozenTimeRoadLinkData)
  when(mockKgvRoadLink.complementaryData).thenReturn(complementaryData)

  val testRoadLink  = RoadLink("6117675", Seq(Point(6975409, 527825, 85.90899999999965), Point(6975409, 528516)), 691.186, State, TrafficDirection.AgainstDigitizing, Some("25.06.2015 03:00:00"), Some("vvh_modified"), InUse, FrozenLinkInterface, 749, "")
  val mockRoadLink  = RoadLink("3236208", Seq(Point(506770.557, 6824285.205), Point(507110.817, 6824195.643)), 368.357, State, TrafficDirection.TowardsDigitizing, Some("25.06.2015 03:00:00"), Some("vvh_modified"), InUse, FrozenLinkInterface, 749, "")
  val mockRoadLink2 = RoadLink("f4745622-bfed-4ebd-aa32-aadeefe6289e:1", Seq(Point(534583.06,6994860.59,96.545),Point(534622.935,6994867.342,96.677),Point(534648.202,6994871.385,96.554),Point(534670.801,6994874.999,96.471),Point(534680.071,6994876.473,96.493),Point(534681.014,6994876.676,96.505),Point(534702.96,6994880.636,96.925),Point(534734.215,6994886.084,97.63),Point(534756.75,6994890.217,98.151)), 691.186, State, TrafficDirection.AgainstDigitizing, Some("25.06.2015 03:00:00"), Some("vvh_modified"), InUse, FrozenLinkInterface, 749, "")

  when(frozenTimeRoadLinkData.fetchByLinkId("6117675")).thenReturn(Some(testRoadLink))
  when(frozenTimeRoadLinkData.fetchByLinkId("f4745622-bfed-4ebd-aa32-aadeefe6289e:1")).thenReturn(Some(mockRoadLink2))
  when(frozenTimeRoadLinkData.fetchByLinkIds(any[Set[String]])).thenReturn(Seq(mockRoadLink))
  when(frozenTimeRoadLinkData.fetchByLinkIdsF(any[Set[String]])).thenReturn(Future(Seq(testRoadLink)))

  when(complementaryData.fetchByLinkIdsF(any[Set[String]])).thenReturn(Future(Seq()))
  when(complementaryData.fetchByLinkIds(any[Set[String]])).thenReturn(List())
  when(complementaryData.fetchByBoundsAndMunicipalitiesF(any[BoundingRectangle],any[Set[Int]])).thenReturn(Future(Seq()))
  when(frozenTimeRoadLinkData.fetchBySourceId(any[Long])).thenReturn(Some(testRoadLink))
  when(frozenTimeRoadLinkData.fetchByRoadNumbersBoundsAndMunicipalitiesF(any[BoundingRectangle], any[Set[Int]], any[Seq[(Int, Int)]], any[Boolean])).thenReturn(Future(Seq(testRoadLink)))

  when(mockViiteVkmClient.get(any[String], any[Map[String, String]])).thenReturn(Left("""{"type":"FeatureCollection","features":[{"type":"Feature","geometry":{"type":"Point","coordinates":[]},"properties":{"x":510780.954,"kuntakoodi":75,"katunumero":1,"y":6714920.766500175,"kuntanimi_se":"Fredrikshamn","elynimi":"Kaakkois-Suomi","hallinnollinen_luokka":2,"katunimi":"Mannerheimintie","maakuntanimi_se":"Kymmenedalen","kuntanimi":"Hamina","vertikaalisuhde":0,"maakuntakoodi":8,"maakuntanimi":"Kymenlaakso","z":13.2705}},{"type":"Feature","geometry":{"type":"Point","coordinates":[]},"properties":{"x":275178.084005079,"kuntakoodi":78,"katunimi_se":"Mannerheimvägen","katunumero":1,"y":6639111.276944768,"kuntanimi_se":"Hangö","elynimi":"Uusimaa","hallinnollinen_luokka":2,"katunimi":"Mannerheimintie","maakuntanimi_se":"Nyland","kuntanimi":"Hanko","vertikaalisuhde":0,"maakuntakoodi":1,"maakuntanimi":"Uusimaa","z":3.817}},{"type":"Feature","geometry":{"type":"Point","coordinates":[]},"properties":{"x":385782.6517814581,"kuntakoodi":91,"tie":1,"vaylan_luonne":11,"katunimi_se":"Mannerheimvägen","ajorata":1,"katunumero":1,"y":6671898.5914367875,"kuntanimi_se":"Helsingfors","ualuenimi":"Kunta hoitaa","elynimi":"Uusimaa","hallinnollinen_luokka":2,"ely":1,"katunimi":"Mannerheimintie","maakuntanimi_se":"Nyland","kuntanimi":"Helsinki","vertikaalisuhde":0,"maakuntakoodi":1,"maakuntanimi":"Uusimaa","etaisyys":184,"osa":1,"ualue":400,"z":7.155061610986975}},{"type":"Feature","geometry":{"type":"Point","coordinates":[]},"properties":{"x":254370.55402264866,"kuntakoodi":214,"katunumero":1,"y":6855368.466820078,"kuntanimi_se":"Kankaanpää","elynimi":"Varsinais-Suomi","hallinnollinen_luokka":3,"katunimi":"Mannerheimintie","maakuntanimi_se":"Satakunta","kuntanimi":"Kankaanpää","vertikaalisuhde":0,"maakuntakoodi":4,"maakuntanimi":"Satakunta","z":92.123}},{"type":"Feature","geometry":{"type":"Point","coordinates":[]},"properties":{"x":436038.62699999765,"kuntakoodi":398,"katunumero":1,"y":6754094.406000189,"kuntanimi_se":"Lahtis","elynimi":"Uusimaa","hallinnollinen_luokka":3,"katunimi":"Mannerheimintie","maakuntanimi_se":"Päijät-Häme","kuntanimi":"Lahti","vertikaalisuhde":0,"maakuntakoodi":7,"maakuntanimi":"Päijät-Häme","z":92.253}},{"type":"Feature","geometry":{"type":"Point","coordinates":[]},"properties":{"x":525223.594,"kuntakoodi":441,"katunumero":1,"y":6749626.399000189,"kuntanimi_se":"Luumäki","elynimi":"Kaakkois-Suomi","hallinnollinen_luokka":3,"katunimi":"Mannerheimintie","maakuntanimi_se":"Södra Karelen","kuntanimi":"Luumäki","vertikaalisuhde":0,"maakuntakoodi":9,"maakuntanimi":"Etelä-Karjala","z":85.718}},{"type":"Feature","geometry":{"type":"Point","coordinates":[]},"properties":{"x":514494.7815168431,"kuntakoodi":491,"tie":45758,"vaylan_luonne":4,"ajorata":0,"katunumero":1,"y":6839008.613566632,"kuntanimi_se":"S:t Michel","ualuenimi":"Kunta hoitaa","elynimi":"Pohjois-Savo","hallinnollinen_luokka":2,"ely":8,"katunimi":"Mannerheimintie","maakuntanimi_se":"Södra Savolax","kuntanimi":"Mikkeli","vertikaalisuhde":0,"maakuntakoodi":10,"maakuntanimi":"Etelä-Savo","etaisyys":205,"osa":1,"ualue":400,"z":79.94520259865256}},{"type":"Feature","geometry":{"type":"Point","coordinates":[]},"properties":{"x":291508.1730952337,"kuntakoodi":581,"katunumero":1,"y":6880609.717048872,"kuntanimi_se":"Parkano","elynimi":"Pirkanmaa","hallinnollinen_luokka":2,"katunimi":"Mannerheimintie","maakuntanimi_se":"Birkaland","kuntanimi":"Parkano","vertikaalisuhde":0,"maakuntakoodi":6,"maakuntanimi":"Pirkanmaa","z":129.3610862799476}},{"type":"Feature","geometry":{"type":"Point","coordinates":[]},"properties":{"x":293877.4860021637,"kuntakoodi":710,"katunimi_se":"Mannerheimvägen","katunumero":1,"y":6649035.775971972,"kuntanimi_se":"Raseborg","elynimi":"Uusimaa","hallinnollinen_luokka":3,"katunimi":"Mannerheimintie","maakuntanimi_se":"Nyland","kuntanimi":"Raasepori","vertikaalisuhde":0,"maakuntakoodi":1,"maakuntanimi":"Uusimaa","z":20.732}},{"type":"Feature","geometry":{"type":"Point","coordinates":[]},"properties":{"x":230847.9620801189,"kuntakoodi":905,"katunimi_se":"Mannerheimsvägen","katunumero":1,"y":7007581.801467923,"kuntanimi_se":"Vasa","elynimi":"Etelä-Pohjanmaa","hallinnollinen_luokka":2,"katunimi":"Mannerheimintie","maakuntanimi_se":"Österbotten","kuntanimi":"Vaasa","vertikaalisuhde":0,"maakuntakoodi":15,"maakuntanimi":"Pohjanmaa","z":13.009}}]}"""))

  val roadLinkService: RoadLinkService = new RoadLinkService(mockKgvRoadLink, eventbus, new JsonSerializer, useFrozenLinkInterface)
  val roadAddressService: RoadAddressService = new RoadAddressService(roadLinkService, roadwayDAO, linearLocationDAO, roadNetworkDAO, roadwayPointDAO, nodePointDAO, junctionPointDAO, roadwayAddressMapper, eventbus, useFrozenLinkInterface){
    override val viiteVkmClient = mockViiteVkmClient
  }

  val projectService: ProjectService = new ProjectService(roadAddressService, mockRoadLinkService, mockNodesAndJunctionsService, roadwayDAO,
    roadwayPointDAO, linearLocationDAO, projectDAO, new ProjectLinkDAO,
    nodeDAO, nodePointDAO, junctionPointDAO, projectReservedPartDAO, roadwayChangesDAO,
    roadwayAddressMapper, eventbus, useFrozenLinkInterface) {
    override def withDynTransaction[T](f: => T): T = runWithRollback(f)
  }

    private val viiteApi = new ViiteApi(roadLinkService, mockKgvRoadLink, roadAddressService, projectService, mockRoadNetworkService, roadNameService, mockNodesAndJunctionsService, swagger = new ViiteSwagger)

  addServlet(viiteApi, "/*")

  test("Test /roadaddress API call returns some data in expected format for UI.") {
      get("/roadaddress?zoom=7&bbox=527800.0,6991096.0,538002.0,6992512.0") {
      status should equal(200)
      val links = read[Seq[Seq[Map[String, Any]]]](body)
      links should have size 2
      links.head.head should have size 33
    }
  }

  test("Test /roadaddress allroads API call returns some data in expected format for UI.") {
      get("/roadaddress?zoom=11&bbox=527800.0,6991096.0,538002.0,6992512.0") {
      status should equal(200)
      val links = read[Seq[Seq[Map[String, Any]]]](body)
      links should have size 1
      links.head.head should have size 33
    }
  }

  test("Test /roadaddress/linkid/:linkId API call returns json data.") {
    get("/roadaddress/linkid/6117675") {
      status should equal(200)
      body should equal("""{"modifiedAt":"25.06.2015 03:00:00","linkId":"6117675","startAddressM":0,"roadNameFi":"","roadPartNumber":0,"success":true,"endDate":"","linearLocationId":0,"roadwayNumber":0,"administrativeClassMML":"State","roadwayId":0,"municipalityCode":749,"middlePoint":{"x":6975409.0,"y":528167.8603886453,"z":43.282671305168655},"calibrationCode":0,"roadNumber":0,"trackCode":99,"roadClass":99,"sideCode":9,"points":[{"x":6975409.0,"y":527825.0,"z":85.90899999999965},{"x":6975409.0,"y":528516.0,"z":0.0}],"newGeometry":[{"x":6975409.0,"y":527825.0,"z":85.90899999999965},{"x":6975409.0,"y":528516.0,"z":0.0}],"municipalityName":"Siilinjärvi","startMValue":0.0,"endAddressM":0,"endMValue":691.0,"roadNameSe":"","calibrationPoints":[],"mmlId":"","startDate":"","modifiedBy":"kgv_modified","elyCode":8,"lifecycleStatus":3,"discontinuity":5,"administrativeClassId":1,"roadLinkSource":4}""")
    }
  }

  test("Test /roadlinks/project/prefill When given linkId and testProjectId with existing project and road Then should return succesfully with prefill data.") {
    get("/roadlinks/project/prefill?linkId=6117675&currentProjectId=7081807") {
      status should equal(200)
      body should equal("""{"roadPartNumber":1,"success":true,"roadNumber":77997,"ely":1,"roadName":"","roadNameSource":99}""")
    }
//    get("/roadlinks/project/prefill?linkId=6117675&currentProjectId=7081807") {
//      status should equal(200)
//      body should equal("{\"roadPartNumber\":1,\"success\":true,\"roadNumber\":77997,\"roadName\":\"\",\"roadNameSource\":99}")
//    }
  }

  test("Test /roadlinks/midpoint/:linkId") {
    get("/roadlinks/midpoint/6117675") {
      status should equal(200)
      body should equal("""{"x":6975409.0,"y":528167.9526781276,"z":43.271197358515636}""")
    }
  }

  test("Test /roadlinks/mtkid/:mtkId") {
    get("/roadlinks/mtkid/5170939") {
      status should equal(200)
      body should equal("""{"x":6975409.0,"y":528170.5,"z":0.0}""")
    }
  }

  test("Test /roadnames") {
    get("/roadnames?roadNumber=5") {
      status should equal(200)
      body should equal("""{"success":true,"roadNameInfo":[{"name":"HELSINKI-SODANKYLÄ","roadNumber":5,"id":1000000,"startDate":"01.01.1989, 00:00:00"}]}""")
    }
    get("/roadnames?roadName=%27PORI-TAMPERE%27") {
      status should equal(200)
      body should equal("""{"success":true,"roadNameInfo":[{"name":"PORI-TAMPERE","endDate":"30.09.2001, 00:00:00","roadNumber":11,"id":1000001,"startDate":"01.01.1996, 00:00:00"}]}""")
    }
  }

  test("Test /roadlinks/roadname/:roadNumber/:projectID") {
    roadAddressService.withDynSession {
      val testProjectRoadName = "Project_road_77998_name"
      ProjectLinkNameDAO.create(testProjectId, 77998, testProjectRoadName)
<<<<<<< HEAD
    // RoadName
    get("/roadlinks/roadname/5/7081807") {
      status should equal(200)
      body should equal("""{"roadName":"HELSINKI-SODANKYLÄ","isCurrent":true}""")
    }
    // ProjectLinkName
    get("/roadlinks/roadname/77998/7081807") {
      status should equal(200)
=======
      // RoadName
      get("/roadlinks/roadname/5/7081807") {
        status should equal(200)
        body should equal("""{"roadName":"HELSINKI-SODANKYLÄ","isCurrent":true}""")
      }
      // ProjectLinkName
      get("/roadlinks/roadname/77998/7081807") {
        status should equal(200)
>>>>>>> c3173614
        body should equal("""{"roadName":"""" + testProjectRoadName + """","isCurrent":false}""")
      }
      ProjectLinkNameDAO.removeByProject(testProjectId)
    }
  }

  test("Test /roadlinks/search for linkId") {
    get("/roadlinks/search?search=f4745622-bfed-4ebd-aa32-aadeefe6289e:1") {
      status should equal(200)
      val links = read[Seq[Map[String, Seq[Any]]]](body)
      links should have size 1
      val linkId = links.flatMap(_.get("linkId")).flatten
      linkId should equal(List(Map("x" -> 534583.06, "y" -> 6994860.59, "z" -> 0.0)))
    }
  }

  test("Test /roadlinks/search for mtkId") {
    get("/roadlinks/search?search=5170939") {
      status should equal(200)
      val links = read[Seq[Map[String, Seq[Any]]]](body)
      links should have size 2
      val mtkId = links.flatMap(_.get("mtkId")).flatten
      mtkId should equal(List(Map("x" -> 6975409.0, "y" -> 528170.5, "z" -> 0.0)))
    }
  }

  test("Test /roadlinks/search for road,part,addr,track") {
    get("/roadlinks/search?search=15113,2,2760,0") {
      status should equal(200)
      val links = read[Seq[Map[String, Seq[Any]]]](body)
      links should have size 1
      val mtkId = links.flatMap(_.get("roadM")).flatten
      mtkId should equal(List(Map("x" -> 507034.82066520397, "y" -> 6824215.646478919, "z" -> 0.0)))
    }
  }

  test("Test /roadlinks/search for street") {
    get("/roadlinks/search?search=mannerheimintie") {
      status should equal(200)
      val links = read[Seq[Map[String, Seq[Any]]]](body)
      links should have size 1
      val street = links.flatMap(_.get("street")).flatten.head
      val features = parse(StringInput(street.toString)).values.asInstanceOf[Map[String, Any]]("features").asInstanceOf[Seq[Map[String, Map[String, Any]]]]
      features.filter(_.get("properties").get.get("kuntanimi").get == "Helsinki") should have size 1
    }
  }

  test("Test /getRoadLinkDate") {
    get("/getRoadLinkDate") {
      status should equal(200)
      body should equal("""{ "result":" 02.01.2018 02:00:00"}""")
    }
  }

  test("Test /project/recalculateProject/:testProjectId") {
    get("/project/recalculateProject/7081807") {
      status should equal(200)
      val response = parse(StringInput(body)).values.asInstanceOf[Map[String, Any]]
      response should have size 2
      response.head should be(("success",true))

      /* Projektilla kaksi validointi virhettä:
          Huom! Ajoratojen geometriapituuksissa yli 20% poikkeama. +
          Tieosalle ei ole määritelty jatkuvuuskoodia "Tien loppu" (1), tieosan viimeiselle linkille.
      */
      response.last._1 should be("validationErrors")
      response.last._2.asInstanceOf[List[Map[String, Any]]] should have size 2
    }
  }

  test("Test /project/getchangetable/:testProjectId") {
    get("/project/getchangetable/7081807") {
      status should equal(200)
      val changeInfo = parse(StringInput(body)).values.asInstanceOf[Map[String, Map[String, Any]]]
      changeInfo("changeTable")("name") should be ("ProjectOne")
    }
  }

  test("Test PUT /roadnames/:roadNumber") {
    put("/roadnames/5", body = """[{"name":"Test name for road 5","roadNumber":5,"id":1000000,"startDate":"31.12.1988"}]""") {
      status should equal(200)
      val response = parse(StringInput(body)).values.asInstanceOf[Map[String, Any]]
      response should have size 1
      response("success").toString should be ("true")
    }
  }

  test("Test PUT /roadlinks/roadaddress/project") {
    put("/roadlinks/roadaddress/project",
      body = """{"id":7081807,"status":1,"name":"ProjectOne to test","startDate":"11.10.2022","additionalInfo":"","reservedPartList":[],"formedPartList":[{"discontinuity":"Tien loppu","ely":1,"roadLength":3214,"roadNumber":77997,"roadPartId":0,"roadPartNumber":1,"startingLinkId":"6117675"}],"resolution":8}"""
    ) {
      status should equal(200)
      val response = parse(StringInput(body)).values.asInstanceOf[Map[String, Any]]
      response should have size 5
      response("success").toString should be ("true")
    }
  }

//TODO: this test library does not allow BODY in delete operation. Update or refactor needed.

//  test("Test DELETE /roadlinks/roadaddress/project") {
//    delete("/roadlinks/roadaddress/project",
//       body = "7081807"
//    ) {
//      status should equal(200)
//      val response = parse(StringInput(body)).values.asInstanceOf[Map[String, Any]]
//      response should have size 1
//      response("success").toString should be ("true")
//    }
//  }

  test("Test json.extract[RoadAddressProjectExtractor] When sending a list of 1 road part link coded in a JSON format Then return the decoded Road Address Project list with 1 element.") {
    val str = "{\"id\":0,\"status\":1,\"name\":\"erwgerg\",\"startDate\":\"22.4.2017\",\"additionalInfo\":\"\",\"projectEly\":5,\"reservedPartList\":[{\"roadPartNumber\":205,\"roadNumber\":5,\"ely\":5,\"roadLength\":6730,\"roadPartId\":30,\"discontinuity\":\"Jatkuva\"}],\"resolution\":8}"
    val json = parse(str)
      json.extract[RoadAddressProjectExtractor].reservedPartList should have size 1
  }

  test("Test json.extract[RoadAddressProjectExtractor] When sending am excessively big name in JSON format Then return the decoded name but with some loss of letters.") {
    val str = "{\"id\":0,\"projectEly\":5,\"status\":1,\"name\":\"ABCDEFGHIJKLMNOPQRSTUVWXYZ01234567890\",\"startDate\":\"22.4.2017\",\"additionalInfo\":\"\",\"reservedPartList\":[],\"resolution\":8}"
    val json = parse(str)
    val extracted = json.extract[RoadAddressProjectExtractor]
    extracted.name should have length 37
    val project = ProjectConverter.toRoadAddressProject(extracted, User(1, "user", Configuration()))
    project.name should have length 32
  }

  test("Test json.extract[Point] When using a single point with a XY coordinate Then return exactly the point with the same XY coordinates that was sent..") {
    val point = Point(0.2,5.0)
    val str = "{\"x\":0.2,\"y\":5.0}"
    val json=parse(str)
    val read = json.extract[Point]
    read should be (point)
  }
}<|MERGE_RESOLUTION|>--- conflicted
+++ resolved
@@ -147,16 +147,6 @@
     roadAddressService.withDynSession {
       val testProjectRoadName = "Project_road_77998_name"
       ProjectLinkNameDAO.create(testProjectId, 77998, testProjectRoadName)
-<<<<<<< HEAD
-    // RoadName
-    get("/roadlinks/roadname/5/7081807") {
-      status should equal(200)
-      body should equal("""{"roadName":"HELSINKI-SODANKYLÄ","isCurrent":true}""")
-    }
-    // ProjectLinkName
-    get("/roadlinks/roadname/77998/7081807") {
-      status should equal(200)
-=======
       // RoadName
       get("/roadlinks/roadname/5/7081807") {
         status should equal(200)
@@ -165,7 +155,6 @@
       // ProjectLinkName
       get("/roadlinks/roadname/77998/7081807") {
         status should equal(200)
->>>>>>> c3173614
         body should equal("""{"roadName":"""" + testProjectRoadName + """","isCurrent":false}""")
       }
       ProjectLinkNameDAO.removeByProject(testProjectId)
