--- conflicted
+++ resolved
@@ -1275,20 +1275,10 @@
   }
 
   def nodeToApi(node: (Option[Node], (Seq[NodePoint], Map[Junction, Seq[JunctionPoint]]))) : Map[String, Any] = {
-<<<<<<< HEAD
-    if(node._1.isDefined)
-    Map("node" -> {
-      simpleNodeToApi(node._1.get)
-    } ,
-      "nodePoints" -> node._2._1.map(nodePointToApi),
-      "junctions" -> node._2._2.map(junctionToApi))
-    else Map()
-=======
 
     simpleNodeToApi(node._1.get) ++
       Map("nodePoints" -> node._2._1.map(nodePointToApi)) ++
       Map("junctions" -> node._2._2.map(junctionToApi))
->>>>>>> 4c558cd8
   }
 
   def roadNameToApi(roadName: RoadName): Map[String, Any] = {
