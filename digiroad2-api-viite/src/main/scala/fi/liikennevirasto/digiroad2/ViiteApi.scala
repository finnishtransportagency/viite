--- conflicted
+++ resolved
@@ -609,16 +609,14 @@
       Map(
         "status" -> projectAddressLink.status.value,
         "connectedLinkId" -> projectAddressLink.connectedLinkId,
-<<<<<<< HEAD
+        "originalGeometry" -> projectAddressLink.originalGeometry,
         "reverted" -> projectAddressLink.reversed
       )
-=======
-        "originalGeometry" -> projectAddressLink.originalGeometry)
     else
       Map(
         "status" -> projectAddressLink.status.value
+    "reverted" -> projectAddressLink.reversed
       ))
->>>>>>> f1a518c7
   }
 
   def roadAddressProjectToApi(roadAddressProject: RoadAddressProject): Map[String, Any] = {
