package fi.liikennevirasto.digiroad2

import java.text.SimpleDateFormat

import fi.liikennevirasto.digiroad2.asset._
import fi.liikennevirasto.digiroad2.authentication.RequestHeaderAuthentication
import fi.liikennevirasto.digiroad2.client.vvh.VVHClient
import fi.liikennevirasto.digiroad2.oracle.OracleDatabase
import fi.liikennevirasto.digiroad2.service.RoadLinkService
import fi.liikennevirasto.digiroad2.user.{User, UserProvider}
import fi.liikennevirasto.digiroad2.util.LogUtils.time
import fi.liikennevirasto.digiroad2.util.{DigiroadSerializers, RoadAddressException, RoadPartReservedException, Track}
import fi.liikennevirasto.viite.AddressConsistencyValidator.AddressErrorDetails
import fi.liikennevirasto.viite.ProjectValidator.ValidationErrorDetails
import fi.liikennevirasto.viite._
import fi.liikennevirasto.viite.dao._
import fi.liikennevirasto.viite.model._
import fi.liikennevirasto.viite.util.SplitOptions
import org.joda.time.DateTime
import org.joda.time.format.{DateTimeFormat, DateTimeFormatter}
import org.json4s._
import org.scalatra.json.JacksonJsonSupport
import org.scalatra.{NotFound, _}
import org.slf4j.LoggerFactory

import scala.util.parsing.json._
import scala.util.{Left, Right}

/**
  * Created by venholat on 25.8.2016.
  */

case class NewAddressDataExtracted(sourceIds: Set[Long], targetIds: Set[Long])

case class RevertSplitExtractor(projectId: Option[Long], linkId: Option[Long], coordinates: ProjectCoordinates)

case class RevertRoadLinksExtractor(projectId: Long, roadNumber: Long, roadPartNumber: Long, links: List[LinkToRevert], coordinates: ProjectCoordinates)

case class ProjectRoadAddressInfo(projectId: Long, roadNumber: Long, roadPartNumber: Long)

case class RoadAddressProjectExtractor(id: Long, projectEly: Option[Long], status: Long, name: String, startDate: String,
                                       additionalInfo: String, roadPartList: List[RoadPartExtractor], resolution: Int)

case class RoadAddressProjectLinksExtractor(ids: Set[Long], linkIds: Seq[Long], linkStatus: Int, projectId: Long, roadNumber: Long,
                                            roadPartNumber: Long, trackCode: Int, discontinuity: Int, roadEly: Long,
                                            roadLinkSource: Int, roadType: Int, userDefinedEndAddressM: Option[Int],
                                            coordinates: ProjectCoordinates, roadName: Option[String])

case class RoadPartExtractor(roadNumber: Long, roadPartNumber: Long, ely: Long)

case class CutLineExtractor(linkId: Long, splitedPoint: Point)

class ViiteApi(val roadLinkService: RoadLinkService, val vVHClient: VVHClient,
               val roadAddressService: RoadAddressService,
               val projectService: ProjectService,
               val roadNetworkService: RoadNetworkService,
               val roadNameService: RoadNameService,
               val userProvider: UserProvider = Digiroad2Context.userProvider,
               val deploy_date: String = Digiroad2Context.deploy_date
              )
  extends ScalatraServlet
    with JacksonJsonSupport
    with CorsSupport
    with RequestHeaderAuthentication
    with GZipSupport {

  class Contains(r: Range) {
    def unapply(i: Int): Boolean = r contains i
  }
  private val  dtf: DateTimeFormatter = DateTimeFormat.forPattern("dd/MM/yyyy")
  val DrawMainRoadPartsOnly = 1
  val DrawRoadPartsOnly = 2
  val DrawLinearPublicRoads = 3
  val DrawPublicRoads = 4
  val DrawAllRoads = 5

  def withDynTransaction[T](f: => T): T = OracleDatabase.withDynTransaction(f)

  def withDynSession[T](f: => T): T = OracleDatabase.withDynSession(f)

  val logger = LoggerFactory.getLogger(getClass)
  protected implicit val jsonFormats: Formats = DigiroadSerializers.jsonFormats
  JSON.globalNumberParser = {
    in =>
      try in.toLong catch {
        case _: NumberFormatException => in.toDouble
      }
  }

  before() {
    contentType = formats("json") + "; charset=utf-8"
    try {
      authenticateForApi(request)(userProvider)
      if (request.isWrite && !userProvider.getCurrentUser().hasViiteWriteAccess) {
        halt(Unauthorized("No write permissions"))
      }
    } catch {
      case ise: IllegalStateException => halt(Unauthorized("Authentication error: " + ise.getMessage))
    }
    response.setHeader(Digiroad2Context.Digiroad2ServerOriginatedResponseHeader, "true")
  }

  get("/startupParameters") {
    time(logger, "GET request for /startupParameters") {
      val (east, north, zoom) = {
        val config = userProvider.getCurrentUser().configuration
        (config.east.map(_.toDouble), config.north.map(_.toDouble), config.zoom.map(_.toInt))
      }
      StartupParameters(east.getOrElse(DefaultLatitude), north.getOrElse(DefaultLongitude), zoom.getOrElse(DefaultZoomLevel), deploy_date)
    }
  }

  get("/user/roles") {
    time(logger, "GET request for /user/roles") {
      userProvider.getCurrentUser().configuration.roles
    }
  }

  get("/roadlinks") {
    response.setHeader("Access-Control-Allow-Headers", "*")
    val zoom = chooseDrawType(params.getOrElse("zoom", "5"))
    time(logger, s"GET request for /roadlinks (zoom: $zoom)") {
      params.get("bbox")
        .map(getRoadAddressLinks(zoom))
        .getOrElse(BadRequest("Missing mandatory 'bbox' parameter"))
    }
  }

  get("/floatingRoadAddresses") {
    time(logger, "GET request for /floatingRoadAddresses") {
      response.setHeader("Access-Control-Allow-Headers", "*")
      roadAddressService.getFloatingAdresses().groupBy(_.ely).map(
        g => g._1 -> g._2.sortBy(ra => (ra.roadNumber, ra.roadPartNumber, ra.startAddrMValue))
          .map(floatingRoadAddressToApi))
    }
  }

  get("/roadAddressErrors") {
    time(logger, "GET request for /roadAddressErrors") {
      response.setHeader("Access-Control-Allow-Headers", "*")
      roadAddressService.getRoadAddressErrors().groupBy(_.ely).map(
        g => g._1 -> g._2.sortBy(ra => (ra.roadNumber, ra.roadPartNumber))
          .map(roadAddressErrorsToApi))
    }
  }

  get("/roadlinks/:linkId") {
    val linkId = params("linkId").toLong
    time(logger, s"GET request for /roadlinks/$linkId") {
      val roadLinks = roadAddressService.getRoadAddressLink(linkId) ++ roadAddressService.getSuravageRoadLinkAddressesByLinkIds(Set(linkId))
      val projectLinks = projectService.getProjectRoadLinksByLinkIds(Set(linkId))
      foldSegments(roadLinks).orElse(foldSegments(projectLinks)).map(midPoint).getOrElse(
        Map("success" -> false, "reason" -> ("Link " + linkId + " not found")))
    }
  }

  get("/roadlinks/project/prefillfromvvh/:linkId") {
    val linkId = params("linkId").toLong
    time(logger, s"GET request for /roadlinks/project/prefillfromvvh/$linkId") {
      projectService.fetchPreFillFromVVH(linkId) match {
        case Right(preFillInfo) => Map("success" -> true, "roadNumber" -> preFillInfo.RoadNumber, "roadPartNumber" -> preFillInfo.RoadPart, "roadName" -> preFillInfo.roadName)
        case Left(failureMessage) => Map("success" -> false, "reason" -> failureMessage)
      }
    }
  }

  get("/roadlinks/adjacent") {
    val data = JSON.parseFull(params.getOrElse("roadData", "{}")).get.asInstanceOf[Map[String, Any]]
    val chainLinks = data("selectedLinks").asInstanceOf[Seq[Long]].toSet
    val linkId = data("linkId").asInstanceOf[Long]
    val roadNumber = data("roadNumber").asInstanceOf[Long]
    val roadPartNumber = data("roadPartNumber").asInstanceOf[Long]
    val trackCode = data("trackCode").asInstanceOf[Long].toInt

    time(logger, s"GET request for /roadlinks/adjacent (chainLinks: $chainLinks, linkId: $linkId, roadNumber: $roadNumber, roadPartNumber: $roadPartNumber, trackCode: $trackCode)") {
      roadAddressService.getFloatingAdjacent(chainLinks, linkId, roadNumber, roadPartNumber, trackCode).map(roadAddressLinkToApi)
    }
  }

  get("/roadlinks/adjacent/target") {
    val data = JSON.parseFull(params.getOrElse("roadData", "{}")).get.asInstanceOf[Map[String, Any]]
    val chainLinks = data("selectedLinks").asInstanceOf[Seq[Long]].toSet
    val linkId = data("linkId").asInstanceOf[Long]

    time(logger, s"GET request for /roadlinks/adjacent/target (chainLinks: $chainLinks, linkId: $linkId)") {
      roadAddressService.getAdjacent(chainLinks, linkId).map(roadAddressLinkToApi)
    }
  }

  get("/roadnames") {
    val roadNumber = params.get("roadNumber")
    val roadName = params.get("roadName")
    val startDate = params.get("startDate")
    val endDate = params.get("endDate")
    time(logger, s"GET request for /roadnames (roadNumber: $roadNumber, roadName: $roadName, startDate: $startDate, endDate: $endDate)") {
      roadNameService.getRoadNames(roadNumber, roadName, optionStringToDateTime(startDate), optionStringToDateTime(endDate)) match {
        case Right(roadNameList) => Map("success" -> true, "roadNameInfo" -> roadNameList.map(roadNameToApi))
        case Left(errorMessage) => Map("success" -> false, "reason" -> errorMessage)
      }
    }
  }

  put("/roadnames/:roadNumber") {
    val roadNumber = params("roadNumber").toLong
    time(logger, s"PUT request for /roadnames/$roadNumber") {
      val roadNames = parsedBody.extract[Seq[RoadNameRow]]
      val user = userProvider.getCurrentUser()
      roadNameService.addOrUpdateRoadNames(roadNumber, roadNames, user) match {
        case Some(err) => Map("success" -> false, "errorMessage" -> err)
        case None => Map("success" -> true)
      }
    }
  }

  get("/roadlinks/multiSourceAdjacents") {
    time(logger, "GET request for /roadlinks/multiSourceAdjacents") {
      val roadData = JSON.parseFull(params.getOrElse("roadData", "[]")).get.asInstanceOf[Seq[Map[String, Any]]]
      if (roadData.isEmpty) {
        Set.empty
      } else {
        val adjacents: Seq[RoadAddressLink] = {
          roadData.flatMap(rd => {
            val chainLinks = rd("selectedLinks").asInstanceOf[Seq[Long]].toSet
            val linkId = rd("linkId").asInstanceOf[Long]
            val roadNumber = rd("roadNumber").asInstanceOf[Long]
            val roadPartNumber = rd("roadPartNumber").asInstanceOf[Long]
            val trackCode = rd("trackCode").asInstanceOf[Long].toInt
            roadAddressService.getFloatingAdjacent(chainLinks, linkId,
              roadNumber, roadPartNumber, trackCode)
          })
        }
        val linkIds: Seq[Long] = roadData.map(rd => rd("linkId").asInstanceOf[Long])
        val result = adjacents.filter(adj => {
          !linkIds.contains(adj.linkId)
        }).distinct
        result.map(roadAddressLinkToApi)
      }
    }
  }

  get("/roadlinks/checkproject/") {
    val projectId = params("projectId").toLong
    time(logger, s"GET request for /roadlinks/checkproject/ (projectId: $projectId)") {
      projectService.getProjectStatusFromTR(projectId)
    }
  }

  get("/roadlinks/transferRoadLink") {
    time(logger, "GET request for /roadlinks/transferRoadLink") {
      val (sources, targets) = roadlinksData()
      val user = userProvider.getCurrentUser()
      try {
        val result = roadAddressService.getRoadAddressLinksAfterCalculation(sources, targets, user)
        result.map(roadAddressLinkToApi)
      }
      catch {
        case e: IllegalArgumentException =>
          logger.warn("Invalid transfer attempted: " + e.getMessage, e)
          BadRequest("Invalid transfer attempted: " + e.getMessage)
        case e: Exception =>
          logger.warn(e.getMessage, e)
          InternalServerError("An unexpected error occurred while processing this action.")
      }
    }
  }

  put("/roadlinks/roadaddress") {
    time(logger, "PUT request for /roadlinks/roadaddress") {
      val data = parsedBody.extract[NewAddressDataExtracted]
      val sourceIds = data.sourceIds
      val targetIds = data.targetIds
      val user = userProvider.getCurrentUser()

      val roadAddresses = roadAddressService.getRoadAddressesAfterCalculation(sourceIds.toSeq.map(_.toString), targetIds.toSeq.map(_.toString), user)
      try {
        val transferredRoadAddresses = roadAddressService.transferFloatingToGap(sourceIds, targetIds, roadAddresses, user.username)
        transferredRoadAddresses
      }
      catch {
        case e: RoadAddressException =>
          logger.warn(e.getMessage)
          InternalServerError("An unexpected error occurred while processing this action.")
        case e: MappingException =>
          logger.warn("Exception treating road links", e)
          BadRequest("Missing mandatory ProjectLink parameter")
        case e: Exception =>
          logger.warn("Exception", e)
          BadRequest("An unexpected error occurred while processing this action.")
      }
    }
  }

  post("/roadlinks/roadaddress/project") {
    time(logger, "POST request for /roadlinks/roadaddress/project") {
      val project = parsedBody.extract[RoadAddressProjectExtractor]
      val user = userProvider.getCurrentUser()
      val roadAddressProject = ProjectConverter.toRoadAddressProject(project, user)
      try {
        if (project.id != 0) //we check if project is new. If it is then we check project for being in writable state
          projectWritable(roadAddressProject.id)
        val projectSaved = projectService.createRoadLinkProject(roadAddressProject)
        projectService.saveProjectCoordinates(projectSaved.id, projectService.calculateProjectCoordinates(projectSaved.id, project.resolution))
        val fetched = projectService.getRoadAddressSingleProject(projectSaved.id).get
        val latestPublishedNetwork = roadNetworkService.getLatestPublishedNetworkDate
        val firstAddress: Map[String, Any] =
          fetched.reservedParts.find(_.startingLinkId.nonEmpty).map(p => "projectAddresses" -> p.startingLinkId.get).toMap
        Map("project" -> roadAddressProjectToApi(fetched), "publishedNetworkDate" -> formatDateTimeToString(latestPublishedNetwork),
          "formInfo" ->
            fetched.reservedParts.map(reservedRoadPartToApi), "success" -> true) ++ firstAddress
      } catch {
        case ex: IllegalArgumentException => BadRequest(s"A project with id ${project.id} has already been created")
        case e: MappingException =>
          logger.warn("Exception treating road links", e)
          BadRequest("Missing mandatory ProjectLink parameter")
        case ex: RuntimeException => Map("success" -> false, "errorMessage" -> ex.getMessage)
        case ex: RoadPartReservedException => Map("success" -> false, "errorMessage" -> ex.getMessage)
        case ex: NameExistsException => Map("success" -> false, "errorMessage" -> ex.getMessage)
      }
    }
  }

  put("/roadlinks/roadaddress/project") {
    time(logger, "PUT request for /roadlinks/roadaddress/project") {
      val project = parsedBody.extract[RoadAddressProjectExtractor]
      val user = userProvider.getCurrentUser()
      val roadAddressProject = ProjectConverter.toRoadAddressProject(project, user)
      try {
        if (project.id != 0) { // we check if project is new. If it is then we check project for being in writable state
          projectWritable(roadAddressProject.id)
        }
        val reservationMessage = if (roadAddressProject.reservedParts.nonEmpty) {
          projectService.validateProjectDate(roadAddressProject.reservedParts, roadAddressProject.startDate) match {
            case Some(errMsg) => Some(errMsg)
            case None => None
          }
        } else {
          None
        }
        if (reservationMessage.isEmpty) {
          val projectSaved = projectService.saveProject(roadAddressProject)
          projectService.saveProjectCoordinates(projectSaved.id, projectService.calculateProjectCoordinates(projectSaved.id, project.resolution))
          val firstLink = projectService.getFirstProjectLink(projectSaved)
          Map("project" -> roadAddressProjectToApi(projectSaved), "projectAddresses" -> firstLink, "formInfo" ->
            projectSaved.reservedParts.map(reservedRoadPartToApi),
            "success" -> true, "projectErrors" -> projectService.validateProjectById(project.id).map(errorPartsToApi))
        } else {
          Map("success" -> false, "errorMessage" -> reservationMessage.get)
        }
      } catch {
        case e: IllegalStateException => Map("success" -> false, "errorMessage" -> "Projekti ei ole enää muokattavissa")
        case ex: IllegalArgumentException => NotFound(s"Project id ${project.id} not found")
        case e: MappingException =>
          logger.warn("Exception treating road links", e)
          BadRequest("Missing mandatory ProjectLink parameter")
        case ex: RuntimeException => Map("success" -> false, "errorMessage" -> ex.getMessage)
        case ex: RoadPartReservedException => Map("success" -> false, "errorMessage" -> ex.getMessage)
      }
    }
  }

  delete("/roadlinks/roadaddress/project") {
    val projectId = parsedBody.extract[Long]
    time(logger, s"DELETE request for /roadlinks/roadaddress/project (projectId: $projectId)") {
      try {
        if (projectService.deleteProject(projectId)) {
          Map("success" -> true)
        }
        else {
          Map("success" -> false, "errorMessage" -> "Projekti ei ole vielä luotu")
        }
      }
      catch {
        case ex: Exception => Map("success" -> false, "errorMessage" -> ex.getMessage)
      }
    }
  }

  post("/roadlinks/roadaddress/project/sendToTR") {
    val projectID = (parsedBody \ "projectID").extract[Long]
    time(logger, s"POST request for /roadlinks/roadaddress/project/sendToTR (projectID: $projectID)") {
      val writableProjectService = projectWritable(projectID)
      val sendStatus = writableProjectService.publishProject(projectID)
      if (sendStatus.validationSuccess && sendStatus.sendSuccess)
        Map("sendSuccess" -> true)
      else
        Map("sendSuccess" -> false, "errorMessage" -> sendStatus.errorMessage.getOrElse(""))
    }
  }

  put("/project/reverse") {
    time(logger, "PUT request for /project/reverse") {
      val user = userProvider.getCurrentUser()
      try {
        //check for validity
        val roadInfo = parsedBody.extract[RevertRoadLinksExtractor]
        val writableProjectService = projectWritable(roadInfo.projectId)
        writableProjectService.changeDirection(roadInfo.projectId, roadInfo.roadNumber, roadInfo.roadPartNumber, roadInfo.links, user.username) match {
          case Some(errorMessage) =>
            Map("success" -> false, "errorMessage" -> errorMessage)
          case None =>
            writableProjectService.saveProjectCoordinates(roadInfo.projectId, roadInfo.coordinates)
            Map("success" -> true, "projectErrors" -> projectService.validateProjectById(roadInfo.projectId).map(errorPartsToApi))
        }
      } catch {
        case e: IllegalStateException => Map("success" -> false, "errorMessage" -> e.getMessage)
        case ex: RuntimeException => Map("success" -> false, "errorMessage" -> ex.getMessage)
        case e: MappingException =>
          logger.warn("Exception treating road links", e)
          BadRequest("Missing mandatory ProjectLink parameter")
      }
    }
  }

  get("/roadlinks/roadaddress/project/all") {
    time(logger, "GET request for /roadlinks/roadaddress/project/all") {
      projectService.getRoadAddressAllProjects.map(roadAddressProjectToApi)
    }
  }

  get("/roadlinks/roadaddress/project/all/projectId/:id") {
    val projectId = params("id").toLong
    time(logger, s"GET request for /roadlinks/roadaddress/project/all/projectId/$projectId") {
      try {
        projectService.getRoadAddressSingleProject(projectId) match {
          case Some(project) =>
            val projectMap = roadAddressProjectToApi(project)
            val parts = project.reservedParts.map(reservedRoadPartToApi)
            val errorParts = projectService.validateProjectById(project.id)
            val publishable = errorParts.isEmpty
            val latestPublishedNetwork = roadNetworkService.getLatestPublishedNetworkDate
            Map("project" -> projectMap, "linkId" -> project.reservedParts.find(_.startingLinkId.nonEmpty).flatMap(_.startingLinkId),
              "projectLinks" -> parts, "publishable" -> publishable, "projectErrors" -> errorParts.map(errorPartsToApi),
              "publishedNetworkDate" -> formatDateTimeToString(latestPublishedNetwork))
          case _ => halt(NotFound("Project not found"))
        }
      } catch {
        case e: Exception => {
          logger.error(e.toString, e)
          InternalServerError(e.toString)
        }
      }
    }
  }

  get("/roadlinks/roadaddress/project/validatereservedlink/") {
    val roadNumber = params("roadNumber").toLong
    val startPart = params("startPart").toLong
    val endPart = params("endPart").toLong
    val projDate = params("projDate").toString
    time(logger, s"GET request for /roadlinks/roadaddress/project/validatereservedlink/ (roadNumber: $roadNumber, startPart: $startPart, endPart: $endPart, projDate: $projDate)") {
      val formatter = DateTimeFormat.forPattern("dd.MM.yyyy")
      val errorMessageOpt = projectService.checkRoadPartsExist(roadNumber, startPart, endPart)
      if (errorMessageOpt.isEmpty) {
        projectService.checkRoadPartsReservable(roadNumber, startPart, endPart) match {
          case Left(err) => Map("success" -> err, "roadparts" -> Seq.empty)
          case Right(reservedRoadParts) => {
            if (reservedRoadParts.isEmpty) {
              Map("success" -> s"Puuttuvan tielinkkidatan takia kyseistä tieosaa ei pystytä varaamaan.")
            } else {
              projectService.validateProjectDate(reservedRoadParts, formatter.parseDateTime(projDate)) match {
                case Some(errMsg) => Map("success" -> errMsg)
                case None => Map("success" -> "ok", "roadparts" -> reservedRoadParts.map(reservedRoadPartToApi))
              }
            }
          }
        }
      } else
        Map("success" -> errorMessageOpt.get)
    }
  }

  put("/roadlinks/roadaddress/project/revertchangesroadlink") {
    time(logger, "PUT request for /roadlinks/roadaddress/project/revertchangesroadlink") {
      try {
        val linksToRevert = parsedBody.extract[RevertRoadLinksExtractor]
        if (linksToRevert.links.nonEmpty) {
          val writableProject = projectWritable(linksToRevert.projectId)
          val user = userProvider.getCurrentUser().username
          writableProject.revertLinks(linksToRevert.projectId, linksToRevert.roadNumber, linksToRevert.roadPartNumber, linksToRevert.links, user) match {
            case None =>
              writableProject.saveProjectCoordinates(linksToRevert.projectId, linksToRevert.coordinates)
              val projectErrors = projectService.validateProjectById(linksToRevert.projectId).map(errorPartsToApi)
              Map("success" -> true,
                "publishable" -> projectErrors.isEmpty,
                "projectErrors" -> projectErrors)
            case Some(s) => Map("success" -> false, "errorMessage" -> s)
          }
        }
      } catch {
        case e: IllegalStateException => Map("success" -> false, "errorMessage" -> "Projekti ei ole enää muokattavissa")
        case e: MappingException =>
          logger.warn("Exception treating road links", e)
          BadRequest("Missing mandatory ProjectLink parameter")
        case e: Exception => {
          logger.error(e.toString, e)
          InternalServerError(e.toString)
        }
      }
    }
  }

  post("/roadlinks/roadaddress/project/links") {
    time(logger, "POST request for /roadlinks/roadaddress/project/links") {
      val user = userProvider.getCurrentUser()
      try {
        val links = parsedBody.extract[RoadAddressProjectLinksExtractor]
        logger.debug(s"Creating new links: ${links.linkIds.mkString(",")}")
        val writableProject = projectWritable(links.projectId)
        val response = writableProject.createProjectLinks(links.linkIds, links.projectId, links.roadNumber, links.roadPartNumber,
          Track.apply(links.trackCode), Discontinuity.apply(links.discontinuity), RoadType.apply(links.roadType), LinkGeomSource.apply(links.roadLinkSource), links.roadEly, user.username, links.roadName.getOrElse(halt(BadRequest("Road name is mandatory"))))
        response.get("success") match {
          case Some(true) => {
            writableProject.saveProjectCoordinates(links.projectId, links.coordinates)
            val projectErrors = response.getOrElse("projectErrors", Seq).asInstanceOf[Seq[ValidationErrorDetails]].map(errorPartsToApi)
            Map("success" -> true,
              "publishable" -> response.get("projectErrors").isEmpty,
              "projectErrors" -> projectErrors)
          }
          case _ => response
        }
      } catch {
        case e: IllegalStateException => Map("success" -> false, "errorMessage" -> "Projekti ei ole enää muokattavissa")
        case e: MappingException =>
          logger.warn("Exception treating road links", e)
          BadRequest("Missing mandatory ProjectLink parameter")
        case e: Exception => {
          logger.error(e.toString, e)
          InternalServerError(e.toString)
        }
      }
    }
  }

  put("/roadlinks/roadaddress/project/links") {
    time(logger, "PUT request for /roadlinks/roadaddress/project/links") {
      val user = userProvider.getCurrentUser()
      try {
        val links = parsedBody.extract[RoadAddressProjectLinksExtractor]
        if (projectService.validateLinkTrack(links.trackCode)) {
          val writableProject = projectWritable(links.projectId)
          writableProject.updateProjectLinks(links.projectId, links.ids, links.linkIds, LinkStatus.apply(links.linkStatus),
            user.username, links.roadNumber, links.roadPartNumber, links.trackCode, links.userDefinedEndAddressM,
            links.roadType, links.discontinuity, Some(links.roadEly), roadName = links.roadName) match {
            case Some(errorMessage) => Map("success" -> false, "errorMessage" -> errorMessage)
            case None =>
              writableProject.saveProjectCoordinates(links.projectId, links.coordinates)
              val projectErrors = projectService.validateProjectById(links.projectId).map(errorPartsToApi)
              Map("success" -> true, "id" -> links.projectId,
                "publishable" -> projectErrors.isEmpty,
                "projectErrors" -> projectErrors)
          }
        } else {
          Map("success" -> false, "errorMessage" -> "Invalid track code")
        }
      } catch {
        case e: IllegalStateException => Map("success" -> false, "errorMessage" -> "Projekti ei ole enää muokattavissa")
        case e: MappingException =>
          logger.warn("Exception treating road links", e)
          BadRequest("Missing mandatory ProjectLink parameter")
        case e: Exception => {
          logger.error(e.toString, e)
          InternalServerError(e.toString)
        }
      }
    }
  }

  get("/project/roadlinks") {
    response.setHeader("Access-Control-Allow-Headers", "*")
    val zoom = chooseDrawType(params.getOrElse("zoom", "5"))
    val id: Long = params.get("id") match {
      case Some(s) if s != "" && s.toLong != 0 => s.toLong
      case _ => 0L
    }
    time(logger, s"GET request for /project/roadlinks (zoom: $zoom, id: $id)") {
      userProvider.getCurrentUser()
      if (id == 0)
        BadRequest("Missing mandatory 'id' parameter")
      else
        params.get("bbox")
          .map(getProjectLinks(id, zoom))
          .getOrElse(BadRequest("Missing mandatory 'bbox' parameter"))
    }
  }

  delete("/project/trid/:projectId") {
    val projectId = params("projectId").toLong
    time(logger, s"DELETE request for /project/trid/$projectId") {
      userProvider.getCurrentUser()
      val oError = projectService.removeRotatingTRId(projectId)
      oError match {
        case Some(error) =>
          Map("success" -> "false", "message" -> error)
        case None =>
          Map("success" -> "true", "message" -> "")
      }
    }
  }

  get("/project/getchangetable/:projectId") {
    val projectId = params("projectId").toLong
    time(logger, s"GET request for /project/getchangetable/$projectId") {
      val validationErrors = projectService.validateProjectById(projectId).map(mapValidationIssues)
      val changeTableData = projectService.getChangeProject(projectId).map(project =>
        Map(
          "id" -> project.id,
          "ely" -> project.ely,
          "user" -> project.user,
          "name" -> project.name,
          "changeDate" -> project.changeDate,
          "changeInfoSeq" -> project.changeInfoSeq.map(changeInfo =>
            Map("changetype" -> changeInfo.changeType.value, "roadType" -> changeInfo.roadType.value,
              "discontinuity" -> changeInfo.discontinuity.value, "source" -> changeInfo.source,
              "target" -> changeInfo.target, "reversed" -> changeInfo.reversed)))
      ).getOrElse(None)
      Map("changeTable" -> changeTableData, "validationErrors" -> validationErrors)
    }
  }

  post("/project/publish") {
    try {
      val projectId = params("projectId").toLong
      time(logger, s"POST request for /project/publish (projectId: $projectId)") {
        val writableProject = projectWritable(projectId)
        val publishResult = writableProject.publishProject(projectId)
        if (publishResult.sendSuccess && publishResult.validationSuccess)
          Map("status" -> "ok")
        PreconditionFailed(publishResult.errorMessage.getOrElse("Unknown error"))
      }
    } catch {
      case e: IllegalStateException => Map("success" -> false, "errorMessage" -> "Projekti ei ole enää muokattavissa")
      case e: MappingException =>
        logger.warn("Exception treating road links", e)
        BadRequest("Missing mandatory ProjectLink parameter")
    }
  }

  post("/project/getCutLine") {
    time(logger, "POST request for /project/getCutLine") {
      try {
        val splitLine = parsedBody.extract[CutLineExtractor]
        if (splitLine.linkId == 0)
          BadRequest("Missing mandatory 'linkId' parameter")
        roadLinkService.getSuravageRoadLinksByLinkIdsFromVVH(Set(Math.abs(splitLine.linkId))).headOption match {
          case Some(suravage) =>
            val splitGeom = GeometryUtils.calculatePointAndHeadingOnGeometry(suravage.geometry, splitLine.splitedPoint)
            splitGeom match {
              case Some(x) => val (p, v) = x
                val cutGeom = Seq(p + v.rotateLeft().scale(3.0), p + v.rotateRight().scale(3.0))
                Map("success" -> true, "response" -> Map("geometry" -> cutGeom))
              case _ => Map("success" -> false, "errorMessage" -> "Error during splitting calculation")
            }
          case _ => Map("success" -> false, "errorMessage" -> ErrorSuravageLinkNotFound)
        }
      } catch {
        case e: SplittingException => Map("success" -> false, "errorMessage" -> e.getMessage)
      }
    }
  }

  put("/project/presplit/:linkID") {
    val linkID = params.get("linkID")
    time(logger, s"PUT request for /project/presplit/$linkID") {
      val user = userProvider.getCurrentUser()
      linkID.map(_.toLong) match {
        case Some(link) =>
          try {
            val options = parsedBody.extract[SplitOptions]
            val writableProject = projectWritable(options.projectId)
            val (splitLinks, allTerminatedLinks, errorMessage, splitLine) = writableProject.preSplitSuravageLink(link, user.username, options)
            val cutGeom = splitLine match {
              case Some(x) => val (p, v) = x
                Seq(p + v.rotateLeft().scale(3.0), p + v.rotateRight().scale(3.0))
              case _ => Seq()
            }
            if (errorMessage.nonEmpty) {
              Map("success" -> false, "errorMessage" -> errorMessage.get)
            } else if (splitLinks.isEmpty) {
              Map("success" -> false, "errorMessage" -> "Linkin jako ei onnistunut tuntemattomasta syystä")
            } else {
              val roadWithInfo = splitLinks.get.filter(_.status == LinkStatus.Terminated).head
              val split: Map[String, Any] = Map(
                "roadNumber" -> roadWithInfo.roadNumber,
                "roadPartNumber" -> roadWithInfo.roadPartNumber,
                "trackCode" -> roadWithInfo.track,
                "terminatedLinks" -> allTerminatedLinks.map(projectLinkToApi),
                "split" -> Map(
                  "geometry" -> cutGeom
                )
              ) ++ splitLinks.get.flatMap(splitToApi)
              Map("success" -> splitLinks.nonEmpty, "response" -> split)

            }
          } catch {
            case e: IllegalStateException => Map("success" -> false, "errorMessage" -> e.getMessage)
            case e: SplittingException => Map("success" -> false, "errorMessage" -> e.getMessage)
            case _: NumberFormatException => BadRequest("Missing mandatory data")
          }
        case _ => BadRequest("Missing Linkid from url")
      }
    }
  }

  put("/project/split/:linkID") {
    val linkID = params.get("linkID")
    time(logger, s"PUT request for /project/split/$linkID") {
      val user = userProvider.getCurrentUser()
      linkID.map(_.toLong) match {
        case Some(link) =>
          try {
            val options = parsedBody.extract[SplitOptions]
            if (projectService.validateLinkTrack(options.trackCode.value)) {
              val writableProject = projectWritable(options.projectId)
              val splitError = writableProject.splitSuravageLink(link, user.username, options)
              writableProject.saveProjectCoordinates(options.projectId, options.coordinates)
              Map("success" -> splitError.isEmpty, "reason" -> splitError.orNull)
            } else {
              Map("success" -> false, "errorMessage" -> "Invalid track code")
            }
          } catch {
            case e: IllegalStateException => Map("success" -> false, "errorMessage" -> e.getMessage)
            case _: NumberFormatException => BadRequest("Missing mandatory data")
          }
        case _ => BadRequest("Missing Linkid from url")
      }
    }
  }

  get("/roadlinks/roadname/:roadNumber/:projectID") {
    val roadNumber = params.get("roadNumber").map(_.toLong)
    val projectID = params.get("projectID").map(_.toLong)
    time(logger, s"GET request for /roadlinks/roadname/$roadNumber/$projectID") {
      (roadNumber, projectID) match {
        case (Some(rNumber), Some(projectID)) => {
          try {
            roadNameService.getRoadNameByNumber(rNumber, projectID)
          } catch {
            case e: Exception => Map("success" -> false, "errorMessage" -> e.getMessage)
          }
        }
        case _ => BadRequest("Missing road number from URL")
      }
    }
  }

  delete("/project/split") {
    time(logger, "DELETE request for /project/split") {
      val user = userProvider.getCurrentUser()
      try {
        val data = parsedBody.extract[RevertSplitExtractor]
        val projectId = data.projectId
        val linkId = data.linkId
        val coordinates = data.coordinates
        (projectId, linkId) match {
          case (Some(project), Some(link)) =>
            val error = projectService.revertSplit(project, link, user.username)
            projectService.saveProjectCoordinates(project, coordinates)
            Map("success" -> error.isEmpty, "message" -> error)
          case _ => BadRequest("Missing mandatory 'projectId' or 'linkId' parameter from URI: /project/split/:projectId/:linkId")
        }
      } catch {
        case _: NumberFormatException => BadRequest("'projectId' or 'linkId' parameter given could not be parsed as an integer number")
      }
    }
  }

  private def roadlinksData(): (Seq[String], Seq[String]) = {
    val data = JSON.parseFull(params.get("data").get).get.asInstanceOf[Map[String, Any]]
    val sources = data("sourceLinkIds").asInstanceOf[Seq[String]]
    val targets = data("targetLinkIds").asInstanceOf[Seq[String]]
    (sources, targets)
  }

  private def getRoadAddressLinks(zoomLevel: Int)(bbox: String): Seq[Seq[Map[String, Any]]] = {
    val boundingRectangle = constructBoundingRectangle(bbox)
    val viiteRoadLinks = zoomLevel match {
      //TODO: When well-performing solution for main parts and road parts is ready
      case DrawMainRoadPartsOnly =>
        //        roadAddressService.getCoarseRoadParts(boundingRectangle, Seq((1, 99)), municipalities)
        Seq()
      case DrawRoadPartsOnly =>
        //        roadAddressService.getRoadParts(boundingRectangle, Seq((1, 19999)), municipalities)
        Seq()
      case DrawLinearPublicRoads => time(logger, "DrawLinearPublicRoads") {
        roadAddressService.getRoadAddressesWithLinearGeometry(boundingRectangle, Seq((1, 19999), (40000, 49999)), Set())
      }
      case DrawPublicRoads => time(logger, "DrawPublicRoads") {
        roadAddressService.getRoadAddressLinksByLinkId(boundingRectangle, Seq((1, 19999), (40000, 49999)), Set())
      }
      case DrawAllRoads => time(logger, "DrawAllRoads") {
        roadAddressService.getRoadAddressLinksWithSuravage(boundingRectangle, roadNumberLimits = Seq(), Set(), everything = true)
      }
      case _ => time(logger, "DrawRoads") {
        roadAddressService.getRoadAddressLinksWithSuravage(boundingRectangle, roadNumberLimits = Seq((1, 19999)), Set())
      }
    }
    time(logger, "Partition road links") {
      val partitionedRoadLinks = RoadAddressLinkPartitioner.partition(viiteRoadLinks)
      partitionedRoadLinks.map {
        _.map(roadAddressLinkToApi)
      }
    }
  }

  private def getProjectLinks(projectId: Long, zoomLevel: Int)(bbox: String): Seq[Seq[Map[String, Any]]] = {
    val boundingRectangle = constructBoundingRectangle(bbox)
    val startTime = System.currentTimeMillis()
    val viiteRoadLinks = zoomLevel match {
      case DrawMainRoadPartsOnly =>
        Seq()
      case DrawRoadPartsOnly =>
        Seq()
      case DrawLinearPublicRoads => projectService.getProjectLinksLinear(roadAddressService, projectId, boundingRectangle, Seq((1, 19999), (40000, 49999)), Set())
      case DrawPublicRoads => projectService.getProjectLinksWithSuravage(roadAddressService, projectId, boundingRectangle, Seq((1, 19999), (40000, 49999)), Set())
      case DrawAllRoads => projectService.getProjectLinksWithSuravage(roadAddressService, projectId, boundingRectangle, Seq(), Set(), everything = true)
      case _ => projectService.getProjectLinksWithSuravage(roadAddressService, projectId, boundingRectangle, Seq((1, 19999)), Set())
    }
    logger.info(s"End fetching data for id=$projectId project service (zoom level $zoomLevel) in ${(System.currentTimeMillis() - startTime) * 0.001}s")

    val partitionedRoadLinks = ProjectLinkPartitioner.partition(viiteRoadLinks.filter(_.length >= MinAllowedRoadAddressLength))
    val validRoadNumbers = partitionedRoadLinks.flatten.map(_.roadNumber).filter(value => value > 0).distinct
    if (validRoadNumbers.nonEmpty) {
      val roadNames = roadNameService.getCurrentRoadNames(validRoadNumbers)
      partitionedRoadLinks.map {
        _.map(address => projectAddressLinkToApi(address, roadNames))
      }
    }
    else {
      partitionedRoadLinks.map {
        _.map(address => projectAddressLinkToApi(address))
      }
    }


  }

  private def chooseDrawType(zoomLevel: String) = {
    val C1 = new Contains(-10 to 3)
    val C2 = new Contains(4 to 5)
    val C3 = new Contains(6 to 8)
    val C4 = new Contains(9 to 10)
    val C5 = new Contains(11 to 16)
    try {
      val level: Int = Math.round(zoomLevel.toDouble).toInt
      level match {
        case C1() => DrawMainRoadPartsOnly
        case C2() => DrawRoadPartsOnly
        case C3() => DrawLinearPublicRoads
        case C4() => DrawPublicRoads
        case C5() => DrawAllRoads
        case _ => DrawMainRoadPartsOnly
      }
    } catch {
      case ex: NumberFormatException => DrawMainRoadPartsOnly
    }
  }

  private[this] def constructBoundingRectangle(bbox: String) = {
    val BBOXList = bbox.split(",").map(_.toDouble)
    BoundingRectangle(Point(BBOXList(0), BBOXList(1)), Point(BBOXList(2), BBOXList(3)))
  }

  private def mapValidationIssues(issue: ProjectValidator.ValidationErrorDetails): Map[String, Any] = {
    Map(
      "id" -> issue.projectId,
      "validationError" -> issue.validationError.value,
      "affectedIds" -> issue.affectedIds.toArray,
      "coordinates" -> issue.coordinates,
      "optionalInformation" -> issue.optionalInformation.getOrElse("")
    )
  }

  private def roadAddressLinkLikeToApi(roadAddressLink: RoadAddressLinkLike): Map[String, Any] = {
    Map(
      "success" -> true,
      "segmentId" -> roadAddressLink.id,
      "id" -> roadAddressLink.id,
      "linkId" -> roadAddressLink.linkId,
      "mmlId" -> roadAddressLink.attributes.get("MTKID"),
      "points" -> roadAddressLink.geometry,
      "calibrationCode" -> CalibrationCode.getFromAddressLinkLike(roadAddressLink).value,
      "calibrationPoints" -> Seq(calibrationPoint(roadAddressLink.geometry, roadAddressLink.startCalibrationPoint),
        calibrationPoint(roadAddressLink.geometry, roadAddressLink.endCalibrationPoint)),
      "administrativeClass" -> roadAddressLink.administrativeClass.toString,
      "roadClass" -> roadAddressService.roadClass(roadAddressLink.roadNumber),
      "roadTypeId" -> roadAddressLink.roadType.value,
      "roadType" -> roadAddressLink.roadType.displayValue,
      "modifiedAt" -> roadAddressLink.modifiedAt,
      "modifiedBy" -> roadAddressLink.modifiedBy,
      "municipalityCode" -> roadAddressLink.attributes.get("MUNICIPALITYCODE"),
      "roadNameFi" -> roadAddressLink.attributes.get("ROADNAME_FI"),
      "roadNameSe" -> roadAddressLink.attributes.get("ROADNAME_SE"),
      "roadNameSm" -> roadAddressLink.attributes.get("ROADNAME_SM"),
      "roadNumber" -> roadAddressLink.roadNumber,
      "roadPartNumber" -> roadAddressLink.roadPartNumber,
      "elyCode" -> roadAddressLink.elyCode,
      "trackCode" -> roadAddressLink.trackCode,
      "startAddressM" -> roadAddressLink.startAddressM,
      "endAddressM" -> roadAddressLink.endAddressM,
      "discontinuity" -> roadAddressLink.discontinuity,
      "anomaly" -> roadAddressLink.anomaly.value,
      "roadLinkType" -> roadAddressLink.roadLinkType.value,
      "constructionType" -> roadAddressLink.constructionType.value,
      "startMValue" -> roadAddressLink.startMValue,
      "endMValue" -> roadAddressLink.endMValue,
      "sideCode" -> roadAddressLink.sideCode.value,
      "linkType" -> roadAddressLink.linkType.value,
      "roadLinkSource" -> roadAddressLink.roadLinkSource.value,
      "blackUnderline" -> roadAddressLink.blackUnderline,
      "roadName" -> roadAddressLink.roadName
    )
  }

  def floatingRoadAddressToApi(roadAddress: RoadAddress): Map[String, Any] = {
    Map(
      "id" -> roadAddress.id,
      "linkId" -> roadAddress.linkId,
      "roadNumber" -> roadAddress.roadNumber,
      "roadPartNumber" -> roadAddress.roadPartNumber,
      "trackCode" -> roadAddress.track.value,
      "startAddressM" -> roadAddress.startAddrMValue,
      "endAddressM" -> roadAddress.endAddrMValue,
      "startMValue" -> roadAddress.startMValue,
      "endMValue" -> roadAddress.endMValue,
      "ely" -> roadAddress.ely
    )
  }

  def roadAddressErrorsToApi(addressError: AddressErrorDetails): Map[String, Long] = {
    Map(
      "id" -> addressError.id,
      "linkId" -> addressError.linkId,
      "roadNumber" -> addressError.roadNumber,
      "roadPartNumber" -> addressError.roadPartNumber,
      "errorCode" -> addressError.addressError.value,
      "ely" -> addressError.ely
    )
  }

  def roadAddressLinkToApi(roadAddressLink: RoadAddressLink): Map[String, Any] = {
    roadAddressLinkLikeToApi(roadAddressLink) ++
      Map(
        "startDate" -> roadAddressLink.startDate,
        "endDate" -> roadAddressLink.endDate,
        "newGeometry" -> roadAddressLink.newGeometry
      )
  }

  def roadNameToApi(roadName: RoadName): Map[String, Any] = {
    Map(
      "id" -> roadName.id,
      "roadNumber" -> roadName.roadNumber,
      "name" -> roadName.roadName,
      "startDate" -> formatDateTimeToString(roadName.startDate),
      "endDate" -> formatDateTimeToString(roadName.endDate)
    )
  }

  def projectAddressLinkToApi(projectAddressLink: ProjectAddressLink, roadNames: Seq[RoadName] = Seq()): Map[String, Any] = {
    roadAddressLinkLikeToApi(projectAddressLink) ++
      (if (projectAddressLink.isSplit)
        Map(
          "status" -> projectAddressLink.status.value,
          "connectedLinkId" -> projectAddressLink.connectedLinkId,
          "originalGeometry" -> projectAddressLink.originalGeometry,
          "reversed" -> projectAddressLink.reversed,
          "middlePoint" -> GeometryUtils.midPointGeometry(projectAddressLink.geometry),
          "roadNameBlocked" -> (if (projectAddressLink.roadNumber != 0 && projectAddressLink.roadName.nonEmpty) roadNames.exists(_.roadNumber == projectAddressLink.roadNumber) else false)
        )
      else
        Map(
          "status" -> projectAddressLink.status.value,
          "reversed" -> projectAddressLink.reversed,
          "roadNameBlocked" -> (if (projectAddressLink.roadNumber != 0 && projectAddressLink.roadName.nonEmpty) roadNames.exists(_.roadNumber == projectAddressLink.roadNumber) else false)
        ))
  }

  def projectLinkToApi(projectLink: ProjectLink): Map[String, Any] = {
    Map("id" -> projectLink.id,
      "linkId" -> projectLink.linkId,
      "geometry" -> projectLink.geometry,
      "middlePoint" -> GeometryUtils.midPointGeometry(projectLink.geometry),
      "startAddressM" -> projectLink.startAddrMValue,
      "endAddressM" -> projectLink.endAddrMValue,
      "status" -> projectLink.status.value,
      "roadTypeId" -> projectLink.roadType.value,
      "discontinuity" -> projectLink.discontinuity.value,
      "elyCode" -> projectLink.ely,
      "roadName" -> projectLink.roadName)
  }

  def roadAddressProjectToApi(roadAddressProject: RoadAddressProject): Map[String, Any] = {
    Map(
      "id" -> roadAddressProject.id,
      "name" -> roadAddressProject.name,
      "createdBy" -> roadAddressProject.createdBy,
      "createdDate" -> formatToString(roadAddressProject.createdDate.toString),
      "dateModified" -> formatToString(roadAddressProject.dateModified.toString),
      "startDate" -> formatToString(roadAddressProject.startDate.toString),
      "modifiedBy" -> roadAddressProject.modifiedBy,
      "additionalInfo" -> roadAddressProject.additionalInfo,
      "status" -> roadAddressProject.status,
      "statusCode" -> roadAddressProject.status.value,
      "statusDescription" -> roadAddressProject.status.description,
      "statusInfo" -> roadAddressProject.statusInfo,
      "ely" -> roadAddressProject.ely.getOrElse(-1),
      "coordX" -> roadAddressProject.coordinates.get.x,
      "coordY" -> roadAddressProject.coordinates.get.y,
      "zoomLevel" -> roadAddressProject.coordinates.get.zoom
    )
  }

  def reservedRoadPartToApi(reservedRoadPart: ReservedRoadPart): Map[String, Any] = {
    Map("roadNumber" -> reservedRoadPart.roadNumber,
      "roadPartNumber" -> reservedRoadPart.roadPartNumber,
      "id" -> reservedRoadPart.id,
      "currentEly" -> reservedRoadPart.ely,
      "currentLength" -> reservedRoadPart.addressLength,
      "currentDiscontinuity" -> reservedRoadPart.discontinuity.map(_.description),
      "newEly" -> reservedRoadPart.newEly,
      "newLength" -> reservedRoadPart.newLength,
      "newDiscontinuity" -> reservedRoadPart.newDiscontinuity.map(_.description),
      "linkId" -> reservedRoadPart.startingLinkId,
      "isDirty" -> reservedRoadPart.isDirty
    )
  }

  def errorPartsToApi(errorParts: ValidationErrorDetails): Map[String, Any] = {
    Map("ids" -> errorParts.affectedIds,
      "errorCode" -> errorParts.validationError.value,
      "errorMessage" -> errorParts.validationError.message,
      "info" -> errorParts.optionalInformation,
      "coordinates" -> errorParts.coordinates
    )
  }

  def splitToApi(splittedLinks: ProjectLink): Map[String, Map[String, Any]] = {
    splittedLinks.status match {
      case LinkStatus.New => {
        Map("b" ->
          Map(
            "linkId" -> splittedLinks.linkId,
            "geometry" -> splittedLinks.geometry,
            "middlePoint" -> GeometryUtils.midPointGeometry(splittedLinks.geometry),
            "startAddressM" -> splittedLinks.startAddrMValue,
            "endAddressM" -> splittedLinks.endAddrMValue,
            "status" -> splittedLinks.status.value,
            "roadTypeId" -> splittedLinks.roadType.value,
            "discontinuity" -> splittedLinks.discontinuity.value,
            "elyCode" -> splittedLinks.ely
          ))
      }
      case LinkStatus.Terminated => {
        Map("c" ->
          Map(
            "linkId" -> splittedLinks.linkId,
            "geometry" -> splittedLinks.geometry,
            "middlePoint" -> GeometryUtils.midPointGeometry(splittedLinks.geometry),
            "startAddressM" -> splittedLinks.startAddrMValue,
            "endAddressM" -> splittedLinks.endAddrMValue,
            "status" -> splittedLinks.status.value,
            "roadTypeId" -> splittedLinks.roadType.value,
            "discontinuity" -> splittedLinks.discontinuity.value,
            "elyCode" -> splittedLinks.ely
          ))
      }
      case _ => {
        Map("a" ->
          Map(
            "linkId" -> splittedLinks.linkId,
            "geometry" -> splittedLinks.geometry,
            "middlePoint" -> GeometryUtils.midPointGeometry(splittedLinks.geometry),
            "startAddressM" -> splittedLinks.startAddrMValue,
            "endAddressM" -> splittedLinks.endAddrMValue,
            "status" -> splittedLinks.status.value,
            "roadTypeId" -> splittedLinks.roadType.value,
            "discontinuity" -> splittedLinks.discontinuity.value,
            "elyCode" -> splittedLinks.ely
          ))
      }
    }
  }

  /**
    * For checking date validity we convert string datre to datetime options
    * @param dateString string formated date dd.mm.yyyy
    * @return  Joda datetime
    */
  private def optionStringToDateTime(dateString:Option[String]): Option[DateTime] = {
    dateString match {
      case Some(dateString) => Some(dtf.parseDateTime(dateString))
      case _=> None
    }
  }

  // Fold segments on same link together
  // TODO: add here start / end dates unique values?
  private def foldSegments[T <: RoadAddressLinkLike](links: Seq[T]): Option[T] = {
    if (links.nonEmpty)
      Some(links.tail.foldLeft(links.head) {
        case (a: RoadAddressLink, b) =>
          a.copy(startAddressM = Math.min(a.startAddressM, b.startAddressM), endAddressM = Math.max(a.endAddressM, b.endAddressM),
            startMValue = Math.min(a.startMValue, b.endMValue)).asInstanceOf[T]
        case (a: ProjectAddressLink, b) =>
          a.copy(startAddressM = Math.min(a.startAddressM, b.startAddressM), endAddressM = Math.max(a.endAddressM, b.endAddressM),
            startMValue = Math.min(a.startMValue, b.endMValue)).asInstanceOf[T]
      })
    else
      None
  }

  private def midPoint(link: RoadAddressLinkLike) = {
    Map("middlePoint" -> GeometryUtils.calculatePointFromLinearReference(link.geometry,
      link.length / 2.0)) ++ (link match {
      case l: RoadAddressLink => roadAddressLinkToApi(l)
      case l: ProjectAddressLink => projectAddressLinkToApi(l)
    })
  }

  def formatToString(entryDate: String): String = {
    val date = new SimpleDateFormat("yyyy-MM-dd'T'HH:mm:ss").parse(entryDate)
    val formattedDate = new SimpleDateFormat("dd.MM.yyyy").format(date)
    formattedDate
  }

  private def formatDateTimeToString(dateOption: Option[DateTime]) : Option[String] =
    dateOption.map { date => date.toString(DateTimeFormat.forPattern("dd.MM.yyyy, HH:mm:ss")) }

  private def calibrationPoint(geometry: Seq[Point], calibrationPoint: Option[CalibrationPoint]) = {
    calibrationPoint match {
      case Some(point) =>
        Option(Seq(("point", GeometryUtils.calculatePointFromLinearReference(geometry, point.segmentMValue)), ("value", point.addressMValue)).toMap)
      case _ => None
    }
  }

  @throws(classOf[Exception])
  private def projectWritable(projectId: Long): ProjectService = {
    val writable = projectService.isWritableState(projectId)
    if (!writable)
      throw new IllegalStateException("Projekti ei ole enää muokattavissa") //project is not in modifiable state
    projectService
  }

  case class StartupParameters(lon: Double, lat: Double, zoom: Int, deploy_date: String)

<<<<<<< HEAD
  get("/user/userData") {
    Map("userName" -> userProvider.getCurrentUser().username, "roles" -> userProvider.getCurrentUser().configuration.roles)
  }

=======
>>>>>>> 0228125b
}

case class ProjectFormLine(startingLinkId: Long, projectId: Long, roadNumber: Long, roadPartNumber: Long, roadLength: Long, ely: Long, discontinuity: String, isDirty: Boolean = false)

object ProjectConverter {
  def toRoadAddressProject(project: RoadAddressProjectExtractor, user: User): RoadAddressProject = {
    val formatter = DateTimeFormat.forPattern("dd.MM.yyyy")
    RoadAddressProject(project.id, ProjectState.apply(project.status),
      if (project.name.length > 32) project.name.substring(0, 32).trim else project.name.trim,
      user.username, DateTime.now(), user.username, formatter.parseDateTime(project.startDate), DateTime.now(),
      project.additionalInfo, project.roadPartList.map(toReservedRoadPart), Option(project.additionalInfo), project.projectEly,
      Some(ProjectCoordinates(DefaultLatitude, DefaultLongitude, DefaultZoomLevel)))
  }

  def toReservedRoadPart(rp: RoadPartExtractor): ReservedRoadPart = {
    ReservedRoadPart(0L, rp.roadNumber, rp.roadPartNumber,
      None, None, Some(rp.ely),
      None, None, None, None, false)
  }
}<|MERGE_RESOLUTION|>--- conflicted
+++ resolved
@@ -110,9 +110,9 @@
     }
   }
 
-  get("/user/roles") {
-    time(logger, "GET request for /user/roles") {
-      userProvider.getCurrentUser().configuration.roles
+  get("/user/userData") {
+    time(logger, "GET request for /user/userData") {
+      Map("userName" -> userProvider.getCurrentUser().username, "roles" -> userProvider.getCurrentUser().configuration.roles)
     }
   }
 
@@ -1144,13 +1144,6 @@
 
   case class StartupParameters(lon: Double, lat: Double, zoom: Int, deploy_date: String)
 
-<<<<<<< HEAD
-  get("/user/userData") {
-    Map("userName" -> userProvider.getCurrentUser().username, "roles" -> userProvider.getCurrentUser().configuration.roles)
-  }
-
-=======
->>>>>>> 0228125b
 }
 
 case class ProjectFormLine(startingLinkId: Long, projectId: Long, roadNumber: Long, roadPartNumber: Long, roadLength: Long, ely: Long, discontinuity: String, isDirty: Boolean = false)
