package fi.liikennevirasto.digiroad2

import java.text.SimpleDateFormat

import fi.liikennevirasto.GeometryUtils
import fi.liikennevirasto.digiroad2.asset._
import fi.liikennevirasto.digiroad2.authentication.RequestHeaderAuthentication
import fi.liikennevirasto.digiroad2.client.vvh.VVHClient
import fi.liikennevirasto.digiroad2.oracle.OracleDatabase
import fi.liikennevirasto.digiroad2.service.RoadLinkService
import fi.liikennevirasto.digiroad2.user.{User, UserProvider}
import fi.liikennevirasto.digiroad2.util.LogUtils.time
import fi.liikennevirasto.digiroad2.util.{RoadAddressException, RoadPartReservedException, Track}
import fi.liikennevirasto.viite.util.DigiroadSerializers
import fi.liikennevirasto.viite.AddressConsistencyValidator.AddressErrorDetails
import fi.liikennevirasto.viite._
import fi.liikennevirasto.viite.dao.ProjectState.SendingToTR
import fi.liikennevirasto.viite.dao._
import fi.liikennevirasto.viite.model._
import fi.liikennevirasto.viite.util.SplitOptions
import org.joda.time.DateTime
import org.joda.time.format.{DateTimeFormat, DateTimeFormatter}
import org.json4s._
import org.scalatra.json.JacksonJsonSupport
import org.scalatra.swagger.Swagger
import org.scalatra.{NotFound, _}
import org.slf4j.{Logger, LoggerFactory}
import org.scalatra.swagger._

import scala.util.parsing.json.JSON._
import scala.util.{Left, Right}

/**
  * Created by venholat on 25.8.2016.
  */

case class NewAddressDataExtracted(sourceIds: Set[Long], targetIds: Set[Long])

case class RevertSplitExtractor(projectId: Option[Long], linkId: Option[Long], coordinates: ProjectCoordinates)

case class RevertRoadLinksExtractor(projectId: Long, roadNumber: Long, roadPartNumber: Long, links: List[LinkToRevert], coordinates: ProjectCoordinates)

case class ProjectRoadAddressInfo(projectId: Long, roadNumber: Long, roadPartNumber: Long)

case class RoadAddressProjectExtractor(id: Long, projectEly: Option[Long], status: Long, name: String, startDate: String,
                                       additionalInfo: String, reservedPartList: List[RoadPartExtractor], formedPartList: List[RoadPartExtractor], resolution: Int)

case class RoadAddressProjectLinksExtractor(ids: Set[Long], linkIds: Seq[Long], linkStatus: Int, projectId: Long, roadNumber: Long,
                                            roadPartNumber: Long, trackCode: Int, discontinuity: Int, roadEly: Long,
                                            roadLinkSource: Int, roadType: Int, userDefinedEndAddressM: Option[Int],
                                            coordinates: ProjectCoordinates, roadName: Option[String], reversed: Option[Boolean])

case class roadDataExtractor(chainLinkIds: Seq[Long] )

case class RoadPartExtractor(roadNumber: Long, roadPartNumber: Long, ely: Long)

case class CutLineExtractor(linkId: Long, splitedPoint: Point)

case class NodePointExtractor(id: Long)

case class JunctionExtractor(id: Long, junctionNumber: Long, nodeNumber: Option[Long])

case class NodeExtractor(id: Long = NewIdValue, nodeNumber: Long = NewIdValue, coordinates: Point, name: Option[String], nodeType: Int, startDate: String, endDate: Option[String], validFrom: Option[String], validTo: Option[String],
                         createdTime: Option[String], editor: Option[String] = None, publishedTime: Option[DateTime] = None,
                         junctionsToDetach: List[JunctionExtractor], nodePointsToDetach: List[NodePointExtractor])

class ViiteApi(val roadLinkService: RoadLinkService, val vVHClient: VVHClient,
               val roadAddressService: RoadAddressService,
               val projectService: ProjectService,
               val roadNetworkService: RoadNetworkService,
               val roadNameService: RoadNameService,
               val nodesAndJunctionsService: NodesAndJunctionsService,
               val userProvider: UserProvider = Digiroad2Context.userProvider,
               val deploy_date: String = Digiroad2Context.deploy_date,
               val date_of_data: String = Digiroad2Context.date_of_data,
               implicit val swagger: Swagger
              )
  extends ScalatraServlet
    with JacksonJsonSupport
    with CorsSupport
    with RequestHeaderAuthentication
    with ContentEncodingSupport
    with SwaggerSupport {

  protected val applicationDescription = "The user interface API "

  class Contains(r: Range) {
    def unapply(i: Int): Boolean = r contains i
  }

  private val dtf: DateTimeFormatter = DateTimeFormat.forPattern("dd/MM/yyyy")
  val DrawMainRoadPartsOnly = 1
  val DrawRoadPartsOnly = 2
  val DrawLinearPublicRoads = 3
  val DrawPublicRoads = 4
  val DrawAllRoads = 5

  val logger: Logger = LoggerFactory.getLogger(getClass)
  protected implicit val jsonFormats: Formats = DigiroadSerializers.jsonFormats
  globalNumberParser = {
    in =>
      try in.toLong catch {
        case _: NumberFormatException => in.toDouble
      }
  }

  before() {
    contentType = formats("json") + "; charset=utf-8"
    try {
      authenticateForApi(request)(userProvider)
      if (request.isWrite && !userProvider.getCurrentUser().hasViiteWriteAccess) {
        halt(Unauthorized("No write permissions"))
      }
    } catch {
      case ise: IllegalStateException => halt(Unauthorized("Authentication error: " + ise.getMessage))
    }
    response.setHeader(Digiroad2Context.Digiroad2ServerOriginatedResponseHeader, "true")
  }

  private val getStartupParameters: SwaggerSupportSyntax.OperationBuilder =
    (apiOperation[List[Map[String, Any]]]("getStartupParameters")
      tags "ViiteAPI - General"
      summary "Show all statup parameters"
      notes "Shows all the start. You can search it too.")

  get("/startupParameters", operation(getStartupParameters)) {
    time(logger, "GET request for /startupParameters") {
      val (east, north, zoom) = {
        val config = userProvider.getCurrentUser().configuration
        (config.east.map(_.toDouble), config.north.map(_.toDouble), config.zoom.map(_.toInt))
      }
      StartupParameters(east.getOrElse(DefaultLatitude), north.getOrElse(DefaultLongitude), zoom.getOrElse(DefaultZoomLevel), deploy_date, date_of_data)
    }
  }

  private val getUser: SwaggerSupportSyntax.OperationBuilder =
    (apiOperation[Map[String,Any]]("getUser")
      tags "ViiteAPI - General"
      summary "Shows the current user and it's roles."
      notes "Appears at the start of the application. One can search it too"
      )

  get("/user", operation(getUser)) {
    time(logger, "GET request for /user") {
      Map("userName" -> userProvider.getCurrentUser().username, "roles" -> userProvider.getCurrentUser().configuration.roles)
    }
  }

  private val getRoadAddress: SwaggerSupportSyntax.OperationBuilder = (
    apiOperation[Seq[Seq[Map[String, Any]]]]("getRoadAddress")
      .parameters(
        queryParam[Int]("zoom").description("Current zoom level of the map"),
        queryParam[String]("bbox").description("String containing the 4 vertexes of a square, is akin to the viewport.\r\n" +
          "Format: Number,Number,Number,Number")
      )
      tags "ViiteAPI - RoadAddresses"
      summary "Returns all the road addresses that fit inside the viewport."
      notes getRoadAddressNotes
    )

  get("/roadaddress", operation(getRoadAddress)) {
    response.setHeader("Access-Control-Allow-Headers", "*")
    val zoom = chooseDrawType(params.getOrElse("zoom", "5"))
    time(logger, s"GET request for /roadlinks (zoom: $zoom)") {
      params.get("bbox")
        .map(getRoadAddressLinks(zoom))
        .getOrElse(BadRequest("Missing mandatory 'bbox' parameter"))
    }
  }

  private val getNodesAndJunctions: SwaggerSupportSyntax.OperationBuilder = (
    apiOperation[Seq[Seq[Map[String, Any]]]]("getNodesAndJunctions")
      .parameters(
        queryParam[Int]("zoom").description("Current zoom level of the map"),
        queryParam[String]("bbox").description("String containing the 4 vertexes of a square, is akin to the viewport.\r\n" +
          "Format: Number,Number,Number,Number")
      )
      tags "ViiteAPI - NodesAndJunctions"
      summary "Returns all the road nodes that fit inside the viewport."
      notes getRoadAddressNotes
    )

  get("/nodesjunctions", operation(getNodesAndJunctions)) {
    response.setHeader("Access-Control-Allow-Headers", "*")
    val zoom = chooseDrawType(params.getOrElse("zoom", "5"))
    time(logger, s"GET request for /nodesAndJunctions") {
      params.get("bbox")
        .map(getNodesAndJunctions(zoomLevel = zoom))
        .getOrElse(BadRequest("Missing mandatory 'bbox' parameter"))
    }
  }

  private val getRoadAddressErrors: SwaggerSupportSyntax.OperationBuilder = (
    apiOperation[Map[Long, List[Map[String, Long]]]]("getRoadAddressErrors")
      tags "ViiteAPI - RoadAddresses"
      summary "Returns all the road addresses that are in a error state."
      notes "The error states are:" +
      "OverlappingRoadAddresses \n" +
      "InconsistentTopology \n" +
      "InconsistentLrmHistory \n" +
      "Inconsistent2TrackCalibrationPoints \n" +
      "InconsistentContinuityCalibrationPoints \n" +
      "MissingEdgeCalibrationPoints \n" +
      "InconsistentAddressValues"
    )

  get("/roadaddress/errors/", operation(getRoadAddressErrors)) {
    time(logger, "GET request for /roadAddress/errors") {
      response.setHeader("Access-Control-Allow-Headers", "*")
      roadAddressService.getRoadAddressErrors().groupBy(_.ely).map(
        g => g._1 -> g._2.sortBy(ra => (ra.roadNumber, ra.roadPartNumber))
          .map(roadAddressErrorsToApi))
    }
  }

  private val getRoadAddressLinkByLinkId: SwaggerSupportSyntax.OperationBuilder = (
    apiOperation[Map[String, Any]]("getRoadAddressLinkByLinkId")
      .parameters(
        pathParam[Long]("linkId").description("LinkId of a road address")
      )
      tags "ViiteAPI - RoadAddresses"
      summary "Returns the RoadAddressLink object of the given linkId"
      notes ""
    )


  get("/roadaddress/linkid/:linkId", operation(getRoadAddressLinkByLinkId)) {
    val linkId = params("linkId").toLong
    time(logger, s"GET request for /roadAddress/linkid/$linkId") {
      //TODO This process can be improved
      roadAddressService.getRoadAddressLink(linkId)
        .map(midPoint).headOption
        .getOrElse(Map("success" -> false, "reason" -> ("Link " + linkId + " not found")))
    }
  }

  get("/roadlinks/project/prefillfromvvh") {
    val linkId = params("linkId").toLong
    val currentProjectId = params("currentProjectId").toLong
    time(logger, s"GET request for /roadlinks/project/prefillfromvvh (linkId: $linkId, projectId: $currentProjectId)") {
      projectService.fetchPreFillFromVVH(linkId, currentProjectId) match {
        case Right(preFillInfo) =>
          Map("success" -> true, "roadNumber" -> preFillInfo.RoadNumber, "roadPartNumber" -> preFillInfo.RoadPart, "roadName" -> preFillInfo.roadName, "roadNameSource" -> preFillInfo.roadNameSource.value)
        case Left(failureMessage) => Map("success" -> false, "reason" -> failureMessage)
      }
    }
  }

  get("/roadlinks/midpoint/:linkId") {
    val linkId = params("linkId").toLong
    time(logger, s"GET request for /roadlinks/midpoint/$linkId") {
      roadLinkService.getMidPointByLinkId(linkId)
    }
  }

  get("/roadnames") {
    val roadNumber = params.get("roadNumber")
    val roadName = params.get("roadName")
    val startDate = params.get("startDate")
    val endDate = params.get("endDate")
    time(logger, s"GET request for /roadnames (roadNumber: $roadNumber, roadName: $roadName, startDate: $startDate, endDate: $endDate)") {
      roadNameService.getRoadNames(roadNumber, roadName, optionStringToDateTime(startDate), optionStringToDateTime(endDate)) match {
        case Right(roadNameList) => Map("success" -> true, "roadNameInfo" -> roadNameList.map(roadNameToApi))
        case Left(errorMessage) => Map("success" -> false, "reason" -> errorMessage)
      }
    }
  }

  get("/junctions/:id/junction-points") {
    val junctionId = params("id").toLong
    val x: Seq[Long] = Seq(junctionId)
    time(logger, s"GET request for /junctions/$junctionId/junction-points") {
      nodesAndJunctionsService.getJunctionPointsByJunctionIds(x).map(junctionPointsToApi)
    }
  }

  private val saveRoadNamesByRoadNumber: SwaggerSupportSyntax.OperationBuilder = (
    apiOperation[Map[String, Any]]("saveRoadNamesByRoadNumber")
      .parameters(
        pathParam[Long]("roadNumber").description("Road Number of a road address"),
        bodyParam[Seq[RoadNameRow]]("RoadNameData").description(
          "Road Name data structure: \r\n" +
            roadNameRowStructure
        )
      )
      tags "ViiteAPI - RoadNames"
      summary "Submits one, or many, rows of RoadAddressNames to either be created or updated on the database."
      notes ""
    )

  put("/roadnames/:roadNumber", operation(saveRoadNamesByRoadNumber)) {
    val roadNumber = params("roadNumber").toLong
    time(logger, s"PUT request for /roadnames/$roadNumber") {
      val roadNames = parsedBody.extract[Seq[RoadNameRow]]
      val username = userProvider.getCurrentUser().username
      roadNameService.addOrUpdateRoadNames(roadNumber, roadNames, username) match {
        case Some(err) => Map("success" -> false, "errorMessage" -> err)
        case None => Map("success" -> true)
      }
    }
  }

  get("/roadlinks/checkproject/") {
    val projectId = params("projectId").toLong
    time(logger, s"GET request for /roadlinks/checkproject/ (projectId: $projectId)") {
      projectService.getProjectStatusFromTR(projectId)
    }
  }

  private val getProjectAddressLinksByLinkIds: SwaggerSupportSyntax.OperationBuilder = (
    apiOperation[Map[String,Any]]("getProjectAddressLinksByLinkIds")
      .parameters(
        pathParam[Long]("linkId").description("LinkId of a road address")
      )
      tags "ViiteAPI - Project"
      summary "Returns a sequence of all ProjectAddressLinks that share the same LinkId."
      notes ""
    )
  get("/project/roadaddress/linkid/:linkId") {
    val linkId = params("linkId").toLong
    time(logger, s"GET request for /project/roadAddress/linkid/$linkId") {
      val projectLinks = projectService.getProjectAddressLinksByLinkIds(Set(linkId))
      foldSegments(projectLinks)
        .map(midPoint)
        .getOrElse(Map("success" -> false, "reason" -> ("Link " + linkId + " not found")))
    }
  }

  private val createRoadAddressProject: SwaggerSupportSyntax.OperationBuilder = (
    apiOperation[Map[String, Any]]("createRoadAddressProject")
      .parameters(
        bodyParam[RoadAddressProjectExtractor]("RoadAddressProject").description("Full project object to create\r\n" +
          "Object Stucture: \r\n" + roadAddressProjectExtractorStructure + "\r\n\r\n" +
          "Project Status Structure: \r\n" + projectStatusStructure + "\r\n\r\n" +
          "Road Part Extractor Structure: \r\n" +roadPartExtractorStructure)
      )
      tags "ViiteAPI - Project"
      summary "This is responsible of creating a new Road address project."
      notes ""
    )
  post("/roadlinks/roadaddress/project") {
    time(logger, "POST request for /roadlinks/roadaddress/project") {
      val project = parsedBody.extract[RoadAddressProjectExtractor]
      val user = userProvider.getCurrentUser()
      val roadAddressProject = ProjectConverter.toRoadAddressProject(project, user)
      try {
        val projectSaved = projectService.createRoadLinkProject(roadAddressProject)
        val fetched = projectService.getSingleProjectById(projectSaved.id).get
        val latestPublishedNetwork = roadNetworkService.getLatestPublishedNetworkDate
        val firstAddress: Map[String, Any] =
          fetched.reservedParts.find(_.startingLinkId.nonEmpty).map(p => "projectAddresses" -> p.startingLinkId.get).toMap
        Map("project" -> roadAddressProjectToApi(fetched, projectService.getProjectEly(fetched.id)), "publishedNetworkDate" -> formatDateTimeToString(latestPublishedNetwork),
          "reservedInfo" -> fetched.reservedParts.map(projectReservedPartToApi), "formedInfo" -> fetched.formedParts.map(projectFormedPartToApi(Some(fetched.id))),
          "success" -> true) ++ firstAddress
      } catch {
        case _: IllegalArgumentException => BadRequest(s"A project with id ${project.id} has already been created")
        case e: MappingException =>
          logger.warn("Exception treating road links", e)
          BadRequest("Missing mandatory ProjectLink parameter")
        case ex: RuntimeException => Map("success" -> false, "errorMessage" -> ex.getMessage)
        case ex: RoadPartReservedException => Map("success" -> false, "errorMessage" -> ex.getMessage)
        case ex: NameExistsException => Map("success" -> false, "errorMessage" -> ex.getMessage)
      }
    }
  }

  private val saveRoadAddressProject: SwaggerSupportSyntax.OperationBuilder = (
    apiOperation[Map[String, Any]]("saveRoadAddressProject")
      .parameters(
        bodyParam[RoadAddressProjectExtractor]("RoadAddressProject").description("Full project object to save \r\n" +
          "Object Stucture: \r\n" + roadAddressProjectExtractorStructure)
      )
      tags "ViiteAPI - Project"
      summary "This is responsible of saving any changes on a Road address project."
      notes ""
    )

  put("/roadlinks/roadaddress/project", operation(saveRoadAddressProject)) {
    time(logger, "PUT request for /roadlinks/roadaddress/project") {
      val project = parsedBody.extract[RoadAddressProjectExtractor]
      val user = userProvider.getCurrentUser()
      val roadAddressProject = ProjectConverter.toRoadAddressProject(project, user)
      try {
        val projectSaved = projectService.saveProject(roadAddressProject)
        val firstLink = projectService.getFirstProjectLink(projectSaved)
        Map("project" -> roadAddressProjectToApi(projectSaved, projectService.getProjectEly(projectSaved.id)), "projectAddresses" -> firstLink,
          "reservedInfo" -> projectSaved.reservedParts.map(projectReservedPartToApi), "formedInfo" -> projectSaved.formedParts.map(projectFormedPartToApi(Some(projectSaved.id))),
          "success" -> true, "projectErrors" -> projectService.validateProjectById(project.id).map(errorPartsToApi))
      } catch {
        case _: IllegalStateException => Map("success" -> false, "errorMessage" -> "Projekti ei ole enää muokattavissa")
        case _: IllegalArgumentException => NotFound(s"Project id ${project.id} not found")
        case e: MappingException =>
          logger.warn("Exception treating road links", e)
          BadRequest("Missing mandatory ProjectLink parameter")
        case ex: RuntimeException => Map("success" -> false, "errorMessage" -> ex.getMessage)
        case ex: RoadPartReservedException => Map("success" -> false, "errorMessage" -> ex.getMessage)
      }
    }
  }

  private val deleteProjectById: SwaggerSupportSyntax.OperationBuilder = (
    apiOperation[Map[String, Any]]("deleteProjectById")
      .parameters(
        bodyParam[Long]("projectId").description("The id of the project to delete.")
      )
      tags "ViiteAPI - Project"
      summary "This will delete a project and all dependant information, that shares the given Id."
      notes ""
    )

  delete("/roadlinks/roadaddress/project", operation(deleteProjectById)) {
    val projectId = parsedBody.extract[Long]
    time(logger, s"DELETE request for /roadlinks/roadaddress/project (projectId: $projectId)") {
      try {
        if (projectService.deleteProject(projectId)) {
          Map("success" -> true)
        }
        else {
          Map("success" -> false, "errorMessage" -> "Projekti ei ole vielä luotu")
        }
      }
      catch {
        case ex: Exception => Map("success" -> false, "errorMessage" -> ex.getMessage)
      }
    }
  }

  private val sendProjectToTRByProjectId: SwaggerSupportSyntax.OperationBuilder = (
    apiOperation[Map[String, Any]]("sendProjectToTRByProjectId")
      .parameters(
        bodyParam[Long]("projectID").description("The id of the project to send to TR.")
      )
      tags "ViiteAPI - Project"
      summary "This will send a project and all dependant information, that shares the given ProjectId to TR for further analysis."
      notes "We assume that the project has no validation issues."

    )

  post("/roadlinks/roadaddress/project/sendToTR", operation(sendProjectToTRByProjectId)) {
    val projectID = (parsedBody \ "projectID").extract[Long]
    time(logger, s"POST request for /roadlinks/roadaddress/project/sendToTR (projectID: $projectID)") {
      val writableProjectService = projectService.projectWritableCheck(projectID)
      if (writableProjectService.isEmpty) {
        val sendStatus = projectService.publishProject(projectID)
        if (sendStatus.validationSuccess && sendStatus.sendSuccess)
          Map("sendSuccess" -> true)
        else if (sendStatus.errorMessage.getOrElse("").toLowerCase == FailedToSendToTRMessage.toLowerCase) {
          projectService.setProjectStatus(projectID, SendingToTR)
          Map("sendSuccess" -> false, "errorMessage" -> TrConnectionError)
        } else Map("sendSuccess" -> false, "errorMessage" -> sendStatus.errorMessage.getOrElse(""))
      }
      else {
        Map("sendSuccess" -> false, "errorMessage" -> writableProjectService.get)
      }
    }
  }

  private val changeDirection: SwaggerSupportSyntax.OperationBuilder = (
    apiOperation[Map[String, Any]]("changeDirection")
      .parameters(
        bodyParam[RevertRoadLinksExtractor]("RevertRoadLinks").description("Object that details what project links should be reversed \r\n" +
          "Object Stucture: \r\n" + revertRoadLinksExtractorStructure)
      )
      tags "ViiteAPI - Project"
      summary "This will send all the data necessary to perform the reversal of project links"
      notes ""
    )

  put("/project/reverse", operation(changeDirection)) {
    time(logger, "PUT request for /project/reverse") {
      val user = userProvider.getCurrentUser()
      try {
        val roadInfo = parsedBody.extract[RevertRoadLinksExtractor]
        projectService.changeDirection(roadInfo.projectId, roadInfo.roadNumber, roadInfo.roadPartNumber, roadInfo.links, roadInfo.coordinates, user.username) match {
          case Some(errorMessage) =>
            Map("success" -> false, "errorMessage" -> errorMessage)
          case None =>
            Map("success" -> true, "projectErrors" -> projectService.validateProjectById(roadInfo.projectId).map(errorPartsToApi))
        }
      } catch {
        case e: IllegalStateException => Map("success" -> false, "errorMessage" -> e.getMessage)
        case ex: RuntimeException => Map("success" -> false, "errorMessage" -> ex.getMessage)
        case e: MappingException =>
          logger.warn("Exception treating road links", e)
          BadRequest("Missing mandatory ProjectLink parameter")
      }
    }
  }

  private val getAllRoadAddressProjects: SwaggerSupportSyntax.OperationBuilder = (
    apiOperation[Seq[Map[String, Any]]]("getAllRoadAddressProjects")
      tags "ViiteAPI - Project"
      summary "Returns all the necessary information on all available projects to be shown on the project selection window."
      notes ""
    )

  get("/roadlinks/roadaddress/project/all", operation(getAllRoadAddressProjects)) {
    time(logger, "GET request for /roadlinks/roadaddress/project/all") {
      val (deletedProjs, currentProjs) = projectService.getAllProjects.map(p => {
        p.id -> (p, projectService.getProjectEly(p.id))
      }).partition(_._2._2.isEmpty)
      deletedProjs.map(p => roadAddressProjectToApi(p._2._1, p._2._2)) ++ currentProjs.sortBy(e => e._2._2.min).map(p => roadAddressProjectToApi(p._2._1, p._2._2))
    }
  }

  private val getSingleProjectById: SwaggerSupportSyntax.OperationBuilder = (
    apiOperation[Map[String, Any]]("getSingleProjectById")
      .parameters(
        pathParam[Long]("id").description("The id of the project to send to TR.")
      )
      tags "ViiteAPI - Project"
      summary "This will retrive all the information of a specific project, identifiable by it's id."
      notes ""
    )

  get("/roadlinks/roadaddress/project/all/projectId/:id", operation(getSingleProjectById)) {
    val projectId = params("id").toLong
    time(logger, s"GET request for /roadlinks/roadaddress/project/all/projectId/$projectId") {
      try {
        projectService.getSingleProjectById(projectId) match {
          case Some(project) =>
            val projectMap = roadAddressProjectToApi(project, projectService.getProjectEly(project.id))
            val reservedparts = project.reservedParts.map(projectReservedPartToApi)
            val formedparts = project.formedParts.map(projectFormedPartToApi(Some(project.id)))
            val errorParts = projectService.validateProjectById(project.id)
            val publishable = errorParts.isEmpty
            val latestPublishedNetwork = roadNetworkService.getLatestPublishedNetworkDate
            Map("project" -> projectMap, "linkId" -> project.reservedParts.find(_.startingLinkId.nonEmpty).flatMap(_.startingLinkId),
              "reservedInfo" -> reservedparts, "formedInfo" -> formedparts, "publishable" -> publishable, "projectErrors" -> errorParts.map(errorPartsToApi),
              "publishedNetworkDate" -> formatDateTimeToString(latestPublishedNetwork))
          case _ => halt(NotFound("Project not found"))
        }
      } catch {
        case e: Exception =>
          logger.error(e.toString, e)
          InternalServerError(e.toString)
      }
    }
  }

  private val checkRoadPartExistsAndReservable: SwaggerSupportSyntax.OperationBuilder = (
    apiOperation[Map[String, Any]]("checkRoadPartExistsAndReservable")
      .parameters(
        queryParam[Long]("roadNumber").description("Road number of a project Link"),
        queryParam[Long]("startPart").description("Start road part number of a project Link"),
        queryParam[Long]("endPart").description("End road part number of a project Link"),
        queryParam[String]("projDate").description("String representing a project start date")
      )
      tags "ViiteAPI - Project"
      summary "This will retrieve all the information of a specific project, identifiable by it's id."
      notes ""
    )

  get("/roadlinks/roadaddress/project/validatereservedlink/", operation(checkRoadPartExistsAndReservable)) {
    try {
      val roadNumber = params("roadNumber").toLong
      val startPart = params("startPart").toLong
      val endPart = params("endPart").toLong
      val projDate = DateTime.parse(params("projDate"))
      time(logger, s"GET request for /roadlinks/roadaddress/project/validatereservedlink/ (roadNumber: $roadNumber, startPart: $startPart, endPart: $endPart, projDate: $projDate)") {
        projectService.checkRoadPartExistsAndReservable(roadNumber, startPart, endPart, projDate) match {
          case Left(err) => Map("success" -> err)
          case Right((reservedparts, formedparts)) => Map("success" -> "ok", "reservedInfo" -> reservedparts.map(projectReservedPartToApi),
            "formedInfo" -> formedparts.map(projectFormedPartToApi()))
        }
      }
    } catch {
      case e: IllegalArgumentException => Map("success" -> e.getMessage)
    }
  }

  private val revertLinks: SwaggerSupportSyntax.OperationBuilder = (
    apiOperation[Map[String, Any]]("revertLinks")
      .parameters(
        bodyParam[RevertRoadLinksExtractor]("RevertRoadLinks").description("Object that details what project links should be reverted \r\n" +
          "Object Stucture: \r\n" + revertRoadLinksExtractorStructure)
      )
      tags "ViiteAPI - Project"
      summary "This will return all the supplied project links to their ininital state (LinkStatus.Unhandled in the case of already pre-existing ones and simple removal in the case of new project links)."
      notes ""
    )

  put("/roadlinks/roadaddress/project/revertchangesroadlink", operation(revertLinks)) {
    time(logger, "PUT request for /roadlinks/roadaddress/project/revertchangesroadlink") {
      try {
        val linksToRevert = parsedBody.extract[RevertRoadLinksExtractor]
        if (linksToRevert.links.nonEmpty) {
          val user = userProvider.getCurrentUser().username
          projectService.revertLinks(linksToRevert.projectId, linksToRevert.roadNumber, linksToRevert.roadPartNumber, linksToRevert.links, linksToRevert.coordinates, user) match {
            case None =>
              val projectErrors = projectService.validateProjectById(linksToRevert.projectId).map(errorPartsToApi)
              val project = projectService.getSingleProjectById(linksToRevert.projectId).get
              Map("success" -> true,
                "publishable" -> projectErrors.isEmpty,
                "projectErrors" -> projectErrors,
                "formedInfo" -> project.formedParts.map(projectFormedPartToApi(Some(project.id))))
            case Some(s) => Map("success" -> false, "errorMessage" -> s)
          }
        }
      } catch {
        case e: IllegalStateException => Map("success" -> false, "errorMessage" -> "Projekti ei ole enää muokattavissa")
        case e: MappingException =>
          logger.warn("Exception treating road links", e)
          BadRequest("Missing mandatory ProjectLink parameter")
        case e: Exception =>
          logger.error(e.toString, e)
          InternalServerError(e.toString)
      }
    }
  }

  private val createProjectLinks: SwaggerSupportSyntax.OperationBuilder = (
    apiOperation[Map[String, Any]]("createProjectLinks")
      .parameters(
        bodyParam[RoadAddressProjectLinksExtractor]("RoadAddressProjectLinks").description("Object representing the projectLinks to create \r\n" +
          "Object structure:" + roadAddressProjectLinksExtractorStructure)
      )
      tags "ViiteAPI - Project"
      summary "This will receive all the project link data in order to be created."
      notes ""
    )

  post("/roadlinks/roadaddress/project/links") {
    time(logger, "POST request for /roadlinks/roadaddress/project/links") {
      val user = userProvider.getCurrentUser()
      try {
        val links = parsedBody.extract[RoadAddressProjectLinksExtractor]
        if (links.roadNumber == 0)
          throw RoadAndPartNumberException("Virheellinen tienumero")
        if (links.roadPartNumber == 0)
          throw RoadAndPartNumberException("Virheellinen tieosanumero")
        logger.debug(s"Creating new links: ${links.linkIds.mkString(",")}")
        val response = projectService.createProjectLinks(links.linkIds, links.projectId, links.roadNumber, links.roadPartNumber,
          Track.apply(links.trackCode), Discontinuity.apply(links.discontinuity), RoadType.apply(links.roadType),
          LinkGeomSource.apply(links.roadLinkSource), links.roadEly, user.username, links.roadName.getOrElse(halt(BadRequest("Road name is mandatory"))),
          Some(links.coordinates))
        response.get("success") match {
          case Some(true) =>
            val projectErrors = response.getOrElse("projectErrors", Seq).asInstanceOf[Seq[projectService.projectValidator.ValidationErrorDetails]].map(errorPartsToApi)
            Map("success" -> true,
              "publishable" -> response.get("projectErrors").isEmpty,
              "projectErrors" -> projectErrors)
          case _ => response
        }
      } catch {
        case e: RoadAndPartNumberException => Map("success" -> false, "errorMessage" -> e.getMessage)
        case e: IllegalStateException => Map("success" -> false, "errorMessage" -> "Projekti ei ole enää muokattavissa")
        case e: MappingException =>
          logger.warn("Exception treating road links", e)
          BadRequest("Missing mandatory ProjectLink parameter")
        case e: Exception =>
          logger.error(e.toString, e)
          InternalServerError(e.toString)
      }
    }
  }

  private val updateProjectLinks: SwaggerSupportSyntax.OperationBuilder = (
    apiOperation[Map[String, Any]]("updateProjectLinks")
      .parameters(
        bodyParam[RoadAddressProjectLinksExtractor]("RoadAddressProjectLinks").description("Object representing the projectLinks to create \r\n" +
          "Object structure: \r\n" + roadAddressProjectLinksExtractorStructure)
      )
      tags "ViiteAPI - Project"
      summary "This will receive all the project link data with changes to be commited on the system."
      notes ""
    )

  put("/roadlinks/roadaddress/project/links", operation(updateProjectLinks)) {
    time(logger, "PUT request for /roadlinks/roadaddress/project/links") {
      val user = userProvider.getCurrentUser()
      try {
        val links = parsedBody.extract[RoadAddressProjectLinksExtractor]
        if (links.roadNumber == 0)
          throw RoadAndPartNumberException("Virheellinen tienumero")
        if (links.roadPartNumber == 0)
          throw RoadAndPartNumberException("Virheellinen tieosanumero")
        if (projectService.validateLinkTrack(links.trackCode)) {
          projectService.updateProjectLinks(links.projectId, links.ids, links.linkIds, LinkStatus.apply(links.linkStatus),
            user.username, links.roadNumber, links.roadPartNumber, links.trackCode, links.userDefinedEndAddressM,
            links.roadType, links.discontinuity, Some(links.roadEly), links.reversed.getOrElse(false), roadName = links.roadName,
            Some(links.coordinates)) match {
            case Some(errorMessage) => Map("success" -> false, "errorMessage" -> errorMessage)
            case None =>
              val projectErrors = projectService.validateProjectById(links.projectId).map(errorPartsToApi)
              val project = projectService.getSingleProjectById(links.projectId).get
              Map("success" -> true, "id" -> links.projectId,
                "publishable" -> projectErrors.isEmpty,
                "projectErrors" -> projectErrors,
                "formedInfo" -> project.formedParts.map(projectFormedPartToApi(Some(project.id))))
          }
        } else {
          Map("success" -> false, "errorMessage" -> "Ajoratakoodi puuttuu")
        }
      } catch {
        case e: RoadAndPartNumberException => Map("success" -> false, "errorMessage" -> e.getMessage)
        case _: IllegalStateException => Map("success" -> false, "errorMessage" -> "Projekti ei ole enää muokattavissa")
        case e: MappingException =>
          logger.warn("Exception treating road links", e)
          BadRequest("Missing mandatory ProjectLink parameter")
        case e: Exception =>
          logger.error(e.toString, e)
          InternalServerError(e.toString)
      }
    }
  }

  private val getProjectLinksByBoundingBox: SwaggerSupportSyntax.OperationBuilder = (
    apiOperation[Seq[Seq[Map[String, Any]]]]("getProjectLinksByBoundingBox")
      .parameters(
        queryParam[Int]("zoom").description("Current zoom level of the map"),
        queryParam[Int]("id").description("Id of the current active project"),
        queryParam[String]("bbox").description("String containing the 4 vertexes of a square, is akin to the viewport. \r\n" +
          "Format: Number,Number,Number,Number")
      )
      tags "ViiteAPI - Project"
      summary "Akin to the one used by the road addresses, this one will return all road addresses and project links that are within the viewport defined by the bounding box."
      notes ""
    )

  get("/project/roadlinks", operation(getProjectLinksByBoundingBox)) {
    response.setHeader("Access-Control-Allow-Headers", "*")
    val zoom = chooseDrawType(params.getOrElse("zoom", "5"))
    val id: Long = params.get("id") match {
      case Some(s) if s != "" && s.toLong != 0 => s.toLong
      case _ => 0L
    }
    time(logger, s"GET request for /project/roadlinks (zoom: $zoom, id: $id)") {
      userProvider.getCurrentUser()
      if (id == 0)
        BadRequest("Missing mandatory 'id' parameter")
      else
        params.get("bbox")
          .map(getProjectLinks(id, zoom))
          .getOrElse(BadRequest("Missing mandatory 'bbox' parameter"))
    }
  }

  private val getProjectLinksByProjectId: SwaggerSupportSyntax.OperationBuilder = (
    apiOperation[Map[String, Any]]("getProjectLinksByProjectId")
      .parameters(
        pathParam[Long]("projectId").description("Id of a project")
      )
      tags "ViiteAPI - Project"
      summary "Akin to the one used by the road addresses, this one will return all road addresses and project links of a specific project.."
      notes ""
    )

  get("/project/links/:projectId", operation(getProjectLinksByProjectId)) {
    val id: Long = params.get("projectId") match {
      case Some(s) if s != "" && s.toLong != 0 => s.toLong
      case _ => 0L
    }
    time(logger, s"GET request for /project/links/$id)") {
      if (id == 0)
        BadRequest("Missing mandatory 'projectId' parameter")
      else {
        projectService.getProjectLinks(id)
      }
    }
  }

  private val removeRotatingTRIdByProjectId: SwaggerSupportSyntax.OperationBuilder = (
    apiOperation[Map[String, Any]]("removeRotatingTRIdByProjectId")
      .parameters(
        pathParam[Long]("projectId").description("Id of a project")
      )
      tags "ViiteAPI - Project"
      summary "This is a part of the re-opening of a project, this one will remove the TRId of a project that has the projectId supplied."
      notes ""
    )

  delete("/project/trid/:projectId", operation(removeRotatingTRIdByProjectId)) {
    val projectId = params("projectId").toLong
    time(logger, s"DELETE request for /project/trid/$projectId") {
      userProvider.getCurrentUser()
      val oError = projectService.removeRotatingTRId(projectId)
      oError match {
        case Some(error) =>
          Map("success" -> "false", "message" -> error)
        case None =>
          Map("success" -> "true", "message" -> "")
      }
    }
  }

  private val validateProjectAndReturnChangeTableById: SwaggerSupportSyntax.OperationBuilder =(
    apiOperation[Map[String, Any]]("validateProjectAndReturnChangeTableById")
      .parameters(
        pathParam[Long]("projectId").description("Id of a project")
      )
      tags "ViiteAPI - Project"
      summary "Given a valid projectId, this will run the validations to the project in question and it will also fetch all the changes made on said project."
      notes ""
    )

  get("/project/getchangetable/:projectId", operation(validateProjectAndReturnChangeTableById)) {
    val projectId = params("projectId").toLong
    time(logger, s"GET request for /project/getchangetable/$projectId") {
      val validationErrors = projectService.validateProjectById(projectId).map(mapValidationIssues)
      //TODO change UI to not override project validator errors on change table call
      val (changeProject, warningMessage) = projectService.getChangeProject(projectId)
      val changeTableData = changeProject.map(project =>
        Map(
          "id" -> project.id,
          "user" -> project.user,
          "name" -> project.name,
          "changeDate" -> project.changeDate,
          "changeInfoSeq" -> project.changeInfoSeq.map(changeInfo =>
            Map("changetype" -> changeInfo.changeType.value, "roadType" -> changeInfo.roadType.value,
              "discontinuity" -> changeInfo.discontinuity.value, "source" -> changeInfo.source,
              "target" -> changeInfo.target, "reversed" -> changeInfo.reversed)))
      ).getOrElse(None)
      Map("changeTable" -> changeTableData, "validationErrors" -> validationErrors, "warningMessage" -> warningMessage)
    }
  }


<<<<<<< HEAD
//  private val splitSuravageLinkByLinkId: SwaggerSupportSyntax.OperationBuilder = (
//    apiOperation[Map[String, Any]]("splitSuravageLinkByLinkId")
//      .parameters(
//        pathParam[Long]("linkID").description("LinkId of a projectLink")
//      )
//      tags "ViiteAPI - Project - SuravageSplit"
//      summary "This effectively perform the split and save the results on the database."
//      notes ""
//    )
//
//  put("/project/split/:linkID", operation(splitSuravageLinkByLinkId)) {
//    val linkID = params.get("linkID")
//    time(logger, s"PUT request for /project/split/$linkID") {
//      val user = userProvider.getCurrentUser()
//      linkID.map(_.toLong) match {
//        case Some(link) =>
//          try {
//            val options = parsedBody.extract[SplitOptions]
//            val splitError = projectService.splitSuravageLink(options.trackCode.value, options.projectId, options.coordinates, link, user.username, options)
//            val projectErrors = projectService.validateProjectById(options.projectId).map(errorPartsToApi)
//            Map("success" -> splitError.isEmpty, "reason" -> splitError.orNull, "projectErrors" -> projectErrors)
//          } catch {
//            case e: IllegalStateException => Map("success" -> false, "errorMessage" -> e.getMessage)
//            case _: NumberFormatException => BadRequest("Missing mandatory data")
//          }
//        case _ => BadRequest("Missing Linkid from url")
//      }
//    }
//  }
=======
  //  private val splitSuravageLinkByLinkId: SwaggerSupportSyntax.OperationBuilder = (
  //    apiOperation[Map[String, Any]]("splitSuravageLinkByLinkId")
  //      .parameters(
  //        pathParam[Long]("linkID").description("LinkId of a projectLink")
  //      )
  //      tags "ViiteAPI - Project - SuravageSplit"
  //      summary "This effectively perform the split and save the results on the database."
  //      notes ""
  //    )
  //
  //  put("/project/split/:linkID", operation(splitSuravageLinkByLinkId)) {
  //    val linkID = params.get("linkID")
  //    time(logger, s"PUT request for /project/split/$linkID") {
  //      val user = userProvider.getCurrentUser()
  //      linkID.map(_.toLong) match {
  //        case Some(link) =>
  //          try {
  //            val options = parsedBody.extract[SplitOptions]
  //            val splitError = projectService.splitSuravageLink(options.trackCode.value, options.projectId, options.coordinates, link, user.username, options)
  //            val projectErrors = projectService.validateProjectById(options.projectId).map(errorPartsToApi)
  //            Map("success" -> splitError.isEmpty, "reason" -> splitError.orNull, "projectErrors" -> projectErrors)
  //          } catch {
  //            case e: IllegalStateException => Map("success" -> false, "errorMessage" -> e.getMessage)
  //            case _: NumberFormatException => BadRequest("Missing mandatory data")
  //          }
  //        case _ => BadRequest("Missing Linkid from url")
  //      }
  //    }
  //  }
>>>>>>> 56758d6e

  private val getRoadNamesByRoadNumberAndProjectId: SwaggerSupportSyntax.OperationBuilder = (
    apiOperation[Map[String, Any]]("getRoadNamesByRoadNumberAndProjectId")
      .parameters(
        pathParam[Long]("roadNumber").description("Road Number of a project link"),
        pathParam[Long]("projectID").description("Id of a project")
      )
      tags "ViiteAPI - RoadNames"
      summary "Returns all the road names that are related to a certain project (referenced by the projectID) and within a certain roadNumber."
      notes ""
    )

  get("/roadlinks/roadname/:roadNumber/:projectID", operation(getRoadNamesByRoadNumberAndProjectId)) {
    val roadNumber = params.get("roadNumber").map(_.toLong)
    val projectId = params.get("projectID").map(_.toLong)
    time(logger, s"GET request for /roadlinks/roadname/$roadNumber/$projectId") {
      (roadNumber, projectId) match {
        case (Some(rNumber), Some(projectID)) =>
          try {
            roadNameService.getRoadNameByNumber(rNumber, projectID)
          } catch {
            case e: Exception => Map("success" -> false, "errorMessage" -> e.getMessage)
          }
        case _ => BadRequest("Missing road number from URL")
      }
    }
  }

  private val getRoadAddressesByRoadNumberPartNumberAndAddrMValue: SwaggerSupportSyntax.OperationBuilder = (
    apiOperation[Map[String, Any]]("getRoadAddressesByRoadNumberPartNumberAndAddrMValue")
      .parameters(
        queryParam[Long]("road").description("Road Number of a road address"),
        queryParam[Long]("part").description("Road Part Number of a road address"),
        queryParam[Long]("addrMValue").description("Address M Value of a road address")
      )
      tags "ViiteAPI - RoadAddresses"
      summary "Returns all the road names that are identified by the road number, road part number and possibly addressM value."
      notes ""
    )

  get("/roadlinks/roadaddress", operation(getRoadAddressesByRoadNumberPartNumberAndAddrMValue)) {
    val roadNumber = params.get("road").map(_.toLong)
    val roadPartNumber = params.get("part").map(_.toLong)
    val addrMValue = params.get("addrMValue").map(_.toLong)
    time(logger, s"GET request for api/viite/roadlinks/roadaddress/$roadNumber/$roadPartNumber") {
      (roadNumber, roadPartNumber, addrMValue) match {
        case (Some(road), Some(part), None) =>
          roadAddressService.getRoadAddressWithRoadNumberParts(road, Set(part), Set(Track.Combined, Track.LeftSide, Track.RightSide)).sortBy(address => (address.roadPartNumber, address.startAddrMValue))
        case (Some(road), Some(part), Some(addrM)) =>
          roadAddressService.getRoadAddress(road, part, addrM, None).sortBy(address => (address.roadPartNumber, address.startAddrMValue))
        case (Some(road), _, _) =>
          roadAddressService.getRoadAddressWithRoadNumberAddress(road).sortBy(address => (address.roadPartNumber, address.startAddrMValue))
        case _ => BadRequest("Missing road number from URL")
      }
    }
  }

  val getNodesByRoadAttributes = (
    apiOperation[Map[String, Any]]("getNodesByRoadAttributes")
      .parameters(
        queryParam[Long]("roadNumber").description("Road Number of a road address"),
        queryParam[Long]("minRoadPartNumber").description("Road Part Number of a road address"),
        queryParam[Long]("maxRoadPartNumber").description("Road Part Number of a road address")
      )
      tags "ViiteAPI - Nodes"
      summary "Returns all the nodes belonging to the road number and possibly withing the given range of road part numbers."
      notes ""
    )

  get("/getRoadLinkDate") {
    time(logger, s"GET request for getRoadLinkDate"){
      projectService.getRoadLinkDate()
    }
  }

  get("/nodes", operation(getNodesByRoadAttributes)) {
    val roadNumber = params.get("roadNumber").map(_.toLong)
    val minRoadPartNumber = params.get("minRoadPartNumber").map(_.toLong)
    val maxRoadPartNumber = params.get("maxRoadPartNumber").map(_.toLong)
    time(logger, s"GET request for /nodes (roadNumber: ${roadNumber.get}, startRoadPartNumber: $minRoadPartNumber, endRoadPartNumber: $maxRoadPartNumber") {
      if (roadNumber.isDefined) {
        nodesAndJunctionsService.getNodesByRoadAttributes(roadNumber.get, minRoadPartNumber, maxRoadPartNumber) match {
          case Right(nodes) => Map("success" -> true, "nodes" -> nodes.map(nodeSearchToApi))
          case Left(errorMessage) => Map("success" -> false, "errorMessage" -> errorMessage)
        }
      } else {
        BadRequest("Missing mandatory 'roadNumber' parameter.")
      }
    }
  }

  get("/templates") {
<<<<<<< HEAD
    time(logger, s"GET request for /templates"){
      val authorizedElys = userProvider.getCurrentUser().getAuthorizedElys
      nodesAndJunctionsService.getNodePointTemplates(authorizedElys.toSeq).map(nodePointTemplateToApi) ++
      nodesAndJunctionsService.getJunctionTemplates(authorizedElys.toSeq).map(junctionTemplateToApi)
=======
    time(logger, s"GET request for /templates") {
      val authorizedElys = userProvider.getCurrentUser().getAuthorizedElys
      Map("nodePointTemplates" -> nodesAndJunctionsService.getNodePointTemplates(authorizedElys.toSeq).map(nodePointTemplateToApi),
        "junctionTemplates" -> nodesAndJunctionsService.getJunctionTemplates(authorizedElys.toSeq).map(junctionTemplateToApi))
>>>>>>> 56758d6e
    }
  }

  get("/node-point-templates/:id") {
    val id = params("id").toLong
    time(logger, s"GET request for /node-point-templates/$id") {
      nodesAndJunctionsService.getNodePointTemplateById(id) match {
        case None => halt(NotFound("Node Points Template not found"))
        case Some(nodePoint) => nodePointTemplateToApi(nodePoint)
      }
    }
  }

<<<<<<< HEAD
=======
  post("/nodes") {
    time(logger, s"POST request for /nodes") {
      val username = userProvider.getCurrentUser().username
      val nodeInfo = parsedBody.extract[NodeExtractor]
      val node: Node = NodeConverter.toNode(nodeInfo, username)
      nodesAndJunctionsService.addOrUpdateNode(node, username) match {
        case Some(err) => Map("success" -> false, "errorMessage" -> err)
        case None => Map("success" -> true)
      }
    }
  }

  put("/nodes/:id") {
    val id = params("id").toLong
    time(logger, s"PUT request for /nodes/$id") {
      val username = userProvider.getCurrentUser().username
      try {
        val nodeInfo = parsedBody.extract[NodeExtractor]
        val node: Node = NodeConverter.toNode(nodeInfo, username)
        val junctionsIds = JunctionConverter.toJunctionIds(nodeInfo.junctionsToDetach)
        val nodePointIds = NodePointConverter.toNodePointIds(nodeInfo.nodePointsToDetach)
        nodesAndJunctionsService.update(node, junctionsIds, nodePointIds, username) match {
          case Some(err) => Map("success" -> false, "errorMessage" -> err)
          case None => Map("success" -> true)
        }
      } catch {
        case ex: Exception => {
          logger.error("Request PUT /nodes/:id failed.", ex)
          BadRequest(s"Failed to save changes to node (id: $id).")
        }
      }
    }
  }

>>>>>>> 56758d6e
  private def getRoadAddressLinks(zoomLevel: Int)(bbox: String): Seq[Seq[Map[String, Any]]] = {
    val boundingRectangle = constructBoundingRectangle(bbox)
    val viiteRoadLinks = zoomLevel match {
      case DrawMainRoadPartsOnly =>
        Seq()
      case DrawRoadPartsOnly =>
        Seq()
      case DrawLinearPublicRoads => time(logger, operationName = "DrawLinearPublicRoads") {
        roadAddressService.getRoadAddressesWithLinearGeometry(boundingRectangle, Seq((1, 19999), (40000, 49999)))
      }
      case DrawPublicRoads => time(logger, operationName = "DrawPublicRoads") {
        roadAddressService.getRoadAddressLinksByBoundingBox(boundingRectangle, Seq((1, 19999), (40000, 49999)))
      }
      case DrawAllRoads => time(logger, operationName = "DrawAllRoads") {
        roadAddressService.getRoadAddressLinks(boundingRectangle, roadNumberLimits = Seq(), everything = true)
      }
      case _ => time(logger, operationName = "DrawRoads") {
        roadAddressService.getRoadAddressLinks(boundingRectangle, roadNumberLimits = Seq((1, 19999)))
      }
    }
    time(logger, operationName = "Partition road links") {
      val partitionedRoadLinks = RoadAddressLinkPartitioner.partition(viiteRoadLinks)
      partitionedRoadLinks.map {
        _.map(roadAddressLinkToApi)
      }
    }
  }

  private def getNodesAndJunctions(zoomLevel: Int)(bbox: String): Map[String, Any] = {
    val boundingRectangle = constructBoundingRectangle(bbox)
    zoomLevel match {
      case DrawLinearPublicRoads | DrawLinearPublicRoads => time(logger, operationName = "nodes fetch ") {
        Map("nodes" -> nodesAndJunctionsService.getNodesByBoundingBox(boundingRectangle).map(simpleNodeToApi))
      }
      case _ => time(logger, operationName = "nodes with junctions fetch") {
        Map("nodes" -> nodesAndJunctionsService.getNodesWithJunctionByBoundingBox(boundingRectangle).toSeq.map(nodeToApi),
          "nodePointTemplates" -> nodesAndJunctionsService.getNodePointTemplatesByBoundingBox(boundingRectangle).map(nodePointTemplateToApi),
          "junctionTemplates" -> nodesAndJunctionsService.getJunctionTemplatesByBoundingBox(boundingRectangle).map(junctionTemplatesWithPointsToApi))
      }
    }
  }

  get("/junction-infos/:id") {
    val junctionId = params("id").toLong
    val x: Seq[Long] = Seq(junctionId)
    time(logger, s"GET request for /junction-infos/$junctionId") {
      nodesAndJunctionsService.getJunctionInfoByJunctionId(x).map(junctionInfoToApi)
    }
  }

  private def getProjectLinks(projectId: Long, zoomLevel: Int)(bbox: String): Seq[Seq[Map[String, Any]]] = {
    val boundingRectangle = constructBoundingRectangle(bbox)
    val startTime = System.currentTimeMillis()
    val viiteRoadLinks = zoomLevel match {
      case DrawMainRoadPartsOnly =>
        Seq()
      case DrawRoadPartsOnly =>
        Seq()
      case DrawLinearPublicRoads => projectService.getProjectLinksLinear(roadAddressService, projectId, boundingRectangle, Seq((1, 19999), (40000, 49999)), Set())
      case DrawPublicRoads => projectService.getProjectLinksWithoutSuravage(roadAddressService, projectId, boundingRectangle, Seq((1, 19999), (40000, 49999)), Set())
      case DrawAllRoads => projectService.getProjectLinksWithoutSuravage(roadAddressService, projectId, boundingRectangle, Seq(), Set(), everything = true)
      case _ => projectService.getProjectLinksWithoutSuravage(roadAddressService, projectId, boundingRectangle, Seq((1, 19999)), Set())
    }
    logger.info(s"End fetching data for id=$projectId project service (zoom level $zoomLevel) in ${(System.currentTimeMillis() - startTime) * 0.001}s")

    val partitionedRoadLinks = ProjectLinkPartitioner.partition(viiteRoadLinks.filter(_.length >= MinAllowedRoadAddressLength))
    val validRoadNumbers = partitionedRoadLinks.flatten.map(_.roadNumber).filter(value => value > 0).distinct
    if (validRoadNumbers.nonEmpty) {
      val roadNames = roadNameService.getCurrentRoadNames(validRoadNumbers)
      partitionedRoadLinks.map {
        _.map(address => projectAddressLinkToApi(address, roadNames))
      }
    }
    else {
      partitionedRoadLinks.map {
        _.map(address => projectAddressLinkToApi(address))
      }
    }


  }

  private def chooseDrawType(zoomLevel: String) = {
    val C1 = new Contains(-10 to 3)
    val C2 = new Contains(4 to 5)
    val C3 = new Contains(6 to 8)
    val C4 = new Contains(9 to 10)
    val C5 = new Contains(11 to 16)
    try {
      val level: Int = Math.round(zoomLevel.toDouble).toInt
      level match {
        case C1() => DrawMainRoadPartsOnly
        case C2() => DrawRoadPartsOnly
        case C3() => DrawLinearPublicRoads
        case C4() => DrawPublicRoads
        case C5() => DrawAllRoads
        case _ => DrawMainRoadPartsOnly
      }
    } catch {
      case _: NumberFormatException => DrawMainRoadPartsOnly
    }
  }

  private[this] def constructBoundingRectangle(bbox: String) = {
    val BBOXList = bbox.split(",").map(_.toDouble)
    BoundingRectangle(Point(BBOXList(0), BBOXList(1)), Point(BBOXList(2), BBOXList(3)))
  }

  private def mapValidationIssues(issue: projectService.projectValidator.ValidationErrorDetails): Map[String, Any] = {
    Map(
      "id" -> issue.projectId,
      "validationError" -> issue.validationError.value,
      "affectedIds" -> issue.affectedIds.toArray,
      "coordinates" -> issue.coordinates,
      "optionalInformation" -> issue.optionalInformation.getOrElse("")
    )
  }

  private def roadAddressLinkLikeToApi(roadAddressLink: RoadAddressLinkLike): Map[String, Any] = {
    Map(
      "success" -> true,
      "roadwayId" -> roadAddressLink.id,
      "roadwayNumber" -> roadAddressLink.roadwayNumber,
      "linearLocationId" -> roadAddressLink.linearLocationId,
      "linkId" -> roadAddressLink.linkId,
      "mmlId" -> roadAddressLink.attributes.get("MTKID"),
      "points" -> roadAddressLink.geometry,
      "calibrationCode" -> CalibrationCode.getFromAddressLinkLike(roadAddressLink).value,
      "calibrationPoints" -> Seq(calibrationPointToApi(roadAddressLink.geometry, roadAddressLink.startCalibrationPoint),
        calibrationPointToApi(roadAddressLink.geometry, roadAddressLink.endCalibrationPoint)),
      "administrativeClass" -> roadAddressLink.administrativeClass.toString,
      "roadClass" -> RoadClass.get(roadAddressLink.roadNumber.toInt),
      "roadTypeId" -> roadAddressLink.roadType.value,
      "modifiedAt" -> roadAddressLink.modifiedAt,
      "modifiedBy" -> roadAddressLink.modifiedBy,
      "municipalityCode" -> roadAddressLink.attributes.get("MUNICIPALITYCODE"),
      "municipalityName" -> roadAddressLink.municipalityName,
      "roadNameFi" -> roadAddressLink.attributes.get("ROADNAME_FI"),
      "roadNameSe" -> roadAddressLink.attributes.get("ROADNAME_SE"),
      "roadNameSm" -> roadAddressLink.attributes.get("ROADNAME_SM"),
      "roadNumber" -> roadAddressLink.roadNumber,
      "roadPartNumber" -> roadAddressLink.roadPartNumber,
      "elyCode" -> roadAddressLink.elyCode,
      "trackCode" -> roadAddressLink.trackCode,
      "startAddressM" -> roadAddressLink.startAddressM,
      "endAddressM" -> roadAddressLink.endAddressM,
      "discontinuity" -> roadAddressLink.discontinuity,
      "anomaly" -> roadAddressLink.anomaly.value,
      "constructionType" -> roadAddressLink.constructionType.value,
      "startMValue" -> roadAddressLink.startMValue,
      "endMValue" -> roadAddressLink.endMValue,
      "sideCode" -> roadAddressLink.sideCode.value,
      "linkType" -> roadAddressLink.linkType.value,
      "roadLinkSource" -> roadAddressLink.roadLinkSource.value,
      "roadName" -> roadAddressLink.roadName
    )
  }

  def roadAddressErrorsToApi(addressError: AddressErrorDetails): Map[String, Long] = {
    Map(
      "id" -> addressError.linearLocationId,
      "linkId" -> addressError.linkId,
      "roadNumber" -> addressError.roadNumber,
      "roadPartNumber" -> addressError.roadPartNumber,
      "errorCode" -> addressError.addressError.value,
      "ely" -> addressError.ely
    )
  }

  def roadAddressLinkToApi(roadAddressLink: RoadAddressLink): Map[String, Any] = {
    roadAddressLinkLikeToApi(roadAddressLink) ++
      Map(
        "startDate" -> roadAddressLink.startDate,
        "endDate" -> roadAddressLink.endDate,
        "newGeometry" -> roadAddressLink.newGeometry,
        "linearLocationId" -> roadAddressLink.linearLocationId //TODO This needs to be made inside the roadAddressLinkLikeToApi once the project links have the new structure
      )
  }

  def simpleNodeToApi(node: Node): Map[String, Any] = {
    Map("id" -> node.id,
      "nodeNumber" -> node.nodeNumber,
      "name" -> node.name,
      "coordX" -> node.coordinates.x,
      "coordY" -> node.coordinates.y,
      "type" -> node.nodeType.value,
      "startDate" -> formatToString(node.startDate.toString),
      "createdBy" -> node.createdBy,
      "createdTime" -> node.createdTime
    )
  }

  def nodePointToApi(nodePoint: NodePoint) : Map[String, Any] = {
    Map("id" -> nodePoint.id,
      "nodeNumber" -> nodePoint.nodeNumber,
      "road" -> nodePoint.roadNumber,
      "part" -> nodePoint.roadPartNumber,
      "addrM" -> nodePoint.addrM,
      "roadwayNumber" -> nodePoint.roadwayNumber,
      "beforeAfter" -> nodePoint.beforeAfter.value,
      "type" -> nodePoint.nodePointType.value
    )
  }

  def simpleNodePointTemplateToApi(nodePoint: NodePoint) : Map[String, Any] = {
    Map("id" -> nodePoint.id,
      "nodeId" -> nodePoint.nodeId,
      "beforeAfter" -> nodePoint.beforeAfter.value,
      "roadwayPointId" -> nodePoint.roadwayPointId,
      "startDate" -> formatToString(nodePoint.startDate.toString),
      "endDate" -> formatDateTimeToString(nodePoint.endDate),
      "validFrom" -> formatDateTimeToString(Some(nodePoint.validFrom)),
      "validTo" -> formatDateTimeToString(nodePoint.validTo),
      "createdBy" -> nodePoint.createdBy,
      "roadwayNumber" -> nodePoint.roadwayNumber,
      "addrM" -> nodePoint.addrM,
      "elyCode" -> nodePoint.elyCode,
      "roadNumber" -> nodePoint.roadNumber,
      "roadPartNumber" -> nodePoint.roadPartNumber,
      "track" -> nodePoint.track
    )
  }

  def nodePointTemplateToApi(nodePoint: NodePoint) : Map[String, Any] = {
<<<<<<< HEAD
    Map("nodePointTemplate" -> {
      Map("id" -> nodePoint.id,
        "nodeId" -> nodePoint.nodeId,
        "beforeAfter" -> nodePoint.beforeAfter.value,
        "roadwayPointId" -> nodePoint.roadwayPointId,
        "startDate" -> formatToString(nodePoint.startDate.toString),
        "endDate" -> formatDateTimeToString(nodePoint.endDate),
        "validFrom" -> formatDateTimeToString(Some(nodePoint.validFrom)),
        "validTo" -> formatDateTimeToString(nodePoint.validTo),
        "createdBy" -> nodePoint.createdBy,
        "roadwayNumber" -> nodePoint.roadwayNumber,
        "addrM" -> nodePoint.addrM,
        "elyCode" -> nodePoint.elyCode,
        "roadNumber" -> nodePoint.roadNumber,
        "roadPartNumber" -> nodePoint.roadPartNumber,
        "track" -> nodePoint.track
      )
    }
    )
  }

  def junctionTemplateToApi(junctionTemplate: JunctionTemplate) : Map[String, Any] = {
    Map("junctionTemplate" -> {
      Map(
        "junctionId" -> junctionTemplate.junctionId,
        "junctionNumber" -> junctionTemplate.junctionNumber,
        "startDate" -> formatToString(junctionTemplate.startDate.toString),
        "roadNumber" -> junctionTemplate.roadNumber,
        "roadPartNumber" -> junctionTemplate.roadPartNumber,
        "track" -> junctionTemplate.track,
        "addrM" -> junctionTemplate.addrM,
        "elyCode" -> junctionTemplate.elyCode
      )
    }
    )
=======
    Map("id" -> nodePoint.id,
      "beforeAfter" -> nodePoint.beforeAfter.value,
      "roadwayPointId" -> nodePoint.roadwayPointId,
      "type" -> nodePoint.nodePointType.value,
      "validFrom" -> formatDateTimeToString(Some(nodePoint.validFrom)),
      "validTo" -> formatDateTimeToString(nodePoint.validTo),
      "createdBy" -> nodePoint.createdBy,
      "roadwayNumber" -> nodePoint.roadwayNumber,
      "addrM" -> nodePoint.addrM,
      "elyCode" -> nodePoint.elyCode,
      "roadNumber" -> nodePoint.roadNumber,
      "roadPartNumber" -> nodePoint.roadPartNumber,
      "track" -> nodePoint.track,
      "type" -> nodePoint.nodePointType.value)
  }

  def junctionTemplateToApi(junctionTemplate: JunctionTemplate) : Map[String, Any] = {
    Map(
      "id" -> junctionTemplate.id,
      "junctionNumber" -> null,
      "startDate" -> formatToString(junctionTemplate.startDate.toString),
      "roadNumber" -> junctionTemplate.roadNumber,
      "roadPartNumber" -> junctionTemplate.roadPartNumber,
      "track" -> junctionTemplate.track,
      "addrM" -> junctionTemplate.addrM,
      "elyCode" -> junctionTemplate.elyCode)
>>>>>>> 56758d6e
  }

  def junctionTemplatesWithPointsToApi(junctionPointTemplate: (JunctionTemplate, Seq[JunctionPoint])) : Map[String, Any] = {
    junctionTemplateToApi(junctionPointTemplate._1) ++
      Map("junctionPoints" -> junctionPointTemplate._2.map(junctionPointsToApi))
  }

  def junctionPointsToApi(junctionPoint: JunctionPoint) : Map[String, Any] = {
    Map("id" -> junctionPoint.id,
      "junctionId" -> junctionPoint.junctionId,
      "beforeAfter" -> formatAfterBeforeToString(junctionPoint.beforeAfter.value ),
      "roadwayPointId" -> junctionPoint.roadwayPointId,
      "validFrom" -> formatDateTimeToString(Some(junctionPoint.validFrom)),
      "validTo" -> formatDateTimeToString(junctionPoint.validTo),
      "createdBy" -> junctionPoint.createdBy,
      "roadwayNumber" -> junctionPoint.roadwayNumber,
      "addrM" -> junctionPoint.addrM,
      "roadNumber" -> junctionPoint.roadNumber,
      "roadPartNumber" -> junctionPoint.roadPartNumber,
      "track" -> junctionPoint.track)
  }

  def junctionInfoToApi(junctionInfo: JunctionInfo) : Map[String, Any] = {
    Map("junctionId" -> junctionInfo.id,
      "junctionNumber" -> junctionInfo.junctionNumber.orNull,
      "nodeNumber" -> junctionInfo.nodeNumber,
      "startDate" -> formatDateTimeToShortPatternString(Some(junctionInfo.startDate)),
      "nodeNumber" -> junctionInfo.nodeNumber,
      "nodeName" -> junctionInfo.nodeName)
  }
  def junctionPointsToApi(junctionPoint: JunctionPoint) : Map[String, Any] = {
    Map("junctionPointTemplate" -> {
      Map("id" -> junctionPoint.id,
        "junctionId" -> junctionPoint.junctionId,
        "beforeAfter" -> formatAfterBeforeToString(junctionPoint.beforeAfter.value ),
        "roadwayPointId" -> junctionPoint.roadwayPointId,
        "startDate" -> formatDateTimeToString(Some(junctionPoint.startDate)),
        "endDate" -> formatDateTimeToString(junctionPoint.endDate),
        "validFrom" -> formatDateTimeToString(Some(junctionPoint.validFrom)),
        "validTo" -> formatDateTimeToString(junctionPoint.validTo),
        "createdBy" -> junctionPoint.createdBy,
        "roadwayNumber" -> junctionPoint.roadwayNumber,
        "addrM" -> junctionPoint.addrM,
        //RW.ROAD_NUMBER, RW.ROAD_PART_NUMBER
        "roadNumber" -> junctionPoint.roadNumber,
        "roadPartNumber" -> junctionPoint.roadPartNumber,
        "track" -> junctionPoint.track
      )
    }
    )
  }

  def junctionInfoToApi(junctionInfo: JunctionInfo) : Map[String, Any] = {
      Map("junctionId" -> junctionInfo.id,
        "junctionNumber" -> junctionInfo.junctionNumber,
        "nodeId" -> junctionInfo.nodeId,
        "startDate" -> formatDateTimeToShortPatternString(Some(junctionInfo.startDate)),
        "nodeNumber" -> junctionInfo.nodeNumber,
        "nodeName" -> junctionInfo.nodeName)
  }

  def junctionToApi(junction: (Junction, Seq[JunctionPoint])): Map[String, Any] = {
    Map("id" -> junction._1.id,
      "junctionNumber" -> junction._1.junctionNumber.orNull,
      "nodeNumber" -> junction._1.nodeNumber,
      "junctionPoints" -> junction._2.map(junctionPointToApi))
  }

  def junctionPointToApi(junctionPoint: JunctionPoint) : Map[String, Any] = {
    Map("id" -> junctionPoint.id,
      "junctionId" -> junctionPoint.junctionId,
      "roadwayNumber" -> junctionPoint.roadwayNumber,
      "road" -> junctionPoint.roadNumber,
      "part" -> junctionPoint.roadPartNumber,
      "track" -> junctionPoint.track.value,
      "addrM" -> junctionPoint.addrM,
      "beforeAfter" -> junctionPoint.beforeAfter.value)
  }

  def nodeToApi(node: (Node, (Seq[NodePoint], Map[Junction, Seq[JunctionPoint]]))) : Map[String, Any] = {
    simpleNodeToApi(node._1) ++
      Map("nodePoints" -> node._2._1.map(nodePointToApi)) ++ Map("junctions" -> node._2._2.map(junctionToApi))
  }

  def roadNameToApi(roadName: RoadName): Map[String, Any] = {
    Map(
      "id" -> roadName.id,
      "roadNumber" -> roadName.roadNumber,
      "name" -> roadName.roadName,
      "startDate" -> formatDateTimeToString(roadName.startDate),
      "endDate" -> formatDateTimeToString(roadName.endDate)
    )
  }

  def projectAddressLinkToApi(projectAddressLink: ProjectAddressLink, roadNames: Seq[RoadName] = Seq()): Map[String, Any] = {
    roadAddressLinkLikeToApi(projectAddressLink) ++
      (Map(
        "id" -> projectAddressLink.id,
        "status" -> projectAddressLink.status.value,
        "reversed" -> projectAddressLink.reversed,
        "roadNameBlocked" -> (if (projectAddressLink.roadNumber != 0 && projectAddressLink.roadName.nonEmpty) roadNames.exists(_.roadNumber == projectAddressLink.roadNumber) else false)
      )
        ++
        (if (projectAddressLink.isSplit)
          Map(
            "connectedLinkId" -> projectAddressLink.connectedLinkId,
            "originalGeometry" -> projectAddressLink.originalGeometry,
            "middlePoint" -> GeometryUtils.midPointGeometry(projectAddressLink.geometry)
          )
        else
          Map())
        )
  }

  def projectLinkToApi(projectLink: ProjectLink): Map[String, Any] = {
    Map("id" -> projectLink.id,
      "linkId" -> projectLink.linkId,
      "geometry" -> projectLink.geometry,
      "middlePoint" -> GeometryUtils.midPointGeometry(projectLink.geometry),
      "startAddressM" -> projectLink.startAddrMValue,
      "endAddressM" -> projectLink.endAddrMValue,
      "status" -> projectLink.status.value,
      "roadTypeId" -> projectLink.roadType.value,
      "discontinuity" -> projectLink.discontinuity.value,
      "elyCode" -> projectLink.ely,
      "roadName" -> projectLink.roadName)
  }

  def roadAddressProjectToApi(roadAddressProject: Project, elysList: Seq[Long]): Map[String, Any] = {

    val elys = if (elysList.isEmpty) Seq(-1) else elysList

    Map(
      "id" -> roadAddressProject.id,
      "name" -> roadAddressProject.name,
      "createdBy" -> roadAddressProject.createdBy,
      "createdDate" -> formatToString(roadAddressProject.createdDate.toString),
      "dateModified" -> formatToString(roadAddressProject.dateModified.toString),
      "startDate" -> formatToString(roadAddressProject.startDate.toString),
      "modifiedBy" -> roadAddressProject.modifiedBy,
      "additionalInfo" -> roadAddressProject.additionalInfo,
      "status" -> roadAddressProject.status,
      "statusCode" -> roadAddressProject.status.value,
      "statusDescription" -> roadAddressProject.status.description,
      "statusInfo" -> roadAddressProject.statusInfo,
      "elys" -> elys,
      "coordX" -> roadAddressProject.coordinates.get.x,
      "coordY" -> roadAddressProject.coordinates.get.y,
      "zoomLevel" -> roadAddressProject.coordinates.get.zoom
    )
  }

  def projectReservedPartToApi(reservedRoadPart: ProjectReservedPart): Map[String, Any] = {
    Map("roadNumber" -> reservedRoadPart.roadNumber,
      "roadPartNumber" -> reservedRoadPart.roadPartNumber,
      "id" -> reservedRoadPart.id,
      "currentEly" -> reservedRoadPart.ely,
      "currentLength" -> reservedRoadPart.addressLength,
      "currentDiscontinuity" -> reservedRoadPart.discontinuity.map(_.description),
      "newEly" -> reservedRoadPart.newEly,
      "newLength" -> reservedRoadPart.newLength,
      "newDiscontinuity" -> reservedRoadPart.newDiscontinuity.map(_.description),
      "startingLinkId" -> reservedRoadPart.startingLinkId
    )
  }

  def projectFormedPartToApi(projectId: Option[Long] = None)(formedRoadPart: ProjectReservedPart): Map[String, Any] = {
    Map("roadNumber" -> formedRoadPart.roadNumber,
      "roadPartNumber" -> formedRoadPart.roadPartNumber,
      "id" -> formedRoadPart.id,
      "currentEly" -> formedRoadPart.ely,
      "currentLength" -> formedRoadPart.addressLength,
      "currentDiscontinuity" -> formedRoadPart.discontinuity.map(_.description),
      "newEly" -> formedRoadPart.newEly,
      "newLength" -> formedRoadPart.newLength,
      "newDiscontinuity" -> formedRoadPart.newDiscontinuity.map(_.description),
      "startingLinkId" -> formedRoadPart.startingLinkId,
      "roadAddresses" -> {
        projectId match {
          case None => Seq.empty
          case _ => projectService.getRoadAddressesFromFormedRoadPart(formedRoadPart.roadNumber, formedRoadPart.roadPartNumber, projectId.get)
        }
      }
    )
  }

  def errorPartsToApi(errorParts: projectService.projectValidator.ValidationErrorDetails): Map[String, Any] = {
    Map("ids" -> errorParts.affectedIds,
      "errorCode" -> errorParts.validationError.value,
      "errorMessage" -> errorParts.validationError.message,
      "info" -> errorParts.optionalInformation,
      "coordinates" -> errorParts.coordinates,
      "priority" -> errorParts.validationError.priority
    )
  }

  def splitToApi(splittedLinks: ProjectLink): Map[String, Map[String, Any]] = {
    splittedLinks.status match {
      case LinkStatus.New =>
        Map("b" ->
          Map(
            "linkId" -> splittedLinks.linkId,
            "geometry" -> splittedLinks.geometry,
            "middlePoint" -> GeometryUtils.midPointGeometry(splittedLinks.geometry),
            "startAddressM" -> splittedLinks.startAddrMValue,
            "endAddressM" -> splittedLinks.endAddrMValue,
            "status" -> splittedLinks.status.value,
            "roadTypeId" -> splittedLinks.roadType.value,
            "discontinuity" -> splittedLinks.discontinuity.value,
            "elyCode" -> splittedLinks.ely,
            "roadName" -> splittedLinks.roadName.getOrElse(""),
            "roadLinkSource" -> splittedLinks.linkGeomSource.value
          ))
      case LinkStatus.Terminated =>
        Map("c" ->
          Map(
            "linkId" -> splittedLinks.linkId,
            "geometry" -> splittedLinks.geometry,
            "middlePoint" -> GeometryUtils.midPointGeometry(splittedLinks.geometry),
            "startAddressM" -> splittedLinks.startAddrMValue,
            "endAddressM" -> splittedLinks.endAddrMValue,
            "status" -> splittedLinks.status.value,
            "roadTypeId" -> splittedLinks.roadType.value,
            "discontinuity" -> splittedLinks.discontinuity.value,
            "elyCode" -> splittedLinks.ely,
            "roadName" -> splittedLinks.roadName.getOrElse(""),
            "roadLinkSource" -> splittedLinks.linkGeomSource.value
          ))
      case _ =>
        Map("a" ->
          Map(
            "linkId" -> splittedLinks.linkId,
            "geometry" -> splittedLinks.geometry,
            "middlePoint" -> GeometryUtils.midPointGeometry(splittedLinks.geometry),
            "startAddressM" -> splittedLinks.startAddrMValue,
            "endAddressM" -> splittedLinks.endAddrMValue,
            "status" -> splittedLinks.status.value,
            "roadTypeId" -> splittedLinks.roadType.value,
            "discontinuity" -> splittedLinks.discontinuity.value,
            "elyCode" -> splittedLinks.ely,
            "roadName" -> splittedLinks.roadName.getOrElse(""),
            "roadLinkSource" -> splittedLinks.linkGeomSource.value
          ))
    }
  }

  def nodeSearchToApi(nodeAndRoadAttr: (Node, RoadAttributes)): Map[String, Any] = {
    val (node, roadAttr) = nodeAndRoadAttr
    Map("id" -> node.id,
      "nodeNumber" -> node.nodeNumber,
      "coordX" -> node.coordinates.x,
      "coordY" -> node.coordinates.y,
      "name" -> node.name,
      "type" -> node.nodeType.displayValue,
      "roadNumber" -> roadAttr.roadNumber,
      "track" -> roadAttr.track,
      "roadPartNumber" -> roadAttr.roadPartNumber,
      "addrMValue" -> roadAttr.addrMValue)
  }

  /**
    * For checking date validity we convert string datre to datetime options
    *
    * @param dateString string formated date dd.mm.yyyy
    * @return Joda datetime
    */
  private def optionStringToDateTime(dateString: Option[String]): Option[DateTime] = {
    dateString match {
      case Some(date) => Some(dtf.parseDateTime(date))
      case _ => None
    }
  }

  // Fold segments on same link together
  // TODO: add here start / end dates unique values?
  private def foldSegments[T <: RoadAddressLinkLike](links: Seq[T]): Option[T] = {
    if (links.nonEmpty)
      Some(links.tail.foldLeft(links.head) {
        case (a: RoadAddressLink, b) =>
          a.copy(startAddressM = Math.min(a.startAddressM, b.startAddressM), endAddressM = Math.max(a.endAddressM, b.endAddressM),
            startMValue = Math.min(a.startMValue, b.endMValue)).asInstanceOf[T]
        case (a: ProjectAddressLink, b) =>
          a.copy(startAddressM = Math.min(a.startAddressM, b.startAddressM), endAddressM = Math.max(a.endAddressM, b.endAddressM),
            startMValue = Math.min(a.startMValue, b.endMValue)).asInstanceOf[T]
      })
    else
      None
  }

  private def midPoint(link: RoadAddressLinkLike) = {
    Map("middlePoint" -> GeometryUtils.calculatePointFromLinearReference(link.geometry, link.length / 2.0).getOrElse(Point(link.geometry.head.x, link.geometry.head.y))) ++ (link match {
      case l: RoadAddressLink => roadAddressLinkToApi(l)
      case l: ProjectAddressLink => projectAddressLinkToApi(l)
    })
  }

  def formatToString(entryDate: String): String = {
    val date = new SimpleDateFormat("yyyy-MM-dd'T'HH:mm:ss").parse(entryDate)
    val formattedDate = new SimpleDateFormat("dd.MM.yyyy").format(date)
    formattedDate
  }
  def formatAfterBeforeToString(afterBefore: Long): String = {

    if (afterBefore == 0) {
      val retValue = "E"
      retValue
    } else if ( afterBefore == 1) {
      val otherValue = "J"
      otherValue
    } else {
      val noneValue = ""
      noneValue
    }

  }

  private def formatDateTimeToString(dateOption: Option[DateTime]): Option[String] =
    dateOption.map { date => date.toString(DateTimeFormat.forPattern("dd.MM.yyyy, HH:mm:ss")) }

  private def formatDateTimeToShortPatternString(dateOption: Option[DateTime]): Option[String] =
    dateOption.map { date => date.toString(DateTimeFormat.forPattern("dd.MM.yyyy")) }

  private def calibrationPointToApi(geometry: Seq[Point], calibrationPoint: Option[CalibrationPoint]): Option[Map[String, Any]] = {
    calibrationPoint match {
      case Some(point) =>
        val calculatedPoint = GeometryUtils.calculatePointFromLinearReference(geometry, point.segmentMValue)
        val returningPoint = if (calculatedPoint.isDefined) {
          calculatedPoint
        } else {
          val atBeginning = point.segmentMValue == 0.0
          val (startPoint, endPoint) = GeometryUtils.geometryEndpoints(geometry)
          if (atBeginning) Some(startPoint) else Some(endPoint)
        }
        Option(Seq(("point", returningPoint), ("value", point.addressMValue)).toMap)
      case _ => None
    }
  }

  /* @throws(classOf[Exception])
   // TODO This method was removed previously for some reason. Is this still valid? At least many methods use this.
   private def projectWritable(projectId: Long): ProjectService = {
     val writable = projectService.isWritableState(projectId)
     if (!writable)
       throw new IllegalStateException("Projekti ei ole enää muokattavissa") //project is not in modifiable state
     projectService
   }*/

  case class StartupParameters(lon: Double, lat: Double, zoom: Int, deploy_date: String, date_of_data: String)
  case class RoadAndPartNumberException(private val message: String = "", private val cause: Throwable = None.orNull) extends Exception(message, cause)

}

case class ProjectFormLine(startingLinkId: Long, projectId: Long, roadNumber: Long, roadPartNumber: Long, roadLength: Long, ely: Long, discontinuity: String, isDirty: Boolean = false)

object ProjectConverter {
  def toRoadAddressProject(project: RoadAddressProjectExtractor, user: User): Project = {
    val formatter = DateTimeFormat.forPattern("dd.MM.yyyy")
    Project(project.id, ProjectState.apply(project.status),
      if (project.name.length > 32) project.name.substring(0, 32).trim else project.name.trim, //TODO the name > 32 should be a handled exception since the user can't insert names with this size
      user.username, DateTime.now(), user.username, formatter.parseDateTime(project.startDate), DateTime.now(),
      project.additionalInfo, project.reservedPartList.distinct.map(toReservedRoadPart), project.formedPartList.distinct.map(toReservedRoadPart), Option(project.additionalInfo))
  }

  def toReservedRoadPart(rp: RoadPartExtractor): ProjectReservedPart = {
    ProjectReservedPart(0L, rp.roadNumber, rp.roadPartNumber,
      None, None, Some(rp.ely),
      None, None, None, None)
  }
}

object NodeConverter {
  def toNode(node: NodeExtractor, username: String) : Node = {
    val formatter = DateTimeFormat.forPattern("dd.MM.yyyy")
    val endDate = if (node.endDate.isDefined) Option(formatter.parseDateTime(node.endDate.get)) else None
    val validFrom = if (node.validFrom.isDefined) formatter.parseDateTime(node.validFrom.get) else new DateTime()
    val validTo = if (node.validTo.isDefined) Option(formatter.parseDateTime(node.validTo.get)) else None
    val createdTime = if (node.createdTime.isDefined) Option(formatter.parseDateTime(node.createdTime.get)) else None

    Node(node.id, node.nodeNumber, node.coordinates, node.name, NodeType.apply(node.nodeType),
         formatter.parseDateTime(node.startDate), endDate, validFrom, validTo, Some(username), createdTime)
  }
}

object JunctionConverter {
  def toJunctionIds(junctions: Seq[JunctionExtractor]) : Seq[Long] = {
    junctions.map(_.id)
  }
}

object NodePointConverter {
  def toNodePointIds(nodePoints: Seq[NodePointExtractor]) : Seq[Long] = {
    nodePoints.map(_.id)
  }
}<|MERGE_RESOLUTION|>--- conflicted
+++ resolved
@@ -816,37 +816,6 @@
   }
 
 
-<<<<<<< HEAD
-//  private val splitSuravageLinkByLinkId: SwaggerSupportSyntax.OperationBuilder = (
-//    apiOperation[Map[String, Any]]("splitSuravageLinkByLinkId")
-//      .parameters(
-//        pathParam[Long]("linkID").description("LinkId of a projectLink")
-//      )
-//      tags "ViiteAPI - Project - SuravageSplit"
-//      summary "This effectively perform the split and save the results on the database."
-//      notes ""
-//    )
-//
-//  put("/project/split/:linkID", operation(splitSuravageLinkByLinkId)) {
-//    val linkID = params.get("linkID")
-//    time(logger, s"PUT request for /project/split/$linkID") {
-//      val user = userProvider.getCurrentUser()
-//      linkID.map(_.toLong) match {
-//        case Some(link) =>
-//          try {
-//            val options = parsedBody.extract[SplitOptions]
-//            val splitError = projectService.splitSuravageLink(options.trackCode.value, options.projectId, options.coordinates, link, user.username, options)
-//            val projectErrors = projectService.validateProjectById(options.projectId).map(errorPartsToApi)
-//            Map("success" -> splitError.isEmpty, "reason" -> splitError.orNull, "projectErrors" -> projectErrors)
-//          } catch {
-//            case e: IllegalStateException => Map("success" -> false, "errorMessage" -> e.getMessage)
-//            case _: NumberFormatException => BadRequest("Missing mandatory data")
-//          }
-//        case _ => BadRequest("Missing Linkid from url")
-//      }
-//    }
-//  }
-=======
   //  private val splitSuravageLinkByLinkId: SwaggerSupportSyntax.OperationBuilder = (
   //    apiOperation[Map[String, Any]]("splitSuravageLinkByLinkId")
   //      .parameters(
@@ -876,7 +845,6 @@
   //      }
   //    }
   //  }
->>>>>>> 56758d6e
 
   private val getRoadNamesByRoadNumberAndProjectId: SwaggerSupportSyntax.OperationBuilder = (
     apiOperation[Map[String, Any]]("getRoadNamesByRoadNumberAndProjectId")
@@ -969,17 +937,10 @@
   }
 
   get("/templates") {
-<<<<<<< HEAD
-    time(logger, s"GET request for /templates"){
-      val authorizedElys = userProvider.getCurrentUser().getAuthorizedElys
-      nodesAndJunctionsService.getNodePointTemplates(authorizedElys.toSeq).map(nodePointTemplateToApi) ++
-      nodesAndJunctionsService.getJunctionTemplates(authorizedElys.toSeq).map(junctionTemplateToApi)
-=======
     time(logger, s"GET request for /templates") {
       val authorizedElys = userProvider.getCurrentUser().getAuthorizedElys
       Map("nodePointTemplates" -> nodesAndJunctionsService.getNodePointTemplates(authorizedElys.toSeq).map(nodePointTemplateToApi),
         "junctionTemplates" -> nodesAndJunctionsService.getJunctionTemplates(authorizedElys.toSeq).map(junctionTemplateToApi))
->>>>>>> 56758d6e
     }
   }
 
@@ -993,8 +954,6 @@
     }
   }
 
-<<<<<<< HEAD
-=======
   post("/nodes") {
     time(logger, s"POST request for /nodes") {
       val username = userProvider.getCurrentUser().username
@@ -1029,7 +988,6 @@
     }
   }
 
->>>>>>> 56758d6e
   private def getRoadAddressLinks(zoomLevel: Int)(bbox: String): Seq[Seq[Map[String, Any]]] = {
     val boundingRectangle = constructBoundingRectangle(bbox)
     val viiteRoadLinks = zoomLevel match {
@@ -1234,63 +1192,7 @@
     )
   }
 
-  def simpleNodePointTemplateToApi(nodePoint: NodePoint) : Map[String, Any] = {
-    Map("id" -> nodePoint.id,
-      "nodeId" -> nodePoint.nodeId,
-      "beforeAfter" -> nodePoint.beforeAfter.value,
-      "roadwayPointId" -> nodePoint.roadwayPointId,
-      "startDate" -> formatToString(nodePoint.startDate.toString),
-      "endDate" -> formatDateTimeToString(nodePoint.endDate),
-      "validFrom" -> formatDateTimeToString(Some(nodePoint.validFrom)),
-      "validTo" -> formatDateTimeToString(nodePoint.validTo),
-      "createdBy" -> nodePoint.createdBy,
-      "roadwayNumber" -> nodePoint.roadwayNumber,
-      "addrM" -> nodePoint.addrM,
-      "elyCode" -> nodePoint.elyCode,
-      "roadNumber" -> nodePoint.roadNumber,
-      "roadPartNumber" -> nodePoint.roadPartNumber,
-      "track" -> nodePoint.track
-    )
-  }
-
   def nodePointTemplateToApi(nodePoint: NodePoint) : Map[String, Any] = {
-<<<<<<< HEAD
-    Map("nodePointTemplate" -> {
-      Map("id" -> nodePoint.id,
-        "nodeId" -> nodePoint.nodeId,
-        "beforeAfter" -> nodePoint.beforeAfter.value,
-        "roadwayPointId" -> nodePoint.roadwayPointId,
-        "startDate" -> formatToString(nodePoint.startDate.toString),
-        "endDate" -> formatDateTimeToString(nodePoint.endDate),
-        "validFrom" -> formatDateTimeToString(Some(nodePoint.validFrom)),
-        "validTo" -> formatDateTimeToString(nodePoint.validTo),
-        "createdBy" -> nodePoint.createdBy,
-        "roadwayNumber" -> nodePoint.roadwayNumber,
-        "addrM" -> nodePoint.addrM,
-        "elyCode" -> nodePoint.elyCode,
-        "roadNumber" -> nodePoint.roadNumber,
-        "roadPartNumber" -> nodePoint.roadPartNumber,
-        "track" -> nodePoint.track
-      )
-    }
-    )
-  }
-
-  def junctionTemplateToApi(junctionTemplate: JunctionTemplate) : Map[String, Any] = {
-    Map("junctionTemplate" -> {
-      Map(
-        "junctionId" -> junctionTemplate.junctionId,
-        "junctionNumber" -> junctionTemplate.junctionNumber,
-        "startDate" -> formatToString(junctionTemplate.startDate.toString),
-        "roadNumber" -> junctionTemplate.roadNumber,
-        "roadPartNumber" -> junctionTemplate.roadPartNumber,
-        "track" -> junctionTemplate.track,
-        "addrM" -> junctionTemplate.addrM,
-        "elyCode" -> junctionTemplate.elyCode
-      )
-    }
-    )
-=======
     Map("id" -> nodePoint.id,
       "beforeAfter" -> nodePoint.beforeAfter.value,
       "roadwayPointId" -> nodePoint.roadwayPointId,
@@ -1317,7 +1219,6 @@
       "track" -> junctionTemplate.track,
       "addrM" -> junctionTemplate.addrM,
       "elyCode" -> junctionTemplate.elyCode)
->>>>>>> 56758d6e
   }
 
   def junctionTemplatesWithPointsToApi(junctionPointTemplate: (JunctionTemplate, Seq[JunctionPoint])) : Map[String, Any] = {
@@ -1347,36 +1248,6 @@
       "startDate" -> formatDateTimeToShortPatternString(Some(junctionInfo.startDate)),
       "nodeNumber" -> junctionInfo.nodeNumber,
       "nodeName" -> junctionInfo.nodeName)
-  }
-  def junctionPointsToApi(junctionPoint: JunctionPoint) : Map[String, Any] = {
-    Map("junctionPointTemplate" -> {
-      Map("id" -> junctionPoint.id,
-        "junctionId" -> junctionPoint.junctionId,
-        "beforeAfter" -> formatAfterBeforeToString(junctionPoint.beforeAfter.value ),
-        "roadwayPointId" -> junctionPoint.roadwayPointId,
-        "startDate" -> formatDateTimeToString(Some(junctionPoint.startDate)),
-        "endDate" -> formatDateTimeToString(junctionPoint.endDate),
-        "validFrom" -> formatDateTimeToString(Some(junctionPoint.validFrom)),
-        "validTo" -> formatDateTimeToString(junctionPoint.validTo),
-        "createdBy" -> junctionPoint.createdBy,
-        "roadwayNumber" -> junctionPoint.roadwayNumber,
-        "addrM" -> junctionPoint.addrM,
-        //RW.ROAD_NUMBER, RW.ROAD_PART_NUMBER
-        "roadNumber" -> junctionPoint.roadNumber,
-        "roadPartNumber" -> junctionPoint.roadPartNumber,
-        "track" -> junctionPoint.track
-      )
-    }
-    )
-  }
-
-  def junctionInfoToApi(junctionInfo: JunctionInfo) : Map[String, Any] = {
-      Map("junctionId" -> junctionInfo.id,
-        "junctionNumber" -> junctionInfo.junctionNumber,
-        "nodeId" -> junctionInfo.nodeId,
-        "startDate" -> formatDateTimeToShortPatternString(Some(junctionInfo.startDate)),
-        "nodeNumber" -> junctionInfo.nodeNumber,
-        "nodeName" -> junctionInfo.nodeName)
   }
 
   def junctionToApi(junction: (Junction, Seq[JunctionPoint])): Map[String, Any] = {
