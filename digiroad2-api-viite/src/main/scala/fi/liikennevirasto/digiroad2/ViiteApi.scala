package fi.liikennevirasto.digiroad2

import java.text.SimpleDateFormat

import fi.liikennevirasto.GeometryUtils
import fi.liikennevirasto.digiroad2.asset._
import fi.liikennevirasto.digiroad2.authentication.RequestHeaderAuthentication
import fi.liikennevirasto.digiroad2.client.vvh.VVHClient
import fi.liikennevirasto.digiroad2.linearasset.KMTKID
import fi.liikennevirasto.digiroad2.oracle.OracleDatabase
import fi.liikennevirasto.digiroad2.service.RoadLinkService
import fi.liikennevirasto.digiroad2.user.{User, UserProvider}
import fi.liikennevirasto.digiroad2.util.LogUtils.time
import fi.liikennevirasto.digiroad2.util.{RoadAddressException, RoadPartReservedException, Track}
import fi.liikennevirasto.viite.util.DigiroadSerializers
import fi.liikennevirasto.viite.AddressConsistencyValidator.AddressErrorDetails
import fi.liikennevirasto.viite._
import fi.liikennevirasto.viite.dao.ProjectState.SendingToTR
import fi.liikennevirasto.viite.dao._
import fi.liikennevirasto.viite.model._
import fi.liikennevirasto.viite.util.SplitOptions
import org.joda.time.DateTime
import org.joda.time.format.{DateTimeFormat, DateTimeFormatter}
import org.json4s._
import org.scalatra.json.JacksonJsonSupport
import org.scalatra.swagger.Swagger
import org.scalatra.{NotFound, _}
import org.slf4j.{Logger, LoggerFactory}
import org.scalatra.swagger._

import scala.util.parsing.json.JSON._
import scala.util.{Left, Right}

/**
  * Created by venholat on 25.8.2016.
  */

case class NewAddressDataExtracted(sourceIds: Set[Long], targetIds: Set[Long])

case class RevertSplitExtractor(projectId: Option[Long], linkId: Option[Long], coordinates: ProjectCoordinates)

case class RevertRoadLinksExtractor(projectId: Long, roadNumber: Long, roadPartNumber: Long, links: List[LinkToRevert], coordinates: ProjectCoordinates)

case class ProjectRoadAddressInfo(projectId: Long, roadNumber: Long, roadPartNumber: Long)

case class RoadAddressProjectExtractor(id: Long, projectEly: Option[Long], status: Long, name: String, startDate: String,
                                       additionalInfo: String, reservedPartList: List[RoadPartExtractor], formedPartList: List[RoadPartExtractor], resolution: Int)

case class RoadAddressProjectLinksExtractor(ids: Set[Long], linkIds: Seq[Long], linkStatus: Int, projectId: Long, roadNumber: Long,
                                            roadPartNumber: Long, trackCode: Int, discontinuity: Int, roadEly: Long,
                                            roadLinkSource: Int, roadType: Int, userDefinedEndAddressM: Option[Int],
                                            coordinates: ProjectCoordinates, roadName: Option[String], reversed: Option[Boolean])

case class roadDataExtractor(chainLinkIds: Seq[Long] )

case class RoadPartExtractor(roadNumber: Long, roadPartNumber: Long, ely: Long)

case class CutLineExtractor(linkId: Long, splitedPoint: Point)

class ViiteApi(val roadLinkService: RoadLinkService, val vVHClient: VVHClient,
               val roadAddressService: RoadAddressService,
               val projectService: ProjectService,
               val roadNetworkService: RoadNetworkService,
               val roadNameService: RoadNameService,
               val nodesAndJunctionsService: NodesAndJunctionsService,
               val userProvider: UserProvider = Digiroad2Context.userProvider,
               val deploy_date: String = Digiroad2Context.deploy_date,
               val date_of_data: String = Digiroad2Context.date_of_data,
               implicit val swagger: Swagger
              )
  extends ScalatraServlet
    with JacksonJsonSupport
    with CorsSupport
    with RequestHeaderAuthentication
    with ContentEncodingSupport
    with SwaggerSupport {

  protected val applicationDescription = "The user interface API "

  class Contains(r: Range) {
    def unapply(i: Int): Boolean = r contains i
  }

  private val dtf: DateTimeFormatter = DateTimeFormat.forPattern("dd/MM/yyyy")
  val DrawMainRoadPartsOnly = 1
  val DrawRoadPartsOnly = 2
  val DrawLinearPublicRoads = 3
  val DrawPublicRoads = 4
  val DrawAllRoads = 5

  val logger: Logger = LoggerFactory.getLogger(getClass)
  protected implicit val jsonFormats: Formats = DigiroadSerializers.jsonFormats
  globalNumberParser = {
    in =>
      try in.toLong catch {
        case _: NumberFormatException => in.toDouble
      }
  }

  before() {
    contentType = formats("json") + "; charset=utf-8"
    try {
      authenticateForApi(request)(userProvider)
      if (request.isWrite && !userProvider.getCurrentUser().hasViiteWriteAccess) {
        halt(Unauthorized("No write permissions"))
      }
    } catch {
      case ise: IllegalStateException => halt(Unauthorized("Authentication error: " + ise.getMessage))
    }
    response.setHeader(Digiroad2Context.Digiroad2ServerOriginatedResponseHeader, "true")
  }

  private val getStartupParameters: SwaggerSupportSyntax.OperationBuilder =
    (apiOperation[List[Map[String, Any]]]("getStartupParameters")
      tags "ViiteAPI - General"
      summary "Show all statup parameters"
      notes "Shows all the start. You can search it too.")

  get("/startupParameters", operation(getStartupParameters)) {
    time(logger, "GET request for /startupParameters") {
      val (east, north, zoom) = {
        val config = userProvider.getCurrentUser().configuration
        (config.east.map(_.toDouble), config.north.map(_.toDouble), config.zoom.map(_.toInt))
      }
      StartupParameters(east.getOrElse(DefaultLatitude), north.getOrElse(DefaultLongitude), zoom.getOrElse(DefaultZoomLevel), deploy_date, date_of_data)
    }
  }

  private val getUser: SwaggerSupportSyntax.OperationBuilder =
    (apiOperation[Map[String,Any]]("getUser")
      tags "ViiteAPI - General"
      summary "Shows the current user and it's roles."
      notes "Appears at the start of the application. One can search it too"
      )

  get("/user", operation(getUser)) {
    time(logger, "GET request for /user") {
      Map("userName" -> userProvider.getCurrentUser().username, "roles" -> userProvider.getCurrentUser().configuration.roles)
    }
  }

  private val getRoadAddress: SwaggerSupportSyntax.OperationBuilder = (
    apiOperation[Seq[Seq[Map[String, Any]]]]("getRoadAddress")
      .parameters(
        queryParam[Int]("zoom").description("Current zoom level of the map"),
        queryParam[String]("bbox").description("String containing the 4 vertexes of a square, is akin to the viewport.\r\n" +
          "Format: Number,Number,Number,Number")
      )
      tags "ViiteAPI - RoadAddresses"
      summary "Returns all the road addresses that fit inside the viewport."
      notes getRoadAddressNotes
    )

  get("/roadaddress", operation(getRoadAddress)) {
    response.setHeader("Access-Control-Allow-Headers", "*")
    val zoom = chooseDrawType(params.getOrElse("zoom", "5"))
    time(logger, s"GET request for /roadlinks (zoom: $zoom)") {
      params.get("bbox")
        .map(getRoadAddressLinks(zoom))
        .getOrElse(BadRequest("Missing mandatory 'bbox' parameter"))
    }
  }

  private val getNodesAndJunctions: SwaggerSupportSyntax.OperationBuilder = (
    apiOperation[Seq[Seq[Map[String, Any]]]]("getNodesAndJunctions")
      .parameters(
        queryParam[Int]("zoom").description("Current zoom level of the map"),
        queryParam[String]("bbox").description("String containing the 4 vertexes of a square, is akin to the viewport.\r\n" +
          "Format: Number,Number,Number,Number")
      )
      tags "ViiteAPI - NodesAndJunctions"
      summary "Returns all the road nodes that fit inside the viewport."
      notes getRoadAddressNotes
    )

  get("/nodesjunctions", operation(getNodesAndJunctions)) {
    response.setHeader("Access-Control-Allow-Headers", "*")
    val zoom = chooseDrawType(params.getOrElse("zoom", "5"))
    time(logger, s"GET request for /nodesAndJunctions") {
      params.get("bbox")
        .map(getNodesAndJunctions(zoomLevel = zoom))
        .getOrElse(BadRequest("Missing mandatory 'bbox' parameter"))
    }
  }

  private val getRoadAddressErrors: SwaggerSupportSyntax.OperationBuilder = (
    apiOperation[Map[Long, List[Map[String, Long]]]]("getRoadAddressErrors")
      tags "ViiteAPI - RoadAddresses"
      summary "Returns all the road addresses that are in a error state."
      notes "The error states are:" +
      "OverlappingRoadAddresses \n" +
      "InconsistentTopology \n" +
      "InconsistentLrmHistory \n" +
      "Inconsistent2TrackCalibrationPoints \n" +
      "InconsistentContinuityCalibrationPoints \n" +
      "MissingEdgeCalibrationPoints \n" +
      "InconsistentAddressValues"
    )

  get("/roadaddress/errors/", operation(getRoadAddressErrors)) {
    time(logger, "GET request for /roadAddress/errors") {
      response.setHeader("Access-Control-Allow-Headers", "*")
      roadAddressService.getRoadAddressErrors().groupBy(_.ely).map(
        g => g._1 -> g._2.sortBy(ra => (ra.roadNumber, ra.roadPartNumber))
          .map(roadAddressErrorsToApi))
    }
  }

  private val getRoadAddressLinkByLinkId: SwaggerSupportSyntax.OperationBuilder = (
    apiOperation[Map[String, Any]]("getRoadAddressLinkByLinkId")
      .parameters(
        pathParam[Long]("linkId").description("LinkId of a road address")
      )
      tags "ViiteAPI - RoadAddresses"
      summary "Returns the RoadAddressLink object of the given linkId"
      notes ""
    )


  get("/roadaddress/linkid/:linkId", operation(getRoadAddressLinkByLinkId)) {
    val linkId = params("linkId").toLong
    time(logger, s"GET request for /roadAddress/linkid/$linkId") {
      //TODO This process can be improved
      roadAddressService.getRoadAddressLink(linkId)
        .map(midPoint).headOption
        .getOrElse(Map("success" -> false, "reason" -> ("Link " + linkId + " not found")))
    }
  }

  get("/roadlinks/project/prefillfromvvh") {
    val linkId = params("linkId").toLong
    val currentProjectId = params("currentProjectId").toLong
    time(logger, s"GET request for /roadlinks/project/prefillfromvvh (linkId: $linkId, projectId: $currentProjectId)") {
      projectService.fetchPreFill(linkId, currentProjectId) match {
        case Right(preFillInfo) =>
          Map("success" -> true, "roadNumber" -> preFillInfo.RoadNumber, "roadPartNumber" -> preFillInfo.RoadPart, "roadName" -> preFillInfo.roadName, "roadNameSource" -> preFillInfo.roadNameSource.value)
        case Left(failureMessage) => Map("success" -> false, "reason" -> failureMessage)
      }
    }
  }

  get("/roadlinks/midpoint/:uuid/:version") {
    val uuid = params("uuid") // TODO Change linkId in ui
    val version = params("version").toLong // TODO Change linkId in ui
    time(logger, s"GET request for /roadlinks/midpoint/$uuid/$version") {
      roadLinkService.getMidPointByLinkId(KMTKID(uuid, version))
    }
  }

  get("/roadnames") {
    val roadNumber = params.get("roadNumber")
    val roadName = params.get("roadName")
    val startDate = params.get("startDate")
    val endDate = params.get("endDate")
    time(logger, s"GET request for /roadnames (roadNumber: $roadNumber, roadName: $roadName, startDate: $startDate, endDate: $endDate)") {
      roadNameService.getRoadNames(roadNumber, roadName, optionStringToDateTime(startDate), optionStringToDateTime(endDate)) match {
        case Right(roadNameList) => Map("success" -> true, "roadNameInfo" -> roadNameList.map(roadNameToApi))
        case Left(errorMessage) => Map("success" -> false, "reason" -> errorMessage)
      }
    }
  }

  private val saveRoadNamesByRoadNumber: SwaggerSupportSyntax.OperationBuilder = (
    apiOperation[Map[String, Any]]("saveRoadNamesByRoadNumber")
      .parameters(
        pathParam[Long]("roadNumber").description("Road Number of a road address"),
        bodyParam[Seq[RoadNameRow]]("RoadNameData").description(
          "Road Name data structure: \r\n" +
            roadNameRowStructure
        )
      )
      tags "ViiteAPI - RoadNames"
      summary "Submits one, or many, rows of RoadAddressNames to either be created or updated on the database."
      notes ""
    )

  put("/roadnames/:roadNumber", operation(saveRoadNamesByRoadNumber)) {
    val roadNumber = params("roadNumber").toLong
    time(logger, s"PUT request for /roadnames/$roadNumber") {
      val roadNames = parsedBody.extract[Seq[RoadNameRow]]
      val username = userProvider.getCurrentUser().username
      roadNameService.addOrUpdateRoadNames(roadNumber, roadNames, username) match {
        case Some(err) => Map("success" -> false, "errorMessage" -> err)
        case None => Map("success" -> true)
      }
    }
  }

  get("/roadlinks/checkproject/") {
    val projectId = params("projectId").toLong
    time(logger, s"GET request for /roadlinks/checkproject/ (projectId: $projectId)") {
      projectService.getProjectStatusFromTR(projectId)
    }
  }

  private val getProjectAddressLinksByLinkIds: SwaggerSupportSyntax.OperationBuilder = (
    apiOperation[Map[String,Any]]("getProjectAddressLinksByLinkIds")
      .parameters(
        pathParam[Long]("linkId").description("LinkId of a road address")
      )
      tags "ViiteAPI - Project"
      summary "Returns a sequence of all ProjectAddressLinks that share the same LinkId."
      notes ""
    )
  get("/project/roadaddress/linkid/:linkId") {
    val linkId = params("linkId").toLong
    time(logger, s"GET request for /project/roadAddress/linkid/$linkId") {
      val projectLinks = projectService.getProjectAddressLinksByLinkIds(Set(linkId))
      foldSegments(projectLinks)
        .map(midPoint)
        .getOrElse(Map("success" -> false, "reason" -> ("Link " + linkId + " not found")))
    }
  }

  private val createRoadAddressProject: SwaggerSupportSyntax.OperationBuilder = (
    apiOperation[Map[String, Any]]("createRoadAddressProject")
      .parameters(
        bodyParam[RoadAddressProjectExtractor]("RoadAddressProject").description("Full project object to create\r\n" +
          "Object Stucture: \r\n" + roadAddressProjectExtractorStructure + "\r\n\r\n" +
          "Project Status Structure: \r\n" + projectStatusStructure + "\r\n\r\n" +
          "Road Part Extractor Structure: \r\n" +roadPartExtractorStructure)
      )
      tags "ViiteAPI - Project"
      summary "This is responsible of creating a new Road address project."
      notes ""
    )
  post("/roadlinks/roadaddress/project") {
    time(logger, "POST request for /roadlinks/roadaddress/project") {
      val project = parsedBody.extract[RoadAddressProjectExtractor]
      val user = userProvider.getCurrentUser()
      val roadAddressProject = ProjectConverter.toRoadAddressProject(project, user)
      try {
        val projectSaved = projectService.createRoadLinkProject(roadAddressProject)
        val fetched = projectService.getSingleProjectById(projectSaved.id).get
        val latestPublishedNetwork = roadNetworkService.getLatestPublishedNetworkDate
        val firstAddress: Map[String, Any] =
          fetched.reservedParts.find(_.startingLinkId.nonEmpty).map(p => "projectAddresses" -> p.startingLinkId.get).toMap
        Map("project" -> roadAddressProjectToApi(fetched, projectService.getProjectEly(fetched.id)), "publishedNetworkDate" -> formatDateTimeToString(latestPublishedNetwork),
          "reservedInfo" -> fetched.reservedParts.map(projectReservedPartToApi), "formedInfo" -> fetched.formedParts.map(projectFormedPartToApi(Some(fetched.id))),
          "success" -> true) ++ firstAddress
      } catch {
        case _: IllegalArgumentException => BadRequest(s"A project with id ${project.id} has already been created")
        case e: MappingException =>
          logger.warn("Exception treating road links", e)
          BadRequest("Missing mandatory ProjectLink parameter")
        case ex: RuntimeException => Map("success" -> false, "errorMessage" -> ex.getMessage)
        case ex: RoadPartReservedException => Map("success" -> false, "errorMessage" -> ex.getMessage)
        case ex: NameExistsException => Map("success" -> false, "errorMessage" -> ex.getMessage)
      }
    }
  }

  private val saveRoadAddressProject: SwaggerSupportSyntax.OperationBuilder = (
    apiOperation[Map[String, Any]]("saveRoadAddressProject")
      .parameters(
        bodyParam[RoadAddressProjectExtractor]("RoadAddressProject").description("Full project object to save \r\n" +
          "Object Stucture: \r\n" + roadAddressProjectExtractorStructure)
      )
      tags "ViiteAPI - Project"
      summary "This is responsible of saving any changes on a Road address project."
      notes ""
    )

  put("/roadlinks/roadaddress/project", operation(saveRoadAddressProject)) {
    time(logger, "PUT request for /roadlinks/roadaddress/project") {
      val project = parsedBody.extract[RoadAddressProjectExtractor]
      val user = userProvider.getCurrentUser()
      val roadAddressProject = ProjectConverter.toRoadAddressProject(project, user)
      try {
        val projectSaved = projectService.saveProject(roadAddressProject)
        val firstLink = projectService.getFirstProjectLink(projectSaved)
        Map("project" -> roadAddressProjectToApi(projectSaved, projectService.getProjectEly(projectSaved.id)), "projectAddresses" -> firstLink,
          "reservedInfo" -> projectSaved.reservedParts.map(projectReservedPartToApi), "formedInfo" -> projectSaved.formedParts.map(projectFormedPartToApi(Some(projectSaved.id))),
          "success" -> true, "projectErrors" -> projectService.validateProjectById(project.id).map(errorPartsToApi))
      } catch {
        case _: IllegalStateException => Map("success" -> false, "errorMessage" -> "Projekti ei ole enää muokattavissa")
        case _: IllegalArgumentException => NotFound(s"Project id ${project.id} not found")
        case e: MappingException =>
          logger.warn("Exception treating road links", e)
          BadRequest("Missing mandatory ProjectLink parameter")
        case ex: RuntimeException => Map("success" -> false, "errorMessage" -> ex.getMessage)
        case ex: RoadPartReservedException => Map("success" -> false, "errorMessage" -> ex.getMessage)
      }
    }
  }

  private val deleteProjectById: SwaggerSupportSyntax.OperationBuilder = (
    apiOperation[Map[String, Any]]("deleteProjectById")
      .parameters(
        bodyParam[Long]("projectId").description("The id of the project to delete.")
      )
      tags "ViiteAPI - Project"
      summary "This will delete a project and all dependant information, that shares the given Id."
      notes ""
    )

  delete("/roadlinks/roadaddress/project", operation(deleteProjectById)) {
    val projectId = parsedBody.extract[Long]
    time(logger, s"DELETE request for /roadlinks/roadaddress/project (projectId: $projectId)") {
      try {
        if (projectService.deleteProject(projectId)) {
          Map("success" -> true)
        }
        else {
          Map("success" -> false, "errorMessage" -> "Projekti ei ole vielä luotu")
        }
      }
      catch {
        case ex: Exception => Map("success" -> false, "errorMessage" -> ex.getMessage)
      }
    }
  }

  private val sendProjectToTRByProjectId: SwaggerSupportSyntax.OperationBuilder = (
    apiOperation[Map[String, Any]]("sendProjectToTRByProjectId")
      .parameters(
        bodyParam[Long]("projectID").description("The id of the project to send to TR.")
      )
      tags "ViiteAPI - Project"
      summary "This will send a project and all dependant information, that shares the given ProjectId to TR for further analysis."
      notes "We assume that the project has no validation issues."

    )

  post("/roadlinks/roadaddress/project/sendToTR", operation(sendProjectToTRByProjectId)) {
    val projectID = (parsedBody \ "projectID").extract[Long]
    time(logger, s"POST request for /roadlinks/roadaddress/project/sendToTR (projectID: $projectID)") {
      val writableProjectService = projectService.projectWritableCheck(projectID)
      if (writableProjectService.isEmpty) {
        val sendStatus = projectService.publishProject(projectID)
        if (sendStatus.validationSuccess && sendStatus.sendSuccess)
          Map("sendSuccess" -> true)
        else if (sendStatus.errorMessage.getOrElse("").toLowerCase == FailedToSendToTRMessage.toLowerCase) {
          projectService.setProjectStatus(projectID, SendingToTR)
          Map("sendSuccess" -> false, "errorMessage" -> TrConnectionError)
        } else Map("sendSuccess" -> false, "errorMessage" -> sendStatus.errorMessage.getOrElse(""))
      }
      else {
        Map("sendSuccess" -> false, "errorMessage" -> writableProjectService.get)
      }
    }
  }

  private val changeDirection: SwaggerSupportSyntax.OperationBuilder = (
    apiOperation[Map[String, Any]]("changeDirection")
      .parameters(
        bodyParam[RevertRoadLinksExtractor]("RevertRoadLinks").description("Object that details what project links should be reversed \r\n" +
          "Object Stucture: \r\n" + revertRoadLinksExtractorStructure)
      )
      tags "ViiteAPI - Project"
      summary "This will send all the data necessary to perform the reversal of project links"
      notes ""
    )

  put("/project/reverse", operation(changeDirection)) {
    time(logger, "PUT request for /project/reverse") {
      val user = userProvider.getCurrentUser()
      try {
        val roadInfo = parsedBody.extract[RevertRoadLinksExtractor]
        projectService.changeDirection(roadInfo.projectId, roadInfo.roadNumber, roadInfo.roadPartNumber, roadInfo.links, roadInfo.coordinates, user.username) match {
          case Some(errorMessage) =>
            Map("success" -> false, "errorMessage" -> errorMessage)
          case None =>
            Map("success" -> true, "projectErrors" -> projectService.validateProjectById(roadInfo.projectId).map(errorPartsToApi))
        }
      } catch {
        case e: IllegalStateException => Map("success" -> false, "errorMessage" -> e.getMessage)
        case ex: RuntimeException => Map("success" -> false, "errorMessage" -> ex.getMessage)
        case e: MappingException =>
          logger.warn("Exception treating road links", e)
          BadRequest("Missing mandatory ProjectLink parameter")
      }
    }
  }

  private val getAllRoadAddressProjects: SwaggerSupportSyntax.OperationBuilder = (
    apiOperation[Seq[Map[String, Any]]]("getAllRoadAddressProjects")
      tags "ViiteAPI - Project"
      summary "Returns all the necessary information on all available projects to be shown on the project selection window."
      notes ""
    )

  get("/roadlinks/roadaddress/project/all", operation(getAllRoadAddressProjects)) {
    time(logger, "GET request for /roadlinks/roadaddress/project/all") {
      val (deletedProjs, currentProjs) = projectService.getAllProjects.map(p => {
        p.id -> (p, projectService.getProjectEly(p.id))
      }).partition(_._2._2.isEmpty)
      deletedProjs.map(p => roadAddressProjectToApi(p._2._1, p._2._2)) ++ currentProjs.sortBy(e => e._2._2.min).map(p => roadAddressProjectToApi(p._2._1, p._2._2))
    }
  }

  private val getSingleProjectById: SwaggerSupportSyntax.OperationBuilder = (
    apiOperation[Map[String, Any]]("getSingleProjectById")
      .parameters(
        pathParam[Long]("id").description("The id of the project to send to TR.")
      )
      tags "ViiteAPI - Project"
      summary "This will retrive all the information of a specific project, identifiable by it's id."
      notes ""
    )

  get("/roadlinks/roadaddress/project/all/projectId/:id", operation(getSingleProjectById)) {
    val projectId = params("id").toLong
    time(logger, s"GET request for /roadlinks/roadaddress/project/all/projectId/$projectId") {
      try {
        projectService.getSingleProjectById(projectId) match {
          case Some(project) =>
            val projectMap = roadAddressProjectToApi(project, projectService.getProjectEly(project.id))
            val reservedparts = project.reservedParts.map(projectReservedPartToApi)
            val formedparts = project.formedParts.map(projectFormedPartToApi(Some(project.id)))
            val errorParts = projectService.validateProjectById(project.id)
            val publishable = errorParts.isEmpty
            val latestPublishedNetwork = roadNetworkService.getLatestPublishedNetworkDate
            Map("project" -> projectMap, "linkId" -> project.reservedParts.find(_.startingLinkId.nonEmpty).flatMap(_.startingLinkId),
              "reservedInfo" -> reservedparts, "formedInfo" -> formedparts, "publishable" -> publishable, "projectErrors" -> errorParts.map(errorPartsToApi),
              "publishedNetworkDate" -> formatDateTimeToString(latestPublishedNetwork))
          case _ => halt(NotFound("Project not found"))
        }
      } catch {
        case e: Exception =>
          logger.error(e.toString, e)
          InternalServerError(e.toString)
      }
    }
  }

  private val checkRoadPartExistsAndReservable: SwaggerSupportSyntax.OperationBuilder = (
    apiOperation[Map[String, Any]]("checkRoadPartExistsAndReservable")
      .parameters(
        queryParam[Long]("roadNumber").description("Road number of a project Link"),
        queryParam[Long]("startPart").description("Start road part number of a project Link"),
        queryParam[Long]("endPart").description("End road part number of a project Link"),
        queryParam[String]("projDate").description("String representing a project start date")
      )
      tags "ViiteAPI - Project"
      summary "This will retrieve all the information of a specific project, identifiable by it's id."
      notes ""
    )

  get("/roadlinks/roadaddress/project/validatereservedlink/", operation(checkRoadPartExistsAndReservable)) {
    try {
      val roadNumber = params("roadNumber").toLong
      val startPart = params("startPart").toLong
      val endPart = params("endPart").toLong
      val projDate = DateTime.parse(params("projDate"))
      time(logger, s"GET request for /roadlinks/roadaddress/project/validatereservedlink/ (roadNumber: $roadNumber, startPart: $startPart, endPart: $endPart, projDate: $projDate)") {
        projectService.checkRoadPartExistsAndReservable(roadNumber, startPart, endPart, projDate) match {
          case Left(err) => Map("success" -> err)
          case Right((reservedparts, formedparts)) => Map("success" -> "ok", "reservedInfo" -> reservedparts.map(projectReservedPartToApi),
            "formedInfo" -> formedparts.map(projectFormedPartToApi()))
        }
      }
    } catch {
      case e: IllegalArgumentException => Map("success" -> e.getMessage)
    }
  }

  private val revertLinks: SwaggerSupportSyntax.OperationBuilder = (
    apiOperation[Map[String, Any]]("revertLinks")
      .parameters(
        bodyParam[RevertRoadLinksExtractor]("RevertRoadLinks").description("Object that details what project links should be reverted \r\n" +
          "Object Stucture: \r\n" + revertRoadLinksExtractorStructure)
      )
      tags "ViiteAPI - Project"
      summary "This will return all the supplied project links to their ininital state (LinkStatus.Unhandled in the case of already pre-existing ones and simple removal in the case of new project links)."
      notes ""
    )

  put("/roadlinks/roadaddress/project/revertchangesroadlink", operation(revertLinks)) {
    time(logger, "PUT request for /roadlinks/roadaddress/project/revertchangesroadlink") {
      try {
        val linksToRevert = parsedBody.extract[RevertRoadLinksExtractor]
        if (linksToRevert.links.nonEmpty) {
          val user = userProvider.getCurrentUser().username
          projectService.revertLinks(linksToRevert.projectId, linksToRevert.roadNumber, linksToRevert.roadPartNumber, linksToRevert.links, linksToRevert.coordinates, user) match {
            case None =>
              val projectErrors = projectService.validateProjectById(linksToRevert.projectId).map(errorPartsToApi)
              val project = projectService.getSingleProjectById(linksToRevert.projectId).get
              Map("success" -> true,
                "publishable" -> projectErrors.isEmpty,
                "projectErrors" -> projectErrors,
                "formedInfo" -> project.formedParts.map(projectFormedPartToApi(Some(project.id))))
            case Some(s) => Map("success" -> false, "errorMessage" -> s)
          }
        }
      } catch {
        case e: IllegalStateException => Map("success" -> false, "errorMessage" -> "Projekti ei ole enää muokattavissa")
        case e: MappingException =>
          logger.warn("Exception treating road links", e)
          BadRequest("Missing mandatory ProjectLink parameter")
        case e: Exception =>
          logger.error(e.toString, e)
          InternalServerError(e.toString)
      }
    }
  }

  private val createProjectLinks: SwaggerSupportSyntax.OperationBuilder = (
    apiOperation[Map[String, Any]]("createProjectLinks")
      .parameters(
        bodyParam[RoadAddressProjectLinksExtractor]("RoadAddressProjectLinks").description("Object representing the projectLinks to create \r\n" +
          "Object structure:" + roadAddressProjectLinksExtractorStructure)
      )
      tags "ViiteAPI - Project"
      summary "This will receive all the project link data in order to be created."
      notes ""
    )

  post("/roadlinks/roadaddress/project/links") {
    time(logger, "POST request for /roadlinks/roadaddress/project/links") {
      val user = userProvider.getCurrentUser()
      try {
        val links = parsedBody.extract[RoadAddressProjectLinksExtractor]
        if (links.roadNumber == 0)
          throw RoadAndPartNumberException("Virheellinen tienumero")
        if (links.roadPartNumber == 0)
          throw RoadAndPartNumberException("Virheellinen tieosanumero")
        logger.debug(s"Creating new links: ${links.linkIds.mkString(",")}")
        val response = projectService.createProjectLinks(links.linkIds, links.projectId, links.roadNumber, links.roadPartNumber,
          Track.apply(links.trackCode), Discontinuity.apply(links.discontinuity), RoadType.apply(links.roadType),
          LinkGeomSource.apply(links.roadLinkSource), links.roadEly, user.username, links.roadName.getOrElse(halt(BadRequest("Road name is mandatory"))),
          Some(links.coordinates))
        response.get("success") match {
          case Some(true) =>
            val projectErrors = response.getOrElse("projectErrors", Seq).asInstanceOf[Seq[projectService.projectValidator.ValidationErrorDetails]].map(errorPartsToApi)
            Map("success" -> true,
              "publishable" -> response.get("projectErrors").isEmpty,
              "projectErrors" -> projectErrors)
          case _ => response
        }
      } catch {
        case e: RoadAndPartNumberException => Map("success" -> false, "errorMessage" -> e.getMessage)
        case e: IllegalStateException => Map("success" -> false, "errorMessage" -> "Projekti ei ole enää muokattavissa")
        case e: MappingException =>
          logger.warn("Exception treating road links", e)
          BadRequest("Missing mandatory ProjectLink parameter")
        case e: Exception =>
          logger.error(e.toString, e)
          InternalServerError(e.toString)
      }
    }
  }

  private val updateProjectLinks: SwaggerSupportSyntax.OperationBuilder = (
    apiOperation[Map[String, Any]]("updateProjectLinks")
      .parameters(
        bodyParam[RoadAddressProjectLinksExtractor]("RoadAddressProjectLinks").description("Object representing the projectLinks to create \r\n" +
          "Object structure: \r\n" + roadAddressProjectLinksExtractorStructure)
      )
      tags "ViiteAPI - Project"
      summary "This will receive all the project link data with changes to be commited on the system."
      notes ""
    )

  put("/roadlinks/roadaddress/project/links", operation(updateProjectLinks)) {
    time(logger, "PUT request for /roadlinks/roadaddress/project/links") {
      val user = userProvider.getCurrentUser()
      try {
        val links = parsedBody.extract[RoadAddressProjectLinksExtractor]
        if (links.roadNumber == 0)
          throw RoadAndPartNumberException("Virheellinen tienumero")
        if (links.roadPartNumber == 0)
          throw RoadAndPartNumberException("Virheellinen tieosanumero")
        if (projectService.validateLinkTrack(links.trackCode)) {
          projectService.updateProjectLinks(links.projectId, links.ids, links.linkIds, LinkStatus.apply(links.linkStatus),
            user.username, links.roadNumber, links.roadPartNumber, links.trackCode, links.userDefinedEndAddressM,
            links.roadType, links.discontinuity, Some(links.roadEly), links.reversed.getOrElse(false), roadName = links.roadName,
            Some(links.coordinates)) match {
            case Some(errorMessage) => Map("success" -> false, "errorMessage" -> errorMessage)
            case None =>
              val projectErrors = projectService.validateProjectById(links.projectId).map(errorPartsToApi)
              val project = projectService.getSingleProjectById(links.projectId).get
              Map("success" -> true, "id" -> links.projectId,
                "publishable" -> projectErrors.isEmpty,
                "projectErrors" -> projectErrors,
                "formedInfo" -> project.formedParts.map(projectFormedPartToApi(Some(project.id))))
          }
        } else {
          Map("success" -> false, "errorMessage" -> "Ajoratakoodi puuttuu")
        }
      } catch {
        case e: RoadAndPartNumberException => Map("success" -> false, "errorMessage" -> e.getMessage)
        case _: IllegalStateException => Map("success" -> false, "errorMessage" -> "Projekti ei ole enää muokattavissa")
        case e: MappingException =>
          logger.warn("Exception treating road links", e)
          BadRequest("Missing mandatory ProjectLink parameter")
        case e: Exception =>
          logger.error(e.toString, e)
          InternalServerError(e.toString)
      }
    }
  }

  private val getProjectLinksByBoundingBox: SwaggerSupportSyntax.OperationBuilder = (
    apiOperation[Seq[Seq[Map[String, Any]]]]("getProjectLinksByBoundingBox")
      .parameters(
        queryParam[Int]("zoom").description("Current zoom level of the map"),
        queryParam[Int]("id").description("Id of the current active project"),
        queryParam[String]("bbox").description("String containing the 4 vertexes of a square, is akin to the viewport. \r\n" +
          "Format: Number,Number,Number,Number")
      )
      tags "ViiteAPI - Project"
      summary "Akin to the one used by the road addresses, this one will return all road addresses and project links that are within the viewport defined by the bounding box."
      notes ""
    )

  get("/project/roadlinks", operation(getProjectLinksByBoundingBox)) {
    response.setHeader("Access-Control-Allow-Headers", "*")
    val zoom = chooseDrawType(params.getOrElse("zoom", "5"))
    val id: Long = params.get("id") match {
      case Some(s) if s != "" && s.toLong != 0 => s.toLong
      case _ => 0L
    }
    time(logger, s"GET request for /project/roadlinks (zoom: $zoom, id: $id)") {
      userProvider.getCurrentUser()
      if (id == 0)
        BadRequest("Missing mandatory 'id' parameter")
      else
        params.get("bbox")
          .map(getProjectLinks(id, zoom))
          .getOrElse(BadRequest("Missing mandatory 'bbox' parameter"))
    }
  }

  private val getProjectLinksByProjectId: SwaggerSupportSyntax.OperationBuilder = (
    apiOperation[Map[String, Any]]("getProjectLinksByProjectId")
      .parameters(
        pathParam[Long]("projectId").description("Id of a project")
      )
      tags "ViiteAPI - Project"
      summary "Akin to the one used by the road addresses, this one will return all road addresses and project links of a specific project.."
      notes ""
    )

  get("/project/links/:projectId", operation(getProjectLinksByProjectId)) {
    val id: Long = params.get("projectId") match {
      case Some(s) if s != "" && s.toLong != 0 => s.toLong
      case _ => 0L
    }
    time(logger, s"GET request for /project/links/$id)") {
      if (id == 0)
        BadRequest("Missing mandatory 'projectId' parameter")
      else {
        projectService.getProjectLinks(id)
      }
    }
  }

  private val removeRotatingTRIdByProjectId: SwaggerSupportSyntax.OperationBuilder = (
    apiOperation[Map[String, Any]]("removeRotatingTRIdByProjectId")
      .parameters(
        pathParam[Long]("projectId").description("Id of a project")
      )
      tags "ViiteAPI - Project"
      summary "This is a part of the re-opening of a project, this one will remove the TRId of a project that has the projectId supplied."
      notes ""
    )

  delete("/project/trid/:projectId", operation(removeRotatingTRIdByProjectId)) {
    val projectId = params("projectId").toLong
    time(logger, s"DELETE request for /project/trid/$projectId") {
      userProvider.getCurrentUser()
      val oError = projectService.removeRotatingTRId(projectId)
      oError match {
        case Some(error) =>
          Map("success" -> "false", "message" -> error)
        case None =>
          Map("success" -> "true", "message" -> "")
      }
    }
  }

  private val validateProjectAndReturnChangeTableById: SwaggerSupportSyntax.OperationBuilder =(
    apiOperation[Map[String, Any]]("validateProjectAndReturnChangeTableById")
      .parameters(
        pathParam[Long]("projectId").description("Id of a project")
      )
      tags "ViiteAPI - Project"
      summary "Given a valid projectId, this will run the validations to the project in question and it will also fetch all the changes made on said project."
      notes ""
    )

  get("/project/getchangetable/:projectId", operation(validateProjectAndReturnChangeTableById)) {
    val projectId = params("projectId").toLong
    time(logger, s"GET request for /project/getchangetable/$projectId") {
      val validationErrors = projectService.validateProjectById(projectId).map(mapValidationIssues)
      //TODO change UI to not override project validator errors on change table call
      val (changeProject, warningMessage) = projectService.getChangeProject(projectId)
      val changeTableData = changeProject.map(project =>
        Map(
          "id" -> project.id,
          "user" -> project.user,
          "name" -> project.name,
          "changeDate" -> project.changeDate,
          "changeInfoSeq" -> project.changeInfoSeq.map(changeInfo =>
            Map("changetype" -> changeInfo.changeType.value, "roadType" -> changeInfo.roadType.value,
              "discontinuity" -> changeInfo.discontinuity.value, "source" -> changeInfo.source,
              "target" -> changeInfo.target, "reversed" -> changeInfo.reversed)))
      ).getOrElse(None)
      Map("changeTable" -> changeTableData, "validationErrors" -> validationErrors, "warningMessage" -> warningMessage)
    }
  }


//  private val splitSuravageLinkByLinkId: SwaggerSupportSyntax.OperationBuilder = (
//    apiOperation[Map[String, Any]]("splitSuravageLinkByLinkId")
//      .parameters(
//        pathParam[Long]("linkID").description("LinkId of a projectLink")
//      )
//      tags "ViiteAPI - Project - SuravageSplit"
//      summary "This effectively perform the split and save the results on the database."
//      notes ""
//    )
//
//  put("/project/split/:linkID", operation(splitSuravageLinkByLinkId)) {
//    val linkID = params.get("linkID")
//    time(logger, s"PUT request for /project/split/$linkID") {
//      val user = userProvider.getCurrentUser()
//      linkID.map(_.toLong) match {
//        case Some(link) =>
//          try {
//            val options = parsedBody.extract[SplitOptions]
//            val splitError = projectService.splitSuravageLink(options.trackCode.value, options.projectId, options.coordinates, link, user.username, options)
//            val projectErrors = projectService.validateProjectById(options.projectId).map(errorPartsToApi)
//            Map("success" -> splitError.isEmpty, "reason" -> splitError.orNull, "projectErrors" -> projectErrors)
//          } catch {
//            case e: IllegalStateException => Map("success" -> false, "errorMessage" -> e.getMessage)
//            case _: NumberFormatException => BadRequest("Missing mandatory data")
//          }
//        case _ => BadRequest("Missing Linkid from url")
//      }
//    }
//  }

  private val getRoadNamesByRoadNumberAndProjectId: SwaggerSupportSyntax.OperationBuilder = (
    apiOperation[Map[String, Any]]("getRoadNamesByRoadNumberAndProjectId")
      .parameters(
        pathParam[Long]("roadNumber").description("Road Number of a project link"),
        pathParam[Long]("projectID").description("Id of a project")
      )
      tags "ViiteAPI - RoadNames"
      summary "Returns all the road names that are related to a certain project (referenced by the projectID) and within a certain roadNumber."
      notes ""
    )

  get("/roadlinks/roadname/:roadNumber/:projectID", operation(getRoadNamesByRoadNumberAndProjectId)) {
    val roadNumber = params.get("roadNumber").map(_.toLong)
    val projectId = params.get("projectID").map(_.toLong)
    time(logger, s"GET request for /roadlinks/roadname/$roadNumber/$projectId") {
      (roadNumber, projectId) match {
        case (Some(rNumber), Some(projectID)) =>
          try {
            roadNameService.getRoadNameByNumber(rNumber, projectID)
          } catch {
            case e: Exception => Map("success" -> false, "errorMessage" -> e.getMessage)
          }
        case _ => BadRequest("Missing road number from URL")
      }
    }
  }

  private val getRoadAddressesByRoadNumberPartNumberAndAddrMValue: SwaggerSupportSyntax.OperationBuilder = (
    apiOperation[Map[String, Any]]("getRoadAddressesByRoadNumberPartNumberAndAddrMValue")
      .parameters(
        queryParam[Long]("road").description("Road Number of a road address"),
        queryParam[Long]("part").description("Road Part Number of a road address"),
        queryParam[Long]("addrMValue").description("Address M Value of a road address")
      )
      tags "ViiteAPI - RoadAddresses"
      summary "Returns all the road names that are identified by the road number, road part number and possibly addressM value."
      notes ""
    )

  get("/roadlinks/roadaddress", operation(getRoadAddressesByRoadNumberPartNumberAndAddrMValue)) {
    val roadNumber = params.get("road").map(_.toLong)
    val roadPartNumber = params.get("part").map(_.toLong)
    val addrMValue = params.get("addrMValue").map(_.toLong)
    time(logger, s"GET request for api/viite/roadlinks/roadaddress/$roadNumber/$roadPartNumber") {
      (roadNumber, roadPartNumber, addrMValue) match {
        case (Some(road), Some(part), None) =>
          roadAddressService.getRoadAddressWithRoadNumberParts(road, Set(part), Set(Track.Combined, Track.LeftSide, Track.RightSide)).sortBy(address => (address.roadPartNumber, address.startAddrMValue))
        case (Some(road), Some(part), Some(addrM)) =>
          roadAddressService.getRoadAddress(road, part, addrM, None).sortBy(address => (address.roadPartNumber, address.startAddrMValue))
        case (Some(road), _, _) =>
          roadAddressService.getRoadAddressWithRoadNumberAddress(road).sortBy(address => (address.roadPartNumber, address.startAddrMValue))
        case _ => BadRequest("Missing road number from URL")
      }
    }
  }

  val getNodesByRoadAttributes = (
    apiOperation[Map[String, Any]]("getNodesByRoadAttributes")
      .parameters(
        queryParam[Long]("roadNumber").description("Road Number of a road address"),
        queryParam[Long]("minRoadPartNumber").description("Road Part Number of a road address"),
        queryParam[Long]("maxRoadPartNumber").description("Road Part Number of a road address")
      )
      tags "ViiteAPI - Nodes"
      summary "Returns all the nodes belonging to the road number and possibly withing the given range of road part numbers."
      notes ""
    )

  get("/nodes", operation(getNodesByRoadAttributes)) {
    val roadNumber = params.get("roadNumber").map(_.toLong)
    val minRoadPartNumber = params.get("minRoadPartNumber").map(_.toLong)
    val maxRoadPartNumber = params.get("maxRoadPartNumber").map(_.toLong)
    time(logger, s"GET request for /nodes (roadNumber: ${roadNumber.get}, startRoadPartNumber: $minRoadPartNumber, endRoadPartNumber: $maxRoadPartNumber") {
      if (roadNumber.isDefined) {
        nodesAndJunctionsService.getNodesByRoadAttributes(roadNumber.get, minRoadPartNumber, maxRoadPartNumber) match {
          case Right(nodes) => Map("success" -> true, "nodes" -> nodes.map(nodeSearchToApi))
          case Left(errorMessage) => Map("success" -> false, "errorMessage" -> errorMessage)
        }
      } else {
        BadRequest("Missing mandatory 'roadNumber' parameter.")
      }
    }
  }

  get("/templates") {
    time(logger, s"GET request for /templates"){
      val authorizedElys = userProvider.getCurrentUser().getAuthorizedElys
      nodesAndJunctionsService.getNodePointTemplates(authorizedElys.toSeq).map(nodePointTemplateToApi) ++
      nodesAndJunctionsService.getJunctionTemplates(authorizedElys.toSeq).map(junctionTemplateToApi)
    }
  }

  private def getRoadAddressLinks(zoomLevel: Int)(bbox: String): Seq[Seq[Map[String, Any]]] = {
    val boundingRectangle = constructBoundingRectangle(bbox)
    val viiteRoadLinks = zoomLevel match {
      case DrawMainRoadPartsOnly =>
        Seq()
      case DrawRoadPartsOnly =>
        Seq()
      case DrawLinearPublicRoads => time(logger, operationName = "DrawLinearPublicRoads") {
        roadAddressService.getRoadAddressesWithLinearGeometry(boundingRectangle, Seq((1, 19999), (40000, 49999)))
      }
      case DrawPublicRoads => time(logger, operationName = "DrawPublicRoads") {
        roadAddressService.getRoadAddressLinksByBoundingBox(boundingRectangle, Seq((1, 19999), (40000, 49999)))
      }
      case DrawAllRoads => time(logger, operationName = "DrawAllRoads") {
<<<<<<< HEAD
        roadAddressService.getRoadAddressLinksByBoundingBox(boundingRectangle, roadNumberLimits = Seq())
      }
      case _ => time(logger, operationName = "DrawRoads") {
        roadAddressService.getRoadAddressLinksByBoundingBox(boundingRectangle, roadNumberLimits = Seq((1, 19999)))
=======
        roadAddressService.getRoadAddressLinks(boundingRectangle, roadNumberLimits = Seq(), everything = true)
      }
      case _ => time(logger, operationName = "DrawRoads") {
        roadAddressService.getRoadAddressLinks(boundingRectangle, roadNumberLimits = Seq((1, 19999)))
>>>>>>> 0b25dac8
      }
    }
    time(logger, operationName = "Partition road links") {
      val partitionedRoadLinks = RoadAddressLinkPartitioner.partition(viiteRoadLinks)
      partitionedRoadLinks.map {
        _.map(roadAddressLinkToApi)
      }
    }
  }

  private def getNodesAndJunctions(zoomLevel: Int)(bbox: String): Seq[Map[String, Any]] = {
    val boundingRectangle = constructBoundingRectangle(bbox)
    zoomLevel match {
      case DrawLinearPublicRoads | DrawLinearPublicRoads => time(logger, operationName = "nodes fetch ")
      {
        nodesAndJunctionsService.getNodesByBoundingBox(boundingRectangle).map(simpleNodeToApi)
      }
      case _ => time(logger, operationName = "nodes with junctions fetch") {
        nodesAndJunctionsService.getNodesWithJunctionByBoundingBox(boundingRectangle).toSeq.map(nodeToApi) ++
          nodesAndJunctionsService.getNodeTemplatesByBoundingBox(boundingRectangle).map(nodePointTemplateToApi) ++
          nodesAndJunctionsService.getJunctionTemplatesByBoundingBox(boundingRectangle).map(junctionPointTemplateToApi)
      }
    }
  }

  private def getProjectLinks(projectId: Long, zoomLevel: Int)(bbox: String): Seq[Seq[Map[String, Any]]] = {
    val boundingRectangle = constructBoundingRectangle(bbox)
    val startTime = System.currentTimeMillis()
    val viiteRoadLinks = zoomLevel match {
      case DrawMainRoadPartsOnly =>
        Seq()
      case DrawRoadPartsOnly =>
        Seq()
      case DrawLinearPublicRoads => projectService.getProjectLinksLinear(roadAddressService, projectId, boundingRectangle, Seq((1, 19999), (40000, 49999)), Set())
      case DrawPublicRoads => projectService.getProjectLinksWithoutSuravage(roadAddressService, projectId, boundingRectangle, Seq((1, 19999), (40000, 49999)), Set())
      case DrawAllRoads => projectService.getProjectLinksWithoutSuravage(roadAddressService, projectId, boundingRectangle, Seq(), Set(), everything = true)
      case _ => projectService.getProjectLinksWithoutSuravage(roadAddressService, projectId, boundingRectangle, Seq((1, 19999)), Set())
    }
    logger.info(s"End fetching data for id=$projectId project service (zoom level $zoomLevel) in ${(System.currentTimeMillis() - startTime) * 0.001}s")

    val partitionedRoadLinks = ProjectLinkPartitioner.partition(viiteRoadLinks.filter(_.length >= MinAllowedRoadAddressLength))
    val validRoadNumbers = partitionedRoadLinks.flatten.map(_.roadNumber).filter(value => value > 0).distinct
    if (validRoadNumbers.nonEmpty) {
      val roadNames = roadNameService.getCurrentRoadNames(validRoadNumbers)
      partitionedRoadLinks.map {
        _.map(address => projectAddressLinkToApi(address, roadNames))
      }
    }
    else {
      partitionedRoadLinks.map {
        _.map(address => projectAddressLinkToApi(address))
      }
    }


  }

  private def chooseDrawType(zoomLevel: String) = {
    val C1 = new Contains(-10 to 3)
    val C2 = new Contains(4 to 5)
    val C3 = new Contains(6 to 8)
    val C4 = new Contains(9 to 10)
    val C5 = new Contains(11 to 16)
    try {
      val level: Int = Math.round(zoomLevel.toDouble).toInt
      level match {
        case C1() => DrawMainRoadPartsOnly
        case C2() => DrawRoadPartsOnly
        case C3() => DrawLinearPublicRoads
        case C4() => DrawPublicRoads
        case C5() => DrawAllRoads
        case _ => DrawMainRoadPartsOnly
      }
    } catch {
      case _: NumberFormatException => DrawMainRoadPartsOnly
    }
  }

  private[this] def constructBoundingRectangle(bbox: String) = {
    val BBOXList = bbox.split(",").map(_.toDouble)
    BoundingRectangle(Point(BBOXList(0), BBOXList(1)), Point(BBOXList(2), BBOXList(3)))
  }

  private def mapValidationIssues(issue: projectService.projectValidator.ValidationErrorDetails): Map[String, Any] = {
    Map(
      "id" -> issue.projectId,
      "validationError" -> issue.validationError.value,
      "affectedIds" -> issue.affectedIds.toArray,
      "coordinates" -> issue.coordinates,
      "optionalInformation" -> issue.optionalInformation.getOrElse("")
    )
  }

  private def roadAddressLinkLikeToApi(roadAddressLink: RoadAddressLinkLike): Map[String, Any] = {
    Map(
      "success" -> true,
      "roadwayId" -> roadAddressLink.id,
      "roadwayNumber" -> roadAddressLink.roadwayNumber,
      "linearLocationId" -> roadAddressLink.linearLocationId,
      "linkId" -> roadAddressLink.linkId,
      "mmlId" -> roadAddressLink.attributes.get("MTKID"),
      "points" -> roadAddressLink.geometry,
      "calibrationCode" -> CalibrationCode.getFromAddressLinkLike(roadAddressLink).value,
      "calibrationPoints" -> Seq(calibrationPointToApi(roadAddressLink.geometry, roadAddressLink.startCalibrationPoint),
        calibrationPointToApi(roadAddressLink.geometry, roadAddressLink.endCalibrationPoint)),
      "administrativeClass" -> roadAddressLink.administrativeClass.toString,
      "roadClass" -> RoadClass.get(roadAddressLink.roadNumber.toInt),
      "roadTypeId" -> roadAddressLink.roadType.value,
      "modifiedAt" -> roadAddressLink.modifiedAt,
      "modifiedBy" -> roadAddressLink.modifiedBy,
      "municipalityCode" -> roadAddressLink.attributes.get("MUNICIPALITYCODE"),
      "municipalityName" -> roadAddressLink.municipalityName,
      "roadNameFi" -> roadAddressLink.attributes.get("ROADNAME_FI"),
      "roadNameSe" -> roadAddressLink.attributes.get("ROADNAME_SE"),
      "roadNameSm" -> roadAddressLink.attributes.get("ROADNAME_SM"),
      "roadNumber" -> roadAddressLink.roadNumber,
      "roadPartNumber" -> roadAddressLink.roadPartNumber,
      "elyCode" -> roadAddressLink.elyCode,
      "trackCode" -> roadAddressLink.trackCode,
      "startAddressM" -> roadAddressLink.startAddressM,
      "endAddressM" -> roadAddressLink.endAddressM,
      "discontinuity" -> roadAddressLink.discontinuity,
      "anomaly" -> roadAddressLink.anomaly.value,
      "constructionType" -> roadAddressLink.constructionType.value,
      "startMValue" -> roadAddressLink.startMValue,
      "endMValue" -> roadAddressLink.endMValue,
      "sideCode" -> roadAddressLink.sideCode.value,
      "linkType" -> roadAddressLink.linkType.value,
      "roadLinkSource" -> roadAddressLink.roadLinkSource.value,
      "roadName" -> roadAddressLink.roadName
    )
  }

  def roadAddressErrorsToApi(addressError: AddressErrorDetails): Map[String, Long] = {
    Map(
      "id" -> addressError.linearLocationId,
      "linkId" -> addressError.linkId,
      "roadNumber" -> addressError.roadNumber,
      "roadPartNumber" -> addressError.roadPartNumber,
      "errorCode" -> addressError.addressError.value,
      "ely" -> addressError.ely
    )
  }

  def roadAddressLinkToApi(roadAddressLink: RoadAddressLink): Map[String, Any] = {
    roadAddressLinkLikeToApi(roadAddressLink) ++
      Map(
        "startDate" -> roadAddressLink.startDate,
        "endDate" -> roadAddressLink.endDate,
        "newGeometry" -> roadAddressLink.newGeometry,
        "linearLocationId" -> roadAddressLink.linearLocationId //TODO This needs to be made inside the roadAddressLinkLikeToApi once the project links have the new structure
      )
  }

  def simpleNodeToApi(node: Node): Map[String, Any] = {
    Map("id" -> node.id,
      "nodeNumber" -> node.nodeNumber,
      "name" -> node.name,
      "coordX" -> node.coordinates.x,
      "coordY" -> node.coordinates.y,
      "type" -> node.nodeType.value,
      "createdBy" -> node.createdBy,
      "createdTime" -> node.createdTime
    )
  }

  def nodePointToApi(nodePoint: NodePoint) : Map[String, Any] = {
    //TODO
    Map("id" -> nodePoint.id,
      "nodeId" -> nodePoint.nodeId)
  }

  def nodePointTemplateToApi(nodePoint: NodePoint) : Map[String, Any] = {
    Map("nodePointTemplate" -> {
      Map("id" -> nodePoint.id,
        "nodeId" -> nodePoint.nodeId,
        "beforeAfter" -> nodePoint.beforeAfter.value,
        "roadwayPointId" -> nodePoint.roadwayPointId,
        "startDate" -> formatDateTimeToString(Some(nodePoint.startDate)),
        "endDate" -> formatDateTimeToString(nodePoint.endDate),
        "validFrom" -> formatDateTimeToString(Some(nodePoint.validFrom)),
        "validTo" -> formatDateTimeToString(nodePoint.validTo),
        "createdBy" -> nodePoint.createdBy,
        "roadwayNumber" -> nodePoint.roadwayNumber,
        "addrM" -> nodePoint.addrM,
        "elyCode" -> nodePoint.elyCode,
        "roadNumber" -> nodePoint.roadNumber,
        "roadPartNumber" -> nodePoint.roadPartNumber,
        "track" -> nodePoint.track
      )
    }
    )
  }

  def junctionTemplateToApi(junctionTemplate: JunctionTemplate) : Map[String, Any] = {
    Map("junctionTemplate" -> {
      Map(
        "junctionId" -> junctionTemplate.junctionId,
        "roadNumber" -> junctionTemplate.roadNumber,
        "roadPartNumber" -> junctionTemplate.roadPartNumber,
        "track" -> junctionTemplate.track,
        "addrM" -> junctionTemplate.addrM,
        "elyCode" -> junctionTemplate.elyCode
      )
    }
    )
  }

  def junctionPointTemplateToApi(junctionPoint: JunctionPoint) : Map[String, Any] = {
    Map("junctionPointTemplate" -> {
      Map("id" -> junctionPoint.id,
        "junctionId" -> junctionPoint.junctionId,
        "beforeAfter" -> junctionPoint.beforeAfter.value,
        "roadwayPointId" -> junctionPoint.roadwayPointId,
        "startDate" -> formatDateTimeToString(Some(junctionPoint.startDate)),
        "endDate" -> formatDateTimeToString(junctionPoint.endDate),
        "validFrom" -> formatDateTimeToString(Some(junctionPoint.validFrom)),
        "validTo" -> formatDateTimeToString(junctionPoint.validTo),
        "createdBy" -> junctionPoint.createdBy,
        "roadwayNumber" -> junctionPoint.roadwayNumber,
        "addrM" -> junctionPoint.addrM
      )
    }
    )
  }

  def junctionToApi(junction: (Junction, Seq[JunctionPoint])): Map[String, Any] = {
    Map("id" -> junction._1.id,
      "junctionNumber" -> junction._1.junctionNumber,
      "nodeId" -> junction._1.nodeId,
      "junctionPoints" -> junction._2.map(junctionPointToApi))
  }

  def junctionPointToApi(junctionPoint: JunctionPoint) : Map[String, Any] = {
    Map("id" -> junctionPoint.id,
      "junctionId" -> junctionPoint.junctionId,
      "roadwayNumber" -> junctionPoint.roadwayNumber,
      "addrM" -> junctionPoint.addrM,
      "beforeOrAfter" -> junctionPoint.beforeAfter.value)
  }

  def nodeToApi(node: (Option[Node], (Seq[NodePoint], Map[Junction, Seq[JunctionPoint]]))) : Map[String, Any] = {

    (if(node._1.isDefined)
      simpleNodeToApi(node._1.get)
    else Map()) ++
      Map("nodePoints" -> node._2._1.map(nodePointToApi)) ++ Map("junctions" -> node._2._2.map(junctionToApi))
  }

  def roadNameToApi(roadName: RoadName): Map[String, Any] = {
    Map(
      "id" -> roadName.id,
      "roadNumber" -> roadName.roadNumber,
      "name" -> roadName.roadName,
      "startDate" -> formatDateTimeToString(roadName.startDate),
      "endDate" -> formatDateTimeToString(roadName.endDate)
    )
  }

  def projectAddressLinkToApi(projectAddressLink: ProjectAddressLink, roadNames: Seq[RoadName] = Seq()): Map[String, Any] = {
    roadAddressLinkLikeToApi(projectAddressLink) ++
      (Map(
        "id" -> projectAddressLink.id,
        "status" -> projectAddressLink.status.value,
        "reversed" -> projectAddressLink.reversed,
        "roadNameBlocked" -> (if (projectAddressLink.roadNumber != 0 && projectAddressLink.roadName.nonEmpty) roadNames.exists(_.roadNumber == projectAddressLink.roadNumber) else false)
      )
        ++
        (if (projectAddressLink.isSplit)
          Map(
            "connectedLinkId" -> projectAddressLink.connectedLinkId,
            "originalGeometry" -> projectAddressLink.originalGeometry,
            "middlePoint" -> GeometryUtils.midPointGeometry(projectAddressLink.geometry)
          )
        else
          Map())
        )
  }

  def projectLinkToApi(projectLink: ProjectLink): Map[String, Any] = {
    Map("id" -> projectLink.id,
      "linkId" -> projectLink.linkId,
      "geometry" -> projectLink.geometry,
      "middlePoint" -> GeometryUtils.midPointGeometry(projectLink.geometry),
      "startAddressM" -> projectLink.startAddrMValue,
      "endAddressM" -> projectLink.endAddrMValue,
      "status" -> projectLink.status.value,
      "roadTypeId" -> projectLink.roadType.value,
      "discontinuity" -> projectLink.discontinuity.value,
      "elyCode" -> projectLink.ely,
      "roadName" -> projectLink.roadName)
  }

  def roadAddressProjectToApi(roadAddressProject: Project, elysList: Seq[Long]): Map[String, Any] = {

    val elys = if (elysList.isEmpty) Seq(-1) else elysList

    Map(
      "id" -> roadAddressProject.id,
      "name" -> roadAddressProject.name,
      "createdBy" -> roadAddressProject.createdBy,
      "createdDate" -> formatToString(roadAddressProject.createdDate.toString),
      "dateModified" -> formatToString(roadAddressProject.dateModified.toString),
      "startDate" -> formatToString(roadAddressProject.startDate.toString),
      "modifiedBy" -> roadAddressProject.modifiedBy,
      "additionalInfo" -> roadAddressProject.additionalInfo,
      "status" -> roadAddressProject.status,
      "statusCode" -> roadAddressProject.status.value,
      "statusDescription" -> roadAddressProject.status.description,
      "statusInfo" -> roadAddressProject.statusInfo,
      "elys" -> elys,
      "coordX" -> roadAddressProject.coordinates.get.x,
      "coordY" -> roadAddressProject.coordinates.get.y,
      "zoomLevel" -> roadAddressProject.coordinates.get.zoom
    )
  }

  def projectReservedPartToApi(reservedRoadPart: ProjectReservedPart): Map[String, Any] = {
    Map("roadNumber" -> reservedRoadPart.roadNumber,
      "roadPartNumber" -> reservedRoadPart.roadPartNumber,
      "id" -> reservedRoadPart.id,
      "currentEly" -> reservedRoadPart.ely,
      "currentLength" -> reservedRoadPart.addressLength,
      "currentDiscontinuity" -> reservedRoadPart.discontinuity.map(_.description),
      "newEly" -> reservedRoadPart.newEly,
      "newLength" -> reservedRoadPart.newLength,
      "newDiscontinuity" -> reservedRoadPart.newDiscontinuity.map(_.description),
      "startingLinkId" -> reservedRoadPart.startingLinkId
    )
  }

  def projectFormedPartToApi(projectId: Option[Long] = None)(formedRoadPart: ProjectReservedPart): Map[String, Any] = {
    Map("roadNumber" -> formedRoadPart.roadNumber,
      "roadPartNumber" -> formedRoadPart.roadPartNumber,
      "id" -> formedRoadPart.id,
      "currentEly" -> formedRoadPart.ely,
      "currentLength" -> formedRoadPart.addressLength,
      "currentDiscontinuity" -> formedRoadPart.discontinuity.map(_.description),
      "newEly" -> formedRoadPart.newEly,
      "newLength" -> formedRoadPart.newLength,
      "newDiscontinuity" -> formedRoadPart.newDiscontinuity.map(_.description),
      "startingLinkId" -> formedRoadPart.startingLinkId,
      "roadAddresses" -> {
        projectId match {
          case None => Seq.empty
          case _ => projectService.getRoadAddressesFromFormedRoadPart(formedRoadPart.roadNumber, formedRoadPart.roadPartNumber, projectId.get)
        }
      }
    )
  }

  def errorPartsToApi(errorParts: projectService.projectValidator.ValidationErrorDetails): Map[String, Any] = {
    Map("ids" -> errorParts.affectedIds,
      "errorCode" -> errorParts.validationError.value,
      "errorMessage" -> errorParts.validationError.message,
      "info" -> errorParts.optionalInformation,
      "coordinates" -> errorParts.coordinates,
      "priority" -> errorParts.validationError.priority
    )
  }

  def splitToApi(splittedLinks: ProjectLink): Map[String, Map[String, Any]] = {
    splittedLinks.status match {
      case LinkStatus.New =>
        Map("b" ->
          Map(
            "linkId" -> splittedLinks.linkId,
            "geometry" -> splittedLinks.geometry,
            "middlePoint" -> GeometryUtils.midPointGeometry(splittedLinks.geometry),
            "startAddressM" -> splittedLinks.startAddrMValue,
            "endAddressM" -> splittedLinks.endAddrMValue,
            "status" -> splittedLinks.status.value,
            "roadTypeId" -> splittedLinks.roadType.value,
            "discontinuity" -> splittedLinks.discontinuity.value,
            "elyCode" -> splittedLinks.ely,
            "roadName" -> splittedLinks.roadName.getOrElse(""),
            "roadLinkSource" -> splittedLinks.linkGeomSource.value
          ))
      case LinkStatus.Terminated =>
        Map("c" ->
          Map(
            "linkId" -> splittedLinks.linkId,
            "geometry" -> splittedLinks.geometry,
            "middlePoint" -> GeometryUtils.midPointGeometry(splittedLinks.geometry),
            "startAddressM" -> splittedLinks.startAddrMValue,
            "endAddressM" -> splittedLinks.endAddrMValue,
            "status" -> splittedLinks.status.value,
            "roadTypeId" -> splittedLinks.roadType.value,
            "discontinuity" -> splittedLinks.discontinuity.value,
            "elyCode" -> splittedLinks.ely,
            "roadName" -> splittedLinks.roadName.getOrElse(""),
            "roadLinkSource" -> splittedLinks.linkGeomSource.value
          ))
      case _ =>
        Map("a" ->
          Map(
            "linkId" -> splittedLinks.linkId,
            "geometry" -> splittedLinks.geometry,
            "middlePoint" -> GeometryUtils.midPointGeometry(splittedLinks.geometry),
            "startAddressM" -> splittedLinks.startAddrMValue,
            "endAddressM" -> splittedLinks.endAddrMValue,
            "status" -> splittedLinks.status.value,
            "roadTypeId" -> splittedLinks.roadType.value,
            "discontinuity" -> splittedLinks.discontinuity.value,
            "elyCode" -> splittedLinks.ely,
            "roadName" -> splittedLinks.roadName.getOrElse(""),
            "roadLinkSource" -> splittedLinks.linkGeomSource.value
          ))
    }
  }

  def nodeSearchToApi(nodeAndRoadAttr: (Node, RoadAttributes)): Map[String, Any] = {
    val (node, roadAttr) = nodeAndRoadAttr
    Map("id" -> node.id,
      "nodeNumber" -> node.nodeNumber,
      "coordX" -> node.coordinates.x,
      "coordY" -> node.coordinates.y,
      "name" -> node.name,
      "type" -> node.nodeType.displayValue,
      "roadNumber" -> roadAttr.roadNumber,
      "track" -> roadAttr.track,
      "roadPartNumber" -> roadAttr.roadPartNumber,
      "addrMValue" -> roadAttr.addrMValue)
  }

  /**
    * For checking date validity we convert string datre to datetime options
    *
    * @param dateString string formated date dd.mm.yyyy
    * @return Joda datetime
    */
  private def optionStringToDateTime(dateString: Option[String]): Option[DateTime] = {
    dateString match {
      case Some(date) => Some(dtf.parseDateTime(date))
      case _ => None
    }
  }

  // Fold segments on same link together
  // TODO: add here start / end dates unique values?
  private def foldSegments[T <: RoadAddressLinkLike](links: Seq[T]): Option[T] = {
    if (links.nonEmpty)
      Some(links.tail.foldLeft(links.head) {
        case (a: RoadAddressLink, b) =>
          a.copy(startAddressM = Math.min(a.startAddressM, b.startAddressM), endAddressM = Math.max(a.endAddressM, b.endAddressM),
            startMValue = Math.min(a.startMValue, b.endMValue)).asInstanceOf[T]
        case (a: ProjectAddressLink, b) =>
          a.copy(startAddressM = Math.min(a.startAddressM, b.startAddressM), endAddressM = Math.max(a.endAddressM, b.endAddressM),
            startMValue = Math.min(a.startMValue, b.endMValue)).asInstanceOf[T]
      })
    else
      None
  }

  private def midPoint(link: RoadAddressLinkLike) = {
    Map("middlePoint" -> GeometryUtils.calculatePointFromLinearReference(link.geometry, link.length / 2.0).getOrElse(Point(link.geometry.head.x, link.geometry.head.y))) ++ (link match {
      case l: RoadAddressLink => roadAddressLinkToApi(l)
      case l: ProjectAddressLink => projectAddressLinkToApi(l)
    })
  }

  def formatToString(entryDate: String): String = {
    val date = new SimpleDateFormat("yyyy-MM-dd'T'HH:mm:ss").parse(entryDate)
    val formattedDate = new SimpleDateFormat("dd.MM.yyyy").format(date)
    formattedDate
  }

  private def formatDateTimeToString(dateOption: Option[DateTime]): Option[String] =
    dateOption.map { date => date.toString(DateTimeFormat.forPattern("dd.MM.yyyy, HH:mm:ss")) }

  private def calibrationPointToApi(geometry: Seq[Point], calibrationPoint: Option[CalibrationPoint]): Option[Map[String, Any]] = {
    calibrationPoint match {
      case Some(point) =>
        val calculatedPoint = GeometryUtils.calculatePointFromLinearReference(geometry, point.segmentMValue)
        val returningPoint = if (calculatedPoint.isDefined) {
          calculatedPoint
        } else {
          val atBeginning = point.segmentMValue == 0.0
          val (startPoint, endPoint) = GeometryUtils.geometryEndpoints(geometry)
          if (atBeginning) Some(startPoint) else Some(endPoint)
        }
        Option(Seq(("point", returningPoint), ("value", point.addressMValue)).toMap)
      case _ => None
    }
  }

  /* @throws(classOf[Exception])
   // TODO This method was removed previously for some reason. Is this still valid? At least many methods use this.
   private def projectWritable(projectId: Long): ProjectService = {
     val writable = projectService.isWritableState(projectId)
     if (!writable)
       throw new IllegalStateException("Projekti ei ole enää muokattavissa") //project is not in modifiable state
     projectService
   }*/

  case class StartupParameters(lon: Double, lat: Double, zoom: Int, deploy_date: String, date_of_data: String)
  case class RoadAndPartNumberException(private val message: String = "", private val cause: Throwable = None.orNull) extends Exception(message, cause)

}

case class ProjectFormLine(startingLinkId: Long, projectId: Long, roadNumber: Long, roadPartNumber: Long, roadLength: Long, ely: Long, discontinuity: String, isDirty: Boolean = false)

object ProjectConverter {
  def toRoadAddressProject(project: RoadAddressProjectExtractor, user: User): Project = {
    val formatter = DateTimeFormat.forPattern("dd.MM.yyyy")
    Project(project.id, ProjectState.apply(project.status),
      if (project.name.length > 32) project.name.substring(0, 32).trim else project.name.trim, //TODO the name > 32 should be a handled exception since the user can't insert names with this size
      user.username, DateTime.now(), user.username, formatter.parseDateTime(project.startDate), DateTime.now(),
      project.additionalInfo, project.reservedPartList.distinct.map(toReservedRoadPart), project.formedPartList.distinct.map(toReservedRoadPart), Option(project.additionalInfo))
  }

  def toReservedRoadPart(rp: RoadPartExtractor): ProjectReservedPart = {
    ProjectReservedPart(0L, rp.roadNumber, rp.roadPartNumber,
      None, None, Some(rp.ely),
      None, None, None, None)
  }
}<|MERGE_RESOLUTION|>--- conflicted
+++ resolved
@@ -801,7 +801,93 @@
     }
   }
 
-
+  // TODO This might be needed in the future
+//  private val getSuravageSplitCutLine: SwaggerSupportSyntax.OperationBuilder = (
+//    apiOperation[Map[String, Any]]("getSuravageSplitCutLine")
+//      .parameters(
+//        bodyParam[CutLineExtractor]("CutLine").description("This defines the specific point where a project link should be split in two. \r\n" +
+//          "Object Structure: \r\n" + cutLineExtractorStructure)
+//      )
+//      tags "ViiteAPI - Project - SuravageSplit"
+//      summary "This indicates the system what link (identified by the linkId) to split and where the split point occurs."
+//      notes ""
+//    )
+//  post("/project/getCutLine") {
+//    time(logger, "POST request for /project/getCutLine") {
+//      try {
+//        val splitLine = parsedBody.extract[CutLineExtractor]
+//        if (splitLine.linkId == 0)
+//          BadRequest("Missing mandatory 'linkId' parameter")
+//        roadLinkService.getSuravageRoadLinksByLinkIdsFromVVH(Set(Math.abs(splitLine.linkId))).headOption match {
+//          case Some(suravage) =>
+//            val splitGeom = GeometryUtils.calculatePointAndHeadingOnGeometry(suravage.geometry, splitLine.splitedPoint)
+//            splitGeom match {
+//              case Some(x) => val (p, v) = x
+//                val cutGeom = Seq(p + v.rotateLeft().scale(3.0), p + v.rotateRight().scale(3.0))
+//                Map("success" -> true, "response" -> Map("geometry" -> cutGeom))
+//              case _ => Map("success" -> false, "errorMessage" -> "Error during splitting calculation")
+//            }
+//          case _ => Map("success" -> false, "errorMessage" -> ErrorSuravageLinkNotFound)
+//        }
+//      } catch {
+//        case e: SplittingException => Map("success" -> false, "errorMessage" -> e.getMessage)
+//      }
+//    }
+//  }
+
+  // TODO This might be needed in the future
+//  private val getSuravagePreSplitInfoByLinkId: SwaggerSupportSyntax.OperationBuilder = (
+//    apiOperation[Map[String, Any]]("getSuravagePreSplitInfoByLinkId")
+//      .parameters(
+//        pathParam[Long]("linkID").description("LinkId of a projectLink")
+//      )
+//      tags "ViiteAPI - Project - SuravageSplit"
+//      summary "This should return all the information pertaining to a split of the suravage links, but, without saving any data."
+//      notes ""
+//    )
+//  put("/project/presplit/:linkID", operation(getSuravagePreSplitInfoByLinkId)) {
+//    val linkID = params.get("linkID")
+//    time(logger, s"PUT request for /project/presplit/$linkID") {
+//      val user = userProvider.getCurrentUser()
+//      linkID.map(_.toLong) match {
+//        case Some(link) =>
+//          try {
+//            val options = parsedBody.extract[SplitOptions]
+//            val (splitLinks, allTerminatedLinks, errorMessage, splitLine) = projectService.preSplitSuravageLink(link, user.username, options)
+//            val cutGeom = splitLine match {
+//              case Some(x) => val (p, v) = x
+//                Seq(p + v.rotateLeft().scale(3.0), p + v.rotateRight().scale(3.0))
+//              case _ => Seq()
+//            }
+//            if (errorMessage.nonEmpty) {
+//              Map("success" -> false, "errorMessage" -> errorMessage.get)
+//            } else if (splitLinks.isEmpty) {
+//              Map("success" -> false, "errorMessage" -> "Linkin jako ei onnistunut tuntemattomasta syystä")
+//            } else {
+//              val roadWithInfo = splitLinks.get.filter(_.status == LinkStatus.Terminated).head
+//              val split: Map[String, Any] = Map(
+//                "roadNumber" -> roadWithInfo.roadNumber,
+//                "roadPartNumber" -> roadWithInfo.roadPartNumber,
+//                "trackCode" -> roadWithInfo.track,
+//                "terminatedLinks" -> allTerminatedLinks.map(projectLinkToApi),
+//                "roadLinkSource" -> roadWithInfo.linkGeomSource.value,
+//                "split" -> Map(
+//                  "geometry" -> cutGeom
+//                )
+//              ) ++ splitLinks.get.flatMap(splitToApi)
+//              Map("success" -> splitLinks.nonEmpty, "response" -> split)
+//            }
+//          } catch {
+//            case e: IllegalStateException => Map("success" -> false, "errorMessage" -> e.getMessage)
+//            case e: SplittingException => Map("success" -> false, "errorMessage" -> e.getMessage)
+//            case _: NumberFormatException => BadRequest("Missing mandatory data")
+//          }
+//        case _ => BadRequest("Missing Linkid from url")
+//      }
+//    }
+//  }
+
+  // TODO This might be needed in the future
 //  private val splitSuravageLinkByLinkId: SwaggerSupportSyntax.OperationBuilder = (
 //    apiOperation[Map[String, Any]]("splitSuravageLinkByLinkId")
 //      .parameters(
@@ -888,6 +974,39 @@
     }
   }
 
+  // TODO This might be needed in the future
+//  private val revertSplit: SwaggerSupportSyntax.OperationBuilder = (
+//    apiOperation[Map[String, Any]]("revertSplit")
+//      .parameters(
+//        bodyParam[RevertSplitExtractor]("revertSplit").description("Data that identifies what split we need to revert. \r\n" +
+//          "Object structure: \r\n" + revertSplitExtractor)
+//      )
+//      tags "ViiteAPI - Project - SuravageSplit"
+//      summary "This effectively reverts the split operation and save the results on the database."
+//      notes ""
+//    )
+//
+//  delete("/project/split", operation(revertSplit)) {
+//    time(logger, "DELETE request for /project/split") {
+//      val user = userProvider.getCurrentUser()
+//      try {
+//        val data = parsedBody.extract[RevertSplitExtractor]
+//        val projectId = data.projectId
+//        val linkId = data.linkId
+//        val coordinates = data.coordinates
+//        (projectId, linkId) match {
+//          case (Some(project), Some(link)) =>
+//            val error = projectService.revertSplit(project, link, user.username)
+//            projectService.saveProjectCoordinates(project, coordinates)
+//            Map("success" -> error.isEmpty, "message" -> error)
+//          case _ => BadRequest("Missing mandatory 'projectId' or 'linkId' parameter from URI: /project/split/:projectId/:linkId")
+//        }
+//      } catch {
+//        case _: NumberFormatException => BadRequest("'projectId' or 'linkId' parameter given could not be parsed as an integer number")
+//      }
+//    }
+//  }
+
   val getNodesByRoadAttributes = (
     apiOperation[Map[String, Any]]("getNodesByRoadAttributes")
       .parameters(
@@ -938,17 +1057,10 @@
         roadAddressService.getRoadAddressLinksByBoundingBox(boundingRectangle, Seq((1, 19999), (40000, 49999)))
       }
       case DrawAllRoads => time(logger, operationName = "DrawAllRoads") {
-<<<<<<< HEAD
         roadAddressService.getRoadAddressLinksByBoundingBox(boundingRectangle, roadNumberLimits = Seq())
       }
       case _ => time(logger, operationName = "DrawRoads") {
         roadAddressService.getRoadAddressLinksByBoundingBox(boundingRectangle, roadNumberLimits = Seq((1, 19999)))
-=======
-        roadAddressService.getRoadAddressLinks(boundingRectangle, roadNumberLimits = Seq(), everything = true)
-      }
-      case _ => time(logger, operationName = "DrawRoads") {
-        roadAddressService.getRoadAddressLinks(boundingRectangle, roadNumberLimits = Seq((1, 19999)))
->>>>>>> 0b25dac8
       }
     }
     time(logger, operationName = "Partition road links") {
