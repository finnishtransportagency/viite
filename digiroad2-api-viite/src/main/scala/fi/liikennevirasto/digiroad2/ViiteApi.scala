package fi.liikennevirasto.digiroad2

import java.text.SimpleDateFormat

import fi.liikennevirasto.digiroad2.asset._
import fi.liikennevirasto.digiroad2.authentication.RequestHeaderAuthentication
import fi.liikennevirasto.digiroad2.client.vvh.VVHClient
import fi.liikennevirasto.digiroad2.oracle.OracleDatabase
import fi.liikennevirasto.digiroad2.service.RoadLinkService
import fi.liikennevirasto.digiroad2.user.{User, UserProvider}
import fi.liikennevirasto.digiroad2.util.LogUtils.time
import fi.liikennevirasto.digiroad2.util.{DigiroadSerializers, RoadAddressException, RoadPartReservedException, Track}
import fi.liikennevirasto.viite.AddressConsistencyValidator.AddressErrorDetails
import fi.liikennevirasto.viite._
import fi.liikennevirasto.viite.dao._
import fi.liikennevirasto.viite.model._
import fi.liikennevirasto.viite.util.SplitOptions
import org.joda.time.DateTime
import org.joda.time.format.{DateTimeFormat, DateTimeFormatter}
import org.json4s._
import org.scalatra.json.JacksonJsonSupport
import org.scalatra.{NotFound, _}
import org.slf4j.LoggerFactory

import scala.util.parsing.json._
import scala.util.{Left, Right}

/**
  * Created by venholat on 25.8.2016.
  */

case class NewAddressDataExtracted(sourceIds: Set[Long], targetIds: Set[Long])

case class RevertSplitExtractor(projectId: Option[Long], linkId: Option[Long], coordinates: ProjectCoordinates)

case class RevertRoadLinksExtractor(projectId: Long, roadNumber: Long, roadPartNumber: Long, links: List[LinkToRevert], coordinates: ProjectCoordinates)

case class ProjectRoadAddressInfo(projectId: Long, roadNumber: Long, roadPartNumber: Long)

case class RoadAddressProjectExtractor(id: Long, projectEly: Option[Long], status: Long, name: String, startDate: String,
                                       additionalInfo: String, roadPartList: List[RoadPartExtractor], resolution: Int)

case class RoadAddressProjectLinksExtractor(ids: Set[Long], linkIds: Seq[Long], linkStatus: Int, projectId: Long, roadNumber: Long,
                                            roadPartNumber: Long, trackCode: Int, discontinuity: Int, roadEly: Long,
                                            roadLinkSource: Int, roadType: Int, userDefinedEndAddressM: Option[Int],
                                            coordinates: ProjectCoordinates, roadName: Option[String])

case class RoadPartExtractor(roadNumber: Long, roadPartNumber: Long, ely: Long)

case class CutLineExtractor(linkId: Long, splitedPoint: Point)

class ViiteApi(val roadLinkService: RoadLinkService, val vVHClient: VVHClient,
               val roadAddressService: RoadAddressService,
               val projectService: ProjectService,
               val roadNetworkService: RoadNetworkService,
               val roadNameService: RoadNameService,
               val userProvider: UserProvider = Digiroad2Context.userProvider,
               val deploy_date: String = Digiroad2Context.deploy_date
              )
  extends ScalatraServlet
    with JacksonJsonSupport
    with CorsSupport
    with RequestHeaderAuthentication
    with GZipSupport {

  class Contains(r: Range) {
    def unapply(i: Int): Boolean = r contains i
  }
  private val  dtf: DateTimeFormatter = DateTimeFormat.forPattern("dd/MM/yyyy")
  val DrawMainRoadPartsOnly = 1
  val DrawRoadPartsOnly = 2
  val DrawLinearPublicRoads = 3
  val DrawPublicRoads = 4
  val DrawAllRoads = 5

  def withDynTransaction[T](f: => T): T = OracleDatabase.withDynTransaction(f)

  def withDynSession[T](f: => T): T = OracleDatabase.withDynSession(f)

  val logger = LoggerFactory.getLogger(getClass)
  protected implicit val jsonFormats: Formats = DigiroadSerializers.jsonFormats
  JSON.globalNumberParser = {
    in =>
      try in.toLong catch {
        case _: NumberFormatException => in.toDouble
      }
  }

  before() {
    contentType = formats("json") + "; charset=utf-8"
    try {
      authenticateForApi(request)(userProvider)
      if (request.isWrite && !userProvider.getCurrentUser().hasViiteWriteAccess) {
        halt(Unauthorized("No write permissions"))
      }
    } catch {
      case ise: IllegalStateException => halt(Unauthorized("Authentication error: " + ise.getMessage))
    }
    response.setHeader(Digiroad2Context.Digiroad2ServerOriginatedResponseHeader, "true")
  }

  get("/startupParameters") {
    time(logger, "GET request for /startupParameters") {
      val (east, north, zoom) = {
        val config = userProvider.getCurrentUser().configuration
        (config.east.map(_.toDouble), config.north.map(_.toDouble), config.zoom.map(_.toInt))
      }
      StartupParameters(east.getOrElse(DefaultLatitude), north.getOrElse(DefaultLongitude), zoom.getOrElse(DefaultZoomLevel), deploy_date)
    }
  }

  get("/user") {
    time(logger, "GET request for /user") {
      Map("userName" -> userProvider.getCurrentUser().username, "roles" -> userProvider.getCurrentUser().configuration.roles)
    }
  }

  get("/roadaddress") {
    response.setHeader("Access-Control-Allow-Headers", "*")
    val zoom = chooseDrawType(params.getOrElse("zoom", "5"))
    time(logger, s"GET request for /roadlinks (zoom: $zoom)") {
      params.get("bbox")
        .map(getRoadAddressLinks(zoom))
        .getOrElse(BadRequest("Missing mandatory 'bbox' parameter"))
    }
  }

  get("/roadaddress/floatings") {
    time(logger, "GET request for /roadAddress/floatings") {
      response.setHeader("Access-Control-Allow-Headers", "*")
      roadAddressService.getFloatingAdresses().groupBy(_.ely).map(
        g => g._1 -> g._2.sortBy(ra => (ra.roadNumber, ra.roadPartNumber, ra.startAddrMValue))
          .map(floatingRoadAddressToApi))
    }
  }

  get("/roadaddress/errors") {
    time(logger, "GET request for /roadAddress/errors") {
      response.setHeader("Access-Control-Allow-Headers", "*")
      roadAddressService.getRoadAddressErrors().groupBy(_.ely).map(
        g => g._1 -> g._2.sortBy(ra => (ra.roadNumber, ra.roadPartNumber))
          .map(roadAddressErrorsToApi))
    }
  }

  get("/roadaddress/linkid/:linkId") {
    val linkId = params("linkId").toLong
    time(logger, s"GET request for /roadAddress/linkid/$linkId") {
      //TODO This process can be improved
      val roadLinks = roadAddressService.getRoadAddressLink(linkId)
      foldSegments(roadLinks)
        .map(midPoint)
        .getOrElse(Map("success" -> false, "reason" -> ("Link " + linkId + " not found")))
    }
  }

  get("/roadaddress/:id") {
    val id = params("id").toLong
    time(logger, s"GET request for /roadAddress/$id") {
      //TODO BUG: suravage links should be included here
      val roadLinks = roadAddressService.getRoadAddressLinkById(id)
        foldSegments(roadLinks)
          .map(midPoint)
          .getOrElse(Map("success" -> false, "reason" -> ("ID:" + id + " not found")))
    }
  }

  get("/roadlinks/adjacent") {
    val data = JSON.parseFull(params.getOrElse("roadData", "{}")).get.asInstanceOf[Map[String, Any]]
    val chainLinkIds = data("selectedLinks").asInstanceOf[Seq[Long]].toSet
    val chainIds = data("selectedIds").asInstanceOf[Seq[Long]].toSet
    val linkId = data("linkId").asInstanceOf[Long]
    val id = data("id").asInstanceOf[Long]
    val roadNumber = data("roadNumber").asInstanceOf[Long]
    val roadPartNumber = data("roadPartNumber").asInstanceOf[Long]
    val trackCode = data("trackCode").asInstanceOf[Long].toInt

    time(logger, s"GET request for /roadlinks/adjacent (chainLinks: $chainLinkIds, linkId: $linkId, roadNumber: $roadNumber, roadPartNumber: $roadPartNumber, trackCode: $trackCode)") {
      roadAddressService.getFloatingAdjacent(chainLinkIds, chainIds, linkId, id, roadNumber, roadPartNumber, trackCode).map(roadAddressLinkToApi)
    }
  }

  get("/roadlinks/midpoint/:linkId") {
    val linkId = params("linkId").toLong
    time(logger, s"GET request for /roadlinks/midpoint/$linkId") {
      roadLinkService.getMidPointByLinkId(linkId)
    }
  }

  get("/roadlinks/adjacent/target") {
    val data = JSON.parseFull(params.getOrElse("roadData", "{}")).get.asInstanceOf[Map[String, Any]]
    val chainLinks = data("selectedLinks").asInstanceOf[Seq[Long]].toSet
    val linkId = data("linkId").asInstanceOf[Long]

    time(logger, s"GET request for /roadlinks/adjacent/target (chainLinks: $chainLinks, linkId: $linkId)") {
      roadAddressService.getAdjacent(chainLinks, linkId).map(roadAddressLinkToApi)
    }
  }

  get("/roadnames") {
    val roadNumber = params.get("roadNumber")
    val roadName = params.get("roadName")
    val startDate = params.get("startDate")
    val endDate = params.get("endDate")
    time(logger, s"GET request for /roadnames (roadNumber: $roadNumber, roadName: $roadName, startDate: $startDate, endDate: $endDate)") {
      roadNameService.getRoadNames(roadNumber, roadName, optionStringToDateTime(startDate), optionStringToDateTime(endDate)) match {
        case Right(roadNameList) => Map("success" -> true, "roadNameInfo" -> roadNameList.map(roadNameToApi))
        case Left(errorMessage) => Map("success" -> false, "reason" -> errorMessage)
      }
    }
  }

  put("/roadnames/:roadNumber") {
    val roadNumber = params("roadNumber").toLong
    time(logger, s"PUT request for /roadnames/$roadNumber") {
      val roadNames = parsedBody.extract[Seq[RoadNameRow]]
      val user = userProvider.getCurrentUser()
      roadNameService.addOrUpdateRoadNames(roadNumber, roadNames, user) match {
        case Some(err) => Map("success" -> false, "errorMessage" -> err)
        case None => Map("success" -> true)
      }
    }
  }

  get("/roadlinks/adjacent/multiSource") {
    time(logger, "GET request for /roadlinks/adjacent/multiSource") {
      val roadData = JSON.parseFull(params.getOrElse("roadData", "[]")).get.asInstanceOf[Seq[Map[String, Any]]]
      if (roadData.isEmpty) {
        Set.empty
      } else {
        val adjacents: Seq[RoadAddressLink] = {
          roadData.flatMap(rd => {
            val chainLinks = rd("selectedLinks").asInstanceOf[Seq[Long]].toSet
            val chainIds = rd("selectedIds").asInstanceOf[Seq[Long]].toSet
            val linkId = rd("linkId").asInstanceOf[Long]
            val id = rd("id").asInstanceOf[Long]
            val roadNumber = rd("roadNumber").asInstanceOf[Long]
            val roadPartNumber = rd("roadPartNumber").asInstanceOf[Long]
            val trackCode = rd("trackCode").asInstanceOf[Long].toInt
            roadAddressService.getFloatingAdjacent(chainLinks, chainIds, linkId, id,
              roadNumber, roadPartNumber, trackCode)
          })
        }
        val linkIds: Seq[Long] = roadData.map(rd => rd("linkId").asInstanceOf[Long])
        val ids: Seq[Long] = roadData.map(rd => rd("id").asInstanceOf[Long])
        val result = adjacents.filter(adj => {
          if (ids.nonEmpty) {
            !ids.contains(adj.id)
          } else {
            !linkIds.contains(adj.linkId)
          }
        }).distinct
        result.map(roadAddressLinkToApi)
      }
    }
  }

  get("/roadlinks/checkproject/") {
    val projectId = params("projectId").toLong
    time(logger, s"GET request for /roadlinks/checkproject/ (projectId: $projectId)") {
      projectService.getProjectStatusFromTR(projectId)
    }
  }

  get("/roadlinks/transferRoadLink") {
    time(logger, "GET request for /roadlinks/transferRoadLink") {
      val (sources, targets) = roadlinksData()
      val user = userProvider.getCurrentUser()
      try {
        val result = roadAddressService.getRoadAddressLinksAfterCalculation(sources, targets, user)
        result.map(roadAddressLinkToApi)
      }
      catch {
        case e: IllegalArgumentException =>
          logger.warn("Invalid transfer attempted: " + e.getMessage, e)
          BadRequest("Invalid transfer attempted: " + e.getMessage)
        case e: Exception =>
          logger.warn(e.getMessage, e)
          InternalServerError("An unexpected error occurred while processing this action.")
      }
    }
  }

  get("/project/roadaddress/linkid/:linkId") {
    val linkId = params("linkId").toLong
    time(logger, s"GET request for /project/roadAddress/linkid/$linkId") {
      //TODO This process can be improved and also it seems to have a bug when the project link is on top of a suravage
      val projectLinks = projectService.getProjectRoadLinksByLinkIds(Set(linkId))
      foldSegments(projectLinks)
        .map(midPoint)
        .getOrElse(Map("success" -> false, "reason" -> ("Link " + linkId + " not found")))
    }
  }

  //TODO this is a project entry point
  get("/roadlinks/project/prefillfromvvh/:linkId") {
    val linkId = params("linkId").toLong
    time(logger, s"GET request for /roadlinks/project/prefillfromvvh/$linkId") {
      projectService.fetchPreFillFromVVH(linkId) match {
        case Right(preFillInfo) => Map("success" -> true, "roadNumber" -> preFillInfo.RoadNumber, "roadPartNumber" -> preFillInfo.RoadPart, "roadName" -> preFillInfo.roadName)
        case Left(failureMessage) => Map("success" -> false, "reason" -> failureMessage)
      }
    }
  }

  put("/roadlinks/roadaddress") {
    time(logger, "PUT request for /roadlinks/roadaddress") {
      val data = parsedBody.extract[NewAddressDataExtracted]
      val sourceIds = data.sourceIds
      val targetIds = data.targetIds
      val user = userProvider.getCurrentUser()

      try {
        val roadAddresses = roadAddressService.getRoadAddressesAfterCalculation(sourceIds.toSeq.map(_.toString), targetIds.toSeq.map(_.toString), user)
        roadAddressService.transferFloatingToGap(sourceIds, targetIds, roadAddresses, user.username)
      }
      catch {
        case e: RoadAddressException =>
          logger.warn(e.getMessage)
          InternalServerError("An unexpected error occurred while processing this action.")
        case e: MappingException =>
          logger.warn("Exception treating road links", e)
          BadRequest("Missing mandatory ProjectLink parameter")
        case e: Exception =>
          logger.warn("Exception", e)
          BadRequest("An unexpected error occurred while processing this action.")
      }
    }
  }

  post("/roadlinks/roadaddress/project") {
    time(logger, "POST request for /roadlinks/roadaddress/project") {
      val project = parsedBody.extract[RoadAddressProjectExtractor]
      val user = userProvider.getCurrentUser()
      val roadAddressProject = ProjectConverter.toRoadAddressProject(project, user)
      try {
        val projectSaved = projectService.createRoadLinkProject(roadAddressProject)
        val fetched = projectService.getSingleProjectById(projectSaved.id).get
        val latestPublishedNetwork = roadNetworkService.getLatestPublishedNetworkDate
        val firstAddress: Map[String, Any] =
          fetched.reservedParts.find(_.startingLinkId.nonEmpty).map(p => "projectAddresses" -> p.startingLinkId.get).toMap
        Map("project" -> roadAddressProjectToApi(fetched), "publishedNetworkDate" -> formatDateTimeToString(latestPublishedNetwork),
          "formInfo" ->
            fetched.reservedParts.map(reservedRoadPartToApi), "success" -> true) ++ firstAddress
      } catch {
        case ex: IllegalArgumentException => BadRequest(s"A project with id ${project.id} has already been created")
        case e: MappingException =>
          logger.warn("Exception treating road links", e)
          BadRequest("Missing mandatory ProjectLink parameter")
        case ex: RuntimeException => Map("success" -> false, "errorMessage" -> ex.getMessage)
        case ex: RoadPartReservedException => Map("success" -> false, "errorMessage" -> ex.getMessage)
        case ex: NameExistsException => Map("success" -> false, "errorMessage" -> ex.getMessage)
      }
    }
  }

  put("/roadlinks/roadaddress/project") {
    time(logger, "PUT request for /roadlinks/roadaddress/project") {
      val project = parsedBody.extract[RoadAddressProjectExtractor]
      val user = userProvider.getCurrentUser()
      val roadAddressProject = ProjectConverter.toRoadAddressProject(project, user)
      try {
        val projectSaved = projectService.saveProject(roadAddressProject)
        val firstLink = projectService.getFirstProjectLink(projectSaved)
        Map("project" -> roadAddressProjectToApi(projectSaved), "projectAddresses" -> firstLink, "formInfo" ->
          projectSaved.reservedParts.map(reservedRoadPartToApi),
          "success" -> true, "projectErrors" -> projectService.validateProjectById(project.id).map(errorPartsToApi))
      } catch {
        case e: IllegalStateException => Map("success" -> false, "errorMessage" -> "Projekti ei ole enää muokattavissa")
        case ex: IllegalArgumentException => NotFound(s"Project id ${project.id} not found")
        case e: MappingException =>
          logger.warn("Exception treating road links", e)
          BadRequest("Missing mandatory ProjectLink parameter")
        case ex: RuntimeException => Map("success" -> false, "errorMessage" -> ex.getMessage)
        case ex: RoadPartReservedException => Map("success" -> false, "errorMessage" -> ex.getMessage)
      }
    }
  }

  delete("/roadlinks/roadaddress/project") {
    val projectId = parsedBody.extract[Long]
    time(logger, s"DELETE request for /roadlinks/roadaddress/project (projectId: $projectId)") {
      try {
        if (projectService.deleteProject(projectId)) {
          Map("success" -> true)
        }
        else {
          Map("success" -> false, "errorMessage" -> "Projekti ei ole vielä luotu")
        }
      }
      catch {
        case ex: Exception => Map("success" -> false, "errorMessage" -> ex.getMessage)
      }
    }
  }

  post("/roadlinks/roadaddress/project/sendToTR") {
    val projectID = (parsedBody \ "projectID").extract[Long]
    time(logger, s"POST request for /roadlinks/roadaddress/project/sendToTR (projectID: $projectID)") {
      //TODO VIITE-1541 multiple service calls should be in the service layer
      /* val writableProjectService = projectWritable(projectID)
       val sendStatus = writableProjectService.publishProject(projectID)
       if (sendStatus.validationSuccess && sendStatus.sendSuccess)
         Map("sendSuccess" -> true)
       else if (sendStatus.errorMessage.getOrElse("").toLowerCase == failedToSendToTRMessage.toLowerCase) {
         projectService.setProjectStatus(projectID, SendingToTR)
         Map("sendSuccess" -> false, "errorMessage" -> sendStatus.errorMessage.getOrElse(""))
       } else Map("sendSuccess" -> false, "errorMessage" -> sendStatus.errorMessage.getOrElse(""))*/
    }
  }

  put("/project/reverse") {
    time(logger, "PUT request for /project/reverse") {
      val user = userProvider.getCurrentUser()
      try {
        val roadInfo = parsedBody.extract[RevertRoadLinksExtractor]
        projectService.changeDirection(roadInfo.projectId, roadInfo.roadNumber, roadInfo.roadPartNumber, roadInfo.links, roadInfo.coordinates, user.username) match {
          case Some(errorMessage) =>
            Map("success" -> false, "errorMessage" -> errorMessage)
          case None =>
            Map("success" -> true, "projectErrors" -> projectService.validateProjectById(roadInfo.projectId).map(errorPartsToApi))
        }
      } catch {
        case e: IllegalStateException => Map("success" -> false, "errorMessage" -> e.getMessage)
        case ex: RuntimeException => Map("success" -> false, "errorMessage" -> ex.getMessage)
        case e: MappingException =>
          logger.warn("Exception treating road links", e)
          BadRequest("Missing mandatory ProjectLink parameter")
      }
    }
  }

  get("/roadlinks/roadaddress/project/all") {
    time(logger, "GET request for /roadlinks/roadaddress/project/all") {
      projectService.getAllProjects.map(roadAddressProjectToApi)
    }
  }

  get("/roadlinks/roadaddress/project/all/projectId/:id") {
    val projectId = params("id").toLong
    time(logger, s"GET request for /roadlinks/roadaddress/project/all/projectId/$projectId") {
      try {
        projectService.getSingleProjectById(projectId) match {
          case Some(project) =>
            val projectMap = roadAddressProjectToApi(project)
            val parts = project.reservedParts.map(reservedRoadPartToApi)
            val errorParts = projectService.validateProjectById(project.id)
            val publishable = errorParts.isEmpty
            val latestPublishedNetwork = roadNetworkService.getLatestPublishedNetworkDate
            Map("project" -> projectMap, "linkId" -> project.reservedParts.find(_.startingLinkId.nonEmpty).flatMap(_.startingLinkId),
              "projectLinks" -> parts, "publishable" -> publishable, "projectErrors" -> errorParts.map(errorPartsToApi),
              "publishedNetworkDate" -> formatDateTimeToString(latestPublishedNetwork))
          case _ => halt(NotFound("Project not found"))
        }
      } catch {
        case e: Exception => {
          logger.error(e.toString, e)
          InternalServerError(e.toString)
        }
      }
    }
  }

  get("/roadlinks/roadaddress/project/validatereservedlink/") {
    val roadNumber = params("roadNumber").toLong
    val startPart = params("startPart").toLong
    val endPart = params("endPart").toLong
    val projDate = DateTime.parse(params("projDate"))
    time(logger, s"GET request for /roadlinks/roadaddress/project/validatereservedlink/ (roadNumber: $roadNumber, startPart: $startPart, endPart: $endPart, projDate: $projDate)") {
      projectService.checkRoadPartExistsAndReservable(roadNumber, startPart, endPart, projDate) match {
        case Left(err) => Map("success" -> err)
        case Right(reservedRoadParts) =>  Map("success" -> "ok", "roadparts" -> reservedRoadParts.map(reservedRoadPartToApi))
        }
    }
  }

  put("/roadlinks/roadaddress/project/revertchangesroadlink") {
    time(logger, "PUT request for /roadlinks/roadaddress/project/revertchangesroadlink") {
      try {
        val linksToRevert = parsedBody.extract[RevertRoadLinksExtractor]
        if (linksToRevert.links.nonEmpty) {
          val user = userProvider.getCurrentUser().username
          projectService.revertLinks(linksToRevert.projectId, linksToRevert.roadNumber, linksToRevert.roadPartNumber, linksToRevert.links, linksToRevert.coordinates, user) match {
            case None =>
              val projectErrors = projectService.validateProjectById(linksToRevert.projectId).map(errorPartsToApi)
              Map("success" -> true,
                "publishable" -> projectErrors.isEmpty,
                "projectErrors" -> projectErrors)
            case Some(s) => Map("success" -> false, "errorMessage" -> s)
          }
        }
      } catch {
        case e: IllegalStateException => Map("success" -> false, "errorMessage" -> "Projekti ei ole enää muokattavissa")
        case e: MappingException =>
          logger.warn("Exception treating road links", e)
          BadRequest("Missing mandatory ProjectLink parameter")
        case e: Exception => {
          logger.error(e.toString, e)
          InternalServerError(e.toString)
        }
      }
    }
  }

  post("/roadlinks/roadaddress/project/links") {
    time(logger, "POST request for /roadlinks/roadaddress/project/links") {
      val user = userProvider.getCurrentUser()
      try {
        val links = parsedBody.extract[RoadAddressProjectLinksExtractor]
        logger.debug(s"Creating new links: ${links.linkIds.mkString(",")}")
        val response = projectService.createProjectLinks(links.linkIds, links.projectId, links.roadNumber, links.roadPartNumber,
          Track.apply(links.trackCode), Discontinuity.apply(links.discontinuity), RoadType.apply(links.roadType), LinkGeomSource.apply(links.roadLinkSource), links.roadEly, user.username, links.roadName.getOrElse(halt(BadRequest("Road name is mandatory"))))
        response.get("success") match {
          case Some(true) => {
            val projectErrors = response.getOrElse("projectErrors", Seq).asInstanceOf[Seq[projectService.projectValidator.ValidationErrorDetails]].map(errorPartsToApi)
            Map("success" -> true,
              "publishable" -> response.get("projectErrors").isEmpty,
              "projectErrors" -> projectErrors)
          }
          case _ => response
        }
      } catch {
        case e: IllegalStateException => Map("success" -> false, "errorMessage" -> "Projekti ei ole enää muokattavissa")
        case e: MappingException =>
          logger.warn("Exception treating road links", e)
          BadRequest("Missing mandatory ProjectLink parameter")
        case e: Exception => {
          logger.error(e.toString, e)
          InternalServerError(e.toString)
        }
      }
    }
  }

  put("/roadlinks/roadaddress/project/links") {
    time(logger, "PUT request for /roadlinks/roadaddress/project/links") {
      val user = userProvider.getCurrentUser()
      try {
        val links = parsedBody.extract[RoadAddressProjectLinksExtractor]
        if (projectService.validateLinkTrack(links.trackCode)) {
          projectService.updateProjectLinks(links.projectId, links.ids, links.linkIds, LinkStatus.apply(links.linkStatus),
            user.username, links.roadNumber, links.roadPartNumber, links.trackCode, links.userDefinedEndAddressM,
            links.roadType, links.discontinuity, Some(links.roadEly), roadName = links.roadName) match {
            case Some(errorMessage) => Map("success" -> false, "errorMessage" -> errorMessage)
            case None =>
              val projectErrors = projectService.validateProjectById(links.projectId).map(errorPartsToApi)
              Map("success" -> true, "id" -> links.projectId,
                "publishable" -> projectErrors.isEmpty,
                "projectErrors" -> projectErrors)
          }
        } else {
          Map("success" -> false, "errorMessage" -> "Invalid track code")
        }
      } catch {
        case e: IllegalStateException => Map("success" -> false, "errorMessage" -> "Projekti ei ole enää muokattavissa")
        case e: MappingException =>
          logger.warn("Exception treating road links", e)
          BadRequest("Missing mandatory ProjectLink parameter")
        case e: Exception => {
          logger.error(e.toString, e)
          InternalServerError(e.toString)
        }
      }
    }
  }

  get("/project/roadlinks") {
    response.setHeader("Access-Control-Allow-Headers", "*")
    val zoom = chooseDrawType(params.getOrElse("zoom", "5"))
    val id: Long = params.get("id") match {
      case Some(s) if s != "" && s.toLong != 0 => s.toLong
      case _ => 0L
    }
    time(logger, s"GET request for /project/roadlinks (zoom: $zoom, id: $id)") {
      userProvider.getCurrentUser()
      if (id == 0)
        BadRequest("Missing mandatory 'id' parameter")
      else
        params.get("bbox")
          .map(getProjectLinks(id, zoom))
          .getOrElse(BadRequest("Missing mandatory 'bbox' parameter"))
    }
  }

  get("/project/links/:projectId") {
    val id: Long = params.get("projectId") match {
      case Some(s) if s != "" && s.toLong != 0 => s.toLong
      case _ => 0L
    }
    time(logger, s"GET request for /project/links/$id)") {
      if (id == 0)
        BadRequest("Missing mandatory 'projectId' parameter")
      else {
        projectService.getProjectLinks(id)
      }
    }
  }

  delete("/project/trid/:projectId") {
    val projectId = params("projectId").toLong
    time(logger, s"DELETE request for /project/trid/$projectId") {
      userProvider.getCurrentUser()
      val oError = projectService.removeRotatingTRId(projectId)
      oError match {
        case Some(error) =>
          Map("success" -> "false", "message" -> error)
        case None =>
          Map("success" -> "true", "message" -> "")
      }
    }
  }

  get("/project/getchangetable/:projectId") {
    val projectId = params("projectId").toLong
    time(logger, s"GET request for /project/getchangetable/$projectId") {
      val validationErrors = projectService.validateProjectById(projectId).map(mapValidationIssues)
      //TODO change UI to not override project validator errors on change table call
      val changeTableData = projectService.getChangeProject(projectId).map(project =>
        Map(
          "id" -> project.id,
          "ely" -> project.ely,
          "user" -> project.user,
          "name" -> project.name,
          "changeDate" -> project.changeDate,
          "changeInfoSeq" -> project.changeInfoSeq.map(changeInfo =>
            Map("changetype" -> changeInfo.changeType.value, "roadType" -> changeInfo.roadType.value,
              "discontinuity" -> changeInfo.discontinuity.value, "source" -> changeInfo.source,
              "target" -> changeInfo.target, "reversed" -> changeInfo.reversed)))
      ).getOrElse(None)
      Map("changeTable" -> changeTableData, "validationErrors" -> validationErrors)
    }
  }

  post("/project/publish") {
    //TODO VIITE-1551
    /*try {
      val projectId = params("projectId").toLong
      time(logger, s"POST request for /project/publish (projectId: $projectId)") {
        val writableProject = projectWritable(projectId)
        val publishResult = writableProject.publishProject(projectId)
        if (publishResult.sendSuccess && publishResult.validationSuccess)
          Map("status" -> "ok")
        PreconditionFailed(publishResult.errorMessage.getOrElse("Unknown error"))
      }
    } catch {
      case e: IllegalStateException => Map("success" -> false, "errorMessage" -> "Projekti ei ole enää muokattavissa")
      case e: MappingException =>
        logger.warn("Exception treating road links", e)
        BadRequest("Missing mandatory ProjectLink parameter")
    }*/
  }

  post("/project/getCutLine") {
    time(logger, "POST request for /project/getCutLine") {
      try {
        val splitLine = parsedBody.extract[CutLineExtractor]
        if (splitLine.linkId == 0)
          BadRequest("Missing mandatory 'linkId' parameter")
        roadLinkService.getSuravageRoadLinksByLinkIdsFromVVH(Set(Math.abs(splitLine.linkId))).headOption match {
          case Some(suravage) =>
            val splitGeom = GeometryUtils.calculatePointAndHeadingOnGeometry(suravage.geometry, splitLine.splitedPoint)
            splitGeom match {
              case Some(x) => val (p, v) = x
                val cutGeom = Seq(p + v.rotateLeft().scale(3.0), p + v.rotateRight().scale(3.0))
                Map("success" -> true, "response" -> Map("geometry" -> cutGeom))
              case _ => Map("success" -> false, "errorMessage" -> "Error during splitting calculation")
            }
          case _ => Map("success" -> false, "errorMessage" -> ErrorSuravageLinkNotFound)
        }
      } catch {
        case e: SplittingException => Map("success" -> false, "errorMessage" -> e.getMessage)
      }
    }
  }

  put("/project/presplit/:linkID") {
    val linkID = params.get("linkID")
    time(logger, s"PUT request for /project/presplit/$linkID") {
      val user = userProvider.getCurrentUser()
      linkID.map(_.toLong) match {
        case Some(link) =>
          try {
            val options = parsedBody.extract[SplitOptions]
            val (splitLinks, allTerminatedLinks, errorMessage, splitLine) = projectService.preSplitSuravageLink(link, user.username, options)
            val cutGeom = splitLine match {
              case Some(x) => val (p, v) = x
                Seq(p + v.rotateLeft().scale(3.0), p + v.rotateRight().scale(3.0))
              case _ => Seq()
            }
            if (errorMessage.nonEmpty) {
              Map("success" -> false, "errorMessage" -> errorMessage.get)
            } else if (splitLinks.isEmpty) {
              Map("success" -> false, "errorMessage" -> "Linkin jako ei onnistunut tuntemattomasta syystä")
            } else {
              val roadWithInfo = splitLinks.get.filter(_.status == LinkStatus.Terminated).head
              val split: Map[String, Any] = Map(
                "roadNumber" -> roadWithInfo.roadNumber,
                "roadPartNumber" -> roadWithInfo.roadPartNumber,
                "trackCode" -> roadWithInfo.track,
                "terminatedLinks" -> allTerminatedLinks.map(projectLinkToApi),
                "roadLinkSource" -> roadWithInfo.linkGeomSource.value,
                "split" -> Map(
                  "geometry" -> cutGeom
                )
              ) ++ splitLinks.get.flatMap(splitToApi)
              Map("success" -> splitLinks.nonEmpty, "response" -> split)
            }
          } catch {
            case e: IllegalStateException => Map("success" -> false, "errorMessage" -> e.getMessage)
            case e: SplittingException => Map("success" -> false, "errorMessage" -> e.getMessage)
            case _: NumberFormatException => BadRequest("Missing mandatory data")
          }
        case _ => BadRequest("Missing Linkid from url")
      }
    }
  }

  put("/project/split/:linkID") {
    val linkID = params.get("linkID")
    time(logger, s"PUT request for /project/split/$linkID") {
      val user = userProvider.getCurrentUser()
      linkID.map(_.toLong) match {
        case Some(link) =>
          try {
            val options = parsedBody.extract[SplitOptions]
              val splitError = projectService.splitSuravageLink(options.trackCode.value, options.projectId, options.coordinates, link, user.username, options)
              val projectErrors = projectService.validateProjectById(options.projectId).map(errorPartsToApi)
              Map("success" -> splitError.isEmpty, "reason" -> splitError.orNull, "projectErrors" -> projectErrors)
          } catch {
            case e: IllegalStateException => Map("success" -> false, "errorMessage" -> e.getMessage)
            case _: NumberFormatException => BadRequest("Missing mandatory data")
          }
        case _ => BadRequest("Missing Linkid from url")
      }
    }
  }

  get("/roadlinks/roadname/:roadNumber/:projectID") {
    val roadNumber = params.get("roadNumber").map(_.toLong)
    val projectID = params.get("projectID").map(_.toLong)
    time(logger, s"GET request for /roadlinks/roadname/$roadNumber/$projectID") {
      (roadNumber, projectID) match {
        case (Some(rNumber), Some(projectID)) => {
          try {
            roadNameService.getRoadNameByNumber(rNumber, projectID)
          } catch {
            case e: Exception => Map("success" -> false, "errorMessage" -> e.getMessage)
          }
        }
        case _ => BadRequest("Missing road number from URL")
      }
    }
  }

  get("/roadlinks/roadaddress") {
    val roadNumber = params.get("road").map(_.toLong)
    val roadPartNumber = params.get("part").map(_.toLong)
    val addrMValue = params.get("addrMValue").map(_.toLong)
    time(logger, s"GET request for api/viite/roadlinks/roadaddress/$roadNumber/$roadPartNumber") {
      (roadNumber, roadPartNumber) match {
        case (Some(road), Some(part)) =>
          roadAddressService.getRoadAddress(road, part, addrMValue.getOrElse(0), None) // TODO Check if fix after merge is correct
        case (Some(road), _) =>
          roadAddressService.getRoadAddressWithRoadNumberAddress(road, addrMValue) // TODO Implement service method
        case _ => BadRequest("Missing road number from URL")
      }
    }
  }

  delete("/project/split") {
    time(logger, "DELETE request for /project/split") {
      val user = userProvider.getCurrentUser()
      try {
        val data = parsedBody.extract[RevertSplitExtractor]
        val projectId = data.projectId
        val linkId = data.linkId
        val coordinates = data.coordinates
        (projectId, linkId) match {
          case (Some(project), Some(link)) =>
            val error = projectService.revertSplit(project, link, user.username)
            projectService.saveProjectCoordinates(project, coordinates)
            Map("success" -> error.isEmpty, "message" -> error)
          case _ => BadRequest("Missing mandatory 'projectId' or 'linkId' parameter from URI: /project/split/:projectId/:linkId")
        }
      } catch {
        case _: NumberFormatException => BadRequest("'projectId' or 'linkId' parameter given could not be parsed as an integer number")
      }
    }
  }

  put("/roadlinks/roadaddress/tofloating/:linkId") {
    time(logger, "PUT request for /roadaddress/tofloating") {
      val linkId = params("linkId").toLong
      try{
        roadAddressService.convertRoadAddressToFloating(linkId)
      }
      catch{
        case _: Exception => BadRequest(s"an error occurred when trying to convert linkId $linkId to floating")
      }
    }
  }

  private def roadlinksData(): (Seq[String], Seq[String]) = {
    val data = JSON.parseFull(params.get("data").get).get.asInstanceOf[Map[String, Any]]
    val sources = data("sourceLinkIds").asInstanceOf[Seq[String]]
    val targets = data("targetLinkIds").asInstanceOf[Seq[String]]
    (sources, targets)
  }

  private def getRoadAddressLinks(zoomLevel: Int)(bbox: String): Seq[Seq[Map[String, Any]]] = {
    val boundingRectangle = constructBoundingRectangle(bbox)
    val viiteRoadLinks = zoomLevel match {
      //TODO: When well-performing solution for main parts and road parts is ready
      case DrawMainRoadPartsOnly =>
        //        roadAddressService.getCoarseRoadParts(boundingRectangle, Seq((1, 99)))
        Seq()
      case DrawRoadPartsOnly =>
        //        roadAddressService.getRoadParts(boundingRectangle, Seq((1, 19999)))
        Seq()
      case DrawLinearPublicRoads => time(logger, "DrawLinearPublicRoads") {
        roadAddressService.getRoadAddressesWithLinearGeometry(boundingRectangle, Seq((1, 19999), (40000, 49999)))
      }
      case DrawPublicRoads => time(logger, "DrawPublicRoads") {
        roadAddressService.getRoadAddressLinksByBoundingBox(boundingRectangle, Seq((1, 19999), (40000, 49999)))
      }
      case DrawAllRoads => time(logger, "DrawAllRoads") {
        roadAddressService.getRoadAddressLinksWithSuravage(boundingRectangle, roadNumberLimits = Seq(), everything = true)
      }
      case _ => time(logger, "DrawRoads") {
        roadAddressService.getRoadAddressLinksWithSuravage(boundingRectangle, roadNumberLimits = Seq((1, 19999)))
      }
    }
    time(logger, "Partition road links") {
      val partitionedRoadLinks = RoadAddressLinkPartitioner.partition(viiteRoadLinks)
      partitionedRoadLinks.map {
        _.map(roadAddressLinkToApi)
      }
    }
  }

  private def getProjectLinks(projectId: Long, zoomLevel: Int)(bbox: String): Seq[Seq[Map[String, Any]]] = {
    val boundingRectangle = constructBoundingRectangle(bbox)
    val startTime = System.currentTimeMillis()
    val viiteRoadLinks = zoomLevel match {
      case DrawMainRoadPartsOnly =>
        Seq()
      case DrawRoadPartsOnly =>
        Seq()
      case DrawLinearPublicRoads => projectService.getProjectLinksLinear(roadAddressService, projectId, boundingRectangle, Seq((1, 19999), (40000, 49999)), Set())
      case DrawPublicRoads => projectService.getProjectLinksWithoutSuravage(roadAddressService, projectId, boundingRectangle, Seq((1, 19999), (40000, 49999)), Set())
      case DrawAllRoads => projectService.getProjectLinksWithoutSuravage(roadAddressService, projectId, boundingRectangle, Seq(), Set(), everything = true)
      case _ => projectService.getProjectLinksWithoutSuravage(roadAddressService, projectId, boundingRectangle, Seq((1, 19999)), Set())
    }
    logger.info(s"End fetching data for id=$projectId project service (zoom level $zoomLevel) in ${(System.currentTimeMillis() - startTime) * 0.001}s")

    val partitionedRoadLinks = ProjectLinkPartitioner.partition(viiteRoadLinks.filter(_.length >= MinAllowedRoadAddressLength))
    val validRoadNumbers = partitionedRoadLinks.flatten.map(_.roadNumber).filter(value => value > 0).distinct
    if (validRoadNumbers.nonEmpty) {
      val roadNames = roadNameService.getCurrentRoadNames(validRoadNumbers)
      partitionedRoadLinks.map {
        _.map(address => projectAddressLinkToApi(address, roadNames))
      }
    }
    else {
      partitionedRoadLinks.map {
        _.map(address => projectAddressLinkToApi(address))
      }
    }


  }

  private def chooseDrawType(zoomLevel: String) = {
    val C1 = new Contains(-10 to 3)
    val C2 = new Contains(4 to 5)
    val C3 = new Contains(6 to 8)
    val C4 = new Contains(9 to 10)
    val C5 = new Contains(11 to 16)
    try {
      val level: Int = Math.round(zoomLevel.toDouble).toInt
      level match {
        case C1() => DrawMainRoadPartsOnly
        case C2() => DrawRoadPartsOnly
        case C3() => DrawLinearPublicRoads
        case C4() => DrawPublicRoads
        case C5() => DrawAllRoads
        case _ => DrawMainRoadPartsOnly
      }
    } catch {
      case ex: NumberFormatException => DrawMainRoadPartsOnly
    }
  }

  private[this] def constructBoundingRectangle(bbox: String) = {
    val BBOXList = bbox.split(",").map(_.toDouble)
    BoundingRectangle(Point(BBOXList(0), BBOXList(1)), Point(BBOXList(2), BBOXList(3)))
  }

  private def mapValidationIssues(issue: projectService.projectValidator.ValidationErrorDetails): Map[String, Any] = {
    Map(
      "id" -> issue.projectId,
      "validationError" -> issue.validationError.value,
      "affectedIds" -> issue.affectedIds.toArray,
      "coordinates" -> issue.coordinates,
      "optionalInformation" -> issue.optionalInformation.getOrElse("")
    )
  }

  private def roadAddressLinkLikeToApi(roadAddressLink: RoadAddressLinkLike): Map[String, Any] = {
    Map(
      "success" -> true,
      "roadwayId" -> roadAddressLink.id,
<<<<<<< HEAD
      "linearLocationId" -> roadAddressLink.linearLocationId,
=======
      //"linearLocationId" -> roadAddressLink.linearLocationId, //TODO uncoment this and remove this one from the call to this
>>>>>>> 2c6745f1
      "linkId" -> roadAddressLink.linkId,
      "mmlId" -> roadAddressLink.attributes.get("MTKID"),
      "points" -> roadAddressLink.geometry,
      "calibrationCode" -> CalibrationCode.getFromAddressLinkLike(roadAddressLink).value,
      "calibrationPoints" -> Seq(calibrationPoint(roadAddressLink.geometry, roadAddressLink.startCalibrationPoint),
        calibrationPoint(roadAddressLink.geometry, roadAddressLink.endCalibrationPoint)),
      "administrativeClass" -> roadAddressLink.administrativeClass.toString,
      "roadClass" -> RoadClass.get(roadAddressLink.roadNumber.toInt),
      "roadTypeId" -> roadAddressLink.roadType.value,
      "modifiedAt" -> roadAddressLink.modifiedAt,
      "modifiedBy" -> roadAddressLink.modifiedBy,
      "municipalityCode" -> roadAddressLink.attributes.get("MUNICIPALITYCODE"),
      "roadNameFi" -> roadAddressLink.attributes.get("ROADNAME_FI"),
      "roadNameSe" -> roadAddressLink.attributes.get("ROADNAME_SE"),
      "roadNameSm" -> roadAddressLink.attributes.get("ROADNAME_SM"),
      "roadNumber" -> roadAddressLink.roadNumber,
      "roadPartNumber" -> roadAddressLink.roadPartNumber,
      "elyCode" -> roadAddressLink.elyCode,
      "trackCode" -> roadAddressLink.trackCode,
      "startAddressM" -> roadAddressLink.startAddressM,
      "endAddressM" -> roadAddressLink.endAddressM,
      "discontinuity" -> roadAddressLink.discontinuity,
      "anomaly" -> roadAddressLink.anomaly.value,
      "constructionType" -> roadAddressLink.constructionType.value,
      "startMValue" -> roadAddressLink.startMValue,
      "endMValue" -> roadAddressLink.endMValue,
      "sideCode" -> roadAddressLink.sideCode.value,
      "linkType" -> roadAddressLink.linkType.value,
      "roadLinkSource" -> roadAddressLink.roadLinkSource.value,
      "roadName" -> roadAddressLink.roadName
    )
  }

  def floatingRoadAddressToApi(roadAddress: RoadAddress): Map[String, Any] = {
    Map(
      "id" -> roadAddress.id,
      "linkId" -> roadAddress.linkId,
      "roadNumber" -> roadAddress.roadNumber,
      "roadPartNumber" -> roadAddress.roadPartNumber,
      "trackCode" -> roadAddress.track.value,
      "startAddressM" -> roadAddress.startAddrMValue,
      "endAddressM" -> roadAddress.endAddrMValue,
      "startMValue" -> roadAddress.startMValue,
      "endMValue" -> roadAddress.endMValue,
      "ely" -> roadAddress.ely
    )
  }

  def roadAddressErrorsToApi(addressError: AddressErrorDetails): Map[String, Long] = {
    Map(
      "id" -> addressError.linearLocationId,
      "linkId" -> addressError.linkId,
      "roadNumber" -> addressError.roadNumber,
      "roadPartNumber" -> addressError.roadPartNumber,
      "errorCode" -> addressError.addressError.value,
      "ely" -> addressError.ely
    )
  }

  def roadAddressLinkToApi(roadAddressLink: RoadAddressLink): Map[String, Any] = {
    roadAddressLinkLikeToApi(roadAddressLink) ++
      Map(
        "startDate" -> roadAddressLink.startDate,
        "endDate" -> roadAddressLink.endDate,
        "newGeometry" -> roadAddressLink.newGeometry,
        "linearLocationId" -> roadAddressLink.linearLocationId, //TODO This needs to be made inside the roadAddressLinkLikeToApi once the project links have the new structure
        "floating" -> roadAddressLink.floatingAsInt
      )
  }

  def roadNameToApi(roadName: RoadName): Map[String, Any] = {
    Map(
      "id" -> roadName.id,
      "roadNumber" -> roadName.roadNumber,
      "name" -> roadName.roadName,
      "startDate" -> formatDateTimeToString(roadName.startDate),
      "endDate" -> formatDateTimeToString(roadName.endDate)
    )
  }

  def projectAddressLinkToApi(projectAddressLink: ProjectAddressLink, roadNames: Seq[RoadName] = Seq()): Map[String, Any] = {
    roadAddressLinkLikeToApi(projectAddressLink) ++
      (Map(
        "id" -> projectAddressLink.id,
        "status" -> projectAddressLink.status.value,
        "reversed" -> projectAddressLink.reversed,
        "roadNameBlocked" -> (if (projectAddressLink.roadNumber != 0 && projectAddressLink.roadName.nonEmpty) roadNames.exists(_.roadNumber == projectAddressLink.roadNumber) else false)
        )
    ++
      (if (projectAddressLink.isSplit)
        Map(
          "connectedLinkId" -> projectAddressLink.connectedLinkId,
          "originalGeometry" -> projectAddressLink.originalGeometry,
          "middlePoint" -> GeometryUtils.midPointGeometry(projectAddressLink.geometry)
        )
      else
        Map())
      )
  }

  def projectLinkToApi(projectLink: ProjectLink): Map[String, Any] = {
    Map("id" -> projectLink.id,
      "linkId" -> projectLink.linkId,
      "geometry" -> projectLink.geometry,
      "middlePoint" -> GeometryUtils.midPointGeometry(projectLink.geometry),
      "startAddressM" -> projectLink.startAddrMValue,
      "endAddressM" -> projectLink.endAddrMValue,
      "status" -> projectLink.status.value,
      "roadTypeId" -> projectLink.roadType.value,
      "discontinuity" -> projectLink.discontinuity.value,
      "elyCode" -> projectLink.ely,
      "roadName" -> projectLink.roadName,
      "floating" -> projectLink.floating)
  }

  def roadAddressProjectToApi(roadAddressProject: RoadAddressProject): Map[String, Any] = {
    Map(
      "id" -> roadAddressProject.id,
      "name" -> roadAddressProject.name,
      "createdBy" -> roadAddressProject.createdBy,
      "createdDate" -> formatToString(roadAddressProject.createdDate.toString),
      "dateModified" -> formatToString(roadAddressProject.dateModified.toString),
      "startDate" -> formatToString(roadAddressProject.startDate.toString),
      "modifiedBy" -> roadAddressProject.modifiedBy,
      "additionalInfo" -> roadAddressProject.additionalInfo,
      "status" -> roadAddressProject.status,
      "statusCode" -> roadAddressProject.status.value,
      "statusDescription" -> roadAddressProject.status.description,
      "statusInfo" -> roadAddressProject.statusInfo,
      "ely" -> roadAddressProject.ely.getOrElse(-1),
      "coordX" -> roadAddressProject.coordinates.get.x,
      "coordY" -> roadAddressProject.coordinates.get.y,
      "zoomLevel" -> roadAddressProject.coordinates.get.zoom
    )
  }

  def reservedRoadPartToApi(reservedRoadPart: ProjectReservedPart): Map[String, Any] = {
    Map("roadNumber" -> reservedRoadPart.roadNumber,
      "roadPartNumber" -> reservedRoadPart.roadPartNumber,
      "id" -> reservedRoadPart.id,
      "currentEly" -> reservedRoadPart.ely,
      "currentLength" -> reservedRoadPart.addressLength,
      "currentDiscontinuity" -> reservedRoadPart.discontinuity.map(_.description),
      "newEly" -> reservedRoadPart.newEly,
      "newLength" -> reservedRoadPart.newLength,
      "newDiscontinuity" -> reservedRoadPart.newDiscontinuity.map(_.description),
      "startingLinkId" -> reservedRoadPart.startingLinkId,
      "isDirty" -> reservedRoadPart.isDirty
    )
  }

  def errorPartsToApi(errorParts: projectService.projectValidator.ValidationErrorDetails): Map[String, Any] = {
    Map("ids" -> errorParts.affectedIds,
      "errorCode" -> errorParts.validationError.value,
      "errorMessage" -> errorParts.validationError.message,
      "info" -> errorParts.optionalInformation,
      "coordinates" -> errorParts.coordinates
    )
  }

  def splitToApi(splittedLinks: ProjectLink): Map[String, Map[String, Any]] = {
    splittedLinks.status match {
      case LinkStatus.New => {
        Map("b" ->
          Map(
            "linkId" -> splittedLinks.linkId,
            "geometry" -> splittedLinks.geometry,
            "middlePoint" -> GeometryUtils.midPointGeometry(splittedLinks.geometry),
            "startAddressM" -> splittedLinks.startAddrMValue,
            "endAddressM" -> splittedLinks.endAddrMValue,
            "status" -> splittedLinks.status.value,
            "roadTypeId" -> splittedLinks.roadType.value,
            "discontinuity" -> splittedLinks.discontinuity.value,
            "elyCode" -> splittedLinks.ely,
            "roadName" -> splittedLinks.roadName.getOrElse(""),
            "roadLinkSource" -> splittedLinks.linkGeomSource.value
          ))
      }
      case LinkStatus.Terminated => {
        Map("c" ->
          Map(
            "linkId" -> splittedLinks.linkId,
            "geometry" -> splittedLinks.geometry,
            "middlePoint" -> GeometryUtils.midPointGeometry(splittedLinks.geometry),
            "startAddressM" -> splittedLinks.startAddrMValue,
            "endAddressM" -> splittedLinks.endAddrMValue,
            "status" -> splittedLinks.status.value,
            "roadTypeId" -> splittedLinks.roadType.value,
            "discontinuity" -> splittedLinks.discontinuity.value,
            "elyCode" -> splittedLinks.ely,
            "roadName" -> splittedLinks.roadName.getOrElse(""),
            "roadLinkSource" -> splittedLinks.linkGeomSource.value
          ))
      }
      case _ => {
        Map("a" ->
          Map(
            "linkId" -> splittedLinks.linkId,
            "geometry" -> splittedLinks.geometry,
            "middlePoint" -> GeometryUtils.midPointGeometry(splittedLinks.geometry),
            "startAddressM" -> splittedLinks.startAddrMValue,
            "endAddressM" -> splittedLinks.endAddrMValue,
            "status" -> splittedLinks.status.value,
            "roadTypeId" -> splittedLinks.roadType.value,
            "discontinuity" -> splittedLinks.discontinuity.value,
            "elyCode" -> splittedLinks.ely,
            "roadName" -> splittedLinks.roadName.getOrElse(""),
            "roadLinkSource" -> splittedLinks.linkGeomSource.value
          ))
      }
    }
  }

  /**
    * For checking date validity we convert string datre to datetime options
    * @param dateString string formated date dd.mm.yyyy
    * @return  Joda datetime
    */
  private def optionStringToDateTime(dateString:Option[String]): Option[DateTime] = {
    dateString match {
      case Some(dateString) => Some(dtf.parseDateTime(dateString))
      case _=> None
    }
  }

  // Fold segments on same link together
  // TODO: add here start / end dates unique values?
  private def foldSegments[T <: RoadAddressLinkLike](links: Seq[T]): Option[T] = {
    if (links.nonEmpty)
      Some(links.tail.foldLeft(links.head) {
        case (a: RoadAddressLink, b) =>
          a.copy(startAddressM = Math.min(a.startAddressM, b.startAddressM), endAddressM = Math.max(a.endAddressM, b.endAddressM),
            startMValue = Math.min(a.startMValue, b.endMValue)).asInstanceOf[T]
        case (a: ProjectAddressLink, b) =>
          a.copy(startAddressM = Math.min(a.startAddressM, b.startAddressM), endAddressM = Math.max(a.endAddressM, b.endAddressM),
            startMValue = Math.min(a.startMValue, b.endMValue)).asInstanceOf[T]
      })
    else
      None
  }

  private def midPoint(link: RoadAddressLinkLike) = {
    Map("middlePoint" -> GeometryUtils.calculatePointFromLinearReference(link.geometry, link.length / 2.0).getOrElse(Point(link.geometry.head.x, link.geometry.head.y))) ++ (link match {
      case l: RoadAddressLink => roadAddressLinkToApi(l)
      case l: ProjectAddressLink => projectAddressLinkToApi(l)
    })
  }

  def formatToString(entryDate: String): String = {
    val date = new SimpleDateFormat("yyyy-MM-dd'T'HH:mm:ss").parse(entryDate)
    val formattedDate = new SimpleDateFormat("dd.MM.yyyy").format(date)
    formattedDate
  }

  private def formatDateTimeToString(dateOption: Option[DateTime]) : Option[String] =
    dateOption.map { date => date.toString(DateTimeFormat.forPattern("dd.MM.yyyy, HH:mm:ss")) }

  private def calibrationPoint(geometry: Seq[Point], calibrationPoint: Option[CalibrationPoint]) = {
    calibrationPoint match {
      case Some(point) => {
        val calculatedPoint = GeometryUtils.calculatePointFromLinearReference(geometry, point.segmentMValue)
        val returningPoint = if (calculatedPoint.isDefined) {
          calculatedPoint
        } else {
          val atBeginning = point.segmentMValue == 0.0
          val (startPoint, endPoint) = GeometryUtils.geometryEndpoints(geometry)
          if (atBeginning) Some(startPoint) else Some(endPoint)
        }
        Option(Seq(("point", returningPoint), ("value", point.addressMValue)).toMap)
      }
      case _ => None
    }
  }

 /* @throws(classOf[Exception])
  // TODO This method was removed previously for some reason. Is this still valid? At least many methods use this.
  private def projectWritable(projectId: Long): ProjectService = {
    val writable = projectService.isWritableState(projectId)
    if (!writable)
      throw new IllegalStateException("Projekti ei ole enää muokattavissa") //project is not in modifiable state
    projectService
  }*/

  case class StartupParameters(lon: Double, lat: Double, zoom: Int, deploy_date: String)

}

case class ProjectFormLine(startingLinkId: Long, projectId: Long, roadNumber: Long, roadPartNumber: Long, roadLength: Long, ely: Long, discontinuity: String, isDirty: Boolean = false)

object ProjectConverter {
  def toRoadAddressProject(project: RoadAddressProjectExtractor, user: User): RoadAddressProject = {
    val formatter = DateTimeFormat.forPattern("dd.MM.yyyy")
    RoadAddressProject(project.id, ProjectState.apply(project.status),
      if (project.name.length > 32) project.name.substring(0, 32).trim else project.name.trim, //TODO the name > 32 should be a handled exception since the user can't insert names with this size
      user.username, DateTime.now(), user.username, formatter.parseDateTime(project.startDate), DateTime.now(),
      project.additionalInfo, project.roadPartList.map(toReservedRoadPart), Option(project.additionalInfo), project.projectEly)
  }

  def toReservedRoadPart(rp: RoadPartExtractor): ProjectReservedPart = {
    ProjectReservedPart(0L, rp.roadNumber, rp.roadPartNumber,
      None, None, Some(rp.ely),
      None, None, None, None, false)
  }
}<|MERGE_RESOLUTION|>--- conflicted
+++ resolved
@@ -910,11 +910,7 @@
     Map(
       "success" -> true,
       "roadwayId" -> roadAddressLink.id,
-<<<<<<< HEAD
       "linearLocationId" -> roadAddressLink.linearLocationId,
-=======
-      //"linearLocationId" -> roadAddressLink.linearLocationId, //TODO uncoment this and remove this one from the call to this
->>>>>>> 2c6745f1
       "linkId" -> roadAddressLink.linkId,
       "mmlId" -> roadAddressLink.attributes.get("MTKID"),
       "points" -> roadAddressLink.geometry,
