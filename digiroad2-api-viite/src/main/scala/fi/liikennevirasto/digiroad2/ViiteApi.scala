--- conflicted
+++ resolved
@@ -355,16 +355,6 @@
         .map(getProjectLinks(projectId, zoomLevel))
         .getOrElse(BadRequest("Missing mandatory 'bbox' parameter"))
   }
-<<<<<<< HEAD
-  put("/project/updateProjectLinks"){
-    val user = userProvider.getCurrentUser()
-
-    val modification = parsedBody.extract[RoadAddressProjectLinkUpdate]
-    val updated = projectService.updateProjectLinkStatus(modification.projectId, modification.linkIds,
-      LinkStatus.apply(modification.newStatus), user.username, modification.newRoadNumber, modification.newRoadPart)
-    Map("projectId" -> modification.projectId, "publishable" -> (updated &&
-      projectService.projectLinkPublishable(modification.projectId)))
-=======
   put("/project/updateProjectLinks") {
     val user = userProvider.getCurrentUser()
     try {
@@ -380,7 +370,6 @@
         InternalServerError(e.toString)
       }
     }
->>>>>>> 873ac592
   }
 
 
