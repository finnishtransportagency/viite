package fi.liikennevirasto.digiroad2

import java.text.SimpleDateFormat

import fi.liikennevirasto.digiroad2.asset._
import fi.liikennevirasto.digiroad2.authentication.RequestHeaderAuthentication
import fi.liikennevirasto.digiroad2.oracle.OracleDatabase
import fi.liikennevirasto.digiroad2.user.{User, UserProvider}
import fi.liikennevirasto.digiroad2.util.RoadAddressException
import fi.liikennevirasto.viite.dao._
import fi.liikennevirasto.viite.model._
import fi.liikennevirasto.viite.{ProjectService, ReservedRoadPart, RoadAddressService}
import org.joda.time.DateTime
import org.joda.time.format.DateTimeFormat
import org.json4s._
import org.scalatra.json.JacksonJsonSupport
import org.scalatra.{NotFound, _}
import org.slf4j.LoggerFactory

import scala.util.control.NonFatal
import scala.util.parsing.json._
import scala.util.{Left, Right}

/**
  * Created by venholat on 25.8.2016.
  */

case class NewAddressDataExtracted(sourceIds: Set[Long], targetIds: Set[Long])

case class NewRoadAddressExtractor(linkIds: Set[Long], projectId: Long, newRoadNumber: Long, newRoadPartNumber : Long, newTrackCode: Long, newDiscontinuity :Long, roadEly: Long, roadLinkSource: Long)

case class ProjectRoadAddressInfo(projectId : Long, roadNumber: Long, roadPartNumber :Long)

case class RoadAddressProjectExtractor(id: Long, projectEly: Long, status: Long, name: String, startDate: String, additionalInfo: String,roadPartList: List[ReservedRoadPart])

case class RoadAddressProjectLinkUpdate(linkIds: Seq[Long], projectId: Long, newStatus: Int)
class ViiteApi(val roadLinkService: RoadLinkService, val vVHClient: VVHClient,
               val roadAddressService: RoadAddressService,
               val projectService: ProjectService,
               val userProvider: UserProvider = Digiroad2Context.userProvider,
               val deploy_date: String = Digiroad2Context.deploy_date
              )
  extends ScalatraServlet
    with JacksonJsonSupport
    with CorsSupport
    with RequestHeaderAuthentication
    with GZipSupport {

  class Contains(r: Range) { def unapply(i: Int): Boolean = r contains i }

  val DrawMainRoadPartsOnly = 1
  val DrawRoadPartsOnly = 2
  val DrawPublicRoads = 3
  val DrawAllRoads = 4
  def withDynTransaction[T](f: => T): T = OracleDatabase.withDynTransaction(f)
  def withDynSession[T](f: => T): T = OracleDatabase.withDynSession(f)

  val logger = LoggerFactory.getLogger(getClass)
  protected implicit val jsonFormats: Formats = DefaultFormats + DiscontinuitySerializer
  JSON.globalNumberParser = {
    in =>
      try in.toLong catch { case _: NumberFormatException => in.toDouble }
  }

  before() {
    contentType = formats("json") + "; charset=utf-8"
    try {
      authenticateForApi(request)(userProvider)
      if (request.isWrite && !userProvider.getCurrentUser().hasViiteWriteAccess) {
        halt(Unauthorized("No write permissions"))
      }
    } catch {
      case ise: IllegalStateException => halt(Unauthorized("Authentication error: " + ise.getMessage))
    }
    response.setHeader(Digiroad2Context.Digiroad2ServerOriginatedResponseHeader, "true")
  }

  get("/startupParameters") {
    val (east, north, zoom) = {
      val config = userProvider.getCurrentUser().configuration
      (config.east.map(_.toDouble), config.north.map(_.toDouble), config.zoom.map(_.toInt))
    }
    StartupParameters(east.getOrElse(390000), north.getOrElse(6900000), zoom.getOrElse(2), deploy_date)
  }


  get("/roadlinks") {
    response.setHeader("Access-Control-Allow-Headers", "*")

    val user = userProvider.getCurrentUser()
    val municipalities: Set[Int] = if (user.isViiteUser()) Set() else user.configuration.authorizedMunicipalities

    val zoomLevel = chooseDrawType(params.getOrElse("zoom", "5"))

    params.get("bbox")
      .map(getRoadLinksFromVVH(municipalities, zoomLevel))
      .getOrElse(BadRequest("Missing mandatory 'bbox' parameter"))
  }

  get("/roadlinks/:linkId") {
    val linkId = params("linkId").toLong
    val roadLinks = roadAddressService.getRoadAddressLink(linkId) ++ roadAddressService.getSuravageRoadLinkAddressesByLinkIds(Set(linkId))
    val projectLinks = projectService.getProjectRoadLinksByLinkIds(Set(linkId))
    foldSegments(roadLinks).orElse(foldSegments(projectLinks)).map(midPoint).getOrElse(
      Map("success"->false, "reason"->("Link " + linkId + " not found")))
  }


  get("/roadlinks/project/prefillfromvvh/:linkId") {
    val linkId = params("linkId").toLong
    projectService.fetchPreFillFromVVH(linkId) match {
      case Right(preFillInfo) => {
        Map("success"->true,"roadNumber"->preFillInfo.RoadNumber,"roadPartNumber"->preFillInfo.RoadPart)
      }
      case Left(failuremessage) => {
        Map("success"->false,"reason"->failuremessage)
      }
    }
  }

  get("/roadlinks/adjacent") {
    val data = JSON.parseFull(params.getOrElse("roadData", "{}")).get.asInstanceOf[Map[String,Any]]
    val chainLinks = data("selectedLinks").asInstanceOf[Seq[Long]].toSet
    val linkId = data("linkId").asInstanceOf[Long]
    val roadNumber = data("roadNumber").asInstanceOf[Long]
    val roadPartNumber = data("roadPartNumber").asInstanceOf[Long]
    val trackCode = data("trackCode").asInstanceOf[Long].toInt

    roadAddressService.getFloatingAdjacent(chainLinks, linkId, roadNumber, roadPartNumber, trackCode).map(roadAddressLinkToApi)
  }

  get("/roadlinks/adjacent/target") {
    val data = JSON.parseFull(params.getOrElse("roadData", "{}")).get.asInstanceOf[Map[String,Any]]
    val chainLinks = data("selectedLinks").asInstanceOf[Seq[Long]].toSet
    val linkId = data("linkId").asInstanceOf[Long]

    roadAddressService.getAdjacent(chainLinks, linkId).map(roadAddressLinkToApi)
  }
  get("/roadlinks/multiSourceAdjacents") {
    val roadData = JSON.parseFull(params.getOrElse("roadData", "[]")).get.asInstanceOf[Seq[Map[String,Any]]]
    if (roadData.isEmpty){
      Set.empty
    } else {
      val adjacents: Seq[RoadAddressLink] = {
        roadData.flatMap(rd => {
          val chainLinks = rd("selectedLinks").asInstanceOf[Seq[Long]].toSet
          val linkId = rd("linkId").asInstanceOf[Long]
          val roadNumber = rd("roadNumber").asInstanceOf[Long]
          val roadPartNumber = rd("roadPartNumber").asInstanceOf[Long]
          val trackCode = rd("trackCode").asInstanceOf[Long].toInt
          roadAddressService.getFloatingAdjacent(chainLinks, linkId,
            roadNumber, roadPartNumber, trackCode)
        })
      }
      val linkIds: Seq[Long] = roadData.map(rd => rd("linkId").asInstanceOf[Long])
      val result = adjacents.filter(adj => {
        !linkIds.contains(adj.linkId)
      }).distinct
      result.map(roadAddressLinkToApi)
    }
  }

  get("/roadlinks/checkproject/") {
    val linkId = params("projectId").toLong
    projectService.getProjectStatusFromTR(linkId)
  }

  get("/roadlinks/transferRoadLink") {
    val (sources, targets) = roadlinksData()
    val user = userProvider.getCurrentUser()
    try{
      val result = roadAddressService.getRoadAddressLinksAfterCalculation(sources, targets, user)
      result.map(roadAddressLinkToApi)
    }
    catch {
      case e: IllegalArgumentException =>
        logger.warn("Invalid transfer attempted: " + e.getMessage, e)
        BadRequest("Invalid transfer attempted: " + e.getMessage)
      case e: Exception =>
        logger.warn(e.getMessage, e)
        InternalServerError("An unexpected error occurred while processing this action.")
    }
  }

  put("/roadlinks/roadaddress") {
    val data = parsedBody.extract[NewAddressDataExtracted]
    val sourceIds = data.sourceIds
    val targetIds = data.targetIds
    val user = userProvider.getCurrentUser()

    val roadAddresses = roadAddressService.getRoadAddressesAfterCalculation(sourceIds.toSeq.map(_.toString), targetIds.toSeq.map(_.toString), user)
    try {
      val transferredRoadAddresses = roadAddressService.transferFloatingToGap(sourceIds, targetIds, roadAddresses, user.username)
      transferredRoadAddresses
    }
    catch {
      case e: RoadAddressException =>
        logger.warn(e.getMessage)
        InternalServerError("An unexpected error occurred while processing this action.")
    }
  }

  post("/roadlinks/roadaddress/project/create"){
    val project = parsedBody.extract[RoadAddressProjectExtractor]
    val user = userProvider.getCurrentUser()
    val roadAddressProject = ProjectConverter.toRoadAddressProject(project, user)
    try {
      val (projectSaved, addr, info, success) = projectService.createRoadLinkProject(roadAddressProject)
      Map("project" -> projectToApi(projectSaved), "projectAddresses" -> addr, "formInfo" -> info,
        "success" -> success)
    } catch {
      case ex: IllegalArgumentException => BadRequest(s"A project with id ${project.id} has already been created")
    }
  }

  post("/roadlinks/roadaddress/project/sendToTR") {
    (parsedBody \ "projectID").extractOpt[Long].map(projectService.publishProject)
      .getOrElse(BadRequest(s"Invalid arguments"))
  }


  put("/roadlinks/roadaddress/project/save"){
    val project = parsedBody.extract[RoadAddressProjectExtractor]
    val user = userProvider.getCurrentUser()
    val formatter = DateTimeFormat.forPattern("dd.MM.yyyy")
    val roadAddressProject= RoadAddressProject(project.id, ProjectState.apply(project.status), project.name,
<<<<<<< HEAD
      user.username, DateTime.now(), "-", formatter.parseDateTime(project.startDate), DateTime.now(), project.additionalInfo, project.roadPartList, None, Some(project.projectEly))
=======
      user.username, DateTime.now(), "-", formatter.parseDateTime(project.startDate), DateTime.now(), project.additionalInfo, project.roadPartList.distinct, None)
>>>>>>> 1a4aa715
    try {
      val (projectSaved, addr, _, success) = projectService.saveRoadLinkProject(roadAddressProject)
      val info = projectService.getProjectsWithReservedRoadParts(projectSaved.id)._2
      val trPreview= projectService.getChangeProject(project.id)
      Map("project" -> projectToApi(projectSaved), "projectAddresses" -> addr, "formInfo" -> info, "trPreview"->trPreview,
        "success" -> success)
    } catch {
      case ex: IllegalArgumentException =>
        NotFound(s"Project id ${project.id} not found")
    }
  }

  put("/roadlinks/roadaddress/project/directionchangenewroadlink"){

    try { //check for validity
    val projectlinksafe = parsedBody.extract[ProjectRoadAddressInfo]
    } catch {
      case NonFatal(e) => BadRequest("Missing mandatory ProjectLink parameter")
    }
    val roadInfo = parsedBody.extract[ProjectRoadAddressInfo]

    val errorMessage= projectService.changeDirection(roadInfo.projectId, roadInfo.roadNumber, roadInfo.roadPartNumber).getOrElse("")
    if (errorMessage.equals(""))
    {
      Map("success" -> true)
    } else
    {
      Map("success" -> false,"errorMessage"->errorMessage)
    }
  }

  get("/roadlinks/roadaddress/project/all") {
    projectService.getRoadAddressAllProjects().map(roadAddressProjectToApi)
  }

  get("/roadlinks/roadaddress/project/all/projectId/:id") {
    val projectId = params("id").toLong
    val (projects, projectLinks) = projectService.getProjectsWithReservedRoadParts(projectId)
    val project = Seq(projects).map(roadAddressProjectToApi)
    val projectsWithLinkId = project.head
    val publishable = projectService.projectLinkPublishable(projectId) && projectLinks.nonEmpty
    Map("project" -> projectsWithLinkId,"linkId" -> projectLinks.headOption.map(_.startingLinkId), "projectLinks" -> projectLinks, "publishable" -> publishable)
  }

  get("/roadlinks/roadaddress/project/validatereservedlink/"){
    val roadNumber = params("roadNumber").toLong
    val startPart = params("startPart").toLong
    val endPart = params("endPart").toLong
    val projDate = params("projDate").toString
    val formatter = DateTimeFormat.forPattern("dd.MM.yyyy")
    val errorMessageOpt=projectService.checkRoadPartsExist(roadNumber, startPart, endPart)
    if (errorMessageOpt.isEmpty) {
      projectService.checkRoadPartsReservable(roadNumber, startPart, endPart) match {
        case Left(err) => Map("success"-> err, "roadparts" -> Seq.empty)
        case Right(reservedRoadParts) => {
          projectService.validateProjectDate(reservedRoadParts, formatter.parseDateTime(projDate)) match {
            case Some(errMsg) => Map("success"-> errMsg)
            case None => Map("success" -> "ok", "roadparts" -> reservedRoadParts.map(reservedRoadPartToApi))
          }
        }
      }
    } else
      Map("success"-> errorMessageOpt.get)
  }

  put("/roadlinks/roadaddress/project/savenewroadlink") {
    try {
      val projectLink = parsedBody.extract[NewRoadAddressExtractor]
      val roadLinks = if(projectLink.roadLinkSource == LinkGeomSource.SuravageLinkInterface.value) {
        projectService.getProjectSuravageRoadLinksByLinkIds(projectLink.linkIds)
      } else {
        projectService.getProjectRoadLinksByLinkIds(projectLink.linkIds)
      }
      withDynTransaction {
        projectService.setProjectEly(projectLink.projectId, projectLink.roadEly) match {
          case Some(errorMessage) => Map("success" -> false, "errormessage" -> errorMessage)
          case None => {
            projectService.addNewLinksToProject(roadLinks, projectLink.projectId, projectLink.newRoadNumber, projectLink.newRoadPartNumber, projectLink.newTrackCode, projectLink.newDiscontinuity) match {
              case Some(errorMessage) => Map("success" -> false, "errormessage" -> errorMessage)
              case None => Map ("success" -> true)
            }
          }
        }
      }
    } catch {
      case e: MappingException  =>
        logger.warn("Exception saving road links in project", e)
        BadRequest("Missing mandatory ProjectLink parameter")
      case e:Exception => {
        println(e.toString)
        e
      }
    }
  }

  get("/project/roadlinks"){
    response.setHeader("Access-Control-Allow-Headers", "*")

    val user = userProvider.getCurrentUser()

    val zoomLevel = chooseDrawType(params.getOrElse("zoom", "5"))
    val projectId: Long = params.get("id") match {
      case Some (s) if s != "" && s.toLong != 0 => s.toLong
      case _ => 0L
    }
    if (projectId == 0)
      BadRequest("Missing mandatory 'id' parameter")
    else
      params.get("bbox")
        .map(getProjectLinks(projectId, zoomLevel))
        .getOrElse(BadRequest("Missing mandatory 'bbox' parameter"))
  }
  put("/project/roadlinks"){
    val user = userProvider.getCurrentUser()

    val modification = parsedBody.extract[RoadAddressProjectLinkUpdate]
    val updated = projectService.updateProjectLinkStatus(modification.projectId, modification.linkIds.toSet,
      LinkStatus.apply(modification.newStatus), user.username)
    Map("projectId" -> modification.projectId, "publishable" -> (updated &&
      projectService.projectLinkPublishable(modification.projectId)))
  }

  get("/project/getchangetable/:projectId") {
    val projectId = params("projectId").toLong
    projectService.getChangeProject(projectId).map(project =>
      Map(
        "id" -> project.id,
        "ely" -> project.ely,
        "user" -> project.user,
        "name" -> project.name,
        "changeDate" -> project.changeDate,
        "changeInfoSeq"-> project.changeInfoSeq.map(changeInfo=>
          Map("changetype"->changeInfo.changeType.value, "roadType"->changeInfo.roadType.value,
            "discontinuity"->changeInfo.discontinuity.value, "source"->changeInfo.source,
            "target"->changeInfo.target)))
    ).getOrElse(PreconditionFailed())
  }

  post("/project/publish"){
    val user = userProvider.getCurrentUser()
    val projectId = params.get("projectId")

    projectId.map(_.toLong).map(projectService.publishProject).map(_.errorMessage).map {
      case Some(s) => PreconditionFailed(s)
      case _ => Map("status" -> "ok")
    }.getOrElse(BadRequest("Missing mandatory 'projectId' parameter"))
  }

  private def roadlinksData(): (Seq[String], Seq[String]) = {
    val data = JSON.parseFull(params.get("data").get).get.asInstanceOf[Map[String,Any]]
    val sources = data("sourceLinkIds").asInstanceOf[Seq[String]]
    val targets = data("targetLinkIds").asInstanceOf[Seq[String]]
    (sources, targets)
  }

  private def getRoadLinksFromVVH(municipalities: Set[Int], zoomLevel: Int)(bbox: String): Seq[Seq[Map[String, Any]]] = {
    val boundingRectangle = constructBoundingRectangle(bbox)
    val viiteRoadLinks = zoomLevel match {
      //TODO: When well-performing solution for main parts and road parts is ready
      case DrawMainRoadPartsOnly =>
        //        roadAddressService.getCoarseRoadParts(boundingRectangle, Seq((1, 99)), municipalities)
        Seq()
      case DrawRoadPartsOnly =>
        //        roadAddressService.getRoadParts(boundingRectangle, Seq((1, 19999)), municipalities)
        Seq()
      case DrawPublicRoads => roadAddressService.getRoadAddressLinksByLinkId(boundingRectangle, Seq((1, 19999), (40000,49999)), municipalities)
      case DrawAllRoads =>roadAddressService.getRoadAddressLinksWithSuravage(boundingRectangle,roadNumberLimits=Seq(),municipalities,everything = true)
      case _ => roadAddressService.getRoadAddressLinksWithSuravage(boundingRectangle,roadNumberLimits=Seq((1, 19999)),municipalities)
    }
    val partitionedRoadLinks = RoadAddressLinkPartitioner.partition(viiteRoadLinks)
    partitionedRoadLinks.map {
      _.map(roadAddressLinkToApi)
    }
  }

  private def getProjectLinks(projectId: Long, zoomLevel: Int)(bbox: String): Seq[Seq[Map[String, Any]]] = {
    val boundingRectangle = constructBoundingRectangle(bbox)
    val viiteRoadLinks = zoomLevel match {
      case DrawMainRoadPartsOnly =>
        Seq()
      case DrawRoadPartsOnly =>
        Seq()
      case DrawPublicRoads => projectService.getProjectLinksWithSuravage(roadAddressService,projectId,boundingRectangle,Seq((1, 19999),(40000,49999)), Set())
      case DrawAllRoads => projectService.getProjectLinksWithSuravage(roadAddressService,projectId,boundingRectangle,Seq(),Set(), everything=true)
      case _ => projectService.getProjectLinksWithSuravage(roadAddressService,projectId,boundingRectangle,Seq((1, 19999)), Set())
    }

    val partitionedRoadLinks = ProjectLinkPartitioner.partition(viiteRoadLinks)
    partitionedRoadLinks.map {
      _.map(projectAddressLinkToApi)
    }
  }
  private def chooseDrawType(zoomLevel: String) = {
    val C1 = new Contains(-10 to 3)
    val C2 = new Contains(4 to 5)
    val C3 = new Contains(6 to 10)
    val C4 = new Contains(11 to 16)
    try {
      val level: Int = zoomLevel.toInt
      level match {
        case C1() => DrawMainRoadPartsOnly
        case C2() => DrawRoadPartsOnly
        case C3() => DrawPublicRoads
        case C4() => DrawAllRoads
        case _ => DrawMainRoadPartsOnly
      }
    } catch {
      case ex: NumberFormatException => DrawMainRoadPartsOnly
    }
  }

  private[this] def constructBoundingRectangle(bbox: String) = {
    val BBOXList = bbox.split(",").map(_.toDouble)
    BoundingRectangle(Point(BBOXList(0), BBOXList(1)), Point(BBOXList(2), BBOXList(3)))
  }

  private def roadAddressLinkLikeToApi(roadAddressLink: RoadAddressLinkLike): Map[String, Any] = {
    Map(
      "success"->true,
      "segmentId" -> roadAddressLink.id,
      "id" -> roadAddressLink.id,
      "linkId" -> roadAddressLink.linkId,
      "mmlId" -> roadAddressLink.attributes.get("MTKID"),
      "points" -> roadAddressLink.geometry,
      "calibrationPoints" -> Seq(calibrationPoint(roadAddressLink.geometry, roadAddressLink.startCalibrationPoint),
        calibrationPoint(roadAddressLink.geometry, roadAddressLink.endCalibrationPoint)),
      "administrativeClass" -> roadAddressLink.administrativeClass.toString,
      "roadClass" -> roadAddressService.roadClass(roadAddressLink.roadNumber),
      "roadType" -> roadAddressLink.roadType.displayValue,
      "modifiedAt" -> roadAddressLink.modifiedAt,
      "modifiedBy" -> roadAddressLink.modifiedBy,
      "municipalityCode" -> roadAddressLink.attributes.get("MUNICIPALITYCODE"),
      "roadNameFi" -> roadAddressLink.attributes.get("ROADNAME_FI"),
      "roadNameSe" -> roadAddressLink.attributes.get("ROADNAME_SE"),
      "roadNameSm" -> roadAddressLink.attributes.get("ROADNAME_SM"),
      "roadNumber" -> roadAddressLink.roadNumber,
      "roadPartNumber" -> roadAddressLink.roadPartNumber,
      "elyCode" -> roadAddressLink.elyCode,
      "trackCode" -> roadAddressLink.trackCode,
      "startAddressM" -> roadAddressLink.startAddressM,
      "endAddressM" -> roadAddressLink.endAddressM,
      "discontinuity" -> roadAddressLink.discontinuity,
      "anomaly" -> roadAddressLink.anomaly.value,
      "roadLinkType" -> roadAddressLink.roadLinkType.value,
      "constructionType" ->roadAddressLink.constructionType.value,
      "startMValue" -> roadAddressLink.startMValue,
      "endMValue" -> roadAddressLink.endMValue,
      "sideCode" -> roadAddressLink.sideCode.value,
      "linkType" -> roadAddressLink.linkType.value,
      "roadLinkSource" ->  roadAddressLink.roadLinkSource.value
    )
  }

  def roadAddressLinkToApi(roadAddressLink: RoadAddressLink): Map[String, Any] = {
    roadAddressLinkLikeToApi(roadAddressLink) ++
    Map(
      "startDate" -> roadAddressLink.startDate,
      "endDate" -> roadAddressLink.endDate,
      "newGeometry" -> roadAddressLink.newGeometry
    )
  }

  def projectAddressLinkToApi(projectAddressLink: ProjectAddressLink): Map[String, Any] = {
    roadAddressLinkLikeToApi(projectAddressLink) ++
    Map(
      "status" -> projectAddressLink.status.value
    )
  }

  def roadAddressProjectToApi(roadAddressProject: RoadAddressProject): Map[String, Any] = {
    Map(
      "id" -> roadAddressProject.id,
      "statusCode" -> roadAddressProject.status.value,
      "statusDescription" -> roadAddressProject.status.description,
      "name" -> roadAddressProject.name,
      "createdBy" -> roadAddressProject.createdBy,
      //TODO: force non-null in database by constraint, remove null checks here. Merge this with below method.
      "createdDate" -> { if (roadAddressProject.createdDate==null){null} else {roadAddressProject.createdDate.toString}},
      "dateModified" -> { if (roadAddressProject.dateModified==null){null} else {formatToString(roadAddressProject.dateModified.toString)}},
      "startDate" -> { if (roadAddressProject.startDate==null){null} else {formatToString(roadAddressProject.startDate.toString)}},
      "modifiedBy" -> roadAddressProject.modifiedBy,
      "additionalInfo" -> roadAddressProject.additionalInfo,
      "statusInfo" -> roadAddressProject.statusInfo,
      "ely" -> roadAddressProject.ely.getOrElse(-1)
    )
  }

  def projectToApi(roadAddressProject: RoadAddressProject) : Map[String, Any] = {
    val formatter = DateTimeFormat.forPattern("dd.MM.yyyy")
    Map(
      "id" -> roadAddressProject.id,
      "dateModified" -> roadAddressProject.dateModified.toString(formatter),
      "startDate" -> roadAddressProject.startDate.toString(formatter),
      "additionalInfo" -> roadAddressProject.additionalInfo,
      "createdBy" -> roadAddressProject.createdBy,
      "modifiedBy" -> roadAddressProject.modifiedBy,
      "name" -> roadAddressProject.name,
      "status" -> roadAddressProject.status,
      "statusInfo" -> roadAddressProject.statusInfo
    )
  }

  def reservedRoadPartToApi(reservedRoadPart: ReservedRoadPart) : Map[String, Any] = {
    Map("roadNumber" -> reservedRoadPart.roadNumber,
      "roadPartNumber" -> reservedRoadPart.roadPartNumber,
      "roadPartId" -> reservedRoadPart.roadPartId,
      "ely" -> reservedRoadPart.ely,
      "roadLength" -> reservedRoadPart.roadLength,
      "discontinuity" -> reservedRoadPart.discontinuity.description
    )
  }

  // Fold segments on same link together
  // TODO: add here start / end dates unique values?
  private def foldSegments[T <: RoadAddressLinkLike](links: Seq[T]): Option[T] = {
    if (links.nonEmpty)
      Some(links.tail.foldLeft(links.head) {
        case (a: RoadAddressLink, b) =>
          a.copy(startAddressM = Math.min(a.startAddressM, b.startAddressM), endAddressM = Math.max(a.endAddressM, b.endAddressM),
            startMValue = Math.min(a.startMValue, b.endMValue)).asInstanceOf[T]
        case (a: ProjectAddressLink, b) =>
          a.copy(startAddressM = Math.min(a.startAddressM, b.startAddressM), endAddressM = Math.max(a.endAddressM, b.endAddressM),
            startMValue = Math.min(a.startMValue, b.endMValue)).asInstanceOf[T]
      })
    else
      None
  }

  private def midPoint(link: RoadAddressLinkLike) = {
    Map("middlePoint" -> GeometryUtils.calculatePointFromLinearReference(link.geometry,
      link.length / 2.0)) ++ (link match {
      case l: RoadAddressLink => roadAddressLinkToApi(l)
      case l: ProjectAddressLink => projectAddressLinkToApi(l)
    })
  }

  def formatToString(entryDate: String): String = {
    val date = new SimpleDateFormat("yyyy-MM-dd'T'HH:mm:ss").parse(entryDate)
    val formattedDate = new SimpleDateFormat("dd.MM.yyyy").format(date)
    formattedDate
  }

  private def calibrationPoint(geometry: Seq[Point], calibrationPoint: Option[CalibrationPoint]) = {
    calibrationPoint match {
      case Some(point) =>
        Option(Seq(("point", GeometryUtils.calculatePointFromLinearReference(geometry, point.segmentMValue)), ("value", point.addressMValue)).toMap)
      case _ => None
    }
  }

  case class StartupParameters(lon: Double, lat: Double, zoom: Int, deploy_date: String)

  get("/user/roles") {
    userProvider.getCurrentUser().configuration.roles
  }

}

case object DiscontinuitySerializer extends CustomSerializer[Discontinuity](format => ( {
  case s: JString => Discontinuity.apply(s.values)
  case i: JInt => Discontinuity.apply(i.values.intValue)
}, {
  case s: Discontinuity => JString(s.description)
}))

object ProjectConverter {
  def toRoadAddressProject(project: RoadAddressProjectExtractor, user: User): RoadAddressProject = {
    val formatter = DateTimeFormat.forPattern("dd.MM.yyyy")
    RoadAddressProject(project.id, ProjectState.apply(project.status),
      if (project.name.length > 32) project.name.substring(0, 32).trim else project.name.trim,
      user.username, DateTime.now(), "-", formatter.parseDateTime(project.startDate), DateTime.now(), project.additionalInfo, project.roadPartList, None)
  }
}<|MERGE_RESOLUTION|>--- conflicted
+++ resolved
@@ -224,11 +224,7 @@
     val user = userProvider.getCurrentUser()
     val formatter = DateTimeFormat.forPattern("dd.MM.yyyy")
     val roadAddressProject= RoadAddressProject(project.id, ProjectState.apply(project.status), project.name,
-<<<<<<< HEAD
-      user.username, DateTime.now(), "-", formatter.parseDateTime(project.startDate), DateTime.now(), project.additionalInfo, project.roadPartList, None, Some(project.projectEly))
-=======
-      user.username, DateTime.now(), "-", formatter.parseDateTime(project.startDate), DateTime.now(), project.additionalInfo, project.roadPartList.distinct, None)
->>>>>>> 1a4aa715
+      user.username, DateTime.now(), "-", formatter.parseDateTime(project.startDate), DateTime.now(), project.additionalInfo, project.roadPartList.distinct, None, Some(project.projectEly))
     try {
       val (projectSaved, addr, _, success) = projectService.saveRoadLinkProject(roadAddressProject)
       val info = projectService.getProjectsWithReservedRoadParts(projectSaved.id)._2
