--- conflicted
+++ resolved
@@ -276,12 +276,8 @@
       //check for validity
       val roadInfo = parsedBody.extract[ProjectRoadAddressInfo]
       val writableProjectService = projectWritable(roadInfo.projectId)
-<<<<<<< HEAD
       val user = userProvider.getCurrentUser().username
       writableProjectService.changeDirection(roadInfo.projectId, roadInfo.roadNumber, roadInfo.roadPartNumber, user) match {
-=======
-      writableProjectService.changeDirection(roadInfo.projectId, roadInfo.roadNumber, roadInfo.roadPartNumber,user.username) match {
->>>>>>> 2da92857
         case Some(errorMessage) =>
           Map("success" -> false, "errorMessage" -> errorMessage)
         case None => Map("success" -> true)
