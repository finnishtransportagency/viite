--- conflicted
+++ resolved
@@ -1271,15 +1271,10 @@
       "elyCode" -> nodePoint.elyCode,
       "roadNumber" -> nodePoint.roadNumber,
       "roadPartNumber" -> nodePoint.roadPartNumber,
-<<<<<<< HEAD
       "track" -> nodePoint.track,
-      "type" -> nodePoint.nodePointType.value,
       "coordinates" -> Map(
         "x" ->  nodePoint.coordinates.x,
         "y" ->  nodePoint.coordinates.y)
-=======
-      "track" -> nodePoint.track
->>>>>>> 38b4c30e
     )
   }
 
@@ -1305,13 +1300,9 @@
       "junctionId" -> junctionPoint.junctionId,
       "beforeAfter" -> junctionPoint.beforeAfter.value,
       "roadwayPointId" -> junctionPoint.roadwayPointId,
-<<<<<<< HEAD
-      "validFrom" -> formatToString(junctionPoint.validFrom.toString),
-=======
       "startDate" -> formatDateTimeToString(junctionPoint.startDate),
       "endDate" -> formatDateTimeToString(junctionPoint.endDate),
-      "validFrom" -> formatDateTimeToString(Some(junctionPoint.validFrom)),
->>>>>>> 38b4c30e
+      "validFrom" -> formatToString(junctionPoint.validFrom.toString),
       "validTo" -> formatDateTimeToString(junctionPoint.validTo),
       "createdBy" -> junctionPoint.createdBy,
       "roadwayNumber" -> junctionPoint.roadwayNumber,
@@ -1650,13 +1641,8 @@
     val validTo = if (node.validTo.isDefined) Option(formatter.parseDateTime(node.validTo.get)) else None
     val createdTime = if (node.createdTime.isDefined) Option(formatter.parseDateTime(node.createdTime.get)) else None
 
-<<<<<<< HEAD
     Node(node.id, node.nodeNumber, node.coordinates, node.name, NodeType.apply(node.`type`),
-      formatter.parseDateTime(node.startDate), endDate, validFrom, validTo, Some(username), createdTime)
-=======
-    Node(node.id, node.nodeNumber, node.coordinates, node.name, NodeType.apply(node.nodeType),
          formatter.parseDateTime(node.startDate), endDate, validFrom, validTo, username, createdTime)
->>>>>>> 38b4c30e
   }
 
   def toJunctions(junctions: Seq[JunctionExtractor]): Seq[Junction] = {
