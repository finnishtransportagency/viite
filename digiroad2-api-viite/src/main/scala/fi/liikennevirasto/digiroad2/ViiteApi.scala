--- conflicted
+++ resolved
@@ -968,15 +968,9 @@
     }
   }
 
-<<<<<<< HEAD
-  put("/node/:id") {
-    val id = params("id").toLong
-    time(logger, s"PUT request for /node/$id") {
-=======
   put("/nodes/:id") {
     val id = params("id").toLong
     time(logger, s"PUT request for /nodes/$id") {
->>>>>>> ab85d597
       val username = userProvider.getCurrentUser().username
       try {
         val nodeInfo = parsedBody.extract[NodeExtractor]
@@ -988,14 +982,10 @@
           case None => Map("success" -> true)
         }
       } catch {
-<<<<<<< HEAD
-        case ex: Exception => println("Failed : ", ex.printStackTrace())
-=======
         case ex: Exception => {
           logger.error("Request PUT /nodes/:id failed.", ex)
           BadRequest(s"Failed to save changes to node (id: $id).")
         }
->>>>>>> ab85d597
       }
     }
   }
@@ -1217,13 +1207,8 @@
       "elyCode" -> nodePoint.elyCode,
       "roadNumber" -> nodePoint.roadNumber,
       "roadPartNumber" -> nodePoint.roadPartNumber,
-<<<<<<< HEAD
-      "track" -> nodePoint.track,
-      "type" -> nodePoint.nodePointType.value)
-=======
       "track" -> nodePoint.track
     )
->>>>>>> ab85d597
   }
 
   def junctionTemplateToApi(junctionTemplate: JunctionTemplate) : Map[String, Any] = {
@@ -1248,11 +1233,8 @@
       "junctionId" -> junctionPoint.junctionId,
       "beforeAfter" -> formatAfterBeforeToString(junctionPoint.beforeAfter.value ),
       "roadwayPointId" -> junctionPoint.roadwayPointId,
-<<<<<<< HEAD
-=======
       "startDate" -> formatDateTimeToString(junctionPoint.startDate),
       "endDate" -> formatDateTimeToString(junctionPoint.endDate),
->>>>>>> ab85d597
       "validFrom" -> formatDateTimeToString(Some(junctionPoint.validFrom)),
       "validTo" -> formatDateTimeToString(junctionPoint.validTo),
       "createdBy" -> junctionPoint.createdBy,
@@ -1265,11 +1247,7 @@
 
   def junctionInfoToApi(junctionInfo: JunctionInfo) : Map[String, Any] = {
     Map("junctionId" -> junctionInfo.id,
-<<<<<<< HEAD
-      "junctionNumber" -> junctionInfo.junctionNumber,
-=======
       "junctionNumber" -> junctionInfo.junctionNumber.orNull,
->>>>>>> ab85d597
       "nodeNumber" -> junctionInfo.nodeNumber,
       "startDate" -> formatDateTimeToShortPatternString(Some(junctionInfo.startDate)),
       "nodeNumber" -> junctionInfo.nodeNumber,
@@ -1278,11 +1256,7 @@
 
   def junctionToApi(junction: (Junction, Seq[JunctionPoint])): Map[String, Any] = {
     Map("id" -> junction._1.id,
-<<<<<<< HEAD
-      "junctionNumber" -> junction._1.junctionNumber,
-=======
       "junctionNumber" -> junction._1.junctionNumber.orNull,
->>>>>>> ab85d597
       "nodeNumber" -> junction._1.nodeNumber,
       "junctionPoints" -> junction._2.map(junctionPointToApi))
   }
@@ -1598,11 +1572,7 @@
     val createdTime = if (node.createdTime.isDefined) Option(formatter.parseDateTime(node.createdTime.get)) else None
 
     Node(node.id, node.nodeNumber, node.coordinates, node.name, NodeType.apply(node.nodeType),
-<<<<<<< HEAD
-         formatter.parseDateTime(node.startDate), endDate, validFrom, validTo, Some(username), createdTime)
-=======
          formatter.parseDateTime(node.startDate), endDate, validFrom, validTo, username, createdTime)
->>>>>>> ab85d597
   }
 }
 
