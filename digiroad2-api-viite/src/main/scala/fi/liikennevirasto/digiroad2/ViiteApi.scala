--- conflicted
+++ resolved
@@ -778,20 +778,6 @@
       Map("changeTable" -> changeTableData, "validationErrors" -> validationErrors, "warningMessage" -> warningMessage)
     }
   }
-<<<<<<< HEAD
-
-  val publishProjectByProjectId = (
-    apiOperation[Map[String, Any]]("publishProjectByProjectId")
-      .parameters(
-        queryParam[Long]("projectId").description("Id of a project")
-      )
-      tags "ViiteAPI - Unimplemented"
-      summary "Supposedly this will send a project to TR for validation."
-      notes "Currently unimplemented"
-  )
-
-=======
->>>>>>> aecb0079
   val getSuravageSplitCutLine = (
     apiOperation[Map[String, Any]]("getSuravageSplitCutLine")
       .parameters(
