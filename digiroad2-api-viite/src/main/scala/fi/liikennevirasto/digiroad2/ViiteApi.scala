--- conflicted
+++ resolved
@@ -270,15 +270,10 @@
   }
 
 
-<<<<<<< HEAD
   put("/project/reverse") {
     val user = userProvider.getCurrentUser()
-    try { //check for validity
-=======
-  put("/roadlinks/roadaddress/project/directionchangenewroadlink") {
     try {
       //check for validity
->>>>>>> 10589e0b
       val roadInfo = parsedBody.extract[ProjectRoadAddressInfo]
       val writableProjectService = projectWritable(roadInfo.projectId)
       writableProjectService.changeDirection(roadInfo.projectId, roadInfo.roadNumber, roadInfo.roadPartNumber,user.username) match {
@@ -620,7 +615,6 @@
         Map(
           "status" -> projectAddressLink.status.value,
           "connectedLinkId" -> projectAddressLink.connectedLinkId,
-<<<<<<< HEAD
           "originalGeometry" -> projectAddressLink.originalGeometry,
           "reversed" -> projectAddressLink.reversed
         )
@@ -628,12 +622,6 @@
         Map(
           "status" -> projectAddressLink.status.value,
           "reversed" -> projectAddressLink.reversed
-=======
-          "originalGeometry" -> projectAddressLink.originalGeometry)
-      else
-        Map(
-          "status" -> projectAddressLink.status.value
->>>>>>> 10589e0b
         ))
   }
 
