--- conflicted
+++ resolved
@@ -106,11 +106,19 @@
       }
       Map("middlePoint" -> GeometryUtils.calculatePointFromLinearReference(roadLink.geometry,
         roadLink.length / 2.0)) ++ roadAddressLinkToApi(roadLink)
-<<<<<<< HEAD
-    } else {
+    } else if(projectLinks.nonEmpty){
+      val roadLink = projectLinks.tail.foldLeft(projectLinks.head) { case (a, b) =>
+        a.copy(startAddressM = Math.min(a.startAddressM, b.startAddressM), endAddressM = Math.max(a.endAddressM, b.endAddressM),
+          startMValue = Math.min(a.startMValue, b.endMValue))
+      }
+      Map("middlePoint" -> GeometryUtils.calculatePointFromLinearReference(roadLink.geometry,
+        roadLink.length / 2.0)) ++ projectAddressLinkToApi(roadLink)
+    }
+    else {
       Map("success"->false, "reason"->("Link " + linkId + " not found"))
     }
   }
+
 
   get("/roadlinks/project/prefillfromvvh/:linkId") {
     val linkId = params("linkId").toLong
@@ -121,18 +129,6 @@
       case Left(failuremessage) => {
         Map("success"->false,"reason"->failuremessage)
       }
-=======
-    } else if(projectLinks.nonEmpty){
-      val roadLink = projectLinks.tail.foldLeft(projectLinks.head) { case (a, b) =>
-        a.copy(startAddressM = Math.min(a.startAddressM, b.startAddressM), endAddressM = Math.max(a.endAddressM, b.endAddressM),
-          startMValue = Math.min(a.startMValue, b.endMValue))
-      }
-      Map("middlePoint" -> GeometryUtils.calculatePointFromLinearReference(roadLink.geometry,
-        roadLink.length / 2.0)) ++ projectAddressLinkToApi(roadLink)
-    }
-    else {
-      NotFound("Road link with link ID " + linkId + " not found")
->>>>>>> 06ffd135
     }
   }
 
