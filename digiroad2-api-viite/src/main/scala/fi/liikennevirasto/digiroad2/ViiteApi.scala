--- conflicted
+++ resolved
@@ -34,15 +34,10 @@
 case class ProjectRoadAddressInfo(projectId : Long, roadNumber: Long, roadPartNumber :Long)
 
 case class RoadAddressProjectExtractor(id: Long, projectEly: Option[Long], status: Long, name: String, startDate: String,
-<<<<<<< HEAD
                                        additionalInfo: String, roadPartList: List[RoadPartExtractor])
 case class RoadPartExtractor(roadNumber: Long, roadPartNumber: Long)
 
-case class RoadAddressProjectLinkUpdate(linkIds: Seq[Long], projectId: Long, newStatus: Int)
-=======
-                                       additionalInfo: String, roadPartList: List[ReservedRoadPart])
-case class RoadAddressProjectLinkUpdate(linkIds: Set[Long], projectId: Long, newStatus: Int, newRoadNumber: Int, newRoadPart : Int)
->>>>>>> e1444b49
+case class RoadAddressProjectLinkUpdate(linkIds: Set[Long], projectId: Long, newStatus: Int, newRoadNumber: Int, newRoadPart: Int)
 class ViiteApi(val roadLinkService: RoadLinkService, val vVHClient: VVHClient,
                val roadAddressService: RoadAddressService,
                val projectService: ProjectService,
