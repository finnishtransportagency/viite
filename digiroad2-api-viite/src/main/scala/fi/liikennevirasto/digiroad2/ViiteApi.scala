--- conflicted
+++ resolved
@@ -858,14 +858,9 @@
           case Some(true) =>
             val projectErrors = response.getOrElse("projectErrors", Seq).asInstanceOf[Seq[projectService.projectValidator.ValidationErrorDetails]].map(projectService.projectValidator.errorPartsToApi)
             Map("success" -> true,
-<<<<<<< HEAD
-              "publishable" -> response.get("projectErrors").isEmpty,
+              "publishable" -> !response.contains("projectErrors"),
               "projectErrors" -> projectErrors,
               "errorMessage" -> response.get("errorMessage"))
-=======
-              "publishable" -> !response.contains("projectErrors"),
-              "projectErrors" -> projectErrors)
->>>>>>> 9ccbaafc
           case _ => response
         }
       } catch {
