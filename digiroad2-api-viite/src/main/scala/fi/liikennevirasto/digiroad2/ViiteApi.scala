--- conflicted
+++ resolved
@@ -431,41 +431,26 @@
     ).getOrElse(None)
   }
 
-<<<<<<< HEAD
-=======
-
-
-  get("/project/iswritable/:projectId") {
+get("/project/iswritable/:projectId") {
     val projectId = params("projectId").toLong
     val writable=projectService.isWritableState(projectId)
       Map(
         "projectIsWritable" -> writable,
         "success" -> true)
-  }
-
-  post("/project/publish"){
-    val user = userProvider.getCurrentUser()
-    val projectId = params.get("projectId")
->>>>>>> 38f4a0f2
-
-
-  post("/project/publish") {
-     val user = userProvider.getCurrentUser()
-    try {
-      val projectId = params("projectId").toLong
-      val writableProject = projectWritable(projectId)
+  }  post("/project/publish"){
+    val user = userProvider.getCurrentUser()
+    try {val projectId = params("projectId").toLong
+
+    val writableProject = projectWritable(projectId)
       val publishResult = writableProject.publishProject(projectId)
       if (publishResult.sendSuccess && publishResult.validationSuccess)
-        Map("status" -> "ok")
-      PreconditionFailed(publishResult.errorMessage.getOrElse("Unknown error"))    }
+       Map("status" -> "ok")
+    PreconditionFailed(publishResult.errorMessage.getOrElse("Unknown error"))    }
     catch {
         case e: IllegalStateException => Map("success" -> false, "errorMessage" -> "Projekti ei ole enää muokattavissa")
         case e: MappingException =>
-          logger.warn("Exception treating road links", e)
-          BadRequest("Missing mandatory ProjectLink parameter")
-      }
-    }
-
+          logger.warn("Exception treating road links", e)BadRequest("Missing mandatory ProjectLink parameter")
+  }}
 
   put("/project/split/:linkID") {
     val user = userProvider.getCurrentUser()
