--- conflicted
+++ resolved
@@ -232,12 +232,8 @@
     val (projects, projectLinks) = projectService.getProjectsWithReservedRoadParts(projectId)
     val project = Seq(projects).map(roadAddressProjectToApi)
     val projectsWithLinkId = project.head
-<<<<<<< HEAD
     val publishable = projectService.projectLinkPublishable(projectId) && projectLinks.size > 0
-    Map("projects" -> projectsWithLinkId,"linkId" -> projectLinks.headOption.map(_.startingLinkId), "projectLinks" -> projectLinks, "publishable" -> publishable)
-=======
-    Map("project" -> projectsWithLinkId,"linkId" -> projectLinks.headOption.map(_.startingLinkId), "projectLinks" -> projectLinks)
->>>>>>> c8075dcf
+    Map("project" -> projectsWithLinkId,"linkId" -> projectLinks.headOption.map(_.startingLinkId), "projectLinks" -> projectLinks, "publishable" -> publishable)
   }
 
   get("/roadlinks/roadaddress/project/validatereservedlink/"){
