package fi.liikennevirasto.digiroad2

import fi.liikennevirasto.digiroad2.asset._
import scala.util.parsing.json._
import fi.liikennevirasto.digiroad2.authentication.RequestHeaderAuthentication
import fi.liikennevirasto.digiroad2.oracle.OracleDatabase
import fi.liikennevirasto.digiroad2.user.UserProvider
import fi.liikennevirasto.digiroad2.util.Track
import fi.liikennevirasto.viite.RoadAddressService
import fi.liikennevirasto.viite.dao._
import fi.liikennevirasto.viite.model.{RoadAddressLink, RoadAddressLinkPartitioner}
import org.joda.time.DateTime
import org.joda.time.format.DateTimeFormat
import org.json4s._
import org.scalatra.json.JacksonJsonSupport
import org.scalatra.{NotFound, _}
import org.slf4j.LoggerFactory

/**
  * Created by venholat on 25.8.2016.
  */

case class newAddressDataExtractor(sourceIds: Set[Long], targetIds: Set[Long], roadAddress: Seq[RoadAddressCreator])

case class newRoadAddressProject(name: String, startDate: String, additionalInfo: String, roadNumber: Long, startPart: Long, endPart: Long)

class ViiteApi(val roadLinkService: RoadLinkService, val vVHClient: VVHClient,
               val roadAddressService: RoadAddressService,
               val userProvider: UserProvider = Digiroad2Context.userProvider,
               val deploy_date: String = Digiroad2Context.deploy_date
               )
  extends ScalatraServlet
    with JacksonJsonSupport
    with CorsSupport
    with RequestHeaderAuthentication
    with GZipSupport {

  class Contains(r: Range) { def unapply(i: Int): Boolean = r contains i }

  val DrawMainRoadPartsOnly = 1
  val DrawRoadPartsOnly = 2
  val DrawPublicRoads = 3
  val DrawAllRoads = 4

  def withDynSession[T](f: => T): T = OracleDatabase.withDynSession(f)

  val logger = LoggerFactory.getLogger(getClass)
  protected implicit val jsonFormats: Formats = DefaultFormats

  before() {
    contentType = formats("json") + "; charset=utf-8"
    try {
      authenticateForApi(request)(userProvider)
      if (request.isWrite && !userProvider.getCurrentUser().hasViiteWriteAccess) {
        halt(Unauthorized("No write permissions"))
      }
    } catch {
      case ise: IllegalStateException => halt(Unauthorized("Authentication error: " + ise.getMessage))
    }
    response.setHeader(Digiroad2Context.Digiroad2ServerOriginatedResponseHeader, "true")
  }

  get("/startupParameters") {
    val (east, north, zoom) = {
      val config = userProvider.getCurrentUser().configuration
      (config.east.map(_.toDouble), config.north.map(_.toDouble), config.zoom.map(_.toInt))
    }
    StartupParameters(east.getOrElse(390000), north.getOrElse(6900000), zoom.getOrElse(2), deploy_date)
  }


  get("/roadlinks") {
    response.setHeader("Access-Control-Allow-Headers", "*")

    val user = userProvider.getCurrentUser()
    val municipalities: Set[Int] = if (user.isViiteUser()) Set() else user.configuration.authorizedMunicipalities

    val zoomLevel = chooseDrawType(params.getOrElse("zoom", "5"))

    params.get("bbox")
      .map(getRoadLinksFromVVH(municipalities, zoomLevel))
      .getOrElse(BadRequest("Missing mandatory 'bbox' parameter"))
  }

  get("/roadlinks/:linkId") {
    val linkId = params("linkId").toLong
    val roadLinks = roadAddressService.getRoadAddressLink(linkId)
    if (roadLinks.nonEmpty) {
      val roadLink = roadLinks.tail.foldLeft(roadLinks.head) { case (a, b) =>
        a.copy(startAddressM = Math.min(a.startAddressM, b.startAddressM), endAddressM = Math.max(a.endAddressM, b.endAddressM),
          startMValue = Math.min(a.startMValue, b.endMValue))
      }
      Map("middlePoint" -> GeometryUtils.calculatePointFromLinearReference(roadLink.geometry,
        roadLink.length / 2.0)) ++ roadAddressLinkToApi(roadLink)
    } else {
      NotFound("Road link with link ID " + linkId + " not found")
    }
  }

    get("/roadlinks/adjacent") {
        val data = JSON.parseFull(params.get("roadData").get).get.asInstanceOf[Map[String,Any]]
        val chainLinks = data.get("selectedLinks").get.asInstanceOf[Seq[Double]].map(rl => {
          rl.toLong
        }).toSet[Long]
        val linkId = data.get("linkId").get.asInstanceOf[Double].toLong
        val roadNumber = data.get("roadNumber").get.asInstanceOf[Double].toLong
        val roadPartNumber = data.get("roadPartNumber").get.asInstanceOf[Double].toLong
        val trackCode = data.get("trackCode").get.asInstanceOf[Double].toLong

        roadAddressService.getFloatingAdjacent(chainLinks, linkId, roadNumber, roadPartNumber, trackCode).map(roadAddressLinkToApi)
    }

  get("/roadlinks/multiSourceAdjacents") {
      val roadData = JSON.parseFull(params.get("roadData").get).get.asInstanceOf[Seq[Map[String,Any]]]
      if (roadData.isEmpty){
        Set.empty
      } else {
        val adjacents:Seq[RoadAddressLink] = {
          roadData.flatMap(rd => {
            val chainLinks = rd.get("selectedLinks").get.asInstanceOf[Seq[Double]].map(rl => {
              rl.toLong
            }).toSet[Long]
            val linkId = rd.get("linkId").get.asInstanceOf[Double].toLong
            val roadNumber = rd.get("roadNumber").get.asInstanceOf[Double].toLong
            val roadPartNumber = rd.get("roadPartNumber").get.asInstanceOf[Double].toLong
            val trackCode = rd.get("trackCode").get.asInstanceOf[Double].toLong
            roadAddressService.getFloatingAdjacent(chainLinks, linkId,
              roadNumber, roadPartNumber, trackCode, false)
          })
        }
        val linkIds: Seq[Long] = roadData.map(rd => rd.get("linkId").get.asInstanceOf[Double].toLong)
        val result = adjacents.filter(adj => {
          !linkIds.contains(adj.linkId)
        }).distinct
        result.map(roadAddressLinkToApi)
      }
  }

  get("/roadlinks/transferRoadLink") {
    val (sources, targets) = roadlinksData()
    val user = userProvider.getCurrentUser()
    val result = roadAddressService.getRoadAddressAfterCalculation(sources, targets, user)
    result.map(roadAddressLinkToApi)
  }

  put("/roadlinks/roadaddress") {
    val test = parsedBody.extract[newAddressDataExtractor]
    val roadAddressData = test.roadAddress
    val sourceIds = test.sourceIds
    val targetIds = test.targetIds
    val roadAddresses = roadAddressData.map{ ra =>
      RoadAddress(ra.id, ra.roadNumber, ra.roadPartNumber, Track.apply(ra.trackCode), Discontinuity.apply(ra.discontinuity), ra.startAddressM, ra.endAddressM,
        Some(DateTime.now()), None, Option(ra.modifiedBy), ra.linkId, ra.startMValue, ra.endMValue,0, SideCode.apply(ra.sideCode), ra.calibrationPoints, false, ra.points)
    }
    roadAddressService.transferFloatingToGap(sourceIds, targetIds, roadAddresses)
  }

  put("/roadlinks/roadaddress/project/save"){
    val test = parsedBody.extract[newRoadAddressProject]
    val user = userProvider.getCurrentUser()
    val formatter = DateTimeFormat.forPattern("dd.MM.yyyy")
<<<<<<< HEAD
    val roadAddressProject  = RoadAddressProject( 0, 1, test.name, user.username, DateTime.now(), "-", formatter.parseDateTime(test.startDate), DateTime.now(), test.additionalInfo, test.roadNumber, test.startPart, test.endPart)
    roadAddressService.saveRoadLinkProject(roadAddressProject)
=======
    val roadAddressProject  = RoadAddressProject( 0, 1, test.name, user.username, "-", formatter.parseDateTime(test.startDate), DateTime.now(), test.additionalInfo, test.roadNumber, test.startPart, test.endPart)
    (roadAddressService.saveRoadLinkProject(roadAddressProject))
>>>>>>> a43f0973
  }
  get("/roadlinks/roadaddress/project/all") {
    val projects = roadAddressService.getRoadAddressProjects()
    projects.map(roadAddressProjectToApi)
  }

  private def roadlinksData(): (Seq[String], Seq[String]) = {
    val data = JSON.parseFull(params.get("data").get).get.asInstanceOf[Map[String,Any]]
    val sources = data.get("sourceLinkIds").get.asInstanceOf[Seq[String]]
    val targets = data.get("targetLinkIds").get.asInstanceOf[Seq[String]]
    (sources, targets)
  }

  private def getRoadLinksFromVVH(municipalities: Set[Int], zoomLevel: Int)(bbox: String): Seq[Seq[Map[String, Any]]] = {
    val boundingRectangle = constructBoundingRectangle(bbox)
    val viiteRoadLinks = zoomLevel match {
      //TODO: When well-performing solution for main parts and road parts is ready
      case DrawMainRoadPartsOnly =>
//        roadAddressService.getCoarseRoadParts(boundingRectangle, Seq((1, 99)), municipalities)
        Seq()
      case DrawRoadPartsOnly =>
//        roadAddressService.getRoadParts(boundingRectangle, Seq((1, 19999)), municipalities)
        Seq()
      case DrawPublicRoads => roadAddressService.getRoadAddressLinks(boundingRectangle, Seq((1, 19999), (40000,49999)), municipalities, publicRoads = false)
      case DrawAllRoads => roadAddressService.getRoadAddressLinks(boundingRectangle, Seq(), municipalities, everything = true)
      case _ => roadAddressService.getRoadAddressLinks(boundingRectangle, Seq((1, 19999)), municipalities)
    }

    val partitionedRoadLinks = RoadAddressLinkPartitioner.partition(viiteRoadLinks)
    partitionedRoadLinks.map {
      _.map(roadAddressLinkToApi)
    }
  }

  private def chooseDrawType(zoomLevel: String) = {
    val C1 = new Contains(-10 to 3)
    val C2 = new Contains(4 to 5)
    val C3 = new Contains(6 to 10)
    val C4 = new Contains(10 to 16)
    try {
      val level: Int = zoomLevel.toInt
      level match {
        case C1() => DrawMainRoadPartsOnly
        case C2() => DrawRoadPartsOnly
        case C3() => DrawPublicRoads
        case C4() => DrawAllRoads
        case _ => DrawMainRoadPartsOnly
      }
    } catch {
      case ex: NumberFormatException => DrawMainRoadPartsOnly
    }
  }

  private[this] def constructBoundingRectangle(bbox: String) = {
    val BBOXList = bbox.split(",").map(_.toDouble)
    BoundingRectangle(Point(BBOXList(0), BBOXList(1)), Point(BBOXList(2), BBOXList(3)))
  }

  def roadAddressLinkToApi(roadAddressLink: RoadAddressLink): Map[String, Any] = {
    Map(
      "segmentId" -> roadAddressLink.id,
      "id" -> roadAddressLink.id,
      "linkId" -> roadAddressLink.linkId,
      "mmlId" -> roadAddressLink.attributes.get("MTKID"),
      "points" -> roadAddressLink.geometry,
      "calibrationPoints" -> Seq(calibrationPoint(roadAddressLink.geometry, roadAddressLink.startCalibrationPoint),
        calibrationPoint(roadAddressLink.geometry, roadAddressLink.endCalibrationPoint)),
      "administrativeClass" -> roadAddressLink.administrativeClass.toString,
      "roadClass" -> roadAddressService.roadClass(roadAddressLink),
      "roadType" -> roadAddressLink.roadType.displayValue,
      "modifiedAt" -> roadAddressLink.modifiedAt,
      "modifiedBy" -> roadAddressLink.modifiedBy,
      "municipalityCode" -> roadAddressLink.attributes.get("MUNICIPALITYCODE"),
      "roadNameFi" -> roadAddressLink.attributes.get("ROADNAME_FI"),
      "roadNameSe" -> roadAddressLink.attributes.get("ROADNAME_SE"),
      "roadNameSm" -> roadAddressLink.attributes.get("ROADNAME_SM"),
      "roadNumber" -> roadAddressLink.roadNumber,
      "roadPartNumber" -> roadAddressLink.roadPartNumber,
      "elyCode" -> roadAddressLink.elyCode,
      "trackCode" -> roadAddressLink.trackCode,
      "startAddressM" -> roadAddressLink.startAddressM,
      "endAddressM" -> roadAddressLink.endAddressM,
      "discontinuity" -> roadAddressLink.discontinuity,
      "startDate" -> roadAddressLink.startDate,
      "endDate" -> roadAddressLink.endDate,
      "anomaly" -> roadAddressLink.anomaly.value,
      "roadLinkType" -> roadAddressLink.roadLinkType.value,
      "constructionType" ->roadAddressLink.constructionType.value,
      "startMValue" -> roadAddressLink.startMValue,
      "endMValue" -> roadAddressLink.endMValue,
      "sideCode" -> roadAddressLink.sideCode.value,
      "linkType" -> roadAddressLink.linkType.value,
      "roadLinkSource" ->  roadAddressLink.roadLinkSource.value
    )
  }

  def roadAddressProjectToApi(roadAddressProject: RoadAddressProject): Map[String, Any] = {
    Map(
      "id" -> roadAddressProject.id,
      "status" -> roadAddressProject.status,
      "name" -> roadAddressProject.name,
      "createdBy" -> roadAddressProject.createdBy,
      "createdDate" -> roadAddressProject.createdDate.toString,
      "startDate" -> roadAddressProject.startDate.toString,
      "modifiedBy" -> roadAddressProject.modifiedBy,
      "additionalInfo" -> roadAddressProject.additionalInfo
    )
  }

  private def calibrationPoint(geometry: Seq[Point], calibrationPoint: Option[CalibrationPoint]) = {
    calibrationPoint match {
      case Some(point) =>
        Option(Seq(("point", GeometryUtils.calculatePointFromLinearReference(geometry, point.segmentMValue)), ("value", point.addressMValue)).toMap)
      case _ => None
    }
  }

  case class StartupParameters(lon: Double, lat: Double, zoom: Int, deploy_date: String)

  get("/user/roles") {
    userProvider.getCurrentUser().configuration.roles
  }

}
<|MERGE_RESOLUTION|>--- conflicted
+++ resolved
@@ -159,13 +159,8 @@
     val test = parsedBody.extract[newRoadAddressProject]
     val user = userProvider.getCurrentUser()
     val formatter = DateTimeFormat.forPattern("dd.MM.yyyy")
-<<<<<<< HEAD
     val roadAddressProject  = RoadAddressProject( 0, 1, test.name, user.username, DateTime.now(), "-", formatter.parseDateTime(test.startDate), DateTime.now(), test.additionalInfo, test.roadNumber, test.startPart, test.endPart)
     roadAddressService.saveRoadLinkProject(roadAddressProject)
-=======
-    val roadAddressProject  = RoadAddressProject( 0, 1, test.name, user.username, "-", formatter.parseDateTime(test.startDate), DateTime.now(), test.additionalInfo, test.roadNumber, test.startPart, test.endPart)
-    (roadAddressService.saveRoadLinkProject(roadAddressProject))
->>>>>>> a43f0973
   }
   get("/roadlinks/roadaddress/project/all") {
     val projects = roadAddressService.getRoadAddressProjects()
