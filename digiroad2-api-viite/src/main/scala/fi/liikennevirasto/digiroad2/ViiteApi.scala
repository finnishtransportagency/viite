package fi.liikennevirasto.digiroad2

import java.text.SimpleDateFormat

import fi.liikennevirasto.digiroad2.asset._
import fi.liikennevirasto.digiroad2.authentication.RequestHeaderAuthentication
import fi.liikennevirasto.digiroad2.oracle.OracleDatabase
import fi.liikennevirasto.digiroad2.user.{User, UserProvider}
import fi.liikennevirasto.digiroad2.util.{DigiroadSerializers, RoadAddressException, RoadPartReservedException, Track}
import fi.liikennevirasto.viite._
import fi.liikennevirasto.viite.dao._
import fi.liikennevirasto.viite.model._
import fi.liikennevirasto.viite.util.SplitOptions
import org.joda.time.DateTime
import org.joda.time.format.DateTimeFormat
import org.json4s._
import org.scalatra.json.JacksonJsonSupport
import org.scalatra.{NotFound, _}
import org.slf4j.LoggerFactory

import scala.util.parsing.json._
import scala.util.{Left, Right}

/**
  * Created by venholat on 25.8.2016.
  */

case class NewAddressDataExtracted(sourceIds: Set[Long], targetIds: Set[Long])

case class RevertSplitExtractor(projectId: Option[Long], linkId: Option[Long], coordinates: ProjectCoordinates)
case class RevertRoadLinksExtractor(projectId: Long, roadNumber: Long, roadPartNumber: Long, links: List[LinkToRevert], coordinates: ProjectCoordinates)

case class ProjectRoadAddressInfo(projectId: Long, roadNumber: Long, roadPartNumber: Long)

case class RoadAddressProjectExtractor(id: Long, projectEly: Option[Long], status: Long, name: String, startDate: String,
                                       additionalInfo: String, roadPartList: List[RoadPartExtractor], resolution: Int)

case class RoadAddressProjectLinksExtractor(linkIds: Seq[Long], linkStatus: Int, projectId: Long, roadNumber: Long,
                                            roadPartNumber: Long, trackCode: Int, discontinuity: Int, roadEly: Long,
                                            roadLinkSource: Int, roadType: Int, userDefinedEndAddressM: Option[Int],
                                            coordinates: ProjectCoordinates)

case class RoadPartExtractor(roadNumber: Long, roadPartNumber: Long, ely: Long)

class ViiteApi(val roadLinkService: RoadLinkService, val vVHClient: VVHClient,
               val roadAddressService: RoadAddressService,
               val projectService: ProjectService,
               val userProvider: UserProvider = Digiroad2Context.userProvider,
               val deploy_date: String = Digiroad2Context.deploy_date
              )
  extends ScalatraServlet
    with JacksonJsonSupport
    with CorsSupport
    with RequestHeaderAuthentication
    with GZipSupport {

  class Contains(r: Range) {
    def unapply(i: Int): Boolean = r contains i
  }

  val DrawMainRoadPartsOnly = 1
  val DrawRoadPartsOnly = 2
  val DrawPublicRoads = 3
  val DrawAllRoads = 4

  def withDynTransaction[T](f: => T): T = OracleDatabase.withDynTransaction(f)

  def withDynSession[T](f: => T): T = OracleDatabase.withDynSession(f)

  val logger = LoggerFactory.getLogger(getClass)
  protected implicit val jsonFormats: Formats = DigiroadSerializers.jsonFormats
  JSON.globalNumberParser = {
    in =>
      try in.toLong catch {
        case _: NumberFormatException => in.toDouble
      }
  }

  before() {
    contentType = formats("json") + "; charset=utf-8"
    try {
      authenticateForApi(request)(userProvider)
      if (request.isWrite && !userProvider.getCurrentUser().hasViiteWriteAccess) {
        halt(Unauthorized("No write permissions"))
      }
    } catch {
      case ise: IllegalStateException => halt(Unauthorized("Authentication error: " + ise.getMessage))
    }
    response.setHeader(Digiroad2Context.Digiroad2ServerOriginatedResponseHeader, "true")
  }

  get("/startupParameters") {
    val (east, north, zoom) = {
      val config = userProvider.getCurrentUser().configuration
      (config.east.map(_.toDouble), config.north.map(_.toDouble), config.zoom.map(_.toInt))
    }
    StartupParameters(east.getOrElse(DefaultLatitude), north.getOrElse(DefaultLongitude), zoom.getOrElse(DefaultZoomLevel), deploy_date)
  }

  get("/roadlinks") {
    response.setHeader("Access-Control-Allow-Headers", "*")

    val user = userProvider.getCurrentUser()
    val municipalities: Set[Int] = if (user.isViiteUser()) Set() else user.configuration.authorizedMunicipalities

    val zoomLevel = chooseDrawType(params.getOrElse("zoom", "5"))

    params.get("bbox")
      .map(getRoadAddressLinks(municipalities, zoomLevel))
      .getOrElse(BadRequest("Missing mandatory 'bbox' parameter"))
  }

  get("/roadlinks/:linkId") {
    val linkId = params("linkId").toLong
    val roadLinks = roadAddressService.getRoadAddressLink(linkId) ++ roadAddressService.getSuravageRoadLinkAddressesByLinkIds(Set(linkId))
    val projectLinks = projectService.getProjectRoadLinksByLinkIds(Set(linkId))
    foldSegments(roadLinks).orElse(foldSegments(projectLinks)).map(midPoint).getOrElse(
      Map("success" -> false, "reason" -> ("Link " + linkId + " not found")))
  }

  get("/roadlinks/project/prefillfromvvh/:linkId") {
    val linkId = params("linkId").toLong
    projectService.fetchPreFillFromVVH(linkId) match {
      case Right(preFillInfo) => {
        Map("success" -> true, "roadNumber" -> preFillInfo.RoadNumber, "roadPartNumber" -> preFillInfo.RoadPart)
      }
      case Left(failuremessage) => {
        Map("success" -> false, "reason" -> failuremessage)
      }
    }
  }

  get("/roadlinks/adjacent") {
    val data = JSON.parseFull(params.getOrElse("roadData", "{}")).get.asInstanceOf[Map[String, Any]]
    val chainLinks = data("selectedLinks").asInstanceOf[Seq[Long]].toSet
    val linkId = data("linkId").asInstanceOf[Long]
    val roadNumber = data("roadNumber").asInstanceOf[Long]
    val roadPartNumber = data("roadPartNumber").asInstanceOf[Long]
    val trackCode = data("trackCode").asInstanceOf[Long].toInt

    roadAddressService.getFloatingAdjacent(chainLinks, linkId, roadNumber, roadPartNumber, trackCode).map(roadAddressLinkToApi)
  }

  get("/roadlinks/adjacent/target") {
    val data = JSON.parseFull(params.getOrElse("roadData", "{}")).get.asInstanceOf[Map[String, Any]]
    val chainLinks = data("selectedLinks").asInstanceOf[Seq[Long]].toSet
    val linkId = data("linkId").asInstanceOf[Long]

    roadAddressService.getAdjacent(chainLinks, linkId).map(roadAddressLinkToApi)
  }

  get("/roadlinks/multiSourceAdjacents") {
    val roadData = JSON.parseFull(params.getOrElse("roadData", "[]")).get.asInstanceOf[Seq[Map[String, Any]]]
    if (roadData.isEmpty) {
      Set.empty
    } else {
      val adjacents: Seq[RoadAddressLink] = {
        roadData.flatMap(rd => {
          val chainLinks = rd("selectedLinks").asInstanceOf[Seq[Long]].toSet
          val linkId = rd("linkId").asInstanceOf[Long]
          val roadNumber = rd("roadNumber").asInstanceOf[Long]
          val roadPartNumber = rd("roadPartNumber").asInstanceOf[Long]
          val trackCode = rd("trackCode").asInstanceOf[Long].toInt
          roadAddressService.getFloatingAdjacent(chainLinks, linkId,
            roadNumber, roadPartNumber, trackCode)
        })
      }
      val linkIds: Seq[Long] = roadData.map(rd => rd("linkId").asInstanceOf[Long])
      val result = adjacents.filter(adj => {
        !linkIds.contains(adj.linkId)
      }).distinct
      result.map(roadAddressLinkToApi)
    }
  }

  get("/roadlinks/checkproject/") {
    val linkId = params("projectId").toLong
    projectService.getProjectStatusFromTR(linkId)
  }

  get("/roadlinks/transferRoadLink") {
    val (sources, targets) = roadlinksData()
    val user = userProvider.getCurrentUser()
    try {
      val result = roadAddressService.getRoadAddressLinksAfterCalculation(sources, targets, user)
      result.map(roadAddressLinkToApi)
    }
    catch {
      case e: IllegalArgumentException =>
        logger.warn("Invalid transfer attempted: " + e.getMessage, e)
        BadRequest("Invalid transfer attempted: " + e.getMessage)
      case e: Exception =>
        logger.warn(e.getMessage, e)
        InternalServerError("An unexpected error occurred while processing this action.")
    }
  }

  put("/roadlinks/roadaddress") {
    val data = parsedBody.extract[NewAddressDataExtracted]
    val sourceIds = data.sourceIds
    val targetIds = data.targetIds
    val user = userProvider.getCurrentUser()

    val roadAddresses = roadAddressService.getRoadAddressesAfterCalculation(sourceIds.toSeq.map(_.toString), targetIds.toSeq.map(_.toString), user)
    try {
      val transferredRoadAddresses = roadAddressService.transferFloatingToGap(sourceIds, targetIds, roadAddresses, user.username)
      transferredRoadAddresses
    }
    catch {
      case e: RoadAddressException =>
        logger.warn(e.getMessage)
        InternalServerError("An unexpected error occurred while processing this action.")
      case e: MappingException =>
        logger.warn("Exception treating road links", e)
        BadRequest("Missing mandatory ProjectLink parameter")
    }
  }

  post("/roadlinks/roadaddress/project") {
    val project = parsedBody.extract[RoadAddressProjectExtractor]
    val user = userProvider.getCurrentUser()
    val roadAddressProject = ProjectConverter.toRoadAddressProject(project, user)
    try {
      if (project.id != 0) //we check if project is new. If it is then we check project for being in writable state
        projectWritable(roadAddressProject.id)
      val projectSaved = projectService.createRoadLinkProject(roadAddressProject)
      projectService.saveProjectCoordinates(projectSaved.id, projectService.calculateProjectCoordinates(project.id, project.resolution))
      val fetched = projectService.getRoadAddressSingleProject(projectSaved.id).get
      val firstAddress: Map[String, Any] =
        fetched.reservedParts.find(_.startingLinkId.nonEmpty).map(p => "projectAddresses" -> p.startingLinkId.get).toMap
      Map("project" -> roadAddressProjectToApi(fetched), "formInfo" ->
        fetched.reservedParts.map(reservedRoadPartToApi), "success" -> true) ++ firstAddress
    } catch {
      case ex: IllegalArgumentException => BadRequest(s"A project with id ${project.id} has already been created")
      case e: MappingException =>
        logger.warn("Exception treating road links", e)
        BadRequest("Missing mandatory ProjectLink parameter")
      case ex: RuntimeException => Map("success" -> false, "errorMessage" -> ex.getMessage)
      case ex: RoadPartReservedException => Map("success" -> false, "errorMessage" -> ex.getMessage)

    }
  }

  put("/roadlinks/roadaddress/project") {
    val project = parsedBody.extract[RoadAddressProjectExtractor]
    val user = userProvider.getCurrentUser()
    val roadAddressProject = ProjectConverter.toRoadAddressProject(project, user)
    try {
      if (project.id != 0) //we check if project is new. If it is then we check project for being in writable state
        projectWritable(roadAddressProject.id)
      val projectSaved = projectService.saveProject(roadAddressProject)
      projectService.saveProjectCoordinates(projectSaved.id, projectService.calculateProjectCoordinates(project.id, project.resolution))
      val firstLink = projectService.getFirstProjectLink(projectSaved)
      Map("project" -> roadAddressProjectToApi(projectSaved), "projectAddresses" -> firstLink, "formInfo" ->
        projectSaved.reservedParts.map(reservedRoadPartToApi),
        "success" -> true)
    } catch {
      case e: IllegalStateException => Map("success" -> false, "errorMessage" -> "Projekti ei ole enää muokattavissa")
      case ex: IllegalArgumentException => NotFound(s"Project id ${project.id} not found")
      case e: MappingException =>
        logger.warn("Exception treating road links", e)
        BadRequest("Missing mandatory ProjectLink parameter")
      case ex: RuntimeException => Map("success" -> false, "errorMessage" -> ex.getMessage)
      case ex: RoadPartReservedException => Map("success" -> false, "errorMessage" -> ex.getMessage)
    }
  }

  post("/roadlinks/roadaddress/project/sendToTR") {
    val projectId = (parsedBody \ "projectID").extract[Long]

    val writableProjectService = projectWritable(projectId)
    val sendStatus = writableProjectService.publishProject(projectId)
    if (sendStatus.validationSuccess && sendStatus.sendSuccess)
      Map("sendSuccess" -> true)
    else
      Map("sendSuccess" -> false, "errorMessage" -> sendStatus.errorMessage.getOrElse(""))
  }


  put("/project/reverse") {
    val user = userProvider.getCurrentUser()
    try {
      //check for validity
      val roadInfo = parsedBody.extract[RevertRoadLinksExtractor]
      val writableProjectService = projectWritable(roadInfo.projectId)
      writableProjectService.changeDirection(roadInfo.projectId, roadInfo.roadNumber, roadInfo.roadPartNumber, roadInfo.links, user.username) match {
        case Some(errorMessage) =>
          Map("success" -> false, "errorMessage" -> errorMessage)
        case None =>
          writableProjectService.saveProjectCoordinates(roadInfo.projectId, roadInfo.coordinates)
          Map("success" -> true)
      }
    } catch {
      case e: IllegalStateException => Map("success" -> false, "errorMessage" -> e.getMessage)
      case ex: RuntimeException => Map("success" -> false, "errorMessage" -> ex.getMessage)
      case e: MappingException =>
        logger.warn("Exception treating road links", e)
        BadRequest("Missing mandatory ProjectLink parameter")
    }
  }

  get("/roadlinks/roadaddress/project/all") {
    projectService.getRoadAddressAllProjects().map(roadAddressProjectToApi)
  }

  get("/roadlinks/roadaddress/project/all/projectId/:id") {
    val projectId = params("id").toLong
    val project = projectService.getRoadAddressSingleProject(projectId, Seq(LinkStatus.Numbering)).get
    val projectMap = roadAddressProjectToApi(project)
    val parts = project.reservedParts.map(reservedRoadPartToApi)
    val publishable = projectService.projectLinkPublishable(projectId)
    Map("project" -> projectMap, "linkId" -> project.reservedParts.find(_.startingLinkId.nonEmpty).flatMap(_.startingLinkId),
      "projectLinks" -> parts, "publishable" -> publishable)
  }

  get("/roadlinks/roadaddress/project/validatereservedlink/") {
    val roadNumber = params("roadNumber").toLong
    val startPart = params("startPart").toLong
    val endPart = params("endPart").toLong
    val projDate = params("projDate").toString
    val formatter = DateTimeFormat.forPattern("dd.MM.yyyy")
    val errorMessageOpt = projectService.checkRoadPartsExist(roadNumber, startPart, endPart)
    if (errorMessageOpt.isEmpty) {
      projectService.checkRoadPartsReservable(roadNumber, startPart, endPart) match {
        case Left(err) => Map("success" -> err, "roadparts" -> Seq.empty)
        case Right(reservedRoadParts) => {
          if (reservedRoadParts.isEmpty) {
            Map("success" -> s"Puuttuvan tielinkkidatan takia kyseistä tieosaa ei pystytä varaamaan.")
          } else {
            projectService.validateProjectDate(reservedRoadParts, formatter.parseDateTime(projDate)) match {
              case Some(errMsg) => Map("success" -> errMsg)
              case None => Map("success" -> "ok", "roadparts" -> reservedRoadParts.map(reservedRoadPartToApi))
            }
          }
        }
      }
    } else
      Map("success" -> errorMessageOpt.get)
  }

  put("/roadlinks/roadaddress/project/revertchangesroadlink") {
    try {
      val linksToRevert = parsedBody.extract[RevertRoadLinksExtractor]
      if (linksToRevert.links.nonEmpty) {
        val writableProject = projectWritable(linksToRevert.projectId)
        val user = userProvider.getCurrentUser().username
        writableProject.revertLinks(linksToRevert.projectId, linksToRevert.roadNumber, linksToRevert.roadPartNumber, linksToRevert.links, user) match {
          case None =>
            writableProject.saveProjectCoordinates(linksToRevert.projectId, linksToRevert.coordinates)
            Map("success" -> true)
          case Some(s) => Map("success" -> false, "errorMessage" -> s)
        }
      }
    } catch {
      case e: IllegalStateException => Map("success" -> false, "errorMessage" -> "Projekti ei ole enää muokattavissa")
      case e: MappingException =>
        logger.warn("Exception treating road links", e)
        BadRequest("Missing mandatory ProjectLink parameter")
      case e: Exception => {
        logger.error(e.toString, e)
        InternalServerError(e.toString)
      }
    }
  }

  post("/roadlinks/roadaddress/project/links") {
    val user = userProvider.getCurrentUser()
    try {
      val links = parsedBody.extract[RoadAddressProjectLinksExtractor]
      println(links)
      logger.debug(s"Creating new links: ${links.linkIds.mkString(",")}")
      val writableProject = projectWritable(links.projectId)
      val retVal = writableProject.createProjectLinks(links.linkIds, links.projectId, links.roadNumber, links.roadPartNumber,
        Track.apply(links.trackCode), Discontinuity.apply(links.discontinuity), RoadType.apply(links.roadType), LinkGeomSource.apply(links.roadLinkSource), links.roadEly, user.username)
      writableProject.saveProjectCoordinates(links.projectId, links.coordinates)
      retVal
    } catch {
      case e: IllegalStateException => Map("success" -> false, "errorMessage" -> "Projekti ei ole enää muokattavissa")
      case e: MappingException =>
        logger.warn("Exception treating road links", e)
        BadRequest("Missing mandatory ProjectLink parameter")
      case e: Exception => {
        logger.error(e.toString, e)
        InternalServerError(e.toString)
      }
    }
  }

  put("/roadlinks/roadaddress/project/links") {
    val user = userProvider.getCurrentUser()
    try {
      val links = parsedBody.extract[RoadAddressProjectLinksExtractor]
      val writableProject = projectWritable(links.projectId)
<<<<<<< HEAD
      writableProject.updateProjectLinks(links.projectId, links.linkIds.toSet,
        LinkStatus.apply(links.linkStatus), user.username, links.roadNumber,
        links.roadPartNumber, links.userDefinedEndAddressM, links.roadType, links.discontinuity, links.roadEly) match {
=======
      writableProject.updateProjectLinks(links.projectId, links.linkIds.toSet, LinkStatus.apply(links.linkStatus),
        user.username, links.coordinates, links.roadNumber, links.roadPartNumber, links.trackCode, links.userDefinedEndAddressM,
        links.roadType, links.discontinuity, Some(links.roadEly)) match {
>>>>>>> 337b83a8
        case Some(errorMessage) => Map("success" -> false, "errormessage" -> errorMessage)
        case None =>
          writableProject.saveProjectCoordinates(links.projectId, links.coordinates)
          Map("success" -> true, "id" -> links.projectId, "publishable" -> projectService.projectLinkPublishable(links.projectId))
      }
    } catch {
      case e: IllegalStateException => Map("success" -> false, "errorMessage" -> "Projekti ei ole enää muokattavissa")
      case e: MappingException =>
        logger.warn("Exception treating road links", e)
        BadRequest("Missing mandatory ProjectLink parameter")
      case e: Exception => {
        logger.error(e.toString, e)
        InternalServerError(e.toString)
      }
    }
  }

  get("/project/roadlinks") {
    response.setHeader("Access-Control-Allow-Headers", "*")

    val user = userProvider.getCurrentUser()

    val zoomLevel = chooseDrawType(params.getOrElse("zoom", "5"))
    val projectId: Long = params.get("id") match {
      case Some(s) if s != "" && s.toLong != 0 => s.toLong
      case _ => 0L
    }
    if (projectId == 0)
      BadRequest("Missing mandatory 'id' parameter")
    else
      params.get("bbox")
        .map(getProjectLinks(projectId, zoomLevel))
        .getOrElse(BadRequest("Missing mandatory 'bbox' parameter"))
  }

  delete("/project/trid/:projectId") {
    val user = userProvider.getCurrentUser()
    val projectId = params("projectId").toLong
    val oError = projectService.removeRotatingTRId(projectId)
    oError match {
      case Some(error) =>
        Map("success" -> "false", "message" -> error)
      case None =>
        Map("success" -> "true", "message" -> "")
    }
  }

  get("/project/getchangetable/:projectId") {
    val projectId = params("projectId").toLong
    projectService.getChangeProject(projectId).map(project =>
      Map(
        "id" -> project.id,
        "ely" -> project.ely,
        "user" -> project.user,
        "name" -> project.name,
        "changeDate" -> project.changeDate,
        "changeInfoSeq" -> project.changeInfoSeq.map(changeInfo =>
          Map("changetype" -> changeInfo.changeType.value, "roadType" -> changeInfo.roadType.value,
            "discontinuity" -> changeInfo.discontinuity.value, "source" -> changeInfo.source,
            "target" -> changeInfo.target, "reversed"-> changeInfo.reversed)))
    ).getOrElse(None)
  }


  post("/project/publish") {
    val user = userProvider.getCurrentUser()
    try {
      val projectId = params("projectId").toLong

      val writableProject = projectWritable(projectId)
      val publishResult = writableProject.publishProject(projectId)
      if (publishResult.sendSuccess && publishResult.validationSuccess)
        Map("status" -> "ok")
      PreconditionFailed(publishResult.errorMessage.getOrElse("Unknown error"))
    }
    catch {
      case e: IllegalStateException => Map("success" -> false, "errorMessage" -> "Projekti ei ole enää muokattavissa")
      case e: MappingException =>
        logger.warn("Exception treating road links", e)
        BadRequest("Missing mandatory ProjectLink parameter")
    }
  }

  put("/project/split/:linkID") {
    val user = userProvider.getCurrentUser()
    params.get("linkID").map(_.toLong) match {
      case Some(link) =>
        try {
          val options = parsedBody.extract[SplitOptions]
          val writableProject = projectWritable(options.projectId)
          val splitError = writableProject.splitSuravageLink(link, user.username, options)
          writableProject.saveProjectCoordinates(options.projectId, options.coordinates)
          Map("success" -> splitError.isEmpty, "reason" -> splitError.orNull)
        } catch {
          case e: IllegalStateException => Map("success" -> false, "errorMessage" -> e.getMessage)
          case _: NumberFormatException => BadRequest("Missing mandatory data")
        }
      case _ => BadRequest("Missing Linkid from url")
    }
  }

  delete("/project/split") {
    val user = userProvider.getCurrentUser()
    try{
      val data = parsedBody.extract[RevertSplitExtractor]
      val projectId = data.projectId
      val linkId = data.linkId
      val coordinates = data.coordinates
      (projectId, linkId) match {
        case (Some(project), Some(link)) =>
          val error = projectService.revertSplit(project, link, user.username)
          projectService.saveProjectCoordinates(project, coordinates)
          Map("success" -> error.isEmpty, "message" -> error)
        case _ => BadRequest("Missing mandatory 'projectId' or 'linkId' parameter from URI: /project/split/:projectId/:linkId")
      }
    } catch {
      case _: NumberFormatException => BadRequest("'projectId' or 'linkId' parameter given could not be parsed as an integer number")
    }
  }

  private def roadlinksData(): (Seq[String], Seq[String]) = {
    val data = JSON.parseFull(params.get("data").get).get.asInstanceOf[Map[String, Any]]
    val sources = data("sourceLinkIds").asInstanceOf[Seq[String]]
    val targets = data("targetLinkIds").asInstanceOf[Seq[String]]
    (sources, targets)
  }

  private def getRoadAddressLinks(municipalities: Set[Int], zoomLevel: Int)(bbox: String): Seq[Seq[Map[String, Any]]] = {
    val boundingRectangle = constructBoundingRectangle(bbox)
    val startTime = System.currentTimeMillis()
    val viiteRoadLinks = zoomLevel match {
      //TODO: When well-performing solution for main parts and road parts is ready
      case DrawMainRoadPartsOnly =>
        //        roadAddressService.getCoarseRoadParts(boundingRectangle, Seq((1, 99)), municipalities)
        Seq()
      case DrawRoadPartsOnly =>
        //        roadAddressService.getRoadParts(boundingRectangle, Seq((1, 19999)), municipalities)
        Seq()
      case DrawPublicRoads => roadAddressService.getRoadAddressLinksByLinkId(boundingRectangle, Seq((1, 19999), (40000, 49999)), municipalities)
      case DrawAllRoads => roadAddressService.getRoadAddressLinksWithSuravage(boundingRectangle, roadNumberLimits = Seq(), municipalities, everything = true)
      case _ => roadAddressService.getRoadAddressLinksWithSuravage(boundingRectangle, roadNumberLimits = Seq((1, 19999)), municipalities)
    }
    logger.info(s"End fetching data from service (zoom level $zoomLevel) in ${(System.currentTimeMillis() - startTime) * 0.001}s")
    val partitionedRoadLinks = RoadAddressLinkPartitioner.partition(viiteRoadLinks)
    partitionedRoadLinks.map {
      _.map(roadAddressLinkToApi)
    }
  }

  private def getProjectLinks(projectId: Long, zoomLevel: Int)(bbox: String): Seq[Seq[Map[String, Any]]] = {
    val boundingRectangle = constructBoundingRectangle(bbox)
    val startTime = System.currentTimeMillis()
    val viiteRoadLinks = zoomLevel match {
      case DrawMainRoadPartsOnly =>
        Seq()
      case DrawRoadPartsOnly =>
        Seq()
      case DrawPublicRoads => projectService.getProjectLinksWithSuravage(roadAddressService, projectId, boundingRectangle, Seq((1, 19999), (40000, 49999)), Set())
      case DrawAllRoads => projectService.getProjectLinksWithSuravage(roadAddressService, projectId, boundingRectangle, Seq(), Set(), everything = true)
      case _ => projectService.getProjectLinksWithSuravage(roadAddressService, projectId, boundingRectangle, Seq((1, 19999)), Set())
    }
    logger.info(s"End fetching data for id=$projectId project service (zoom level $zoomLevel) in ${(System.currentTimeMillis() - startTime) * 0.001}s")

    val partitionedRoadLinks = ProjectLinkPartitioner.partition(viiteRoadLinks.filter(_.length >= MinAllowedRoadAddressLength))
    partitionedRoadLinks.map {
      _.map(projectAddressLinkToApi)
    }
  }

  private def chooseDrawType(zoomLevel: String) = {
    val C1 = new Contains(-10 to 3)
    val C2 = new Contains(4 to 5)
    val C3 = new Contains(6 to 10)
    val C4 = new Contains(11 to 16)
    try {
      val level: Int = Math.round(zoomLevel.toDouble).toInt
      level match {
        case C1() => DrawMainRoadPartsOnly
        case C2() => DrawRoadPartsOnly
        case C3() => DrawPublicRoads
        case C4() => DrawAllRoads
        case _ => DrawMainRoadPartsOnly
      }
    } catch {
      case ex: NumberFormatException => DrawMainRoadPartsOnly
    }
  }

  private[this] def constructBoundingRectangle(bbox: String) = {
    val BBOXList = bbox.split(",").map(_.toDouble)
    BoundingRectangle(Point(BBOXList(0), BBOXList(1)), Point(BBOXList(2), BBOXList(3)))
  }

  private def roadAddressLinkLikeToApi(roadAddressLink: RoadAddressLinkLike): Map[String, Any] = {
    Map(
      "success" -> true,
      "segmentId" -> roadAddressLink.id,
      "id" -> roadAddressLink.id,
      "linkId" -> roadAddressLink.linkId,
      "mmlId" -> roadAddressLink.attributes.get("MTKID"),
      "points" -> roadAddressLink.geometry,
      "calibrationCode" -> CalibrationCode.getFromAddressLinkLike(roadAddressLink).value,
      "calibrationPoints" -> Seq(calibrationPoint(roadAddressLink.geometry, roadAddressLink.startCalibrationPoint),
        calibrationPoint(roadAddressLink.geometry, roadAddressLink.endCalibrationPoint)),
      "administrativeClass" -> roadAddressLink.administrativeClass.toString,
      "roadClass" -> roadAddressService.roadClass(roadAddressLink.roadNumber),
      "roadTypeId" -> roadAddressLink.roadType.value,
      "roadType" -> roadAddressLink.roadType.displayValue,
      "modifiedAt" -> roadAddressLink.modifiedAt,
      "modifiedBy" -> roadAddressLink.modifiedBy,
      "municipalityCode" -> roadAddressLink.attributes.get("MUNICIPALITYCODE"),
      "roadNameFi" -> roadAddressLink.attributes.get("ROADNAME_FI"),
      "roadNameSe" -> roadAddressLink.attributes.get("ROADNAME_SE"),
      "roadNameSm" -> roadAddressLink.attributes.get("ROADNAME_SM"),
      "roadNumber" -> roadAddressLink.roadNumber,
      "roadPartNumber" -> roadAddressLink.roadPartNumber,
      "elyCode" -> roadAddressLink.elyCode,
      "trackCode" -> roadAddressLink.trackCode,
      "startAddressM" -> roadAddressLink.startAddressM,
      "endAddressM" -> roadAddressLink.endAddressM,
      "discontinuity" -> roadAddressLink.discontinuity,
      "anomaly" -> roadAddressLink.anomaly.value,
      "roadLinkType" -> roadAddressLink.roadLinkType.value,
      "constructionType" -> roadAddressLink.constructionType.value,
      "startMValue" -> roadAddressLink.startMValue,
      "endMValue" -> roadAddressLink.endMValue,
      "sideCode" -> roadAddressLink.sideCode.value,
      "linkType" -> roadAddressLink.linkType.value,
      "roadLinkSource" -> roadAddressLink.roadLinkSource.value
    )
  }

  def roadAddressLinkToApi(roadAddressLink: RoadAddressLink): Map[String, Any] = {
    roadAddressLinkLikeToApi(roadAddressLink) ++
      Map(
        "startDate" -> roadAddressLink.startDate,
        "endDate" -> roadAddressLink.endDate,
        "newGeometry" -> roadAddressLink.newGeometry
      )
  }

  def projectAddressLinkToApi(projectAddressLink: ProjectAddressLink): Map[String, Any] = {
    roadAddressLinkLikeToApi(projectAddressLink) ++
      (if (projectAddressLink.isSplit)
        Map(
          "status" -> projectAddressLink.status.value,
          "connectedLinkId" -> projectAddressLink.connectedLinkId,
          "originalGeometry" -> projectAddressLink.originalGeometry,
          "reversed" -> projectAddressLink.reversed
        )
      else
        Map(
          "status" -> projectAddressLink.status.value,
          "reversed" -> projectAddressLink.reversed
        ))
  }

  def roadAddressProjectToApi(roadAddressProject: RoadAddressProject): Map[String, Any] = {
    Map(
      "id" -> roadAddressProject.id,
      "name" -> roadAddressProject.name,
      "createdBy" -> roadAddressProject.createdBy,
      "createdDate" -> formatToString(roadAddressProject.createdDate.toString),
      "dateModified" -> formatToString(roadAddressProject.dateModified.toString),
      "startDate" -> formatToString(roadAddressProject.startDate.toString),
      "modifiedBy" -> roadAddressProject.modifiedBy,
      "additionalInfo" -> roadAddressProject.additionalInfo,
      "status" -> roadAddressProject.status,
      "statusCode" -> roadAddressProject.status.value,
      "statusDescription" -> roadAddressProject.status.description,
      "statusInfo" -> roadAddressProject.statusInfo,
      "ely" -> roadAddressProject.ely.getOrElse(-1),
      "coordX" -> roadAddressProject.coordinates.get.x,
      "coordY" -> roadAddressProject.coordinates.get.y,
      "zoomLevel" -> roadAddressProject.coordinates.get.zoom
    )
  }

  def reservedRoadPartToApi(reservedRoadPart: ReservedRoadPart): Map[String, Any] = {
    Map("roadNumber" -> reservedRoadPart.roadNumber,
      "roadPartNumber" -> reservedRoadPart.roadPartNumber,
      "roadPartId" -> reservedRoadPart.id,
      "ely" -> reservedRoadPart.ely,
      "roadLength" -> reservedRoadPart.roadLength,
      "addressLength" -> reservedRoadPart.addressLength,
      "discontinuity" -> reservedRoadPart.discontinuity.description,
      "linkId" -> reservedRoadPart.startingLinkId,
      "isDirty" -> reservedRoadPart.isDirty
    )
  }

  // Fold segments on same link together
  // TODO: add here start / end dates unique values?
  private def foldSegments[T <: RoadAddressLinkLike](links: Seq[T]): Option[T] = {
    if (links.nonEmpty)
      Some(links.tail.foldLeft(links.head) {
        case (a: RoadAddressLink, b) =>
          a.copy(startAddressM = Math.min(a.startAddressM, b.startAddressM), endAddressM = Math.max(a.endAddressM, b.endAddressM),
            startMValue = Math.min(a.startMValue, b.endMValue)).asInstanceOf[T]
        case (a: ProjectAddressLink, b) =>
          a.copy(startAddressM = Math.min(a.startAddressM, b.startAddressM), endAddressM = Math.max(a.endAddressM, b.endAddressM),
            startMValue = Math.min(a.startMValue, b.endMValue)).asInstanceOf[T]
      })
    else
      None
  }

  private def midPoint(link: RoadAddressLinkLike) = {
    Map("middlePoint" -> GeometryUtils.calculatePointFromLinearReference(link.geometry,
      link.length / 2.0)) ++ (link match {
      case l: RoadAddressLink => roadAddressLinkToApi(l)
      case l: ProjectAddressLink => projectAddressLinkToApi(l)
    })
  }

  def formatToString(entryDate: String): String = {
    val date = new SimpleDateFormat("yyyy-MM-dd'T'HH:mm:ss").parse(entryDate)
    val formattedDate = new SimpleDateFormat("dd.MM.yyyy").format(date)
    formattedDate
  }

  private def calibrationPoint(geometry: Seq[Point], calibrationPoint: Option[CalibrationPoint]) = {
    calibrationPoint match {
      case Some(point) =>
        Option(Seq(("point", GeometryUtils.calculatePointFromLinearReference(geometry, point.segmentMValue)), ("value", point.addressMValue)).toMap)
      case _ => None
    }
  }

  @throws(classOf[Exception])
  private def projectWritable(projectId: Long): ProjectService = {
    val writable = projectService.isWritableState(projectId)
    if (!writable)
      throw new IllegalStateException("Projekti ei ole enään muokattavissa") //project is not in modifiable state
    projectService
  }

  case class StartupParameters(lon: Double, lat: Double, zoom: Int, deploy_date: String)

  get("/user/roles") {
    userProvider.getCurrentUser().configuration.roles
  }

}

case class ProjectFormLine(startingLinkId: Long, projectId: Long, roadNumber: Long, roadPartNumber: Long, roadLength: Long, ely: Long, discontinuity: String, isDirty: Boolean = false)

object ProjectConverter {
  def toRoadAddressProject(project: RoadAddressProjectExtractor, user: User): RoadAddressProject = {
    val formatter = DateTimeFormat.forPattern("dd.MM.yyyy")
    RoadAddressProject(project.id, ProjectState.apply(project.status),
      if (project.name.length > 32) project.name.substring(0, 32).trim else project.name.trim,
      user.username, DateTime.now(), "-", formatter.parseDateTime(project.startDate), DateTime.now(),
      project.additionalInfo, project.roadPartList.map(toReservedRoadPart), Option(project.additionalInfo), project.projectEly,
      Some(ProjectCoordinates(DefaultLatitude, DefaultLongitude, DefaultZoomLevel)))
  }

  def toReservedRoadPart(rp: RoadPartExtractor): ReservedRoadPart = {
    ReservedRoadPart(0L, rp.roadNumber, rp.roadPartNumber,
      0.0, 0L, Discontinuity.Continuous, rp.ely, None, None, None, false)
  }
}<|MERGE_RESOLUTION|>--- conflicted
+++ resolved
@@ -391,15 +391,9 @@
     try {
       val links = parsedBody.extract[RoadAddressProjectLinksExtractor]
       val writableProject = projectWritable(links.projectId)
-<<<<<<< HEAD
-      writableProject.updateProjectLinks(links.projectId, links.linkIds.toSet,
-        LinkStatus.apply(links.linkStatus), user.username, links.roadNumber,
-        links.roadPartNumber, links.userDefinedEndAddressM, links.roadType, links.discontinuity, links.roadEly) match {
-=======
       writableProject.updateProjectLinks(links.projectId, links.linkIds.toSet, LinkStatus.apply(links.linkStatus),
-        user.username, links.coordinates, links.roadNumber, links.roadPartNumber, links.trackCode, links.userDefinedEndAddressM,
+        user.username, links.roadNumber, links.roadPartNumber, links.trackCode, links.userDefinedEndAddressM,
         links.roadType, links.discontinuity, Some(links.roadEly)) match {
->>>>>>> 337b83a8
         case Some(errorMessage) => Map("success" -> false, "errormessage" -> errorMessage)
         case None =>
           writableProject.saveProjectCoordinates(links.projectId, links.coordinates)
