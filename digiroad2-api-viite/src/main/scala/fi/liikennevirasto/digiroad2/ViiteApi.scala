--- conflicted
+++ resolved
@@ -224,47 +224,6 @@
     }
   }
 
-<<<<<<< HEAD
-=======
-  val getAdjacent = (
-    apiOperation[Seq[Map[String, Any]]]("getAdjacent")
-      .parameters(
-        queryParam[String]("roadData").description("Road Data String\r\n" +
-          "roadData: { " +
-          "selectedLinks: Seq[Long] \r\n" +
-          "linkId: Long \r\n" +
-          "}\r\n" +
-          "Example String: {\"selectedLings\" : [0], \"linkId\": 0}")
-      )
-      tags "ViiteAPI - Unimplemented"
-      summary "Returns a sequence of  RoadAddressLink object adjacent to the selectedLinks"
-      notes "Currently unimplemented"
-    )
-
-  get("/roadlinks/adjacent/target", operation(getAdjacent)) {
-    val data = JSON.parseFull(params.getOrElse("roadData", "{}")).get.asInstanceOf[Map[String, Any]]
-    val chainLinks = data("selectedLinks").asInstanceOf[Seq[Long]].toSet
-    val linkId = data("linkId").asInstanceOf[Long]
-
-    time(logger, s"GET request for /roadlinks/adjacent/target (chainLinks: $chainLinks, linkId: $linkId)") {
-      roadAddressService.getAdjacent(chainLinks, linkId).map(roadAddressLinkToApi)
-    }
-  }
-
-  val getRoadNamesFull = (
-    apiOperation[Map[String, Any]]("getRoadNames")
-      .parameters(
-        queryParam[Long]("roadNumber").description("Road Number of a road address"),
-        queryParam[String]("roadName").description("Road Name of a road address"),
-        queryParam[String]("startDate").description("Start date of a road address"),
-        queryParam[String]("endDate").description("End date of a road address")
-      )
-      tags "ViiteAPI - RoadNames"
-      summary "Returns a sequence of RoadName objects that match the given parameters."
-      notes ""
-  )
-
->>>>>>> 86aee145
   get("/roadnames") {
     val roadNumber = params.get("roadNumber")
     val roadName = params.get("roadName")
