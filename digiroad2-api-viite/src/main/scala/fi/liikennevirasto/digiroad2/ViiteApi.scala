--- conflicted
+++ resolved
@@ -408,14 +408,6 @@
     val user = userProvider.getCurrentUser()
     try {
       val links = parsedBody.extract[RoadAddressProjectLinksExtractor]
-<<<<<<< HEAD
-      logger.debug(s"Creating new links: ${links.linkIds.mkString(",")}")
-      val writableProject = projectWritable(links.projectId)
-      val retVal = writableProject.createProjectLinks(links.linkIds, links.projectId, links.roadNumber, links.roadPartNumber,
-        Track.apply(links.trackCode), Discontinuity.apply(links.discontinuity), RoadType.apply(links.roadType), LinkGeomSource.apply(links.roadLinkSource), links.roadEly, user.username)
-      writableProject.saveProjectCoordinates(links.projectId, links.coordinates)
-      retVal + ("projectErrors" -> projectService.validateProjectById(links.projectId).map(errorPartsToApi))
-=======
       projectService.validateLinkTrack(links.trackCode) match {
         case true => {
           logger.debug(s"Creating new links: ${links.linkIds.mkString(",")}")
@@ -429,7 +421,6 @@
         }
         case _ => Map("success" -> false, "errorMessage" -> "Invalid track code")
       }
->>>>>>> 0676d224
     } catch {
       case e: IllegalStateException => Map("success" -> false, "errorMessage" -> "Projekti ei ole enää muokattavissa")
       case e: MappingException =>
