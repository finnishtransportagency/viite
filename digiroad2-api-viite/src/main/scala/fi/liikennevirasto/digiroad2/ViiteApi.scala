package fi.liikennevirasto.digiroad2

import java.text.SimpleDateFormat

import fi.liikennevirasto.digiroad2.asset._
import fi.liikennevirasto.digiroad2.authentication.RequestHeaderAuthentication
import fi.liikennevirasto.digiroad2.client.vvh.VVHClient
import fi.liikennevirasto.digiroad2.oracle.OracleDatabase
import fi.liikennevirasto.digiroad2.service.RoadLinkService
import fi.liikennevirasto.digiroad2.user.{User, UserProvider}
import fi.liikennevirasto.digiroad2.util.LogUtils.time
import fi.liikennevirasto.digiroad2.util.{DigiroadSerializers, RoadAddressException, RoadPartReservedException, Track}
import fi.liikennevirasto.viite.AddressConsistencyValidator.AddressErrorDetails
import fi.liikennevirasto.viite._
import fi.liikennevirasto.viite.dao.ProjectState.SendingToTR
import fi.liikennevirasto.viite.dao._
import fi.liikennevirasto.viite.model._
import fi.liikennevirasto.viite.util.SplitOptions
import org.joda.time.DateTime
import org.joda.time.format.{DateTimeFormat, DateTimeFormatter}
import org.json4s._
import org.scalatra.json.JacksonJsonSupport
import org.scalatra.swagger.Swagger
import org.scalatra.{NotFound, _}
import org.slf4j.LoggerFactory
import org.scalatra.swagger._

import scala.util.parsing.json._
import scala.util.{Left, Right}

/**
  * Created by venholat on 25.8.2016.
  */

case class NewAddressDataExtracted(sourceIds: Set[Long], targetIds: Set[Long])

case class RevertSplitExtractor(projectId: Option[Long], linkId: Option[Long], coordinates: ProjectCoordinates)

case class RevertRoadLinksExtractor(projectId: Long, roadNumber: Long, roadPartNumber: Long, links: List[LinkToRevert], coordinates: ProjectCoordinates)

case class ProjectRoadAddressInfo(projectId: Long, roadNumber: Long, roadPartNumber: Long)

case class RoadAddressProjectExtractor(id: Long, projectEly: Option[Long], status: Long, name: String, startDate: String,
                                       additionalInfo: String, roadPartList: List[RoadPartExtractor], resolution: Int)

case class RoadAddressProjectLinksExtractor(ids: Set[Long], linkIds: Seq[Long], linkStatus: Int, projectId: Long, roadNumber: Long,
                                            roadPartNumber: Long, trackCode: Int, discontinuity: Int, roadEly: Long,
                                            roadLinkSource: Int, roadType: Int, userDefinedEndAddressM: Option[Int],
                                            coordinates: ProjectCoordinates, roadName: Option[String], reversed: Option[Boolean])

case class roadDataExtractor(chainLinkIds: Seq[Long] )

case class RoadPartExtractor(roadNumber: Long, roadPartNumber: Long, ely: Long)

case class CutLineExtractor(linkId: Long, splitedPoint: Point)

class ViiteApi(val roadLinkService: RoadLinkService, val vVHClient: VVHClient,
               val roadAddressService: RoadAddressService,
               val projectService: ProjectService,
               val roadNetworkService: RoadNetworkService,
               val roadNameService: RoadNameService,
               val userProvider: UserProvider = Digiroad2Context.userProvider,
               val deploy_date: String = Digiroad2Context.deploy_date,
               implicit val swagger: Swagger
              )
  extends ScalatraServlet
    with JacksonJsonSupport
    with CorsSupport
    with RequestHeaderAuthentication
    with ContentEncodingSupport
    with SwaggerSupport {

  protected val applicationDescription = "The user interface API "

  class Contains(r: Range) {
    def unapply(i: Int): Boolean = r contains i
  }

  private val dtf: DateTimeFormatter = DateTimeFormat.forPattern("dd/MM/yyyy")
  val DrawMainRoadPartsOnly = 1
  val DrawRoadPartsOnly = 2
  val DrawLinearPublicRoads = 3
  val DrawPublicRoads = 4
  val DrawAllRoads = 5

  def withDynTransaction[T](f: => T): T = OracleDatabase.withDynTransaction(f)

  def withDynSession[T](f: => T): T = OracleDatabase.withDynSession(f)

  val logger = LoggerFactory.getLogger(getClass)
  protected implicit val jsonFormats: Formats = DigiroadSerializers.jsonFormats
  JSON.globalNumberParser = {
    in =>
      try in.toLong catch {
        case _: NumberFormatException => in.toDouble
      }
  }

  before() {
    contentType = formats("json") + "; charset=utf-8"
    try {
      authenticateForApi(request)(userProvider)
      if (request.isWrite && !userProvider.getCurrentUser().hasViiteWriteAccess) {
        halt(Unauthorized("No write permissions"))
      }
    } catch {
      case ise: IllegalStateException => halt(Unauthorized("Authentication error: " + ise.getMessage))
    }
    response.setHeader(Digiroad2Context.Digiroad2ServerOriginatedResponseHeader, "true")
  }

  val getStartupParameters =
    (apiOperation[List[Map[String, Any]]]("getStartupParameters")
      tags "ViiteAPI - General"
      summary "Show all statup parameters"
      notes "Shows all the start. You can search it too.")

  get("/startupParameters", operation(getStartupParameters)) {
    time(logger, "GET request for /startupParameters") {
      val (east, north, zoom) = {
        val config = userProvider.getCurrentUser().configuration
        (config.east.map(_.toDouble), config.north.map(_.toDouble), config.zoom.map(_.toInt))
      }
      StartupParameters(east.getOrElse(DefaultLatitude), north.getOrElse(DefaultLongitude), zoom.getOrElse(DefaultZoomLevel), deploy_date)
    }
  }

  val getUser =
    (apiOperation[Map[String,Any]]("getUser")
      tags "ViiteAPI - General"
      summary "Shows the current user and it's roles."
      notes "Appears at the start of the application. One can search it too"
      )

  get("/user", operation(getUser)) {
    time(logger, "GET request for /user") {
      Map("userName" -> userProvider.getCurrentUser().username, "roles" -> userProvider.getCurrentUser().configuration.roles)
    }
  }

  val getRoadAddress = (
    apiOperation[Seq[Seq[Map[String, Any]]]]("getRoadAddress")
      .parameters(
        queryParam[Int]("zoom").description("Current zoom level of the map"),
        queryParam[String]("bbox").description("String containing the 4 vertexes of a square, is akin to the viewport.\r\n" +
          "Format: Number,Number,Number,Number")
      )
      tags "ViiteAPI - RoadAddresses"
      summary "Returns all the road addresses that fit inside the viewport."
      notes getRoadAddressNotes
  )

  get("/roadaddress", operation(getRoadAddress)) {
    response.setHeader("Access-Control-Allow-Headers", "*")
    val zoom = chooseDrawType(params.getOrElse("zoom", "5"))
    time(logger, s"GET request for /roadlinks (zoom: $zoom)") {
      params.get("bbox")
        .map(getRoadAddressLinks(zoom))
        .getOrElse(BadRequest("Missing mandatory 'bbox' parameter"))
    }
  }

<<<<<<< HEAD
  val getFloatings = (
    apiOperation[Map[Long, List[Map[String, Any]]]]("getFloatingRoadAddresses")
      tags "ViiteAPI - RoadAddresses"
      summary "Returns all the road addresses that are on the floating state."
      notes "Ideally we should have none."
  )

  get("/roadaddress/floatings/", operation(getFloatings)) {
    time(logger, "GET request for /roadAddress/floatings") {
      response.setHeader("Access-Control-Allow-Headers", "*")
      roadAddressService.getFloatingAdresses().groupBy(_.ely).map(
        g => g._1 -> g._2.sortBy(ra => (ra.roadNumber, ra.roadPartNumber, ra.startAddrMValue))
          .map(floatingRoadAddressToApi))
    }
  }

  val getRoadAddressErrors = (
    apiOperation[Map[Long, List[Map[String, Long]]]]("getRoadAddressErrors")
      tags "ViiteAPI - RoadAddresses"
      summary "Returns all the road addresses that are in a error state."
      notes "The error states are:" +
      "OverlappingRoadAddresses \n" +
      "InconsistentTopology \n" +
      "InconsistentLrmHistory \n" +
      "Inconsistent2TrackCalibrationPoints \n" +
      "InconsistentContinuityCalibrationPoints \n" +
      "MissingEdgeCalibrationPoints \n" +
      "InconsistentAddressValues"
    )

  get("/roadaddress/errors/", operation(getRoadAddressErrors)) {
=======
  get("/roadaddress/errors") {
>>>>>>> 6da6f5d9
    time(logger, "GET request for /roadAddress/errors") {
      response.setHeader("Access-Control-Allow-Headers", "*")
      roadAddressService.getRoadAddressErrors().groupBy(_.ely).map(
        g => g._1 -> g._2.sortBy(ra => (ra.roadNumber, ra.roadPartNumber))
          .map(roadAddressErrorsToApi))
    }
  }

  val getRoadAddressLinkByLinkId = (
    apiOperation[Map[String, Any]]("getRoadAddressLinkByLinkId")
        .parameters(
          pathParam[Long]("linkId").description("LinkId of a road address")
        )
      tags "ViiteAPI - RoadAddresses"
      summary "Returns the RoadAddressLink object of the given linkId"
      notes ""
    )


  get("/roadaddress/linkid/:linkId", operation(getRoadAddressLinkByLinkId)) {
    val linkId = params("linkId").toLong
    time(logger, s"GET request for /roadAddress/linkid/$linkId") {
      //TODO This process can be improved
      roadAddressService.getRoadAddressLink(linkId)
        .map(midPoint).headOption
        .getOrElse(Map("success" -> false, "reason" -> ("Link " + linkId + " not found")))
    }
  }

<<<<<<< HEAD
  val getRoadAddressLinkById = (
    apiOperation[Map[String, Any]]("getRoadAddressLinkById")
      .parameters(
        pathParam[String]("id").description("Id of a road address")
      )
      tags "ViiteAPI - Unimplemented"
      summary "Returns the RoadAddressLink object of the given roadway Id"
      notes "Currently unimplemented"
    )

  get("/roadaddress/:id", operation(getRoadAddressLinkById)) {
    val id = params("id").toLong
    time(logger, s"GET request for /roadAddress/$id") {
      //TODO BUG: suravage links should be included here
      val roadLinks = roadAddressService.getRoadAddressLinkById(id)
      foldSegments(roadLinks)
        .map(midPoint)
        .getOrElse(Map("success" -> false, "reason" -> ("ID:" + id + " not found")))
    }

  }

  val getPreFillFromVVH = (
    apiOperation[Map[String, Any]]("getPreFillFromVVH")
      .parameters(
        queryParam[Long]("linkId").description("LinkId of a project link"),
        queryParam[Long]("currentProjectId").description("Id of the Current Active Project")
      )
      tags "ViiteAPI - Project"
      summary "Returns a object with simple information about a selected project link"
      notes "Said object contains the Road number, road part number, road name and the source."
    )

  get("/roadlinks/project/prefillfromvvh", operation(getPreFillFromVVH)) {
=======
  get("/roadlinks/project/prefillfromvvh") {
>>>>>>> 6da6f5d9
    val linkId = params("linkId").toLong
    val currentProjectId = params("currentProjectId").toLong
    time(logger, s"GET request for /roadlinks/project/prefillfromvvh (linkId: $linkId, projectId: $currentProjectId)") {
      projectService.fetchPreFillFromVVH(linkId, currentProjectId) match {
        case Right(preFillInfo) => {
          Map("success" -> true, "roadNumber" -> preFillInfo.RoadNumber, "roadPartNumber" -> preFillInfo.RoadPart, "roadName" -> preFillInfo.roadName, "roadNameSource" -> preFillInfo.roadNameSource.value)
        }
        case Left(failureMessage) => Map("success" -> false, "reason" -> failureMessage)
      }
    }
  }

<<<<<<< HEAD
  val getFloatingAdjacent = (
    apiOperation[Seq[Map[String, Any]]]("getFloatingAdjacent")
      .parameters(
        queryParam[String]("roadData").description("Road Data Object \r\n" + roadDataStringDescription + "\r\n" +
          "Example String: \r\n" + exampleAdjacentRoadDataString)
      )
      tags "ViiteAPI - Unimplemented"
      summary "Returns a sequence of  RoadAddressLink object adjacent to the selectedLinks"
      notes "Currently unimplemented"
    )

  get("/roadlinks/adjacent", operation(getFloatingAdjacent)) {
    val data = JSON.parseFull(params.getOrElse("roadData", "{}")).get.asInstanceOf[Map[String, Any]]
    val chainLinkIds = data("selectedLinks").asInstanceOf[Seq[Long]].toSet
    val chainIds = data("selectedIds").asInstanceOf[Seq[Long]].toSet
    val linkId = data("linkId").asInstanceOf[Long]
    val id = data("id").asInstanceOf[Long]
    val roadNumber = data("roadNumber").asInstanceOf[Long]
    val roadPartNumber = data("roadPartNumber").asInstanceOf[Long]
    val trackCode = data("trackCode").asInstanceOf[Long].toInt

    time(logger, s"GET request for /roadlinks/adjacent (chainLinks: $chainLinkIds, linkId: $linkId, roadNumber: $roadNumber, roadPartNumber: $roadPartNumber, trackCode: $trackCode)") {
      roadAddressService.getFloatingAdjacent(chainLinkIds, chainIds, linkId, id, roadNumber, roadPartNumber, trackCode).map(roadAddressLinkToApi)
    }
  }

  val getMidPointByLinkId = (
    apiOperation[Option[Point]]("getMidPointByLinkId")
      .parameters(
        pathParam[Long]("linkId").description("LinkId of a road address")
      )
      tags "ViiteAPI - RoadAddresses"
      summary "Returns an Point object of the given linkId, if possible"
      notes ""
    )

  get("/roadlinks/midpoint/:linkId", operation(getMidPointByLinkId)) {
=======
  get("/roadlinks/midpoint/:linkId") {
>>>>>>> 6da6f5d9
    val linkId = params("linkId").toLong
    time(logger, s"GET request for /roadlinks/midpoint/$linkId") {
      roadLinkService.getMidPointByLinkId(linkId)
    }
  }

<<<<<<< HEAD
  val getAdjacent = (
    apiOperation[Seq[Map[String, Any]]]("getAdjacent")
      .parameters(
        queryParam[String]("roadData").description("Road Data String\r\n" +
          "roadData: { " +
          "selectedLinks: Seq[Long] \r\n" +
          "linkId: Long \r\n" +
          "}\r\n" +
          "Example String: {\"selectedLings\" : [0], \"linkId\": 0}")
      )
      tags "ViiteAPI - Unimplemented"
      summary "Returns a sequence of  RoadAddressLink object adjacent to the selectedLinks"
      notes "Currently unimplemented"
    )

  get("/roadlinks/adjacent/target", operation(getAdjacent)) {
    val data = JSON.parseFull(params.getOrElse("roadData", "{}")).get.asInstanceOf[Map[String, Any]]
    val chainLinks = data("selectedLinks").asInstanceOf[Seq[Long]].toSet
    val linkId = data("linkId").asInstanceOf[Long]

    time(logger, s"GET request for /roadlinks/adjacent/target (chainLinks: $chainLinks, linkId: $linkId)") {
      roadAddressService.getAdjacent(chainLinks, linkId).map(roadAddressLinkToApi)
    }
  }

  val getRoadNamesFull = (
    apiOperation[Map[String, Any]]("getRoadNames")
      .parameters(
        queryParam[Long]("roadNumber").description("Road Number of a road address"),
        queryParam[String]("roadName").description("Road Name of a road address"),
        queryParam[String]("startDate").description("Start date of a of a road address"),
        queryParam[String]("endDate").description("Road Name of a road address")
      )
      tags "ViiteAPI - RoadNames"
      summary "Returns a sequence of RoadName objects that match the given parameters."
      notes ""
  )

=======
>>>>>>> 6da6f5d9
  get("/roadnames") {
    val roadNumber = params.get("roadNumber")
    val roadName = params.get("roadName")
    val startDate = params.get("startDate")
    val endDate = params.get("endDate")
    time(logger, s"GET request for /roadnames (roadNumber: $roadNumber, roadName: $roadName, startDate: $startDate, endDate: $endDate)") {
      roadNameService.getRoadNames(roadNumber, roadName, optionStringToDateTime(startDate), optionStringToDateTime(endDate)) match {
        case Right(roadNameList) => Map("success" -> true, "roadNameInfo" -> roadNameList.map(roadNameToApi))
        case Left(errorMessage) => Map("success" -> false, "reason" -> errorMessage)
      }
    }
  }

  val saveRoadNamesByRoadNumber = (
    apiOperation[Map[String, Any]]("saveRoadNamesByRoadNumber")
      .parameters(
        pathParam[Long]("roadNumber").description("Road Number of a road address"),
        bodyParam[Seq[RoadNameRow]]("RoadNameData").description(
          "Road Name data structure: \r\n" +
            roadNameRowStructure
        )
      )
      tags "ViiteAPI - RoadNames"
      summary "Submits one, or many, rows of RoadAddressNames to either be created or updated on the database."
      notes ""
    )

  put("/roadnames/:roadNumber", operation(saveRoadNamesByRoadNumber)) {
    val roadNumber = params("roadNumber").toLong
    time(logger, s"PUT request for /roadnames/$roadNumber") {
      val roadNames = parsedBody.extract[Seq[RoadNameRow]]
      val username = userProvider.getCurrentUser().username
      roadNameService.addOrUpdateRoadNames(roadNumber, roadNames, username) match {
        case Some(err) => Map("success" -> false, "errorMessage" -> err)
        case None => Map("success" -> true)
      }
    }
  }

<<<<<<< HEAD
  val getMultiSourceFloatingAdjacent = (
    apiOperation[Map[String, Any]]("getMultiSourceFloatingAdjacent")
      .parameters(
        pathParam[String]("roadData").description("Data of the road selection\r\n" +
          "Structure of the data object: \r\n" + roadDataStringDescription + " \r\n Example String: \r\n" + exampleRoadDataString )
      )
      tags "ViiteAPI - Unimplemented"
      summary "Returns a sequence of  RoadAddressLink object adjacent to the selectedLinks of each instance of the roadDataObject"
      notes "Currently unimplemented"
    )

  get("/roadlinks/adjacent/multiSource", operation(getMultiSourceFloatingAdjacent)) {
    time(logger, "GET request for /roadlinks/adjacent/multiSource") {
      val roadData = JSON.parseFull(params.getOrElse("roadData", "[]")).get.asInstanceOf[Seq[Map[String, Any]]]
      if (roadData.isEmpty) {
        Set.empty
      } else {
        val adjacents: Seq[RoadAddressLink] = {
          roadData.flatMap(rd => {
            val chainLinks = rd("selectedLinks").asInstanceOf[Seq[Long]].toSet
            val chainIds = rd("selectedIds").asInstanceOf[Seq[Long]].toSet
            val linkId = rd("linkId").asInstanceOf[Long]
            val id = rd("id").asInstanceOf[Long]
            val roadNumber = rd("roadNumber").asInstanceOf[Long]
            val roadPartNumber = rd("roadPartNumber").asInstanceOf[Long]
            val trackCode = rd("trackCode").asInstanceOf[Long].toInt
            roadAddressService.getFloatingAdjacent(chainLinks, chainIds, linkId, id,
              roadNumber, roadPartNumber, trackCode)
          })
        }
        val linkIds: Seq[Long] = roadData.map(rd => rd("linkId").asInstanceOf[Long])
        val ids: Seq[Long] = roadData.map(rd => rd("id").asInstanceOf[Long])
        val result = adjacents.filter(adj => {
          if (ids.nonEmpty) {
            !ids.contains(adj.id)
          } else {
            !linkIds.contains(adj.linkId)
          }
        }).distinct
        result.map(roadAddressLinkToApi)
      }
    }
  }

  val getProjectStatusFromTR = (
    apiOperation[Map[String, Any]]("getProjectStatusFromTR")
      .parameters(
        queryParam[Long]("projectId").description("Id of a project")
      )
      tags "ViiteAPI - Project"
      summary "Gets status information from Tierekisteri."
      notes "This is actually forward the request to Tierekisteri."
  )

  get("/roadlinks/checkproject/", operation(getProjectStatusFromTR)) {
=======
  get("/roadlinks/checkproject/") {
>>>>>>> 6da6f5d9
    val projectId = params("projectId").toLong
    time(logger, s"GET request for /roadlinks/checkproject/ (projectId: $projectId)") {
      projectService.getProjectStatusFromTR(projectId)
    }
  }

<<<<<<< HEAD
  val getRoadAddressLinksAfterCalculation = (
    apiOperation[Seq[Map[String, Any]]]("getRoadAddressLinksAfterCalculation")
        .parameters(
          queryParam[String]("data").description("Road Data String \r\n" +
            "data: { " +
            "sourceLinkIds: Seq[String] \r\n" +
            "targetLinkIds: Seq[String] \r\n" +
            "}\r\n" +
            "Example string: " + transferRoadLinksExampleString)
        )
      tags "ViiteAPI - Unimplemented"
      summary "Supposedly returned all the road addresses after performing a road address transfer (on the context of the defloating)."
      notes "Currently unimplemented."
  )

  get("/roadlinks/transferRoadLink", operation(getRoadAddressLinksAfterCalculation)) {
    time(logger, "GET request for /roadlinks/transferRoadLink") {
      val (sources, targets) = roadlinksData()
      val user = userProvider.getCurrentUser()
      try {
        val result = roadAddressService.getRoadAddressLinksAfterCalculation(sources, targets, user)
        result.map(roadAddressLinkToApi)
      }
      catch {
        case e: IllegalArgumentException =>
          logger.warn("Invalid transfer attempted: " + e.getMessage, e)
          BadRequest("Invalid transfer attempted: " + e.getMessage)
        case e: Exception =>
          logger.warn(e.getMessage, e)
          InternalServerError("An unexpected error occurred while processing this action.")
      }
    }
  }

  val getProjectAddressLinksByLinkIds = (
    apiOperation[Map[String,Any]]("getProjectAddressLinksByLinkIds")
      .parameters(
        pathParam[Long]("linkId").description("LinkId of a road address")
      )
      tags "ViiteAPI - Project"
      summary "Returns a sequence of all ProjectAddressLinks that share the same LinkId."
      notes ""
  )

  get("/project/roadaddress/linkid/:linkId", operation(getProjectAddressLinksByLinkIds)) {
=======
  get("/project/roadaddress/linkid/:linkId") {
>>>>>>> 6da6f5d9
    val linkId = params("linkId").toLong
    time(logger, s"GET request for /project/roadAddress/linkid/$linkId") {
      val projectLinks = projectService.getProjectAddressLinksByLinkIds(Set(linkId))
      foldSegments(projectLinks)
        .map(midPoint)
        .getOrElse(Map("success" -> false, "reason" -> ("Link " + linkId + " not found")))
    }
  }

<<<<<<< HEAD
  val getRoadAddressesAfterCalculation = (
    apiOperation[Unit]("getRoadAddressesAfterCalculation")
      .parameters(
        bodyParam[NewAddressDataExtracted]("NewAddressData").description("This is the collection of Id's of the road addresses to be transferred on top of each other (on the context of defloating).\r\n" +
          "NewAddressData: { \r\n sourceIds: Set[Long], \r\n targetIds: Set[Long] \r\n }")
      )
    tags "ViiteAPI - Unimplemented"
    summary "This would supplement the source and target id's and start the conclusion of the floating transfer procedure."
    notes "Currently unimplemented"
  )

  put("/roadlinks/roadaddress", operation(getRoadAddressesAfterCalculation)) {
    time(logger, "PUT request for /roadlinks/roadaddress") {
      val data = parsedBody.extract[NewAddressDataExtracted]
      val sourceIds = data.sourceIds
      val targetIds = data.targetIds
      val user = userProvider.getCurrentUser()

      try {
        val roadAddresses = roadAddressService.getRoadAddressesAfterCalculation(sourceIds.toSeq.map(_.toString), targetIds.toSeq.map(_.toString), user)
        roadAddressService.transferFloatingToGap(sourceIds, targetIds, roadAddresses, user.username)
      }
      catch {
        case e: RoadAddressException =>
          logger.warn(e.getMessage)
          InternalServerError("An unexpected error occurred while processing this action.")
        case e: MappingException =>
          logger.warn("Exception treating road links", e)
          BadRequest("Missing mandatory ProjectLink parameter")
        case e: Exception =>
          logger.warn("Exception", e)
          BadRequest("An unexpected error occurred while processing this action.")
      }
    }
  }

  val createRoadAddressProject = (
    apiOperation[Map[String, Any]]("createRoadAddressProject")
        .parameters(
        bodyParam[RoadAddressProjectExtractor]("RoadAddressProject").description("Full project object to create\r\n" +
          "Object Stucture: \r\n" + roadAddressProjectExtractorStructure + "\r\n\r\n" +
          "Project Status Structure: \r\n" + projectStatusStructure + "\r\n\r\n" +
          "Road Part Extractor Structure: \r\n" +roadPartExtractorStructure)
      )
    tags "ViiteAPI - Project"
    summary "This is responsible of creating a new Road address project."
    notes ""
  )

  post("/roadlinks/roadaddress/project", operation(createRoadAddressProject)) {
=======
  post("/roadlinks/roadaddress/project") {
>>>>>>> 6da6f5d9
    time(logger, "POST request for /roadlinks/roadaddress/project") {
      val project = parsedBody.extract[RoadAddressProjectExtractor]
      val user = userProvider.getCurrentUser()
      val roadAddressProject = ProjectConverter.toRoadAddressProject(project, user)
      try {
        val projectSaved = projectService.createRoadLinkProject(roadAddressProject)
        val fetched = projectService.getSingleProjectById(projectSaved.id).get
        val latestPublishedNetwork = roadNetworkService.getLatestPublishedNetworkDate
        val firstAddress: Map[String, Any] =
          fetched.reservedParts.find(_.startingLinkId.nonEmpty).map(p => "projectAddresses" -> p.startingLinkId.get).toMap
        Map("project" -> roadAddressProjectToApi(fetched, projectService.getProjectEly(fetched.id)), "publishedNetworkDate" -> formatDateTimeToString(latestPublishedNetwork),
          "formInfo" ->
            fetched.reservedParts.map(reservedRoadPartToApi), "success" -> true) ++ firstAddress
      } catch {
        case ex: IllegalArgumentException => BadRequest(s"A project with id ${project.id} has already been created")
        case e: MappingException =>
          logger.warn("Exception treating road links", e)
          BadRequest("Missing mandatory ProjectLink parameter")
        case ex: RuntimeException => Map("success" -> false, "errorMessage" -> ex.getMessage)
        case ex: RoadPartReservedException => Map("success" -> false, "errorMessage" -> ex.getMessage)
        case ex: NameExistsException => Map("success" -> false, "errorMessage" -> ex.getMessage)
      }
    }
  }

  val saveRoadAddressProject = (
    apiOperation[Map[String, Any]]("saveRoadAddressProject")
      .parameters(
        bodyParam[RoadAddressProjectExtractor]("RoadAddressProject").description("Full project object to save \r\n" +
          "Object Stucture: \r\n" + roadAddressProjectExtractorStructure)
      )
      tags "ViiteAPI - Project"
      summary "This is responsible of saving any changes on a Road address project."
      notes ""
  )

  put("/roadlinks/roadaddress/project", operation(saveRoadAddressProject)) {
    time(logger, "PUT request for /roadlinks/roadaddress/project") {
      val project = parsedBody.extract[RoadAddressProjectExtractor]
      val user = userProvider.getCurrentUser()
      val roadAddressProject = ProjectConverter.toRoadAddressProject(project, user)
      try {
        val projectSaved = projectService.saveProject(roadAddressProject)
        val firstLink = projectService.getFirstProjectLink(projectSaved)
        Map("project" -> roadAddressProjectToApi(projectSaved, projectService.getProjectEly(projectSaved.id)), "projectAddresses" -> firstLink, "formInfo" ->
          projectSaved.reservedParts.map(reservedRoadPartToApi),
          "success" -> true, "projectErrors" -> projectService.validateProjectById(project.id).map(errorPartsToApi))
      } catch {
        case e: IllegalStateException => Map("success" -> false, "errorMessage" -> "Projekti ei ole enää muokattavissa")
        case ex: IllegalArgumentException => NotFound(s"Project id ${project.id} not found")
        case e: MappingException =>
          logger.warn("Exception treating road links", e)
          BadRequest("Missing mandatory ProjectLink parameter")
        case ex: RuntimeException => Map("success" -> false, "errorMessage" -> ex.getMessage)
        case ex: RoadPartReservedException => Map("success" -> false, "errorMessage" -> ex.getMessage)
      }
    }
  }

  val deleteProjectById = (
    apiOperation[Map[String, Any]]("deleteProjectById")
      .parameters(
        bodyParam[Long]("projectId").description("The id of the project to delete.")
      )
    tags "ViiteAPI - Project"
    summary "This will delete a project and all dependant information, that shares the given Id."
    notes ""
  )

  delete("/roadlinks/roadaddress/project", operation(deleteProjectById)) {
    val projectId = parsedBody.extract[Long]
    time(logger, s"DELETE request for /roadlinks/roadaddress/project (projectId: $projectId)") {
      try {
        if (projectService.deleteProject(projectId)) {
          Map("success" -> true)
        }
        else {
          Map("success" -> false, "errorMessage" -> "Projekti ei ole vielä luotu")
        }
      }
      catch {
        case ex: Exception => Map("success" -> false, "errorMessage" -> ex.getMessage)
      }
    }
  }

  val sendProjectToTRByProjectId = (
    apiOperation[Map[String, Any]]("sendProjectToTRByProjectId")
      .parameters(
        bodyParam[Long]("projectID").description("The id of the project to send to TR.")
      )
      tags "ViiteAPI - Project"
      summary "This will send a project and all dependant information, that shares the given ProjectId to TR for further analysis."
      notes "We assume that the project has no validation issues."

  )

  post("/roadlinks/roadaddress/project/sendToTR", operation(sendProjectToTRByProjectId)) {
    val projectID = (parsedBody \ "projectID").extract[Long]
    time(logger, s"POST request for /roadlinks/roadaddress/project/sendToTR (projectID: $projectID)") {
      val writableProjectService = projectService.projectWritableCheck(projectID)
      if (writableProjectService.isEmpty) {
        val sendStatus = projectService.publishProject(projectID)
        if (sendStatus.validationSuccess && sendStatus.sendSuccess)
          Map("sendSuccess" -> true)
        else if (sendStatus.errorMessage.getOrElse("").toLowerCase == FailedToSendToTRMessage.toLowerCase) {
          projectService.setProjectStatus(projectID, SendingToTR)
          Map("sendSuccess" -> false, "errorMessage" -> TrConnectionError)
        } else Map("sendSuccess" -> false, "errorMessage" -> sendStatus.errorMessage.getOrElse(""))
      }
      else {
        Map("sendSuccess" -> false, "errorMessage" -> writableProjectService.get)
      }
    }
  }

  val changeDirection = (
    apiOperation[Map[String, Any]]("changeDirection")
      .parameters(
        bodyParam[RevertRoadLinksExtractor]("RevertRoadLinks").description("Object that details what project links should be reversed \r\n" +
          "Object Stucture: \r\n" + revertRoadLinksExtractorStructure)
      )
    tags "ViiteAPI - Project"
    summary "This will send all the data necessary to perform the reversal of project links"
    notes ""
  )

  put("/project/reverse", operation(changeDirection)) {
    time(logger, "PUT request for /project/reverse") {
      val user = userProvider.getCurrentUser()
      try {
        val roadInfo = parsedBody.extract[RevertRoadLinksExtractor]
        projectService.changeDirection(roadInfo.projectId, roadInfo.roadNumber, roadInfo.roadPartNumber, roadInfo.links, roadInfo.coordinates, user.username) match {
          case Some(errorMessage) =>
            Map("success" -> false, "errorMessage" -> errorMessage)
          case None =>
            Map("success" -> true, "projectErrors" -> projectService.validateProjectById(roadInfo.projectId).map(errorPartsToApi))
        }
      } catch {
        case e: IllegalStateException => Map("success" -> false, "errorMessage" -> e.getMessage)
        case ex: RuntimeException => Map("success" -> false, "errorMessage" -> ex.getMessage)
        case e: MappingException =>
          logger.warn("Exception treating road links", e)
          BadRequest("Missing mandatory ProjectLink parameter")
      }
    }
  }

  val getAllRoadAddressProjects = (
    apiOperation[Seq[Map[String, Any]]]("getAllRoadAddressProjects")
      tags "ViiteAPI - Project"
      summary "Returns all the necessary information on all available projects to be shown on the project selection window."
      notes ""
  )

  get("/roadlinks/roadaddress/project/all", operation(getAllRoadAddressProjects)) {
    time(logger, "GET request for /roadlinks/roadaddress/project/all") {
      projectService.getAllProjects.map(p => {
        val projectLinksElys = projectService.getProjectEly(p.id)
          roadAddressProjectToApi(p, projectLinksElys)
      })
    }
  }

  val getSingleProjectById = (
    apiOperation[Map[String, Any]]("getSingleProjectById")
      .parameters(
        pathParam[Long]("id").description("The id of the project to send to TR.")
      )
    tags "ViiteAPI - Project"
    summary "This will retrive all the information of a specific project, identifiable by it's id."
    notes ""
  )

  get("/roadlinks/roadaddress/project/all/projectId/:id", operation(getSingleProjectById)) {
    val projectId = params("id").toLong
    time(logger, s"GET request for /roadlinks/roadaddress/project/all/projectId/$projectId") {
      try {
        projectService.getSingleProjectById(projectId) match {
          case Some(project) =>
            val projectMap = roadAddressProjectToApi(project, projectService.getProjectEly(project.id))
            val parts = project.reservedParts.map(reservedRoadPartToApi)
            val errorParts = projectService.validateProjectById(project.id)
            val publishable = errorParts.isEmpty
            val latestPublishedNetwork = roadNetworkService.getLatestPublishedNetworkDate
            Map("project" -> projectMap, "linkId" -> project.reservedParts.find(_.startingLinkId.nonEmpty).flatMap(_.startingLinkId),
              "projectLinks" -> parts, "publishable" -> publishable, "projectErrors" -> errorParts.map(errorPartsToApi),
              "publishedNetworkDate" -> formatDateTimeToString(latestPublishedNetwork))
          case _ => halt(NotFound("Project not found"))
        }
      } catch {
        case e: Exception => {
          logger.error(e.toString, e)
          InternalServerError(e.toString)
        }
      }
    }
  }

  val checkRoadPartExistsAndReservable = (
    apiOperation[Map[String, Any]]("checkRoadPartExistsAndReservable")
      .parameters(
        queryParam[Long]("roadNumber").description("Road number of a project Link"),
        queryParam[Long]("startPart").description("Start road part number of a project Link"),
        queryParam[Long]("endPart").description("End road part number of a project Link"),
        queryParam[String]("projDate").description("String representing a project start date")
      )
      tags "ViiteAPI - Project"
      summary "This will retrieve all the information of a specific project, identifiable by it's id."
      notes ""
  )

  get("/roadlinks/roadaddress/project/validatereservedlink/", operation(checkRoadPartExistsAndReservable)) {
    try {
      val roadNumber = params("roadNumber").toLong
      val startPart = params("startPart").toLong
      val endPart = params("endPart").toLong
      val projDate = DateTime.parse(params("projDate"))
      time(logger, s"GET request for /roadlinks/roadaddress/project/validatereservedlink/ (roadNumber: $roadNumber, startPart: $startPart, endPart: $endPart, projDate: $projDate)") {
        projectService.checkRoadPartExistsAndReservable(roadNumber, startPart, endPart, projDate) match {
          case Left(err) => Map("success" -> err)
          case Right(reservedRoadParts) => Map("success" -> "ok", "roadparts" -> reservedRoadParts.map(reservedRoadPartToApi))
        }
      }
    } catch {
      case e: IllegalArgumentException => Map("success" -> e.getMessage)
    }
  }

  val revertLinks = (
    apiOperation[Map[String, Any]]("revertLinks")
      .parameters(
        bodyParam[RevertRoadLinksExtractor]("RevertRoadLinks").description("Object that details what project links should be reverted \r\n" +
          "Object Stucture: \r\n" + revertRoadLinksExtractorStructure)
      )
      tags "ViiteAPI - Project"
      summary "This will return all the supplied project links to their ininital state (LinkStatus.Unhandled in the case of already pre-existing ones and simple removal in the case of new project links)."
      notes ""
  )

  put("/roadlinks/roadaddress/project/revertchangesroadlink", operation(revertLinks)) {
    time(logger, "PUT request for /roadlinks/roadaddress/project/revertchangesroadlink") {
      try {
        val linksToRevert = parsedBody.extract[RevertRoadLinksExtractor]
        if (linksToRevert.links.nonEmpty) {
          val user = userProvider.getCurrentUser().username
          projectService.revertLinks(linksToRevert.projectId, linksToRevert.roadNumber, linksToRevert.roadPartNumber, linksToRevert.links, linksToRevert.coordinates, user) match {
            case None =>
              val projectErrors = projectService.validateProjectById(linksToRevert.projectId).map(errorPartsToApi)
              Map("success" -> true,
                "publishable" -> projectErrors.isEmpty,
                "projectErrors" -> projectErrors)
            case Some(s) => Map("success" -> false, "errorMessage" -> s)
          }
        }
      } catch {
        case e: IllegalStateException => Map("success" -> false, "errorMessage" -> "Projekti ei ole enää muokattavissa")
        case e: MappingException =>
          logger.warn("Exception treating road links", e)
          BadRequest("Missing mandatory ProjectLink parameter")
        case e: Exception => {
          logger.error(e.toString, e)
          InternalServerError(e.toString)
        }
      }
    }
  }

  val createProjectLinks = (
    apiOperation[Map[String, Any]]("createProjectLinks")
      .parameters(
        bodyParam[RoadAddressProjectLinksExtractor]("RoadAddressProjectLinks").description("Object representing the projectLinks to create \r\n" +
          "Object structure:" + roadAddressProjectLinksExtractorStructure)
      )
      tags "ViiteAPI - Project"
      summary "This will receive all the project link data in order to be created."
      notes ""
  )

  post("/roadlinks/roadaddress/project/links") {
    time(logger, "POST request for /roadlinks/roadaddress/project/links") {
      val user = userProvider.getCurrentUser()
      try {
        val links = parsedBody.extract[RoadAddressProjectLinksExtractor]
        logger.debug(s"Creating new links: ${links.linkIds.mkString(",")}")
        val response = projectService.createProjectLinks(links.linkIds, links.projectId, links.roadNumber, links.roadPartNumber,
          Track.apply(links.trackCode), Discontinuity.apply(links.discontinuity), RoadType.apply(links.roadType),
          LinkGeomSource.apply(links.roadLinkSource), links.roadEly, user.username, links.roadName.getOrElse(halt(BadRequest("Road name is mandatory"))),
          Some(links.coordinates))
        response.get("success") match {
          case Some(true) => {
            val projectErrors = response.getOrElse("projectErrors", Seq).asInstanceOf[Seq[projectService.projectValidator.ValidationErrorDetails]].map(errorPartsToApi)
            Map("success" -> true,
              "publishable" -> response.get("projectErrors").isEmpty,
              "projectErrors" -> projectErrors)
          }
          case _ => response
        }
      } catch {
        case e: IllegalStateException => Map("success" -> false, "errorMessage" -> "Projekti ei ole enää muokattavissa")
        case e: MappingException =>
          logger.warn("Exception treating road links", e)
          BadRequest("Missing mandatory ProjectLink parameter")
        case e: Exception => {
          logger.error(e.toString, e)
          InternalServerError(e.toString)
        }
      }
    }
  }

  val updateProjectLinks = (
    apiOperation[Map[String, Any]]("updateProjectLinks")
      .parameters(
        bodyParam[RoadAddressProjectLinksExtractor]("RoadAddressProjectLinks").description("Object representing the projectLinks to create \r\n" +
          "Object structure: \r\n" + roadAddressProjectLinksExtractorStructure)
      )
      tags "ViiteAPI - Project"
      summary "This will receive all the project link data with changes to be commited on the system."
      notes ""
  )

  put("/roadlinks/roadaddress/project/links", operation(updateProjectLinks)) {
    time(logger, "PUT request for /roadlinks/roadaddress/project/links") {
      val user = userProvider.getCurrentUser()
      try {
        val links = parsedBody.extract[RoadAddressProjectLinksExtractor]
        if (projectService.validateLinkTrack(links.trackCode)) {
          projectService.updateProjectLinks(links.projectId, links.ids, links.linkIds, LinkStatus.apply(links.linkStatus),
            user.username, links.roadNumber, links.roadPartNumber, links.trackCode, links.userDefinedEndAddressM,
            links.roadType, links.discontinuity, Some(links.roadEly), links.reversed.getOrElse(false), roadName = links.roadName,
            Some(links.coordinates)) match {
            case Some(errorMessage) => Map("success" -> false, "errorMessage" -> errorMessage)
            case None =>
              val projectErrors = projectService.validateProjectById(links.projectId).map(errorPartsToApi)
              Map("success" -> true, "id" -> links.projectId,
                "publishable" -> projectErrors.isEmpty,
                "projectErrors" -> projectErrors)
          }
        } else {
          Map("success" -> false, "errorMessage" -> "Ajoratakoodi puuttuu")
        }
      } catch {
        case e: IllegalStateException => Map("success" -> false, "errorMessage" -> "Projekti ei ole enää muokattavissa")
        case e: MappingException =>
          logger.warn("Exception treating road links", e)
          BadRequest("Missing mandatory ProjectLink parameter")
        case e: Exception => {
          logger.error(e.toString, e)
          InternalServerError(e.toString)
        }
      }
    }
  }

  val getProjectLinksByBoundingBox = (
    apiOperation[Seq[Seq[Map[String, Any]]]]("getProjectLinksByBoundingBox")
      .parameters(
        queryParam[Int]("zoom").description("Current zoom level of the map"),
        queryParam[Int]("id").description("Id of the current active project"),
        queryParam[String]("bbox").description("String containing the 4 vertexes of a square, is akin to the viewport. \r\n" +
          "Format: Number,Number,Number,Number")
      )
      tags "ViiteAPI - Project"
      summary "Akin to the one used by the road addresses, this one will return all road addresses and project links that are within the viewport defined by the bounding box."
      notes ""
  )

  get("/project/roadlinks", operation(getProjectLinksByBoundingBox)) {
    response.setHeader("Access-Control-Allow-Headers", "*")
    val zoom = chooseDrawType(params.getOrElse("zoom", "5"))
    val id: Long = params.get("id") match {
      case Some(s) if s != "" && s.toLong != 0 => s.toLong
      case _ => 0L
    }
    time(logger, s"GET request for /project/roadlinks (zoom: $zoom, id: $id)") {
      userProvider.getCurrentUser()
      if (id == 0)
        BadRequest("Missing mandatory 'id' parameter")
      else
        params.get("bbox")
          .map(getProjectLinks(id, zoom))
          .getOrElse(BadRequest("Missing mandatory 'bbox' parameter"))
    }
  }

  val getProjectLinksByProjectId = (
    apiOperation[Map[String, Any]]("getProjectLinksByProjectId")
        .parameters(
          pathParam[Long]("projectId").description("Id of a project")
        )
      tags "ViiteAPI - Project"
      summary "Akin to the one used by the road addresses, this one will return all road addresses and project links of a specific project.."
      notes ""
  )

  get("/project/links/:projectId", operation(getProjectLinksByProjectId)) {
    val id: Long = params.get("projectId") match {
      case Some(s) if s != "" && s.toLong != 0 => s.toLong
      case _ => 0L
    }
    time(logger, s"GET request for /project/links/$id)") {
      if (id == 0)
        BadRequest("Missing mandatory 'projectId' parameter")
      else {
        projectService.getProjectLinks(id)
      }
    }
  }

  val removeRotatingTRIdByProjectId = (
    apiOperation[Map[String, Any]]("removeRotatingTRIdByProjectId")
      .parameters(
        pathParam[Long]("projectId").description("Id of a project")
      )
      tags "ViiteAPI - Project"
      summary "This is a part of the re-opening of a project, this one will remove the TRId of a project that has the projectId supplied."
      notes ""
    )

  delete("/project/trid/:projectId", operation(removeRotatingTRIdByProjectId)) {
    val projectId = params("projectId").toLong
    time(logger, s"DELETE request for /project/trid/$projectId") {
      userProvider.getCurrentUser()
      val oError = projectService.removeRotatingTRId(projectId)
      oError match {
        case Some(error) =>
          Map("success" -> "false", "message" -> error)
        case None =>
          Map("success" -> "true", "message" -> "")
      }
    }
  }

  val validateProjectAndReturnChangeTableById =(
    apiOperation[Map[String, Any]]("validateProjectAndReturnChangeTableById")
      .parameters(
        pathParam[Long]("projectId").description("Id of a project")
      )
      tags "ViiteAPI - Project"
      summary "Given a valid projectId, this will run the validations to the project in question and it will also fetch all the changes made on said project."
      notes ""
  )

  get("/project/getchangetable/:projectId", operation(validateProjectAndReturnChangeTableById)) {
    val projectId = params("projectId").toLong
    time(logger, s"GET request for /project/getchangetable/$projectId") {
      val validationErrors = projectService.validateProjectById(projectId).map(mapValidationIssues)
      //TODO change UI to not override project validator errors on change table call
      val (changeProject, warningMessage) = projectService.getChangeProject(projectId)
      val changeTableData = changeProject.map(project =>
        Map(
          "id" -> project.id,
          "user" -> project.user,
          "name" -> project.name,
          "changeDate" -> project.changeDate,
          "changeInfoSeq" -> project.changeInfoSeq.map(changeInfo =>
            Map("changetype" -> changeInfo.changeType.value, "roadType" -> changeInfo.roadType.value,
              "discontinuity" -> changeInfo.discontinuity.value, "source" -> changeInfo.source,
              "target" -> changeInfo.target, "reversed" -> changeInfo.reversed)))
      ).getOrElse(None)
      Map("changeTable" -> changeTableData, "validationErrors" -> validationErrors, "warningMessage" -> warningMessage)
    }
  }

<<<<<<< HEAD
  val publishProjectByProjectId = (
    apiOperation[Map[String, Any]]("publishProjectByProjectId")
      .parameters(
        queryParam[Long]("projectId").description("Id of a project")
      )
      tags "ViiteAPI - Unimplemented"
      summary "Supposedly this will send a project to TR for validation."
      notes "Currently unimplemented"
  )

  post("/project/publish", operation(publishProjectByProjectId)) {
    throw new NotImplementedError("Will be implemented at VIITE-1551")
    //TODO VIITE-1551
    /*try {
      val projectId = params("projectId").toLong
      time(logger, s"POST request for /project/publish (projectId: $projectId)") {
        val writableProject = projectWritable(projectId)
        val publishResult = writableProject.publishProject(projectId)
        if (publishResult.sendSuccess && publishResult.validationSuccess)
          Map("status" -> "ok")
        PreconditionFailed(publishResult.errorMessage.getOrElse("Unknown error"))
      }
    } catch {
      case e: IllegalStateException => Map("success" -> false, "errorMessage" -> "Projekti ei ole enää muokattavissa")
      case e: MappingException =>
        logger.warn("Exception treating road links", e)
        BadRequest("Missing mandatory ProjectLink parameter")
    }*/
  }

  val getSuravageSplitCutLine = (
    apiOperation[Map[String, Any]]("getSuravageSplitCutLine")
      .parameters(
        bodyParam[CutLineExtractor]("CutLine").description("This defines the specific point where a project link should be split in two. \r\n" +
          "Object Structure: \r\n" + cutLineExtractorStructure)
      )
      tags "ViiteAPI - Project - SuravageSplit"
      summary "This indicates the system what link (identified by the linkId) to split and where the split point occurs."
      notes ""
  )

  post("/project/getCutLine", operation(getSuravageSplitCutLine)) {
=======
  post("/project/getCutLine") {
>>>>>>> 6da6f5d9
    time(logger, "POST request for /project/getCutLine") {
      try {
        val splitLine = parsedBody.extract[CutLineExtractor]
        if (splitLine.linkId == 0)
          BadRequest("Missing mandatory 'linkId' parameter")
        roadLinkService.getSuravageRoadLinksByLinkIdsFromVVH(Set(Math.abs(splitLine.linkId))).headOption match {
          case Some(suravage) =>
            val splitGeom = GeometryUtils.calculatePointAndHeadingOnGeometry(suravage.geometry, splitLine.splitedPoint)
            splitGeom match {
              case Some(x) => val (p, v) = x
                val cutGeom = Seq(p + v.rotateLeft().scale(3.0), p + v.rotateRight().scale(3.0))
                Map("success" -> true, "response" -> Map("geometry" -> cutGeom))
              case _ => Map("success" -> false, "errorMessage" -> "Error during splitting calculation")
            }
          case _ => Map("success" -> false, "errorMessage" -> ErrorSuravageLinkNotFound)
        }
      } catch {
        case e: SplittingException => Map("success" -> false, "errorMessage" -> e.getMessage)
      }
    }
  }

  val getSuravagePreSplitInfoByLinkId = (
    apiOperation[Map[String, Any]]("getSuravagePreSplitInfoByLinkId")
      .parameters(
        pathParam[Long]("linkID").description("LinkId of a projectLink")
      )
      tags "ViiteAPI - Project - SuravageSplit"
      summary "This should return all the information pertaining to a split of the suravage links, but, without saving any data."
      notes ""
  )

  put("/project/presplit/:linkID", operation(getSuravagePreSplitInfoByLinkId)) {
    val linkID = params.get("linkID")
    time(logger, s"PUT request for /project/presplit/$linkID") {
      val user = userProvider.getCurrentUser()
      linkID.map(_.toLong) match {
        case Some(link) =>
          try {
            val options = parsedBody.extract[SplitOptions]
            val (splitLinks, allTerminatedLinks, errorMessage, splitLine) = projectService.preSplitSuravageLink(link, user.username, options)
            val cutGeom = splitLine match {
              case Some(x) => val (p, v) = x
                Seq(p + v.rotateLeft().scale(3.0), p + v.rotateRight().scale(3.0))
              case _ => Seq()
            }
            if (errorMessage.nonEmpty) {
              Map("success" -> false, "errorMessage" -> errorMessage.get)
            } else if (splitLinks.isEmpty) {
              Map("success" -> false, "errorMessage" -> "Linkin jako ei onnistunut tuntemattomasta syystä")
            } else {
              val roadWithInfo = splitLinks.get.filter(_.status == LinkStatus.Terminated).head
              val split: Map[String, Any] = Map(
                "roadNumber" -> roadWithInfo.roadNumber,
                "roadPartNumber" -> roadWithInfo.roadPartNumber,
                "trackCode" -> roadWithInfo.track,
                "terminatedLinks" -> allTerminatedLinks.map(projectLinkToApi),
                "roadLinkSource" -> roadWithInfo.linkGeomSource.value,
                "split" -> Map(
                  "geometry" -> cutGeom
                )
              ) ++ splitLinks.get.flatMap(splitToApi)
              Map("success" -> splitLinks.nonEmpty, "response" -> split)
            }
          } catch {
            case e: IllegalStateException => Map("success" -> false, "errorMessage" -> e.getMessage)
            case e: SplittingException => Map("success" -> false, "errorMessage" -> e.getMessage)
            case _: NumberFormatException => BadRequest("Missing mandatory data")
          }
        case _ => BadRequest("Missing Linkid from url")
      }
    }
  }

  val splitSuravageLinkByLinkId = (
    apiOperation[Map[String, Any]]("splitSuravageLinkByLinkId")
      .parameters(
        pathParam[Long]("linkID").description("LinkId of a projectLink")
      )
      tags "ViiteAPI - Project - SuravageSplit"
      summary "This effectively perform the split and save the results on the database."
      notes ""
  )

  put("/project/split/:linkID", operation(splitSuravageLinkByLinkId)) {
    val linkID = params.get("linkID")
    time(logger, s"PUT request for /project/split/$linkID") {
      val user = userProvider.getCurrentUser()
      linkID.map(_.toLong) match {
        case Some(link) =>
          try {
            val options = parsedBody.extract[SplitOptions]
            val splitError = projectService.splitSuravageLink(options.trackCode.value, options.projectId, options.coordinates, link, user.username, options)
            val projectErrors = projectService.validateProjectById(options.projectId).map(errorPartsToApi)
            Map("success" -> splitError.isEmpty, "reason" -> splitError.orNull, "projectErrors" -> projectErrors)
          } catch {
            case e: IllegalStateException => Map("success" -> false, "errorMessage" -> e.getMessage)
            case _: NumberFormatException => BadRequest("Missing mandatory data")
          }
        case _ => BadRequest("Missing Linkid from url")
      }
    }
  }

  val getRoadNamesByRoadNumberAndProjectId = (
    apiOperation[Map[String, Any]]("getRoadNamesByRoadNumberAndProjectId")
      .parameters(
        pathParam[Long]("roadNumber").description("Road Number of a project link"),
        pathParam[Long]("projectID").description("Id of a project")
      )
      tags "ViiteAPI - RoadNames"
      summary "Returns all the road names that are related to a certain project (referenced by the projectID) and within a certain roadNumber."
      notes ""
  )

  get("/roadlinks/roadname/:roadNumber/:projectID", operation(getRoadNamesByRoadNumberAndProjectId)) {
    val roadNumber = params.get("roadNumber").map(_.toLong)
    val projectID = params.get("projectID").map(_.toLong)
    time(logger, s"GET request for /roadlinks/roadname/$roadNumber/$projectID") {
      (roadNumber, projectID) match {
        case (Some(rNumber), Some(projectID)) =>
          try {
            roadNameService.getRoadNameByNumber(rNumber, projectID)
          } catch {
            case e: Exception => Map("success" -> false, "errorMessage" -> e.getMessage)
          }
        case _ => BadRequest("Missing road number from URL")
      }
    }
  }

  val getRoadAddressesByRoadNumberPartNumberAndAddrMValue = (
    apiOperation[Map[String, Any]]("getRoadAddressesByRoadNumberPartNumberAndAddrMValue")
      .parameters(
        queryParam[Long]("road").description("Road Number of a road address"),
        queryParam[Long]("part").description("Road Part Number of a road address"),
        queryParam[Long]("addrMValue").description("Address M Value of a road address")
      )
      tags "ViiteAPI - RoadAddresses"
      summary "Returns all the road names that are identified by the road number, road part number and possibly addressM value."
      notes ""
  )

  get("/roadlinks/roadaddress", operation(getRoadAddressesByRoadNumberPartNumberAndAddrMValue)) {
    val roadNumber = params.get("road").map(_.toLong)
    val roadPartNumber = params.get("part").map(_.toLong)
    val addrMValue = params.get("addrMValue").map(_.toLong)
    time(logger, s"GET request for api/viite/roadlinks/roadaddress/$roadNumber/$roadPartNumber") {
      (roadNumber, roadPartNumber, addrMValue) match {
        case (Some(road), Some(part), None) =>
          roadAddressService.getRoadAddressWithRoadNumberParts(road, Set(part), Set(Track.Combined, Track.LeftSide, Track.RightSide)).sortBy(address => (address.roadPartNumber, address.startAddrMValue))
        case (Some(road), Some(part), Some(addrM)) =>
          roadAddressService.getRoadAddress(road, part, addrM, None).sortBy(address => (address.roadPartNumber, address.startAddrMValue))
        case (Some(road), _, _) =>
          roadAddressService.getRoadAddressWithRoadNumberAddress(road).sortBy(address => (address.roadPartNumber, address.startAddrMValue))
        case _ => BadRequest("Missing road number from URL")
      }
    }
  }

  val revertSplit = (
    apiOperation[Map[String, Any]]("revertSplit")
        .parameters(
          bodyParam[RevertSplitExtractor]("revertSplit").description("Data that identifies what split we need to revert. \r\n" +
            "Object structure: \r\n" + revertSplitExtractor)
        )
      tags "ViiteAPI - Project - SuravageSplit"
      summary "This effectively reverts the split operation and save the results on the database."
      notes ""
  )

  delete("/project/split", operation(revertSplit)) {
    time(logger, "DELETE request for /project/split") {
      val user = userProvider.getCurrentUser()
      try {
        val data = parsedBody.extract[RevertSplitExtractor]
        val projectId = data.projectId
        val linkId = data.linkId
        val coordinates = data.coordinates
        (projectId, linkId) match {
          case (Some(project), Some(link)) =>
            val error = projectService.revertSplit(project, link, user.username)
            projectService.saveProjectCoordinates(project, coordinates)
            Map("success" -> error.isEmpty, "message" -> error)
          case _ => BadRequest("Missing mandatory 'projectId' or 'linkId' parameter from URI: /project/split/:projectId/:linkId")
        }
      } catch {
        case _: NumberFormatException => BadRequest("'projectId' or 'linkId' parameter given could not be parsed as an integer number")
      }
    }
  }

<<<<<<< HEAD
  val convertRoadAddressToFloatingByLinkId = (
    apiOperation[Map[String, Any]]("convertRoadAddressToFloatingByLinkId")
        .parameters(
          pathParam[Long]("linkId").description("Link Id of a road addresss")
        )
      tags "ViiteAPI - Unimplemented"
      summary "This will convert a standard road address to a floating road address by link id."
      notes ""
  )

  put("/roadlinks/roadaddress/tofloating/:linkId", operation(convertRoadAddressToFloatingByLinkId)) {
    time(logger, "PUT request for /roadaddress/tofloating") {
      val linkId = params("linkId").toLong
      try {
        roadAddressService.convertRoadAddressToFloating(linkId)
      }
      catch {
        case _: Exception => BadRequest(s"an error occurred when trying to convert linkId $linkId to floating")
      }
    }
  }

=======
>>>>>>> 6da6f5d9
  private def roadlinksData(): (Seq[String], Seq[String]) = {
    val data = JSON.parseFull(params.get("data").get).get.asInstanceOf[Map[String, Any]]
    val sources = data("sourceLinkIds").asInstanceOf[Seq[String]]
    val targets = data("targetLinkIds").asInstanceOf[Seq[String]]
    (sources, targets)
  }

  private def getRoadAddressLinks(zoomLevel: Int)(bbox: String): Seq[Seq[Map[String, Any]]] = {
    val boundingRectangle = constructBoundingRectangle(bbox)
    val viiteRoadLinks = zoomLevel match {
      //TODO: When well-performing solution for main parts and road parts is ready
      case DrawMainRoadPartsOnly =>
        //        roadAddressService.getCoarseRoadParts(boundingRectangle, Seq((1, 99)))
        Seq()
      case DrawRoadPartsOnly =>
        //        roadAddressService.getRoadParts(boundingRectangle, Seq((1, 19999)))
        Seq()
      case DrawLinearPublicRoads => time(logger, "DrawLinearPublicRoads") {
        roadAddressService.getRoadAddressesWithLinearGeometry(boundingRectangle, Seq((1, 19999), (40000, 49999)))
      }
      case DrawPublicRoads => time(logger, "DrawPublicRoads") {
        roadAddressService.getRoadAddressLinksByBoundingBox(boundingRectangle, Seq((1, 19999), (40000, 49999)))
      }
      case DrawAllRoads => time(logger, "DrawAllRoads") {
        roadAddressService.getRoadAddressLinksWithSuravage(boundingRectangle, roadNumberLimits = Seq(), everything = true)
      }
      case _ => time(logger, "DrawRoads") {
        roadAddressService.getRoadAddressLinksWithSuravage(boundingRectangle, roadNumberLimits = Seq((1, 19999)))
      }
    }
    time(logger, "Partition road links") {
      val partitionedRoadLinks = RoadAddressLinkPartitioner.partition(viiteRoadLinks)
      partitionedRoadLinks.map {
        _.map(roadAddressLinkToApi)
      }
    }
  }

  private def getProjectLinks(projectId: Long, zoomLevel: Int)(bbox: String): Seq[Seq[Map[String, Any]]] = {
    val boundingRectangle = constructBoundingRectangle(bbox)
    val startTime = System.currentTimeMillis()
    val viiteRoadLinks = zoomLevel match {
      case DrawMainRoadPartsOnly =>
        Seq()
      case DrawRoadPartsOnly =>
        Seq()
      case DrawLinearPublicRoads => projectService.getProjectLinksLinear(roadAddressService, projectId, boundingRectangle, Seq((1, 19999), (40000, 49999)), Set())
      case DrawPublicRoads => projectService.getProjectLinksWithoutSuravage(roadAddressService, projectId, boundingRectangle, Seq((1, 19999), (40000, 49999)), Set())
      case DrawAllRoads => projectService.getProjectLinksWithoutSuravage(roadAddressService, projectId, boundingRectangle, Seq(), Set(), everything = true)
      case _ => projectService.getProjectLinksWithoutSuravage(roadAddressService, projectId, boundingRectangle, Seq((1, 19999)), Set())
    }
    logger.info(s"End fetching data for id=$projectId project service (zoom level $zoomLevel) in ${(System.currentTimeMillis() - startTime) * 0.001}s")

    val partitionedRoadLinks = ProjectLinkPartitioner.partition(viiteRoadLinks.filter(_.length >= MinAllowedRoadAddressLength))
    val validRoadNumbers = partitionedRoadLinks.flatten.map(_.roadNumber).filter(value => value > 0).distinct
    if (validRoadNumbers.nonEmpty) {
      val roadNames = roadNameService.getCurrentRoadNames(validRoadNumbers)
      partitionedRoadLinks.map {
        _.map(address => projectAddressLinkToApi(address, roadNames))
      }
    }
    else {
      partitionedRoadLinks.map {
        _.map(address => projectAddressLinkToApi(address))
      }
    }


  }

  private def chooseDrawType(zoomLevel: String) = {
    val C1 = new Contains(-10 to 3)
    val C2 = new Contains(4 to 5)
    val C3 = new Contains(6 to 8)
    val C4 = new Contains(9 to 10)
    val C5 = new Contains(11 to 16)
    try {
      val level: Int = Math.round(zoomLevel.toDouble).toInt
      level match {
        case C1() => DrawMainRoadPartsOnly
        case C2() => DrawRoadPartsOnly
        case C3() => DrawLinearPublicRoads
        case C4() => DrawPublicRoads
        case C5() => DrawAllRoads
        case _ => DrawMainRoadPartsOnly
      }
    } catch {
      case ex: NumberFormatException => DrawMainRoadPartsOnly
    }
  }

  private[this] def constructBoundingRectangle(bbox: String) = {
    val BBOXList = bbox.split(",").map(_.toDouble)
    BoundingRectangle(Point(BBOXList(0), BBOXList(1)), Point(BBOXList(2), BBOXList(3)))
  }

  private def mapValidationIssues(issue: projectService.projectValidator.ValidationErrorDetails): Map[String, Any] = {
    Map(
      "id" -> issue.projectId,
      "validationError" -> issue.validationError.value,
      "affectedIds" -> issue.affectedIds.toArray,
      "coordinates" -> issue.coordinates,
      "optionalInformation" -> issue.optionalInformation.getOrElse("")
    )
  }

  private def roadAddressLinkLikeToApi(roadAddressLink: RoadAddressLinkLike): Map[String, Any] = {
    Map(
      "success" -> true,
      "roadwayId" -> roadAddressLink.id,
      "linearLocationId" -> roadAddressLink.linearLocationId,
      "linkId" -> roadAddressLink.linkId,
      "mmlId" -> roadAddressLink.attributes.get("MTKID"),
      "points" -> roadAddressLink.geometry,
      "calibrationCode" -> CalibrationCode.getFromAddressLinkLike(roadAddressLink).value,
      "calibrationPoints" -> Seq(calibrationPoint(roadAddressLink.geometry, roadAddressLink.startCalibrationPoint),
        calibrationPoint(roadAddressLink.geometry, roadAddressLink.endCalibrationPoint)),
      "administrativeClass" -> roadAddressLink.administrativeClass.toString,
      "roadClass" -> RoadClass.get(roadAddressLink.roadNumber.toInt),
      "roadTypeId" -> roadAddressLink.roadType.value,
      "modifiedAt" -> roadAddressLink.modifiedAt,
      "modifiedBy" -> roadAddressLink.modifiedBy,
      "municipalityCode" -> roadAddressLink.attributes.get("MUNICIPALITYCODE"),
      "roadNameFi" -> roadAddressLink.attributes.get("ROADNAME_FI"),
      "roadNameSe" -> roadAddressLink.attributes.get("ROADNAME_SE"),
      "roadNameSm" -> roadAddressLink.attributes.get("ROADNAME_SM"),
      "roadNumber" -> roadAddressLink.roadNumber,
      "roadPartNumber" -> roadAddressLink.roadPartNumber,
      "elyCode" -> roadAddressLink.elyCode,
      "trackCode" -> roadAddressLink.trackCode,
      "startAddressM" -> roadAddressLink.startAddressM,
      "endAddressM" -> roadAddressLink.endAddressM,
      "discontinuity" -> roadAddressLink.discontinuity,
      "anomaly" -> roadAddressLink.anomaly.value,
      "constructionType" -> roadAddressLink.constructionType.value,
      "startMValue" -> roadAddressLink.startMValue,
      "endMValue" -> roadAddressLink.endMValue,
      "sideCode" -> roadAddressLink.sideCode.value,
      "linkType" -> roadAddressLink.linkType.value,
      "roadLinkSource" -> roadAddressLink.roadLinkSource.value,
      "roadName" -> roadAddressLink.roadName
    )
  }

  def roadAddressErrorsToApi(addressError: AddressErrorDetails): Map[String, Long] = {
    Map(
      "id" -> addressError.linearLocationId,
      "linkId" -> addressError.linkId,
      "roadNumber" -> addressError.roadNumber,
      "roadPartNumber" -> addressError.roadPartNumber,
      "errorCode" -> addressError.addressError.value,
      "ely" -> addressError.ely
    )
  }

  def roadAddressLinkToApi(roadAddressLink: RoadAddressLink): Map[String, Any] = {
    roadAddressLinkLikeToApi(roadAddressLink) ++
      Map(
        "startDate" -> roadAddressLink.startDate,
        "endDate" -> roadAddressLink.endDate,
        "newGeometry" -> roadAddressLink.newGeometry,
        "linearLocationId" -> roadAddressLink.linearLocationId //TODO This needs to be made inside the roadAddressLinkLikeToApi once the project links have the new structure
      )
  }

  def roadNameToApi(roadName: RoadName): Map[String, Any] = {
    Map(
      "id" -> roadName.id,
      "roadNumber" -> roadName.roadNumber,
      "name" -> roadName.roadName,
      "startDate" -> formatDateTimeToString(roadName.startDate),
      "endDate" -> formatDateTimeToString(roadName.endDate)
    )
  }

  def projectAddressLinkToApi(projectAddressLink: ProjectAddressLink, roadNames: Seq[RoadName] = Seq()): Map[String, Any] = {
    roadAddressLinkLikeToApi(projectAddressLink) ++
      (Map(
        "id" -> projectAddressLink.id,
        "status" -> projectAddressLink.status.value,
        "reversed" -> projectAddressLink.reversed,
        "roadNameBlocked" -> (if (projectAddressLink.roadNumber != 0 && projectAddressLink.roadName.nonEmpty) roadNames.exists(_.roadNumber == projectAddressLink.roadNumber) else false)
      )
        ++
        (if (projectAddressLink.isSplit)
          Map(
            "connectedLinkId" -> projectAddressLink.connectedLinkId,
            "originalGeometry" -> projectAddressLink.originalGeometry,
            "middlePoint" -> GeometryUtils.midPointGeometry(projectAddressLink.geometry)
          )
        else
          Map())
        )
  }

  def projectLinkToApi(projectLink: ProjectLink): Map[String, Any] = {
    Map("id" -> projectLink.id,
      "linkId" -> projectLink.linkId,
      "geometry" -> projectLink.geometry,
      "middlePoint" -> GeometryUtils.midPointGeometry(projectLink.geometry),
      "startAddressM" -> projectLink.startAddrMValue,
      "endAddressM" -> projectLink.endAddrMValue,
      "status" -> projectLink.status.value,
      "roadTypeId" -> projectLink.roadType.value,
      "discontinuity" -> projectLink.discontinuity.value,
      "elyCode" -> projectLink.ely,
      "roadName" -> projectLink.roadName)
  }

  def roadAddressProjectToApi(roadAddressProject: Project, elysList: Seq[Long]): Map[String, Any] = {

    val elys = if (elysList.isEmpty) Seq(-1) else elysList

    Map(
      "id" -> roadAddressProject.id,
      "name" -> roadAddressProject.name,
      "createdBy" -> roadAddressProject.createdBy,
      "createdDate" -> formatToString(roadAddressProject.createdDate.toString),
      "dateModified" -> formatToString(roadAddressProject.dateModified.toString),
      "startDate" -> formatToString(roadAddressProject.startDate.toString),
      "modifiedBy" -> roadAddressProject.modifiedBy,
      "additionalInfo" -> roadAddressProject.additionalInfo,
      "status" -> roadAddressProject.status,
      "statusCode" -> roadAddressProject.status.value,
      "statusDescription" -> roadAddressProject.status.description,
      "statusInfo" -> roadAddressProject.statusInfo,
      "elys" -> elys,
      "coordX" -> roadAddressProject.coordinates.get.x,
      "coordY" -> roadAddressProject.coordinates.get.y,
      "zoomLevel" -> roadAddressProject.coordinates.get.zoom
    )
  }

  def reservedRoadPartToApi(reservedRoadPart: ProjectReservedPart): Map[String, Any] = {
    Map("roadNumber" -> reservedRoadPart.roadNumber,
      "roadPartNumber" -> reservedRoadPart.roadPartNumber,
      "id" -> reservedRoadPart.id,
      "currentEly" -> reservedRoadPart.ely,
      "currentLength" -> reservedRoadPart.addressLength,
      "currentDiscontinuity" -> reservedRoadPart.discontinuity.map(_.description),
      "newEly" -> reservedRoadPart.newEly,
      "newLength" -> reservedRoadPart.newLength,
      "newDiscontinuity" -> reservedRoadPart.newDiscontinuity.map(_.description),
      "startingLinkId" -> reservedRoadPart.startingLinkId,
      "isDirty" -> reservedRoadPart.isDirty
    )
  }

  def errorPartsToApi(errorParts: projectService.projectValidator.ValidationErrorDetails): Map[String, Any] = {
    Map("ids" -> errorParts.affectedIds,
      "errorCode" -> errorParts.validationError.value,
      "errorMessage" -> errorParts.validationError.message,
      "info" -> errorParts.optionalInformation,
      "coordinates" -> errorParts.coordinates
    )
  }

  def splitToApi(splittedLinks: ProjectLink): Map[String, Map[String, Any]] = {
    splittedLinks.status match {
      case LinkStatus.New => {
        Map("b" ->
          Map(
            "linkId" -> splittedLinks.linkId,
            "geometry" -> splittedLinks.geometry,
            "middlePoint" -> GeometryUtils.midPointGeometry(splittedLinks.geometry),
            "startAddressM" -> splittedLinks.startAddrMValue,
            "endAddressM" -> splittedLinks.endAddrMValue,
            "status" -> splittedLinks.status.value,
            "roadTypeId" -> splittedLinks.roadType.value,
            "discontinuity" -> splittedLinks.discontinuity.value,
            "elyCode" -> splittedLinks.ely,
            "roadName" -> splittedLinks.roadName.getOrElse(""),
            "roadLinkSource" -> splittedLinks.linkGeomSource.value
          ))
      }
      case LinkStatus.Terminated => {
        Map("c" ->
          Map(
            "linkId" -> splittedLinks.linkId,
            "geometry" -> splittedLinks.geometry,
            "middlePoint" -> GeometryUtils.midPointGeometry(splittedLinks.geometry),
            "startAddressM" -> splittedLinks.startAddrMValue,
            "endAddressM" -> splittedLinks.endAddrMValue,
            "status" -> splittedLinks.status.value,
            "roadTypeId" -> splittedLinks.roadType.value,
            "discontinuity" -> splittedLinks.discontinuity.value,
            "elyCode" -> splittedLinks.ely,
            "roadName" -> splittedLinks.roadName.getOrElse(""),
            "roadLinkSource" -> splittedLinks.linkGeomSource.value
          ))
      }
      case _ => {
        Map("a" ->
          Map(
            "linkId" -> splittedLinks.linkId,
            "geometry" -> splittedLinks.geometry,
            "middlePoint" -> GeometryUtils.midPointGeometry(splittedLinks.geometry),
            "startAddressM" -> splittedLinks.startAddrMValue,
            "endAddressM" -> splittedLinks.endAddrMValue,
            "status" -> splittedLinks.status.value,
            "roadTypeId" -> splittedLinks.roadType.value,
            "discontinuity" -> splittedLinks.discontinuity.value,
            "elyCode" -> splittedLinks.ely,
            "roadName" -> splittedLinks.roadName.getOrElse(""),
            "roadLinkSource" -> splittedLinks.linkGeomSource.value
          ))
      }
    }
  }

  /**
    * For checking date validity we convert string datre to datetime options
    *
    * @param dateString string formated date dd.mm.yyyy
    * @return Joda datetime
    */
  private def optionStringToDateTime(dateString: Option[String]): Option[DateTime] = {
    dateString match {
      case Some(dateString) => Some(dtf.parseDateTime(dateString))
      case _ => None
    }
  }

  // Fold segments on same link together
  // TODO: add here start / end dates unique values?
  private def foldSegments[T <: RoadAddressLinkLike](links: Seq[T]): Option[T] = {
    if (links.nonEmpty)
      Some(links.tail.foldLeft(links.head) {
        case (a: RoadAddressLink, b) =>
          a.copy(startAddressM = Math.min(a.startAddressM, b.startAddressM), endAddressM = Math.max(a.endAddressM, b.endAddressM),
            startMValue = Math.min(a.startMValue, b.endMValue)).asInstanceOf[T]
        case (a: ProjectAddressLink, b) =>
          a.copy(startAddressM = Math.min(a.startAddressM, b.startAddressM), endAddressM = Math.max(a.endAddressM, b.endAddressM),
            startMValue = Math.min(a.startMValue, b.endMValue)).asInstanceOf[T]
      })
    else
      None
  }

  private def midPoint(link: RoadAddressLinkLike) = {
    Map("middlePoint" -> GeometryUtils.calculatePointFromLinearReference(link.geometry, link.length / 2.0).getOrElse(Point(link.geometry.head.x, link.geometry.head.y))) ++ (link match {
      case l: RoadAddressLink => roadAddressLinkToApi(l)
      case l: ProjectAddressLink => projectAddressLinkToApi(l)
    })
  }

  def formatToString(entryDate: String): String = {
    val date = new SimpleDateFormat("yyyy-MM-dd'T'HH:mm:ss").parse(entryDate)
    val formattedDate = new SimpleDateFormat("dd.MM.yyyy").format(date)
    formattedDate
  }

  private def formatDateTimeToString(dateOption: Option[DateTime]): Option[String] =
    dateOption.map { date => date.toString(DateTimeFormat.forPattern("dd.MM.yyyy, HH:mm:ss")) }

  private def calibrationPoint(geometry: Seq[Point], calibrationPoint: Option[CalibrationPoint]) = {
    calibrationPoint match {
      case Some(point) => {
        val calculatedPoint = GeometryUtils.calculatePointFromLinearReference(geometry, point.segmentMValue)
        val returningPoint = if (calculatedPoint.isDefined) {
          calculatedPoint
        } else {
          val atBeginning = point.segmentMValue == 0.0
          val (startPoint, endPoint) = GeometryUtils.geometryEndpoints(geometry)
          if (atBeginning) Some(startPoint) else Some(endPoint)
        }
        Option(Seq(("point", returningPoint), ("value", point.addressMValue)).toMap)
      }
      case _ => None
    }
  }

  /* @throws(classOf[Exception])
   // TODO This method was removed previously for some reason. Is this still valid? At least many methods use this.
   private def projectWritable(projectId: Long): ProjectService = {
     val writable = projectService.isWritableState(projectId)
     if (!writable)
       throw new IllegalStateException("Projekti ei ole enää muokattavissa") //project is not in modifiable state
     projectService
   }*/

  case class StartupParameters(lon: Double, lat: Double, zoom: Int, deploy_date: String)

}

case class ProjectFormLine(startingLinkId: Long, projectId: Long, roadNumber: Long, roadPartNumber: Long, roadLength: Long, ely: Long, discontinuity: String, isDirty: Boolean = false)

object ProjectConverter {
  def toRoadAddressProject(project: RoadAddressProjectExtractor, user: User): Project = {
    val formatter = DateTimeFormat.forPattern("dd.MM.yyyy")
    Project(project.id, ProjectState.apply(project.status),
      if (project.name.length > 32) project.name.substring(0, 32).trim else project.name.trim, //TODO the name > 32 should be a handled exception since the user can't insert names with this size
      user.username, DateTime.now(), user.username, formatter.parseDateTime(project.startDate), DateTime.now(),
      project.additionalInfo, project.roadPartList.map(toReservedRoadPart), Option(project.additionalInfo))
  }

  def toReservedRoadPart(rp: RoadPartExtractor): ProjectReservedPart = {
    ProjectReservedPart(0L, rp.roadNumber, rp.roadPartNumber,
      None, None, Some(rp.ely),
      None, None, None, None, false)
  }
}<|MERGE_RESOLUTION|>--- conflicted
+++ resolved
@@ -160,23 +160,6 @@
     }
   }
 
-<<<<<<< HEAD
-  val getFloatings = (
-    apiOperation[Map[Long, List[Map[String, Any]]]]("getFloatingRoadAddresses")
-      tags "ViiteAPI - RoadAddresses"
-      summary "Returns all the road addresses that are on the floating state."
-      notes "Ideally we should have none."
-  )
-
-  get("/roadaddress/floatings/", operation(getFloatings)) {
-    time(logger, "GET request for /roadAddress/floatings") {
-      response.setHeader("Access-Control-Allow-Headers", "*")
-      roadAddressService.getFloatingAdresses().groupBy(_.ely).map(
-        g => g._1 -> g._2.sortBy(ra => (ra.roadNumber, ra.roadPartNumber, ra.startAddrMValue))
-          .map(floatingRoadAddressToApi))
-    }
-  }
-
   val getRoadAddressErrors = (
     apiOperation[Map[Long, List[Map[String, Long]]]]("getRoadAddressErrors")
       tags "ViiteAPI - RoadAddresses"
@@ -192,9 +175,6 @@
     )
 
   get("/roadaddress/errors/", operation(getRoadAddressErrors)) {
-=======
-  get("/roadaddress/errors") {
->>>>>>> 6da6f5d9
     time(logger, "GET request for /roadAddress/errors") {
       response.setHeader("Access-Control-Allow-Headers", "*")
       roadAddressService.getRoadAddressErrors().groupBy(_.ely).map(
@@ -224,44 +204,7 @@
     }
   }
 
-<<<<<<< HEAD
-  val getRoadAddressLinkById = (
-    apiOperation[Map[String, Any]]("getRoadAddressLinkById")
-      .parameters(
-        pathParam[String]("id").description("Id of a road address")
-      )
-      tags "ViiteAPI - Unimplemented"
-      summary "Returns the RoadAddressLink object of the given roadway Id"
-      notes "Currently unimplemented"
-    )
-
-  get("/roadaddress/:id", operation(getRoadAddressLinkById)) {
-    val id = params("id").toLong
-    time(logger, s"GET request for /roadAddress/$id") {
-      //TODO BUG: suravage links should be included here
-      val roadLinks = roadAddressService.getRoadAddressLinkById(id)
-      foldSegments(roadLinks)
-        .map(midPoint)
-        .getOrElse(Map("success" -> false, "reason" -> ("ID:" + id + " not found")))
-    }
-
-  }
-
-  val getPreFillFromVVH = (
-    apiOperation[Map[String, Any]]("getPreFillFromVVH")
-      .parameters(
-        queryParam[Long]("linkId").description("LinkId of a project link"),
-        queryParam[Long]("currentProjectId").description("Id of the Current Active Project")
-      )
-      tags "ViiteAPI - Project"
-      summary "Returns a object with simple information about a selected project link"
-      notes "Said object contains the Road number, road part number, road name and the source."
-    )
-
-  get("/roadlinks/project/prefillfromvvh", operation(getPreFillFromVVH)) {
-=======
   get("/roadlinks/project/prefillfromvvh") {
->>>>>>> 6da6f5d9
     val linkId = params("linkId").toLong
     val currentProjectId = params("currentProjectId").toLong
     time(logger, s"GET request for /roadlinks/project/prefillfromvvh (linkId: $linkId, projectId: $currentProjectId)") {
@@ -274,94 +217,13 @@
     }
   }
 
-<<<<<<< HEAD
-  val getFloatingAdjacent = (
-    apiOperation[Seq[Map[String, Any]]]("getFloatingAdjacent")
-      .parameters(
-        queryParam[String]("roadData").description("Road Data Object \r\n" + roadDataStringDescription + "\r\n" +
-          "Example String: \r\n" + exampleAdjacentRoadDataString)
-      )
-      tags "ViiteAPI - Unimplemented"
-      summary "Returns a sequence of  RoadAddressLink object adjacent to the selectedLinks"
-      notes "Currently unimplemented"
-    )
-
-  get("/roadlinks/adjacent", operation(getFloatingAdjacent)) {
-    val data = JSON.parseFull(params.getOrElse("roadData", "{}")).get.asInstanceOf[Map[String, Any]]
-    val chainLinkIds = data("selectedLinks").asInstanceOf[Seq[Long]].toSet
-    val chainIds = data("selectedIds").asInstanceOf[Seq[Long]].toSet
-    val linkId = data("linkId").asInstanceOf[Long]
-    val id = data("id").asInstanceOf[Long]
-    val roadNumber = data("roadNumber").asInstanceOf[Long]
-    val roadPartNumber = data("roadPartNumber").asInstanceOf[Long]
-    val trackCode = data("trackCode").asInstanceOf[Long].toInt
-
-    time(logger, s"GET request for /roadlinks/adjacent (chainLinks: $chainLinkIds, linkId: $linkId, roadNumber: $roadNumber, roadPartNumber: $roadPartNumber, trackCode: $trackCode)") {
-      roadAddressService.getFloatingAdjacent(chainLinkIds, chainIds, linkId, id, roadNumber, roadPartNumber, trackCode).map(roadAddressLinkToApi)
-    }
-  }
-
-  val getMidPointByLinkId = (
-    apiOperation[Option[Point]]("getMidPointByLinkId")
-      .parameters(
-        pathParam[Long]("linkId").description("LinkId of a road address")
-      )
-      tags "ViiteAPI - RoadAddresses"
-      summary "Returns an Point object of the given linkId, if possible"
-      notes ""
-    )
-
-  get("/roadlinks/midpoint/:linkId", operation(getMidPointByLinkId)) {
-=======
   get("/roadlinks/midpoint/:linkId") {
->>>>>>> 6da6f5d9
     val linkId = params("linkId").toLong
     time(logger, s"GET request for /roadlinks/midpoint/$linkId") {
       roadLinkService.getMidPointByLinkId(linkId)
     }
   }
 
-<<<<<<< HEAD
-  val getAdjacent = (
-    apiOperation[Seq[Map[String, Any]]]("getAdjacent")
-      .parameters(
-        queryParam[String]("roadData").description("Road Data String\r\n" +
-          "roadData: { " +
-          "selectedLinks: Seq[Long] \r\n" +
-          "linkId: Long \r\n" +
-          "}\r\n" +
-          "Example String: {\"selectedLings\" : [0], \"linkId\": 0}")
-      )
-      tags "ViiteAPI - Unimplemented"
-      summary "Returns a sequence of  RoadAddressLink object adjacent to the selectedLinks"
-      notes "Currently unimplemented"
-    )
-
-  get("/roadlinks/adjacent/target", operation(getAdjacent)) {
-    val data = JSON.parseFull(params.getOrElse("roadData", "{}")).get.asInstanceOf[Map[String, Any]]
-    val chainLinks = data("selectedLinks").asInstanceOf[Seq[Long]].toSet
-    val linkId = data("linkId").asInstanceOf[Long]
-
-    time(logger, s"GET request for /roadlinks/adjacent/target (chainLinks: $chainLinks, linkId: $linkId)") {
-      roadAddressService.getAdjacent(chainLinks, linkId).map(roadAddressLinkToApi)
-    }
-  }
-
-  val getRoadNamesFull = (
-    apiOperation[Map[String, Any]]("getRoadNames")
-      .parameters(
-        queryParam[Long]("roadNumber").description("Road Number of a road address"),
-        queryParam[String]("roadName").description("Road Name of a road address"),
-        queryParam[String]("startDate").description("Start date of a of a road address"),
-        queryParam[String]("endDate").description("Road Name of a road address")
-      )
-      tags "ViiteAPI - RoadNames"
-      summary "Returns a sequence of RoadName objects that match the given parameters."
-      notes ""
-  )
-
-=======
->>>>>>> 6da6f5d9
   get("/roadnames") {
     val roadNumber = params.get("roadNumber")
     val roadName = params.get("roadName")
@@ -401,106 +263,13 @@
     }
   }
 
-<<<<<<< HEAD
-  val getMultiSourceFloatingAdjacent = (
-    apiOperation[Map[String, Any]]("getMultiSourceFloatingAdjacent")
-      .parameters(
-        pathParam[String]("roadData").description("Data of the road selection\r\n" +
-          "Structure of the data object: \r\n" + roadDataStringDescription + " \r\n Example String: \r\n" + exampleRoadDataString )
-      )
-      tags "ViiteAPI - Unimplemented"
-      summary "Returns a sequence of  RoadAddressLink object adjacent to the selectedLinks of each instance of the roadDataObject"
-      notes "Currently unimplemented"
-    )
-
-  get("/roadlinks/adjacent/multiSource", operation(getMultiSourceFloatingAdjacent)) {
-    time(logger, "GET request for /roadlinks/adjacent/multiSource") {
-      val roadData = JSON.parseFull(params.getOrElse("roadData", "[]")).get.asInstanceOf[Seq[Map[String, Any]]]
-      if (roadData.isEmpty) {
-        Set.empty
-      } else {
-        val adjacents: Seq[RoadAddressLink] = {
-          roadData.flatMap(rd => {
-            val chainLinks = rd("selectedLinks").asInstanceOf[Seq[Long]].toSet
-            val chainIds = rd("selectedIds").asInstanceOf[Seq[Long]].toSet
-            val linkId = rd("linkId").asInstanceOf[Long]
-            val id = rd("id").asInstanceOf[Long]
-            val roadNumber = rd("roadNumber").asInstanceOf[Long]
-            val roadPartNumber = rd("roadPartNumber").asInstanceOf[Long]
-            val trackCode = rd("trackCode").asInstanceOf[Long].toInt
-            roadAddressService.getFloatingAdjacent(chainLinks, chainIds, linkId, id,
-              roadNumber, roadPartNumber, trackCode)
-          })
-        }
-        val linkIds: Seq[Long] = roadData.map(rd => rd("linkId").asInstanceOf[Long])
-        val ids: Seq[Long] = roadData.map(rd => rd("id").asInstanceOf[Long])
-        val result = adjacents.filter(adj => {
-          if (ids.nonEmpty) {
-            !ids.contains(adj.id)
-          } else {
-            !linkIds.contains(adj.linkId)
-          }
-        }).distinct
-        result.map(roadAddressLinkToApi)
-      }
-    }
-  }
-
-  val getProjectStatusFromTR = (
-    apiOperation[Map[String, Any]]("getProjectStatusFromTR")
-      .parameters(
-        queryParam[Long]("projectId").description("Id of a project")
-      )
-      tags "ViiteAPI - Project"
-      summary "Gets status information from Tierekisteri."
-      notes "This is actually forward the request to Tierekisteri."
-  )
-
-  get("/roadlinks/checkproject/", operation(getProjectStatusFromTR)) {
-=======
   get("/roadlinks/checkproject/") {
->>>>>>> 6da6f5d9
     val projectId = params("projectId").toLong
     time(logger, s"GET request for /roadlinks/checkproject/ (projectId: $projectId)") {
       projectService.getProjectStatusFromTR(projectId)
     }
   }
 
-<<<<<<< HEAD
-  val getRoadAddressLinksAfterCalculation = (
-    apiOperation[Seq[Map[String, Any]]]("getRoadAddressLinksAfterCalculation")
-        .parameters(
-          queryParam[String]("data").description("Road Data String \r\n" +
-            "data: { " +
-            "sourceLinkIds: Seq[String] \r\n" +
-            "targetLinkIds: Seq[String] \r\n" +
-            "}\r\n" +
-            "Example string: " + transferRoadLinksExampleString)
-        )
-      tags "ViiteAPI - Unimplemented"
-      summary "Supposedly returned all the road addresses after performing a road address transfer (on the context of the defloating)."
-      notes "Currently unimplemented."
-  )
-
-  get("/roadlinks/transferRoadLink", operation(getRoadAddressLinksAfterCalculation)) {
-    time(logger, "GET request for /roadlinks/transferRoadLink") {
-      val (sources, targets) = roadlinksData()
-      val user = userProvider.getCurrentUser()
-      try {
-        val result = roadAddressService.getRoadAddressLinksAfterCalculation(sources, targets, user)
-        result.map(roadAddressLinkToApi)
-      }
-      catch {
-        case e: IllegalArgumentException =>
-          logger.warn("Invalid transfer attempted: " + e.getMessage, e)
-          BadRequest("Invalid transfer attempted: " + e.getMessage)
-        case e: Exception =>
-          logger.warn(e.getMessage, e)
-          InternalServerError("An unexpected error occurred while processing this action.")
-      }
-    }
-  }
-
   val getProjectAddressLinksByLinkIds = (
     apiOperation[Map[String,Any]]("getProjectAddressLinksByLinkIds")
       .parameters(
@@ -509,12 +278,8 @@
       tags "ViiteAPI - Project"
       summary "Returns a sequence of all ProjectAddressLinks that share the same LinkId."
       notes ""
-  )
-
-  get("/project/roadaddress/linkid/:linkId", operation(getProjectAddressLinksByLinkIds)) {
-=======
+    )
   get("/project/roadaddress/linkid/:linkId") {
->>>>>>> 6da6f5d9
     val linkId = params("linkId").toLong
     time(logger, s"GET request for /project/roadAddress/linkid/$linkId") {
       val projectLinks = projectService.getProjectAddressLinksByLinkIds(Set(linkId))
@@ -524,60 +289,19 @@
     }
   }
 
-<<<<<<< HEAD
-  val getRoadAddressesAfterCalculation = (
-    apiOperation[Unit]("getRoadAddressesAfterCalculation")
-      .parameters(
-        bodyParam[NewAddressDataExtracted]("NewAddressData").description("This is the collection of Id's of the road addresses to be transferred on top of each other (on the context of defloating).\r\n" +
-          "NewAddressData: { \r\n sourceIds: Set[Long], \r\n targetIds: Set[Long] \r\n }")
-      )
-    tags "ViiteAPI - Unimplemented"
-    summary "This would supplement the source and target id's and start the conclusion of the floating transfer procedure."
-    notes "Currently unimplemented"
-  )
-
-  put("/roadlinks/roadaddress", operation(getRoadAddressesAfterCalculation)) {
-    time(logger, "PUT request for /roadlinks/roadaddress") {
-      val data = parsedBody.extract[NewAddressDataExtracted]
-      val sourceIds = data.sourceIds
-      val targetIds = data.targetIds
-      val user = userProvider.getCurrentUser()
-
-      try {
-        val roadAddresses = roadAddressService.getRoadAddressesAfterCalculation(sourceIds.toSeq.map(_.toString), targetIds.toSeq.map(_.toString), user)
-        roadAddressService.transferFloatingToGap(sourceIds, targetIds, roadAddresses, user.username)
-      }
-      catch {
-        case e: RoadAddressException =>
-          logger.warn(e.getMessage)
-          InternalServerError("An unexpected error occurred while processing this action.")
-        case e: MappingException =>
-          logger.warn("Exception treating road links", e)
-          BadRequest("Missing mandatory ProjectLink parameter")
-        case e: Exception =>
-          logger.warn("Exception", e)
-          BadRequest("An unexpected error occurred while processing this action.")
-      }
-    }
-  }
-
   val createRoadAddressProject = (
     apiOperation[Map[String, Any]]("createRoadAddressProject")
-        .parameters(
+      .parameters(
         bodyParam[RoadAddressProjectExtractor]("RoadAddressProject").description("Full project object to create\r\n" +
           "Object Stucture: \r\n" + roadAddressProjectExtractorStructure + "\r\n\r\n" +
           "Project Status Structure: \r\n" + projectStatusStructure + "\r\n\r\n" +
           "Road Part Extractor Structure: \r\n" +roadPartExtractorStructure)
       )
-    tags "ViiteAPI - Project"
-    summary "This is responsible of creating a new Road address project."
-    notes ""
-  )
-
-  post("/roadlinks/roadaddress/project", operation(createRoadAddressProject)) {
-=======
+      tags "ViiteAPI - Project"
+      summary "This is responsible of creating a new Road address project."
+      notes ""
+    )
   post("/roadlinks/roadaddress/project") {
->>>>>>> 6da6f5d9
     time(logger, "POST request for /roadlinks/roadaddress/project") {
       val project = parsedBody.extract[RoadAddressProjectExtractor]
       val user = userProvider.getCurrentUser()
@@ -1042,38 +766,6 @@
       Map("changeTable" -> changeTableData, "validationErrors" -> validationErrors, "warningMessage" -> warningMessage)
     }
   }
-
-<<<<<<< HEAD
-  val publishProjectByProjectId = (
-    apiOperation[Map[String, Any]]("publishProjectByProjectId")
-      .parameters(
-        queryParam[Long]("projectId").description("Id of a project")
-      )
-      tags "ViiteAPI - Unimplemented"
-      summary "Supposedly this will send a project to TR for validation."
-      notes "Currently unimplemented"
-  )
-
-  post("/project/publish", operation(publishProjectByProjectId)) {
-    throw new NotImplementedError("Will be implemented at VIITE-1551")
-    //TODO VIITE-1551
-    /*try {
-      val projectId = params("projectId").toLong
-      time(logger, s"POST request for /project/publish (projectId: $projectId)") {
-        val writableProject = projectWritable(projectId)
-        val publishResult = writableProject.publishProject(projectId)
-        if (publishResult.sendSuccess && publishResult.validationSuccess)
-          Map("status" -> "ok")
-        PreconditionFailed(publishResult.errorMessage.getOrElse("Unknown error"))
-      }
-    } catch {
-      case e: IllegalStateException => Map("success" -> false, "errorMessage" -> "Projekti ei ole enää muokattavissa")
-      case e: MappingException =>
-        logger.warn("Exception treating road links", e)
-        BadRequest("Missing mandatory ProjectLink parameter")
-    }*/
-  }
-
   val getSuravageSplitCutLine = (
     apiOperation[Map[String, Any]]("getSuravageSplitCutLine")
       .parameters(
@@ -1083,12 +775,8 @@
       tags "ViiteAPI - Project - SuravageSplit"
       summary "This indicates the system what link (identified by the linkId) to split and where the split point occurs."
       notes ""
-  )
-
-  post("/project/getCutLine", operation(getSuravageSplitCutLine)) {
-=======
+    )
   post("/project/getCutLine") {
->>>>>>> 6da6f5d9
     time(logger, "POST request for /project/getCutLine") {
       try {
         val splitLine = parsedBody.extract[CutLineExtractor]
@@ -1281,31 +969,6 @@
     }
   }
 
-<<<<<<< HEAD
-  val convertRoadAddressToFloatingByLinkId = (
-    apiOperation[Map[String, Any]]("convertRoadAddressToFloatingByLinkId")
-        .parameters(
-          pathParam[Long]("linkId").description("Link Id of a road addresss")
-        )
-      tags "ViiteAPI - Unimplemented"
-      summary "This will convert a standard road address to a floating road address by link id."
-      notes ""
-  )
-
-  put("/roadlinks/roadaddress/tofloating/:linkId", operation(convertRoadAddressToFloatingByLinkId)) {
-    time(logger, "PUT request for /roadaddress/tofloating") {
-      val linkId = params("linkId").toLong
-      try {
-        roadAddressService.convertRoadAddressToFloating(linkId)
-      }
-      catch {
-        case _: Exception => BadRequest(s"an error occurred when trying to convert linkId $linkId to floating")
-      }
-    }
-  }
-
-=======
->>>>>>> 6da6f5d9
   private def roadlinksData(): (Seq[String], Seq[String]) = {
     val data = JSON.parseFull(params.get("data").get).get.asInstanceOf[Map[String, Any]]
     val sources = data("sourceLinkIds").asInstanceOf[Seq[String]]
