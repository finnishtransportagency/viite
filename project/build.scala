import io.gatling.sbt.GatlingPlugin
import org.scalatra.sbt._
import sbt.Keys._
import sbt.{Def, _}
import sbtassembly.Plugin.AssemblyKeys._
import sbtassembly.Plugin.MergeStrategy

object Digiroad2Build extends Build {
  val Organization = "fi.liikennevirasto"
  val Digiroad2Name = "viite"
  val Digiroad2GeoName = "digiroad2-geo"
  val Version = "0.1.0-SNAPSHOT"

  val ScalaVersion = "2.11.7"
  val ScalatraVersion = "2.6.3"
  val ScalaTestVersion = "3.2.0-SNAP7"
  val JodaConvertVersion = "2.0.1"
  val JodaTimeVersion = "2.9.9"
  val AkkaVersion = "2.3.16"
  val HttpClientVersion = "4.5.5"
  val NewRelicApiVersion = "3.1.1"
  val CommonsIOVersion = "2.6"
  val JsonJacksonVersion = "3.5.3"
  val MockitoCoreVersion = "2.18.3"
  val LogbackClassicVersion = "1.2.3"
  val JettyVersion = "9.2.15.v20160210"

  val env: String = if (System.getProperty("digiroad2.env") != null) System.getProperty("digiroad2.env") else "dev"
  val testEnv: String = if (System.getProperty("digiroad2.env") != null) System.getProperty("digiroad2.env") else "test"
  lazy val geoJar = Project (
    Digiroad2GeoName,
    file(Digiroad2GeoName),
    settings = Defaults.defaultSettings ++ Seq(
      organization := Organization,
      name := Digiroad2GeoName,
      version := Version,
      scalaVersion := ScalaVersion,
      resolvers += Classpaths.typesafeReleases,
      scalacOptions ++= Seq("-unchecked", "-feature"),
      libraryDependencies ++= Seq(
        "org.joda" % "joda-convert" % JodaConvertVersion,
        "joda-time" % "joda-time" % JodaTimeVersion,
        "com.typesafe.akka" %% "akka-actor" % AkkaVersion,
        "javax.media" % "jai_core" % "1.1.3" from "https://repo.osgeo.org/repository/release/javax/media/jai_core/1.1.3/jai_core-1.1.3.jar",
        "org.geotools" % "gt-graph" % "19.0" from "http://livibuild04.vally.local/nexus/repository/maven-public/org/geotools/gt-graph/19.0/gt-graph-19.0.jar",
        "org.geotools" % "gt-main" % "19.0" from "http://livibuild04.vally.local/nexus/repository/maven-public/org/geotools/gt-main/19.0/gt-main-19.0.jar",
        "org.geotools" % "gt-api" % "19.0" from "http://livibuild04.vally.local/nexus/repository/maven-public/org/geotools/gt-api/19.0/gt-api-19.0.jar",
        "org.geotools" % "gt-referencing" % "19.0" from "http://livibuild04.vally.local/nexus/repository/maven-public/org/geotools/gt-referencing/19.0/gt-referencing-19.0.jar",
        "org.geotools" % "gt-metadata" % "19.0" from "http://livibuild04.vally.local/nexus/repository/maven-public/org/geotools/gt-metadata/19.0/gt-metadata-19.0.jar",
        "org.geotools" % "gt-opengis" % "19.0" from "http://livibuild04.vally.local/nexus/repository/maven-public/org/geotools/gt-opengis/19.0/gt-opengis-19.0.jar",
        "jgridshift" % "jgridshift" % "1.0" from "https://repo.osgeo.org/repository/release/jgridshift/jgridshift/1.0/jgridshift-1.0.jar",
        "com.vividsolutions" % "jts-core" % "1.14.0" from "http://livibuild04.vally.local/nexus/repository/maven-public/com/vividsolutions/jts-core/1.14.0/jts-core-1.14.0.jar",
  "org.scalatest" % "scalatest_2.11" % ScalaTestVersion % "test"
  )
  )
  )

  val Digiroad2OracleName = "digiroad2-oracle"
  lazy val oracleJar = Project (
    Digiroad2OracleName,
    file(Digiroad2OracleName),
    settings = Defaults.defaultSettings ++ Seq(
      organization := Organization,
      name := Digiroad2OracleName,
      version := Version,
      scalaVersion := ScalaVersion,
      //      resolvers ++= Seq(Classpaths.typesafeReleases,
      //        "maven-public" at "http://livibuild04.vally.local/nexus/repository/maven-public/",
      //        "ivy-public" at "http://livibuild04.vally.local/nexus/repository/ivy-public/"),
      resolvers += Classpaths.typesafeReleases,
      scalacOptions ++= Seq("-unchecked", "-feature"),
      testOptions in Test ++= (
        if (System.getProperty("digiroad2.nodatabase", "false") == "true") Seq(Tests.Argument("-l"), Tests.Argument("db")) else Seq()),
      libraryDependencies ++= Seq(
        "org.apache.commons" % "commons-lang3" % "3.2",
        "commons-codec" % "commons-codec" % "1.9",
        "com.jolbox" % "bonecp" % "0.8.0.RELEASE",
        "org.scalatest" % "scalatest_2.11" % ScalaTestVersion % "test",
        "com.typesafe.slick" %% "slick" % "3.0.0",
<<<<<<< HEAD
        "org.json4s"   %% "json4s-jackson" % "3.5.3",
        "org.joda" % "joda-convert" % "1.2",
        "joda-time" % "joda-time" % "2.2",
        "com.github.tototoshi" %% "slick-joda-mapper" % "2.0.0",
        "com.github.tototoshi" %% "scala-csv" % "1.0.0",
        "org.apache.httpcomponents" % "httpclient" % "4.3.3",
        "com.newrelic.agent.java" % "newrelic-api" % "3.1.1",
        "org.postgresql" % "postgresql" % "42.2.5",
        "net.postgis" % "postgis-jdbc" % "2.3.0",
        "org.mockito" % "mockito-core" % "1.9.5" % "test",
        "org.flywaydb" % "flyway-core" % "6.0.0-beta",
        "com.oracle" % "ojdbc6" % "11.2.0.3.0",
        "com.oracle" % "sdoapi" % "11.2.0",
        "com.oracle" % "sdoutl" % "11.2.0"
=======
        "org.json4s"   %% "json4s-jackson" % JsonJacksonVersion,
        "org.joda" % "joda-convert" % JodaConvertVersion,
        "joda-time" % "joda-time" % JodaTimeVersion,
        "com.github.tototoshi" %% "slick-joda-mapper" % "2.2.0",
        "com.github.tototoshi" %% "scala-csv" % "1.3.5",
        "org.apache.httpcomponents" % "httpclient" % HttpClientVersion,
        "com.newrelic.agent.java" % "newrelic-api" % NewRelicApiVersion,
        "org.mockito" % "mockito-core" % MockitoCoreVersion % "test",
        "com.googlecode.flyway" % "flyway-core" % "2.3.1" % "test",
        //        "com.oracle" % "ojdbc6" % "11.2.0.3.0",
        //        "com.oracle" % "sdoapi" % "11.2.0",
        //        "com.oracle" % "sdoutl" % "11.2.0"
        "com.oracle" % "ojdbc6" % "11.2.0.3.0" from "http://livibuild04.vally.local/nexus/repository/maven-public/com/oracle/ojdbc6/11.2.0.3.0/ojdbc6-11.2.0.3.0.jar",
        "com.oracle" % "sdoapi" % "11.2.0" from "http://livibuild04.vally.local/nexus/repository/maven-public/com/oracle/sdoapi/11.2.0/sdoapi-11.2.0.jar",
        "com.oracle" % "sdoutl" % "11.2.0" from "http://livibuild04.vally.local/nexus/repository/maven-public/com/oracle/sdoutl/11.2.0/sdoutl-11.2.0.jar"
>>>>>>> 8d16675c
      ),
      unmanagedResourceDirectories in Compile += baseDirectory.value / "conf" /  env,
      unmanagedResourceDirectories in Test += baseDirectory.value / "conf" /  testEnv,
      unmanagedResourceDirectories in Compile += baseDirectory.value / ".." / "conf" /  env
    )
  ) dependsOn geoJar

  val Digiroad2ViiteName = "digiroad2-viite"
  lazy val viiteJar = Project (
    Digiroad2ViiteName,
    file(Digiroad2ViiteName),
    settings = Defaults.defaultSettings ++ Seq(
      organization := Organization,
      name := Digiroad2ViiteName,
      version := Version,
      scalaVersion := ScalaVersion,
      resolvers += Classpaths.typesafeReleases,
      scalacOptions ++= Seq("-unchecked", "-feature"),
      parallelExecution in Test := false,
      testOptions in Test ++= (
        if (System.getProperty("digiroad2.nodatabase", "false") == "true") Seq(Tests.Argument("-l"), Tests.Argument("db")) else Seq()),
      libraryDependencies ++= Seq(
        "org.scalatra" %% "scalatra" % ScalatraVersion,
        "org.scalatra" %% "scalatra-json" % ScalatraVersion,
        "org.json4s"   %% "json4s-jackson" % JsonJacksonVersion,
        "org.scalatest" % "scalatest_2.11" % ScalaTestVersion % "test",
        "org.scalatra" %% "scalatra-scalatest" % ScalatraVersion % "test",
        "org.scalatra" %% "scalatra-auth" % ScalatraVersion % "test",
        "org.mockito" % "mockito-core" % MockitoCoreVersion % "test",
        "com.typesafe.akka" %% "akka-testkit" % AkkaVersion % "test",
        "ch.qos.logback" % "logback-classic" % LogbackClassicVersion % "runtime",
        "commons-io" % "commons-io" % CommonsIOVersion,
        "com.newrelic.agent.java" % "newrelic-api" % NewRelicApiVersion,
        "org.apache.httpcomponents" % "httpclient" % HttpClientVersion,
        "org.scalatra" %% "scalatra-swagger"  % ScalatraVersion,
        "com.github.nscala-time" %% "nscala-time" % "2.22.0"
      ),
      unmanagedResourceDirectories in Compile += baseDirectory.value / "conf" /  env,
      unmanagedResourceDirectories in Test += baseDirectory.value / "conf" /  testEnv,
      unmanagedResourceDirectories in Compile += baseDirectory.value / ".." / "conf" /  env
    )
  ) dependsOn(geoJar, oracleJar % "compile->compile;test->test")

  val Digiroad2ApiName = "digiroad2-api-common"
  lazy val commonApiJar = Project (
    Digiroad2ApiName,
    file(Digiroad2ApiName),
    settings = Defaults.defaultSettings ++ Seq(
      organization := Organization,
      name := Digiroad2ApiName,
      version := Version,
      scalaVersion := ScalaVersion,
      resolvers += Classpaths.typesafeReleases,
      scalacOptions ++= Seq("-unchecked", "-feature"),
      //      parallelExecution in Test := false,
      testOptions in Test ++= (
        if (System.getProperty("digiroad2.nodatabase", "false") == "true") Seq(Tests.Argument("-l"), Tests.Argument("db")) else Seq()),
      libraryDependencies ++= Seq(
        "com.typesafe.akka" %% "akka-actor" % AkkaVersion,
        "org.apache.httpcomponents" % "httpclient" % HttpClientVersion,
        "org.scalatest" % "scalatest_2.11" % ScalaTestVersion % "compile, test",
        "org.scalatra" %% "scalatra-scalatest" % ScalatraVersion % "test",
        "org.scalatra" %% "scalatra-json" % ScalatraVersion,
        "org.scalatra" %% "scalatra-auth" % ScalatraVersion,
<<<<<<< HEAD
        "org.scalatra" %% "scalatra-swagger" % "2.6.3",
        "org.mockito" % "mockito-core" % "1.9.5" % "test",
        "org.joda" % "joda-convert" % "1.2",
        "joda-time" % "joda-time" % "2.2",
        "org.eclipse.jetty" % "jetty-webapp" % "9.2.10.v20150310" % "compile",
        "org.eclipse.jetty" % "jetty-servlets" % "9.2.10.v20150310" % "compile",
        "org.eclipse.jetty" % "jetty-proxy" % "9.2.10.v20150310" % "compile",
        "org.eclipse.jetty" % "jetty-jmx" % "9.2.10.v20150310" % "compile",
=======
        "org.scalatra" %% "scalatra-swagger" % ScalatraVersion,
        "org.mockito" % "mockito-core" % MockitoCoreVersion % "test",
        "org.joda" % "joda-convert" % JodaConvertVersion,
        "joda-time" % "joda-time" % JodaTimeVersion,
        "org.eclipse.jetty" % "jetty-webapp" % JettyVersion % "compile",
        "org.eclipse.jetty" % "jetty-servlets" % JettyVersion % "compile",
        "org.eclipse.jetty" % "jetty-proxy" % JettyVersion % "compile",
        "org.eclipse.jetty" % "jetty-jmx" % JettyVersion % "compile",
>>>>>>> 8d16675c
        "org.eclipse.jetty.orbit" % "javax.servlet" % "3.0.0.v201112011016" % "provided;test" artifacts Artifact("javax.servlet", "jar", "jar")
      ),
      unmanagedResourceDirectories in Compile += baseDirectory.value / "conf" /  env,
      unmanagedResourceDirectories in Test += baseDirectory.value / "conf" /  testEnv,
      unmanagedResourceDirectories in Compile += baseDirectory.value / ".." / "conf" /  env
    )
  ) dependsOn(geoJar, oracleJar, viiteJar)

  val Digiroad2ViiteApiName = "digiroad2-api-viite"
  lazy val viiteApiJar = Project (
    Digiroad2ViiteApiName,
    file(Digiroad2ViiteApiName),
    settings = Defaults.defaultSettings ++ Seq(
      organization := Organization,
      name := Digiroad2ViiteApiName,
      version := Version,
      scalaVersion := ScalaVersion,
      resolvers += Classpaths.typesafeReleases,
      scalacOptions ++= Seq("-unchecked", "-feature"),
      //      parallelExecution in Test := false,
      testOptions in Test ++= (
        if (System.getProperty("digiroad2.nodatabase", "false") == "true") Seq(Tests.Argument("-l"), Tests.Argument("db")) else Seq()),
      libraryDependencies ++= Seq(
        "org.scalatra" %% "scalatra" % ScalatraVersion,
        "org.scalatra" %% "scalatra-json" % ScalatraVersion,
        "org.json4s"   %% "json4s-jackson" % JsonJacksonVersion,
        "org.json4s"   %% "json4s-native" % "3.5.2",
        "org.scala-lang.modules"   %% "scala-parser-combinators" % "1.1.0",
        "org.scalatest" % "scalatest_2.11" % ScalaTestVersion % "test",
        "org.scalatra" %% "scalatra-scalatest" % ScalatraVersion % "test",
        "org.scalatra" %% "scalatra-auth" % ScalatraVersion,
        "org.mockito" % "mockito-core" % MockitoCoreVersion % "test",
        "com.typesafe.akka" %% "akka-testkit" % AkkaVersion % "test",
        "ch.qos.logback" % "logback-classic" % LogbackClassicVersion % "runtime",
        "commons-io" % "commons-io" % CommonsIOVersion,
        "com.newrelic.agent.java" % "newrelic-api" % NewRelicApiVersion,
        "org.apache.httpcomponents" % "httpclient" % "4.3.3",
        "org.scalatra" %% "scalatra-swagger"  % ScalatraVersion
      ),
      unmanagedResourceDirectories in Compile += baseDirectory.value / "conf" /  env,
      unmanagedResourceDirectories in Test += baseDirectory.value / "conf" /  testEnv,
      unmanagedResourceDirectories in Compile += baseDirectory.value / ".." / "conf" /  env
    )
  ) dependsOn(geoJar, oracleJar, viiteJar, commonApiJar % "compile->compile;test->test")

  lazy val warProject = Project (
    Digiroad2Name,
    file("."),
    settings = Defaults.defaultSettings
      ++ assemblySettings
      ++ net.virtualvoid.sbt.graph.Plugin.graphSettings
      ++ ScalatraPlugin.scalatraWithJRebel ++ Seq(
      organization := Organization,
      name := Digiroad2Name,
      version := Version,
      scalaVersion := ScalaVersion,
      resolvers += Classpaths.typesafeReleases,
      scalacOptions ++= Seq("-unchecked", "-feature"),
      parallelExecution in Test := false,
      fork in (Compile,run) := true,
      testOptions in Test ++= (
        if (System.getProperty("digiroad2.nodatabase", "false") == "true") Seq(Tests.Argument("-l"), Tests.Argument("db")) else Seq()),
      libraryDependencies ++= Seq(
        "org.scalatra" %% "scalatra" % ScalatraVersion,
        "org.scalatra" %% "scalatra-json" % ScalatraVersion,
        "org.json4s"   %% "json4s-jackson" % JsonJacksonVersion,
        "org.scalatest" % "scalatest_2.11" % ScalaTestVersion % "test",
        "org.scalatra" %% "scalatra-scalatest" % ScalatraVersion % "test",
        "org.scalatra" %% "scalatra-auth" % ScalatraVersion,
        "org.scalatra" %% "scalatra-swagger"  % ScalatraVersion,
        "org.mockito" % "mockito-core" % MockitoCoreVersion % "test",
        "com.typesafe.akka" %% "akka-testkit" % AkkaVersion % "test",
        "ch.qos.logback" % "logback-classic" % LogbackClassicVersion % "runtime",
        "commons-io" % "commons-io" % CommonsIOVersion,
        "com.newrelic.agent.java" % "newrelic-api" % NewRelicApiVersion,
        "org.apache.httpcomponents" % "httpclient" % "4.3.3",
        "org.eclipse.jetty" % "jetty-webapp" % JettyVersion % "container;compile",
        "org.eclipse.jetty" % "jetty-servlets" % JettyVersion % "container;compile",
        "org.eclipse.jetty" % "jetty-proxy" % JettyVersion % "container;compile",
        "org.eclipse.jetty.orbit" % "javax.servlet" % "3.0.0.v201112011016" % "container;provided;test" artifacts (Artifact("javax.servlet", "jar", "jar"))
      ),
      unmanagedResourceDirectories in Compile += baseDirectory.value / "conf" /  env,
      unmanagedResourceDirectories in Test += baseDirectory.value / "conf" /  testEnv
    )
  ) dependsOn(geoJar, oracleJar, viiteJar, commonApiJar, viiteApiJar) aggregate
    (geoJar, oracleJar, viiteJar, commonApiJar, viiteApiJar)

  lazy val gatling = project.in(file("digiroad2-gatling"))
    .enablePlugins(GatlingPlugin)
    .settings(scalaVersion := ScalaVersion)
    .settings(libraryDependencies ++= Seq(
      "io.gatling.highcharts" % "gatling-charts-highcharts" % "2.1.7" % "test",
      "io.gatling" % "gatling-test-framework" % "2.1.7" % "test"))

  val assemblySettings: Seq[Def.Setting[_]] = sbtassembly.Plugin.assemblySettings ++ Seq(
    mainClass in assembly := Some("fi.liikennevirasto.digiroad2.ProductionServer"),
    test in assembly := {},
    mergeStrategy in assembly <<= (mergeStrategy in assembly) { old =>
    {
      case x if x.endsWith("about.html") => MergeStrategy.discard
      case x => old(x)
    } }
  )
}<|MERGE_RESOLUTION|>--- conflicted
+++ resolved
@@ -77,22 +77,6 @@
         "com.jolbox" % "bonecp" % "0.8.0.RELEASE",
         "org.scalatest" % "scalatest_2.11" % ScalaTestVersion % "test",
         "com.typesafe.slick" %% "slick" % "3.0.0",
-<<<<<<< HEAD
-        "org.json4s"   %% "json4s-jackson" % "3.5.3",
-        "org.joda" % "joda-convert" % "1.2",
-        "joda-time" % "joda-time" % "2.2",
-        "com.github.tototoshi" %% "slick-joda-mapper" % "2.0.0",
-        "com.github.tototoshi" %% "scala-csv" % "1.0.0",
-        "org.apache.httpcomponents" % "httpclient" % "4.3.3",
-        "com.newrelic.agent.java" % "newrelic-api" % "3.1.1",
-        "org.postgresql" % "postgresql" % "42.2.5",
-        "net.postgis" % "postgis-jdbc" % "2.3.0",
-        "org.mockito" % "mockito-core" % "1.9.5" % "test",
-        "org.flywaydb" % "flyway-core" % "6.0.0-beta",
-        "com.oracle" % "ojdbc6" % "11.2.0.3.0",
-        "com.oracle" % "sdoapi" % "11.2.0",
-        "com.oracle" % "sdoutl" % "11.2.0"
-=======
         "org.json4s"   %% "json4s-jackson" % JsonJacksonVersion,
         "org.joda" % "joda-convert" % JodaConvertVersion,
         "joda-time" % "joda-time" % JodaTimeVersion,
@@ -102,13 +86,14 @@
         "com.newrelic.agent.java" % "newrelic-api" % NewRelicApiVersion,
         "org.mockito" % "mockito-core" % MockitoCoreVersion % "test",
         "com.googlecode.flyway" % "flyway-core" % "2.3.1" % "test",
-        //        "com.oracle" % "ojdbc6" % "11.2.0.3.0",
-        //        "com.oracle" % "sdoapi" % "11.2.0",
-        //        "com.oracle" % "sdoutl" % "11.2.0"
+
+        // TODO Remove
         "com.oracle" % "ojdbc6" % "11.2.0.3.0" from "http://livibuild04.vally.local/nexus/repository/maven-public/com/oracle/ojdbc6/11.2.0.3.0/ojdbc6-11.2.0.3.0.jar",
         "com.oracle" % "sdoapi" % "11.2.0" from "http://livibuild04.vally.local/nexus/repository/maven-public/com/oracle/sdoapi/11.2.0/sdoapi-11.2.0.jar",
-        "com.oracle" % "sdoutl" % "11.2.0" from "http://livibuild04.vally.local/nexus/repository/maven-public/com/oracle/sdoutl/11.2.0/sdoutl-11.2.0.jar"
->>>>>>> 8d16675c
+        "com.oracle" % "sdoutl" % "11.2.0" from "http://livibuild04.vally.local/nexus/repository/maven-public/com/oracle/sdoutl/11.2.0/sdoutl-11.2.0.jar",
+
+        "org.postgresql" % "postgresql" % "42.2.5",
+        "net.postgis" % "postgis-jdbc" % "2.3.0"
       ),
       unmanagedResourceDirectories in Compile += baseDirectory.value / "conf" /  env,
       unmanagedResourceDirectories in Test += baseDirectory.value / "conf" /  testEnv,
@@ -173,16 +158,6 @@
         "org.scalatra" %% "scalatra-scalatest" % ScalatraVersion % "test",
         "org.scalatra" %% "scalatra-json" % ScalatraVersion,
         "org.scalatra" %% "scalatra-auth" % ScalatraVersion,
-<<<<<<< HEAD
-        "org.scalatra" %% "scalatra-swagger" % "2.6.3",
-        "org.mockito" % "mockito-core" % "1.9.5" % "test",
-        "org.joda" % "joda-convert" % "1.2",
-        "joda-time" % "joda-time" % "2.2",
-        "org.eclipse.jetty" % "jetty-webapp" % "9.2.10.v20150310" % "compile",
-        "org.eclipse.jetty" % "jetty-servlets" % "9.2.10.v20150310" % "compile",
-        "org.eclipse.jetty" % "jetty-proxy" % "9.2.10.v20150310" % "compile",
-        "org.eclipse.jetty" % "jetty-jmx" % "9.2.10.v20150310" % "compile",
-=======
         "org.scalatra" %% "scalatra-swagger" % ScalatraVersion,
         "org.mockito" % "mockito-core" % MockitoCoreVersion % "test",
         "org.joda" % "joda-convert" % JodaConvertVersion,
@@ -191,7 +166,6 @@
         "org.eclipse.jetty" % "jetty-servlets" % JettyVersion % "compile",
         "org.eclipse.jetty" % "jetty-proxy" % JettyVersion % "compile",
         "org.eclipse.jetty" % "jetty-jmx" % JettyVersion % "compile",
->>>>>>> 8d16675c
         "org.eclipse.jetty.orbit" % "javax.servlet" % "3.0.0.v201112011016" % "provided;test" artifacts Artifact("javax.servlet", "jar", "jar")
       ),
       unmanagedResourceDirectories in Compile += baseDirectory.value / "conf" /  env,
