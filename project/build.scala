import sbt._
import sbt.Keys._
import org.scalatra.sbt._
import sbtassembly.Plugin.AssemblyKeys._
import sbtassembly.Plugin.MergeStrategy
import org.scalatra.sbt.PluginKeys._

object Digiroad2Build extends Build {
  val Organization = "fi.liikennevirasto"
  val Digiroad2Name = "digiroad2"
  val Digiroad2GeoName = "digiroad2-geo"
  val Version = "0.1.0-SNAPSHOT"
  val ScalaVersion = "2.10.2"
  val ScalatraVersion = "2.2.1"
  val env = if (System.getProperty("digiroad2.env") != null) System.getProperty("digiroad2.env") else "dev"

  lazy val geoJar = Project (
    Digiroad2GeoName,
    file(Digiroad2GeoName),
    settings = Defaults.defaultSettings ++ Seq(
      organization := Organization,
      name := Digiroad2GeoName,
      version := Version,
      scalaVersion := ScalaVersion,
      scalacOptions ++= Seq("-unchecked", "-deprecation", "-feature"),
      resolvers += Classpaths.typesafeReleases,
      libraryDependencies ++= Seq(
        "org.joda" % "joda-convert" % "1.2",
        "joda-time" % "joda-time" % "2.2"
      )
    )
  )

  val Digiroad2OracleName = "digiroad2-oracle"
  lazy val oracleJar = Project (
    Digiroad2OracleName,
    file(Digiroad2OracleName),
    settings = Defaults.defaultSettings ++ Seq(
      organization := Organization,
      name := Digiroad2OracleName,
      version := Version,
      scalaVersion := ScalaVersion,
      resolvers += Classpaths.typesafeReleases,
      scalacOptions ++= Seq("-unchecked", "-deprecation", "-feature"),
      testOptions in Test ++= (
        if (System.getProperty("digiroad2.nodatabase", "false") == "true") Seq(Tests.Argument("-l"), Tests.Argument("db")) else Seq()),
      libraryDependencies ++= Seq(
        "org.apache.commons" % "commons-lang3" % "3.2",
        "commons-codec" % "commons-codec" % "1.9",
        "com.jolbox" % "bonecp" % "0.8.0.RELEASE",
        "org.scalatest" % "scalatest_2.10" % "2.0" % "test",
        "com.typesafe.slick" %% "slick" % "1.0.1",
        "org.json4s"   %% "json4s-jackson" % "3.2.4",
        "org.joda" % "joda-convert" % "1.2",
        "joda-time" % "joda-time" % "2.2",
<<<<<<< HEAD
        "com.github.tototoshi" %% "slick-joda-mapper" % "0.4.0"
=======
        "org.mockito" % "mockito-core" % "1.9.5" % "test"
>>>>>>> 6075ce8f
      ), unmanagedResourceDirectories in Compile += baseDirectory.value / "conf" /  env
    )
  ) dependsOn(geoJar)

  lazy val warProject = Project (
    Digiroad2Name,
    file("."),
    settings = Defaults.defaultSettings
      ++ assemblySettings
      ++ ScalatraPlugin.scalatraWithJRebel ++ Seq(
      organization := Organization,
      name := Digiroad2Name,
      version := Version,
      scalaVersion := ScalaVersion,
      resolvers += Classpaths.typesafeReleases,
      scalacOptions ++= Seq("-unchecked", "-deprecation", "-feature"),
      testOptions in Test ++= (
        if (System.getProperty("digiroad2.nodatabase", "false") == "true") Seq(Tests.Argument("-l"), Tests.Argument("db")) else Seq()),
      libraryDependencies ++= Seq(
        "org.scalatra" %% "scalatra" % ScalatraVersion,
        "org.scalatra" %% "scalatra-json" % ScalatraVersion,
        "org.scalatra" %% "scalatra-auth" % ScalatraVersion,
        "org.json4s"   %% "json4s-jackson" % "3.2.4",
        "org.scalatest" % "scalatest_2.10" % "2.0" % "test",
        "org.scalatra" %% "scalatra-scalatest" % ScalatraVersion % "test",
        "org.mockito" % "mockito-core" % "1.9.5" % "test",
        "ch.qos.logback" % "logback-classic" % "1.0.6" % "runtime",
        "commons-io" % "commons-io" % "2.4",
        "org.eclipse.jetty" % "jetty-webapp" % "8.1.8.v20121106" % "container;compile",
        "org.eclipse.jetty.orbit" % "javax.servlet" % "3.0.0.v201112011016" % "container;provided;test" artifacts (Artifact("javax.servlet", "jar", "jar"))
      ), unmanagedResourceDirectories in Compile += baseDirectory.value / "conf" /  env
    )
  ) dependsOn(geoJar, oracleJar) aggregate(oracleJar)

  val assemblySettings = sbtassembly.Plugin.assemblySettings ++ Seq(
    mainClass in assembly := Some("fi.liikennevirasto.digiroad2.DigiroadServer"),
    test in assembly := {},
    mergeStrategy in assembly <<= (mergeStrategy in assembly) { (old) =>
    {
      case x if x.endsWith("about.html") => MergeStrategy.discard
      case x => old(x)
    } }
  )
}<|MERGE_RESOLUTION|>--- conflicted
+++ resolved
@@ -53,11 +53,8 @@
         "org.json4s"   %% "json4s-jackson" % "3.2.4",
         "org.joda" % "joda-convert" % "1.2",
         "joda-time" % "joda-time" % "2.2",
-<<<<<<< HEAD
-        "com.github.tototoshi" %% "slick-joda-mapper" % "0.4.0"
-=======
+        "com.github.tototoshi" %% "slick-joda-mapper" % "0.4.0",
         "org.mockito" % "mockito-core" % "1.9.5" % "test"
->>>>>>> 6075ce8f
       ), unmanagedResourceDirectories in Compile += baseDirectory.value / "conf" /  env
     )
   ) dependsOn(geoJar)
