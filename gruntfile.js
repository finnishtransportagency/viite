module.exports = function (grunt) {
  var serveStatic = require('serve-static');
  var serveIndex = require('serve-index');
  var path = require('path');
  grunt.initConfig({
    pkg: grunt.file.readJSON('package.json'),
    env: {
      options: {},
      development: {
        NODE_ENV: 'DEVELOPMENT'
      },
      staging: {
        NODE_ENV: 'STAGING'
      },
      testing: {
        NODE_ENV: 'PRODUCTION'
      },
      production: {
        NODE_ENV: 'PRODUCTION'
      }
    },
    preprocess: {
      development: {
        files: {
          './viite-UI/index.html': './viite-UI/tmpl/index.html'
        }
      },
      production: {
        files: {
          './viite-UI/index.html': './viite-UI/tmpl/index.html'
        }
      }
    },
    concat: {
      options: {
        separator: ';'
      },
      dist: {
        files: {
          'dist/js/<%= pkg.name %>.js': ['viite-UI/src/**/*.js', '!**/ol-custom.js']
        }
      }
    },
    terser: {
      options: {
        // Task-specific options go here.
      },
      main: {
        files: {
          'dist/js/<%= pkg.name %>.min.js': ['dist/js/<%= pkg.name %>.js']
          // Target-specific file lists and/or options go here.
        }
      }
    },
    cachebreaker: {
      indexfile: {
        options: {
          match: [
            {
              // Pattern    // File to hash
              'style.css': 'viite-UI/components/theme/default/style.css',
              'pikaday.css': 'node_modules/pikaday/css/pikaday.css',
              'viite.css': 'dist/css/viite.css',
              'jquery.min.js': 'node_modules/jquery/dist/jquery.min.js',
              'jquery-migrate.min.js': 'node_modules/jquery-migrate/dist/jquery-migrate.min.js',
              'moment.min.js': 'node_modules/moment/min/moment.min.js',
              'lodash.js': 'node_modules/lodash/lodash.js',
              'backbone.js': 'node_modules/backbone/backbone.js',
              'pikaday.js': 'node_modules/pikaday/pikaday.js',
              'proj4.js': 'node_modules/proj4/dist/proj4.js',
              'interact.min.js': 'node_modules/interactjs/dist/interact.min.js',
              'ol.js': 'viite-UI/components/ol.js',
              'viite.min.js': 'dist/js/viite.js'
            }
          ],
          replacement: 'md5'
        },
        files: {
          // File where md5 hashes are stored
          src: ['viite-UI/index.html']
        }
      }
    },
    clean: ['dist'],
    connect: {
      viite: {
        options: {
          port: 9003,
          base: ['dist', '.', 'viite-UI'],
          middleware: function (connect, opts) {
            var _staticPath = path.resolve(opts.base[2]);
            var config = [
              // Serve static files.
              serveStatic(opts.base[0]),
              serveStatic(opts.base[1]),
              serveStatic(opts.base[2]),
              // Make empty directories browsable.
              serveIndex(_staticPath)
            ];
            var proxy = require('grunt-connect-proxy/lib/utils').proxyRequest;
            config.unshift(proxy);
            return config;
          }
        },
        proxies: [
          {
            context: '/api',
            host: '127.0.0.1',
            port: '8080',
            https: false,
            changeOrigin: false,
            xforward: false
          },
          {
<<<<<<< HEAD
=======
            context: '/viite/api-docs',
            host: '127.0.0.1',
            port: '8080',
            https: false,
            changeOrigin: true,
            xforward: false,
            rewrite: {
              '^/viite/api-docs': '/api-docs'
            }
          },
          {
>>>>>>> 244a9d9d
            context: '/arcgis',
            host: 'aineistot.esri.fi',
            https: true,
            port: '443',
            changeOrigin: true,
            xforward: false,
            headers: {referer: 'https://aineistot.esri.fi/arcgis/rest/services/Taustakartat/Harmaasavy/MapServer?f=jsapi'}
          },
          {
            context: '/rasteripalvelu',
            host: 'localhost',
            port: '9180',
            https: false,
            secure: false,
            changeOrigin: true,
            xforward: false,
            rewrite: {
              '^/rasteripalvelu': '/viite/rasteripalvelu'
            }
          },
          {
            context: '/wmts',
            host: 'localhost',
            port: '9180',
            https: false,
            secure: false,
            xforward: false,
            rewrite: {
              '^/wmts': '/viite/wmts'
            }
          },
          {
            context: '/maasto',
            host: 'karttamoottori.maanmittauslaitos.fi',
            https: false,
            changeOrigin: true,
            xforward: false,
            headers: {referer: 'http://www.paikkatietoikkuna.fi/web/fi/kartta'}
          },
          {
            context: '/test/components',
            host: 'localhost',
            port: '9003',
            https: false,
            changeOrigin: true,
            xforward: true,
            rewrite: {
              '^/test/components': '/components'
            }
          }
        ]
      }
    },
    less: {
      viitedev: {
        files: {
          "dist/css/viite.css": "viite-UI/src/less/main.less"
        }
      },
      viiteprod: {
        options: {
          cleancss: true
        },
        files: {
          "dist/css/viite.css": "viite-UI/src/less/main.less"
        }
      }
    },
    eslint: {
      src: ['gruntfile.js', 'viite-UI/test/**/*.js', 'viite-UI/src/map/*.js', 'viite-UI/src/modalconfirm/*.js', 'viite-UI/src/model/*.js', 'viite-UI/src/utils/*.js', 'viite-UI/src/view/*.js', 'viite-UI/test_data/*.js', 'viite-UI/src/']
    },
    mocha: {
      viite_unit: {
        options: {
          // mocha options
          mocha: {
            ignoreLeaks: false,
            "debug-brk": (grunt.option('debug-brk')) ? "" : 0
          },

          // URLs passed through as options
          urls: ['http://127.0.0.1:9003/test/test-runner.html'],

          // Indicates whether 'mocha.run()' should be executed in
          // 'bridge.js'
          run: false,
          log: true,
          reporter: 'Spec'
        }
      },
      options: {
        growlOnSuccess: false
      }
    },
    watch: {
      viite: {
        files: ['<%= eslint.src %>', 'viite-UI/src/**/*.less', 'viite-UI/**/*.html'],
        tasks: ['eslint', 'env:development', 'preprocess:development', 'less:viitedev', 'mocha:viite_unit', 'configureProxies:viite'],
        options: {
          livereload: true
        }
      }
    },
    exec: {}
  });

  grunt.loadNpmTasks("grunt-terser");
  grunt.loadNpmTasks("gruntify-eslint");
  grunt.loadNpmTasks('grunt-mocha');
  grunt.loadNpmTasks('grunt-contrib-watch');
  grunt.loadNpmTasks('grunt-contrib-concat');
  grunt.loadNpmTasks('grunt-contrib-less');
  grunt.loadNpmTasks('grunt-contrib-connect');
  grunt.loadNpmTasks('grunt-contrib-clean');
  grunt.loadNpmTasks('grunt-connect-proxy');
  grunt.loadNpmTasks('grunt-execute');
  grunt.loadNpmTasks('grunt-cache-breaker');
  grunt.loadNpmTasks('grunt-env');
  grunt.loadNpmTasks('grunt-preprocess');
  grunt.loadNpmTasks('grunt-exec');

  var target = grunt.option('target') || 'production';

  grunt.registerTask('server', ['env:development', 'configureProxies:viite', 'preprocess:development', 'connect:viite', 'less:viitedev', 'watch:viite']);

  grunt.registerTask('test', ['eslint', 'env:development', 'configureProxies:viite', 'preprocess:development', 'connect:viite', 'mocha:viite_unit']);

  grunt.registerTask('default', ['eslint', 'env:production', 'configureProxies:viite', 'preprocess:production', 'connect:viite', 'mocha:viite_unit', 'clean', 'less:viiteprod', 'concat', 'terser', 'cachebreaker']);

  grunt.registerTask('deploy', ['clean', 'env:' + target, 'preprocess:production', 'less:viiteprod', 'concat', 'terser', 'cachebreaker', 'save_deploy_info']);

  grunt.registerTask('unit-test', ['eslint', 'env:development', 'configureProxies:viite', 'preprocess:development', 'connect:viite', 'mocha:viite_unit']);

  grunt.registerTask('save_deploy_info',
    function () {
      var options = this.options({
        file: 'conf/revision.properties'
      });

      var data = ('latestDeploy=' + grunt.template.today('dd-mm-yyyy HH:MM:ss'));
      grunt.file.write(options.file, data);


    }
  );
};<|MERGE_RESOLUTION|>--- conflicted
+++ resolved
@@ -112,20 +112,6 @@
             xforward: false
           },
           {
-<<<<<<< HEAD
-=======
-            context: '/viite/api-docs',
-            host: '127.0.0.1',
-            port: '8080',
-            https: false,
-            changeOrigin: true,
-            xforward: false,
-            rewrite: {
-              '^/viite/api-docs': '/api-docs'
-            }
-          },
-          {
->>>>>>> 244a9d9d
             context: '/arcgis',
             host: 'aineistot.esri.fi',
             https: true,
