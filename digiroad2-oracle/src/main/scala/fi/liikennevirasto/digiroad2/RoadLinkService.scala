--- conflicted
+++ resolved
@@ -1,1579 +1,1574 @@
-package fi.liikennevirasto.digiroad2
-
-import java.io.{File, FilenameFilter, IOException}
-import java.text.SimpleDateFormat
-import java.util.{Date, Properties}
-import java.util.concurrent.TimeUnit
-
-import com.github.tototoshi.slick.MySQLJodaSupport._
-import com.vividsolutions.jts.geom.Polygon
-import fi.liikennevirasto.digiroad2.GeometryUtils._
-import fi.liikennevirasto.digiroad2.asset.Asset._
-import fi.liikennevirasto.digiroad2.asset._
-import fi.liikennevirasto.digiroad2.linearasset.{RoadLink, RoadLinkProperties}
-import fi.liikennevirasto.digiroad2.oracle.{MassQuery, OracleDatabase}
-import fi.liikennevirasto.digiroad2.roadlinkservice.oracle.RoadLinkServiceDAO
-import fi.liikennevirasto.digiroad2.user.User
-import fi.liikennevirasto.digiroad2.util.{VVHRoadLinkHistoryProcessor, VVHSerializer}
-import org.joda.time.{DateTime, DateTimeZone}
-import org.joda.time.format.ISODateTimeFormat
-import org.slf4j.LoggerFactory
-import slick.driver.JdbcDriver.backend.Database.dynamicSession
-import slick.jdbc.StaticQuery.interpolation
-import slick.jdbc.{GetResult, PositionedResult, StaticQuery => Q}
-
-import scala.concurrent.Future
-import scala.concurrent.Await
-import scala.concurrent.duration.Duration
-import scala.concurrent.ExecutionContext.Implicits.global
-
-case class IncompleteLink(linkId: Long, municipalityCode: Int, administrativeClass: AdministrativeClass)
-case class RoadLinkChangeSet(adjustedRoadLinks: Seq[RoadLink], incompleteLinks: Seq[IncompleteLink])
-case class ChangedVVHRoadlink(link: RoadLink, value: String, createdAt: Option[DateTime], changeType: String)
-
-sealed trait RoadLinkType {
-  def value: Int
-}
-
-object RoadLinkType{
-  val values = Set(NormalRoadLinkType, ComplementaryRoadLinkType, UnknownRoadLinkType, FloatingRoadLinkType)
-
-  def apply(intValue: Int): RoadLinkType = {
-    values.find(_.value == intValue).getOrElse(UnknownRoadLinkType)
-  }
-
-  case object UnknownRoadLinkType extends RoadLinkType { def value = 0 }
-  case object NormalRoadLinkType extends RoadLinkType { def value = 1 }
-  case object ComplementaryRoadLinkType extends RoadLinkType { def value = 3 }
-  case object FloatingRoadLinkType extends RoadLinkType { def value = -1 }
-}
-
-/**
-  * This class performs operations related to road links. It uses VVHClient to get data from VVH Rest API.
-  *
-  * @param vvhClient
-  * @param eventbus
-  * @param vvhSerializer
-  */
-class RoadLinkService(val vvhClient: VVHClient, val eventbus: DigiroadEventBus, val vvhSerializer: VVHSerializer) {
-  val logger = LoggerFactory.getLogger(getClass)
-
-  def withDynTransaction[T](f: => T): T = OracleDatabase.withDynTransaction(f)
-  def withDynSession[T](f: => T): T = OracleDatabase.withDynSession(f)
-
-  implicit val getDateTime = new GetResult[DateTime] {
-    def apply(r: PositionedResult) = {
-      new DateTime(r.nextTimestamp())
-    }
-  }
-
-  /**
-    * ATENTION Use this method always with transation not with session
-    * This method returns a road link by link id.
-    *
-    * @param linkId
-    * @param newTransaction
-    * @return Road link
-    */
-  def getRoadLinkFromVVH(linkId: Long, newTransaction: Boolean = true): Option[RoadLink] = {
-    val vvhRoadLinks = fetchVVHRoadlinks(Set(linkId))
-    if (newTransaction)
-      withDynTransaction {
-        enrichRoadLinksFromVVH(vvhRoadLinks)
-      }.headOption
-    else
-      enrichRoadLinksFromVVH(vvhRoadLinks).headOption
-  }
-
-  def getRoadLinkAndComplementaryFromVVH(linkId: Long, newTransaction: Boolean = true): Option[RoadLink] = {
-    val vvhRoadLinks = fetchVVHRoadlinksAndComplementary(Set(linkId))
-    if (newTransaction)
-      withDynTransaction {
-        enrichRoadLinksFromVVH(vvhRoadLinks)
-      }.headOption
-    else
-      enrichRoadLinksFromVVH(vvhRoadLinks).headOption
-  }
-
-  def getComplementaryRoadLinkFromVVH(linkId: Long, newTransaction: Boolean = true): Option[RoadLink] = {
-    val vvhRoadLinks = fetchVVHComplementaryRoadlinks(Set(linkId))
-    if (newTransaction)
-      withDynTransaction {
-        enrichRoadLinksFromVVH(vvhRoadLinks)
-      }.headOption
-    else
-      enrichRoadLinksFromVVH(vvhRoadLinks).headOption
-  }
-
-
-  /**
-    * ATENTION Use this method always with transation not with session
-    * Returns the road links from VVH by municipality.
-    *
-    * @param municipality A integer, representative of the municipality Id.
-    */
-  def getRoadLinksFromVVHByMunicipality(municipality: Int, newTransaction: Boolean = true): Seq[RoadLink] = {
-    val vvhRoadLinks = vvhClient.roadLinkData.fetchByMunicipality(municipality)
-    if (newTransaction)
-      withDynTransaction {
-        enrichRoadLinksFromVVH(vvhRoadLinks)
-      }
-    else
-      enrichRoadLinksFromVVH(vvhRoadLinks)
-  }
-
-  /**
-    * ATENTION Use this method always with transation not with session
-    * This method returns road links by link ids.
-    *
-    * @param linkIds
-    * @return Road links
-    */
-  def getRoadLinksByLinkIdsFromVVH(linkIds: Set[Long], newTransaction: Boolean = true): Seq[RoadLink] = {
-    val vvhRoadLinks = fetchVVHRoadlinks(linkIds)
-    if (newTransaction)
-      withDynTransaction {
-        enrichRoadLinksFromVVH(vvhRoadLinks)
-      }
-    else
-      enrichRoadLinksFromVVH(vvhRoadLinks)
-  }
-
-  /**
-    * ATENTION Use this method always with transation not with session
-    * This method returns road links by link ids.
-    *
-    * @param linkIds
-    * @return Road links
-    */
-  def getRoadLinksAndComplementaryByLinkIdsFromVVH(linkIds: Set[Long], newTransaction: Boolean = true): Seq[RoadLink] = {
-    val vvhRoadLinks = fetchVVHRoadlinksAndComplementary(linkIds)
-    if (newTransaction)
-      withDynTransaction {
-        enrichRoadLinksFromVVH(vvhRoadLinks)
-      }
-    else
-      enrichRoadLinksFromVVH(vvhRoadLinks)
-  }
-  /**
-    * This method returns VVH road links that had changed between two dates.
-    *
-    * @param since
-    * @param until
-    * @return Road links
-    */
-  def getRoadLinksBetweenTwoDatesFromVVH(since: DateTime, until: DateTime, newTransaction: Boolean = true): Seq[VVHRoadlink] = {
-    fetchChangedVVHRoadlinksBetweenDates(since, until)
-  }
-
-  /**
-    * This method returns road links by municipality.
-    *
-    * @param municipality
-    * @return Road links
-    */
-  def getRoadLinksFromVVH(municipality: Int): Seq[RoadLink] = {
-    getCachedRoadLinksAndChanges(municipality)._1
-  }
-
-  def getRoadLinksWithComplementaryFromVVH(municipality: Int): Seq[RoadLink] = {
-    getCachedRoadLinksWithComplementaryAndChanges(municipality)._1
-  }
-
-  def getRoadLinksFromVVHFuture(municipality: Int): Future[Seq[RoadLink]] = {
-    Future(getRoadLinksFromVVH(municipality))
-  }
-
-  def getRoadNodesByMunicipality(municipality: Int): Seq[VVHRoadNodes] = {
-    getCachedRoadNodes(municipality)
-  }
-
-  def getRoadNodesFromVVHFuture(municipality: Int): Future[Seq[VVHRoadNodes]] = {
-    Future(getRoadNodesByMunicipality(municipality))
-  }
-
-  /**
-    * This method returns road links by bounding box and municipalities.
-    *
-    * @param bounds
-    * @param municipalities
-    * @return Road links
-    */
-  def getRoadLinksFromVVH(bounds: BoundingRectangle, municipalities: Set[Int] = Set()) : Seq[RoadLink] =
-    getRoadLinksAndChangesFromVVH(bounds, municipalities)._1
-
-  /**
-    * This method returns "real" road links and "complementary" road links by bounding box and municipalities.
-    *
-    * @param bounds
-    * @param municipalities
-    * @return Road links
-    */
-  def getRoadLinksWithComplementaryFromVVH(bounds: BoundingRectangle, municipalities: Set[Int] = Set()) : Seq[RoadLink] =
-    getRoadLinksWithComplementaryAndChangesFromVVH(bounds, municipalities)._1
-
-  /**
-    * This method is utilized to find adjacent links of a road link.
-    *
-    * @param bounds
-    * @param bounds2
-    * @return Road links
-    */
-  def getRoadLinksFromVVH(bounds: BoundingRectangle, bounds2: BoundingRectangle) : Seq[RoadLink] =
-    getRoadLinksAndChangesFromVVH(bounds, bounds2)._1
-
-  /**
-    * This method returns VVH road links by link ids.
-    *
-    * @param linkIds
-    * @return VVHRoadLinks
-    */
-  def fetchVVHRoadlinks(linkIds: Set[Long]): Seq[VVHRoadlink] = {
-    if (linkIds.nonEmpty) vvhClient.roadLinkData.fetchByLinkIds(linkIds)
-    else Seq.empty[VVHRoadlink]
-  }
-
-  def fetchVVHComplementaryRoadlinks(linkIds: Set[Long]): Seq[VVHRoadlink] = {
-    if (linkIds.nonEmpty) vvhClient.complementaryData.fetchByLinkIds(linkIds)
-    else Seq.empty[VVHRoadlink]
-  }
-
-  def fetchVVHRoadlinksAndComplementary(linkIds: Set[Long]): Seq[VVHRoadlink] = {
-    if (linkIds.nonEmpty) vvhClient.roadLinkData.fetchByLinkIds(linkIds) ++ vvhClient.complementaryData.fetchByLinkIds(linkIds)
-    else Seq.empty[VVHRoadlink]
-  }
-
-  def fetchVVHRoadlinkAndComplementary(linkId: Long): Option[VVHRoadlink] = fetchVVHRoadlinksAndComplementary(Set(linkId)).headOption
-
-  /**
-    * This method returns VVH road links that had changed between two dates.
-    *
-    * @param since
-    * @param until
-    * @return VVHRoadLinks
-    */
-  def fetchChangedVVHRoadlinksBetweenDates(since: DateTime, until: DateTime): Seq[VVHRoadlink] = {
-    if ((since != null) || (until != null)) vvhClient.roadLinkData.fetchByChangesDates(since, until)
-    else Seq.empty[VVHRoadlink]
-  }
-
-  /**
-    * This method returns VVH road links by bounding box.  Utilized to find the closest road link of a point.
-    *
-    * @param bounds
-    * @return VVHRoadLinks
-    */
-  def getVVHRoadLinks(bounds: BoundingRectangle): Seq[VVHRoadlink] = {
-    vvhClient.roadLinkData.fetchByMunicipalitiesAndBounds(bounds, Set())
-  }
-
-  /**
-    * This method returns VVH road links by bounding box and municipalities. Utilized to find the closest road link of a point.
-    *
-    * @param bounds
-    * @param municipalities
-    * @return VVHRoadLinks
-    */
-  def getVVHRoadLinks(bounds: BoundingRectangle, municipalities: Set[Int]): Seq[VVHRoadlink] = {
-    vvhClient.roadLinkData.fetchByMunicipalitiesAndBounds(bounds, municipalities)
-  }
-
-  /**
-    * This method is used by CsvGenerator.
-    *
-    * @param linkIds
-    * @param fieldSelection
-    * @param fetchGeometry
-    * @param resultTransition
-    * @tparam T
-    * @return
-    */
-  def fetchVVHRoadlinks[T](linkIds: Set[Long],
-                           fieldSelection: Option[String],
-                           fetchGeometry: Boolean,
-                           resultTransition: (Map[String, Any], List[List[Double]]) => T): Seq[T] = {
-    if (linkIds.nonEmpty) vvhClient.roadLinkData.fetchVVHRoadlinks(linkIds, fieldSelection, fetchGeometry, resultTransition)
-    else Seq.empty[T]
-  }
-
-  /**
-    * This method returns road links and change data by bounding box and municipalities.
-    *
-    * @param bounds
-    * @param municipalities
-    * @return Road links and change data
-    */
-  def getRoadLinksAndChangesFromVVH(bounds: BoundingRectangle, municipalities: Set[Int] = Set()): (Seq[RoadLink], Seq[ChangeInfo])= {
-    val (changes, links) = Await.result(vvhClient.roadLinkChangeInfo.fetchByBoundsAndMunicipalitiesF(bounds, municipalities).zip(vvhClient.roadLinkData.fetchByMunicipalitiesAndBoundsF(bounds, municipalities)), atMost = Duration.Inf)
-
-    withDynTransaction {
-      (enrichRoadLinksFromVVH(links, changes), changes)
-    }
-  }
-
-  def getRoadLinksAndChangesFromVVHWithPolygon(polygon :Polygon): (Seq[RoadLink], Seq[ChangeInfo])= {
-    val (changes, links) = Await.result(vvhClient.roadLinkChangeInfo.fetchByPolygonF(polygon).zip(vvhClient.roadLinkData.fetchByPolygonF(polygon)), atMost = Duration.Inf)
-    withDynTransaction {
-      (enrichRoadLinksFromVVH(links, changes), changes)
-    }
-  }
-
-  def getRoadLinksWithComplementaryAndChangesFromVVHWithPolygon(polygon :Polygon): (Seq[RoadLink], Seq[ChangeInfo])= {
-    val futures = for{
-      roadLinkResult <- vvhClient.roadLinkData.fetchByPolygonF(polygon)
-      changesResult <- vvhClient.roadLinkChangeInfo.fetchByPolygonF(polygon)
-      complementaryResult <- vvhClient.complementaryData.fetchByPolygonF(polygon)
-    } yield (roadLinkResult, changesResult, complementaryResult)
-
-    val (complementaryLinks, changes, links) = Await.result(futures, Duration.Inf)
-
-    withDynTransaction {
-      (enrichRoadLinksFromVVH(links ++ complementaryLinks, changes), changes)
-    }
-  }
-
-  /**
-    * This method returns "real" and "complementary" link id by polygons.
-    *
-    * @param polygons
-    * @return LinksId
-    */
-
-  def getLinkIdsFromVVHWithComplementaryByPolygons(polygons: Seq[Polygon]) = {
-    polygons.flatMap(getLinkIdsFromVVHWithComplementaryByPolygon)
-  }
-
-  /**
-    * This method returns "real" and "complementary" link id by polygon.
-    *
-    * @param polygon
-    * @return seq(LinksId) , seq(LinksId)
-    */
-  def getLinkIdsFromVVHWithComplementaryByPolygon(polygon :Polygon): Seq[Long] = {
-
-     val fut = for {
-       f1Result <- vvhClient.roadLinkData.fetchLinkIdsByPolygonF(polygon)
-       f2Result <- vvhClient.complementaryData.fetchLinkIdsByPolygonF(polygon)
-     } yield (f1Result, f2Result)
-
-    val (complementaryResult, result) = Await.result(fut, Duration.Inf)
-    complementaryResult ++ result
-  }
-
-  /**
-    * This method returns "real" road links, "complementary" road links and change data by bounding box and municipalities.
-    *
-    * @param bounds
-    * @param municipalities
-    * @return Road links and change data
-    */
-  def getRoadLinksWithComplementaryAndChangesFromVVH(bounds: BoundingRectangle, municipalities: Set[Int] = Set()): (Seq[RoadLink], Seq[ChangeInfo])= {
-    val fut = for{
-      f1Result <- vvhClient.complementaryData.fetchWalkwaysByBoundsAndMunicipalitiesF(bounds, municipalities)
-      f2Result <- vvhClient.roadLinkChangeInfo.fetchByBoundsAndMunicipalitiesF(bounds, municipalities)
-      f3Result <- vvhClient.roadLinkData.fetchByMunicipalitiesAndBoundsF(bounds, municipalities)
-    } yield (f1Result, f2Result, f3Result)
-
-    val (complementaryLinks, changes, links) = Await.result(fut, Duration.Inf)
-
-    withDynTransaction {
-      (enrichRoadLinksFromVVH(links ++ complementaryLinks, changes), changes)
-    }
-  }
-
-  def reloadRoadLinksWithComplementaryAndChangesFromVVH(municipalities: Int): (Seq[RoadLink], Seq[ChangeInfo], Seq[RoadLink])= {
-    val fut = for{
-      f1Result <- vvhClient.complementaryData.fetchWalkwaysByMunicipalitiesF(municipalities)
-      f2Result <- vvhClient.roadLinkChangeInfo.fetchByMunicipalityF(municipalities)
-      f3Result <- vvhClient.roadLinkData.fetchByMunicipalityF(municipalities)
-    } yield (f1Result, f2Result, f3Result)
-
-     val (complementaryLinks, changes, links) = Await.result(fut, Duration.Inf)
-
-    withDynTransaction {
-      (enrichRoadLinksFromVVH(links, changes), changes, enrichRoadLinksFromVVH(complementaryLinks, changes))
-    }
-  }
-
-  /**
-    * This method returns road links and change data by municipality.
-    *
-    * @param municipality
-    * @return Road links and change data
-    */
-  def getRoadLinksAndChangesFromVVH(municipality: Int): (Seq[RoadLink], Seq[ChangeInfo])= {
-    getCachedRoadLinksAndChanges(municipality)
-  }
-
-  def getRoadLinksWithComplementaryAndChangesFromVVH(municipality: Int): (Seq[RoadLink], Seq[ChangeInfo])= {
-    getCachedRoadLinksWithComplementaryAndChanges(municipality)
-  }
-
-  /**
-    * This method is utilized to find adjacent links of a road link.
-
-    * @param bounds
-    * @param bounds2
-    * @return Road links and change data
-    */
-  def getRoadLinksAndChangesFromVVH(bounds: BoundingRectangle, bounds2: BoundingRectangle): (Seq[RoadLink], Seq[ChangeInfo])= {
-    val links1F = vvhClient.roadLinkData.fetchByMunicipalitiesAndBoundsF(bounds, Set())
-    val links2F = vvhClient.roadLinkData.fetchByMunicipalitiesAndBoundsF(bounds2, Set())
-    val changeF = vvhClient.roadLinkChangeInfo.fetchByBoundsAndMunicipalitiesF(bounds, Set())
-    val ((links, links2), changes) = Await.result(links1F.zip(links2F).zip(changeF), atMost = Duration.apply(60, TimeUnit.SECONDS))
-    withDynTransaction {
-      (enrichRoadLinksFromVVH(links ++ links2, changes), changes)
-    }
-  }
-
-  /**
-    * This method returns road links by municipality. Used by expireImportRoadLinksVVHtoOTH.
-    *
-    * @param municipality
-    * @return VVHRoadLinks
-    */
-  def getVVHRoadLinksF(municipality: Int) : Seq[VVHRoadlink] = {
-    Await.result(vvhClient.roadLinkData.fetchByMunicipalityF(municipality), atMost = Duration.Inf)
-  }
-
-  /**
-    * Returns incomplete links by municipalities (Incomplete link = road link with no functional class and link type saved in OTH).
-    * Used by Digiroad2Api /roadLinks/incomplete GET endpoint.
-    */
-  def getIncompleteLinks(includedMunicipalities: Option[Set[Int]]): Map[String, Map[String, Seq[Long]]] = {
-    case class IncompleteLink(linkId: Long, municipality: String, administrativeClass: String)
-    def toIncompleteLink(x: (Long, String, Int)) = IncompleteLink(x._1, x._2, AdministrativeClass(x._3).toString)
-
-    withDynSession {
-      val optionalMunicipalities = includedMunicipalities.map(_.mkString(","))
-      val incompleteLinksQuery = """
-        select l.link_id, m.name_fi, l.administrative_class
-        from incomplete_link l
-        join municipality m on l.municipality_code = m.id
-                                 """
-
-      val sql = optionalMunicipalities match {
-        case Some(municipalities) => incompleteLinksQuery + s" where l.municipality_code in ($municipalities)"
-        case _ => incompleteLinksQuery
-      }
-
-      Q.queryNA[(Long, String, Int)](sql).list
-        .map(toIncompleteLink)
-        .groupBy(_.municipality)
-        .mapValues { _.groupBy(_.administrativeClass)
-          .mapValues(_.map(_.linkId)) }
-    }
-  }
-
-  /**
-    * Returns road link middle point by link id. Used to select a road link by url to be shown on map (for example: index.html#linkProperty/12345).
-    * Used by Digiroad2Api /roadlinks/:linkId GET endpoint.
-    *
-    */
-  def getRoadLinkMiddlePointByLinkId(linkId: Long): Option[(Long, Point, LinkGeomSource)] = {
-    val middlePoint: Option[Point] = vvhClient.roadLinkData.fetchByLinkId(linkId)
-      .flatMap { vvhRoadLink =>
-        GeometryUtils.calculatePointFromLinearReference(vvhRoadLink.geometry, GeometryUtils.geometryLength(vvhRoadLink.geometry) / 2.0)
-      }
-    middlePoint.map((linkId, _, LinkGeomSource.NormalLinkInterface)).orElse(getComplementaryLinkMiddlePointByLinkId(linkId).map((linkId, _, LinkGeomSource.ComplimentaryLinkInterface)))
-  }
-
-  def getComplementaryLinkMiddlePointByLinkId(linkId: Long): Option[Point] = {
-    val middlePoint: Option[Point] = vvhClient.complementaryData.fetchByLinkIds(Set(linkId)).headOption
-      .flatMap { vvhRoadLink =>
-        GeometryUtils.calculatePointFromLinearReference(vvhRoadLink.geometry, GeometryUtils.geometryLength(vvhRoadLink.geometry) / 2.0)
-      }
-    middlePoint
-  }
-
-  /**
-    * Returns road link middle point by mml id. Used to select a road link by url to be shown on map (for example: index.html#linkProperty/mml/12345).
-    * Used by Digiroad2Api /roadlinks/mml/:mmlId GET endpoint.
-    *
-    */
-  def getRoadLinkMiddlePointByMmlId(mmlId: Long): Option[(Long, Point)] = {
-    vvhClient.roadLinkData.fetchByMmlId(mmlId).flatMap { vvhRoadLink =>
-      val point = GeometryUtils.calculatePointFromLinearReference(vvhRoadLink.geometry, GeometryUtils.geometryLength(vvhRoadLink.geometry) / 2.0)
-      point match {
-        case Some(point) => Some(vvhRoadLink.linkId, point)
-        case None => None
-      }
-    }
-  }
-
-  def checkMMLId(vvhRoadLink: VVHRoadlink) : Option[Long] = {
-    vvhRoadLink.attributes.contains("MTKID") match {
-      case true => Some(vvhRoadLink.attributes("MTKID").asInstanceOf[BigInt].longValue())
-      case false => None
-    }
-  }
-
-  /**
-    * Saves road link property data from UI. Used by Digiroad2Api /linkproperties PUT endpoint.
-    */
-  def updateLinkProperties(linkId: Long, functionalClass: Int, linkType: LinkType,
-<<<<<<< HEAD
-                           direction: TrafficDirection, administrativeClass: AdministrativeClass, username: Option[String], municipalityValidation: Int => Unit): Option[RoadLink] = {
-    val vvhRoadLink = vvhClient.fetchByLinkId(linkId) match {
-=======
-                           direction: TrafficDirection, username: Option[String], municipalityValidation: Int => Unit): Option[RoadLink] = {
-    val vvhRoadLink = vvhClient.roadLinkData.fetchByLinkId(linkId) match {
->>>>>>> 348ba480
-      case Some(vvhRoadLink) => Some(vvhRoadLink)
-      case None => vvhClient.complementaryData.fetchByLinkId(linkId)
-    }
-    vvhRoadLink.map { vvhRoadLink =>
-      municipalityValidation(vvhRoadLink.municipalityCode)
-      withDynTransaction {
-        setLinkProperty("traffic_direction", "traffic_direction", "", direction.value, linkId, username, Some(vvhRoadLink.trafficDirection.value), None, None, None)
-        if (functionalClass != FunctionalClass.Unknown) setLinkProperty("functional_class", "functional_class", "", functionalClass, linkId, username, None, None, None, None)
-        if (linkType != UnknownLinkType) setLinkProperty("link_type", "link_type", "", linkType.value, linkId, username, None, None, None, None)
-        setLinkProperty("administrative_class", "administrative_class", "vvh_administrative_class", administrativeClass.value, linkId, username, Some(vvhRoadLink.administrativeClass.value), None, None, checkMMLId(vvhRoadLink))
-        val enrichedLink = enrichRoadLinksFromVVH(Seq(vvhRoadLink)).head
-        if (enrichedLink.functionalClass != FunctionalClass.Unknown && enrichedLink.linkType != UnknownLinkType) {
-          removeIncompleteness(linkId)
-        }
-        enrichedLink
-      }
-    }
-  }
-
-  /**
-    * Returns road link geometry by link id. Used by RoadLinkService.getAdjacent.
-    */
-  def getRoadLinkGeometry(id: Long): Option[Seq[Point]] = {
-    vvhClient.roadLinkData.fetchByLinkId(id).map(_.geometry)
-  }
-
-  protected def setLinkProperty(table: String, column: String, vvhColumn: String, value: Int, linkId: Long, username: Option[String],
-                                optionalVVHValue: Option[Int] = None, latestModifiedAt: Option[String],
-                                latestModifiedBy: Option[String], mmlId: Option[Long]) = {
-    val optionalExistingValue: Option[Int] = RoadLinkServiceDAO.getLinkProperty(table, column, linkId)
-    (optionalExistingValue, optionalVVHValue) match {
-      case (Some(existingValue), _) =>
-        table match{
-          case "administrative_class" => RoadLinkServiceDAO.updateExistingAdministrativeClass(table, column, vvhColumn, linkId, username, existingValue, value, mmlId, optionalVVHValue)
-          case _ => RoadLinkServiceDAO.updateExistingLinkPropertyRow(table, column, linkId, username, existingValue, value)
-        }
-      case (None, None) =>
-        insertLinkProperty(optionalExistingValue, optionalVVHValue, table, column, vvhColumn, linkId, username, value, latestModifiedAt, latestModifiedBy, mmlId)
-
-      case (None, Some(vvhValue)) =>
-        if (vvhValue != value) // only save if it overrides VVH provided value
-          insertLinkProperty(optionalExistingValue, optionalVVHValue, table, column, vvhColumn, linkId, username, value, latestModifiedAt, latestModifiedBy, mmlId)
-    }
-  }
-
-  private def insertLinkProperty(optionalExistingValue: Option[Int], optionalVVHValue: Option[Int], table: String,
-                                 column: String, vvhColumn: String, linkId: Long, username: Option[String], value: Int, latestModifiedAt: Option[String],
-                                 latestModifiedBy: Option[String], mmlId: Option[Long]) = {
-    if (latestModifiedAt.isEmpty) {
-      table match{
-        case "administrative_class" => RoadLinkServiceDAO.insertNewAdministrativeClass(table, column, vvhColumn, linkId, username, value, mmlId, optionalVVHValue)
-        case _ =>  RoadLinkServiceDAO.insertNewLinkProperty(table, column, linkId, username, value)
-      }
-    } else{
-      try {
-        var parsedDate = ""
-        if (latestModifiedAt.get.matches("^\\d\\d\\.\\d\\d\\.\\d\\d\\d\\d.*")) {
-          // Finnish date format
-          parsedDate = DateTimePropertyFormat.parseDateTime(latestModifiedAt.get).toString()
-        } else {
-          parsedDate = DateTime.parse(latestModifiedAt.get).toString(ISODateTimeFormat.dateTime())
-        }
-        sqlu"""insert into #$table (id, link_id, #$column, modified_date, modified_by)
-                 select primary_key_seq.nextval, $linkId, $value,
-                 to_timestamp_tz($parsedDate, 'YYYY-MM-DD"T"HH24:MI:SS.ff3"+"TZH:TZM'), $latestModifiedBy
-                 from dual
-                 where not exists (select * from #$table where link_id = $linkId)""".execute
-      } catch {
-        case e: Exception =>
-          println("ERR! -> table " + table + " (" + linkId + ", " + value + "): mod timestamp = " + latestModifiedAt.getOrElse("null"))
-          throw e
-      }
-    }
-  }
-
-
-  private def fetchOverrides(idTableName: String): Map[Long, (Option[(Long, Int, DateTime, String)],
-    Option[(Long, Int, DateTime, String)], Option[(Long, Int, DateTime, String)], Option[(Long, Int, DateTime, String)])] = {
-    sql"""select i.id, t.link_id, t.traffic_direction, t.modified_date, t.modified_by,
-          f.link_id, f.functional_class, f.modified_date, f.modified_by,
-          l.link_id, l.link_type, l.modified_date, l.modified_by,
-          a.link_id, a.administrative_class, a.created_date, a.created_by
-            from #$idTableName i
-            left join traffic_direction t on i.id = t.link_id
-            left join functional_class f on i.id = f.link_id
-            left join link_type l on i.id = l.link_id
-            left join administrative_class a on i.id = a.link_id where a.valid_to is null
-      """.as[(Long, Option[Long], Option[Int], Option[DateTime], Option[String],
-      Option[Long], Option[Int], Option[DateTime], Option[String],
-      Option[Long], Option[Int], Option[DateTime], Option[String],
-      Option[Long], Option[Int], Option[DateTime], Option[String])].list.map(row =>
-    {
-      val td = (row._2, row._3, row._4, row._5) match {
-        case (Some(linkId), Some(dir), Some(modDate), Some(modBy)) => Option((linkId, dir, modDate, modBy))
-        case _ => None
-      }
-      val fc = (row._6, row._7, row._8, row._9) match {
-        case (Some(linkId), Some(dir), Some(modDate), Some(modBy)) => Option((linkId, dir, modDate, modBy))
-        case _ => None
-      }
-      val lt = (row._10, row._11, row._12, row._13) match {
-        case (Some(linkId), Some(dir), Some(modDate), Some(modBy)) => Option((linkId, dir, modDate, modBy))
-        case _ => None
-      }
-      val ac = (row._14, row._15, row._16, row._17) match{
-        case (Some(linkId), Some(value), Some(modDate), Some(modBy)) => Option((linkId, value, modDate, modBy))
-        case _ => None
-      }
-      row._1 ->(td, fc, lt, ac)
-    }
-    ).toMap
-  }
-
-  def getViiteRoadLinksHistoryFromVVH(roadAddressesLinkIds: Set[Long]): Seq[VVHHistoryRoadLink] = {
-    if (roadAddressesLinkIds.nonEmpty) {
-      val historyData = Await.result(vvhClient.historyData.fetchVVHRoadLinkByLinkIdsF(roadAddressesLinkIds), atMost = Duration.Inf)
-      val groupedData = historyData.groupBy(_.linkId)
-      groupedData.mapValues(_.maxBy(_.endDate)).values.toSeq
-    } else
-      Nil
-  }
-
-  def getViiteCurrentAndHistoryRoadLinksFromVVH(roadAddressesLinkIds: Set[Long]): (Seq[RoadLink], Seq[VVHHistoryRoadLink]) = {
-    val fut = for{
-      f1Result <- vvhClient.historyData.fetchVVHRoadLinkByLinkIdsF(roadAddressesLinkIds)
-      f2Result <- vvhClient.roadLinkData.fetchByLinkIdsF(roadAddressesLinkIds)
-      f3Result <- vvhClient.complementaryData.fetchByLinkIdsF(roadAddressesLinkIds)
-    } yield (f1Result, f2Result, f3Result)
-
-    val (historyData, currentData, complementaryData) = Await.result(fut, Duration.Inf)
-    val uniqueHistoryData = historyData.groupBy(_.linkId).mapValues(_.maxBy(_.endDate)).values.toSeq
-
-    withDynTransaction {
-      (enrichRoadLinksFromVVH(currentData ++ complementaryData, Seq()), uniqueHistoryData)
-    }
-  }
-
-  def getViiteCurrentLinksFromVVH(roadAddressesLinkIds: Set[Long]): (Seq[RoadLink]) = {
-    val fut = for{
-      f1Result <- vvhClient.roadLinkData.fetchByLinkIdsF(roadAddressesLinkIds)
-    } yield (f1Result)
-    val currentData = Await.result(fut, Duration.Inf)
-
-    withDynTransaction {
-      enrichRoadLinksFromVVH(currentData, Seq())
-    }
-  }
-
-  def getRoadLinksHistoryFromVVH(bounds: BoundingRectangle, municipalities: Set[Int] = Set()) : Seq[RoadLink] = {
-    val (historyRoadLinks, roadlinks) = Await.result(vvhClient.historyData.fetchByMunicipalitiesAndBoundsF(bounds, municipalities).zip(vvhClient.roadLinkData.fetchByMunicipalitiesAndBoundsF(bounds, municipalities)), atMost = Duration.Inf)
-    val linkprocessor = new VVHRoadLinkHistoryProcessor()
-    // picks links that are newest in each link chains history with that are with in set tolerance . Keeps ones with no current link
-    val filtteredHistoryLinks = linkprocessor.process(historyRoadLinks, roadlinks)
-
-    withDynTransaction {
-      enrichRoadLinksFromVVH(filtteredHistoryLinks)
-    }
-  }
-
-  /**
-    * Returns road links and change data from VVH by bounding box and road numbers and municipalities. Used by RoadLinkService.getRoadLinksFromVVH and SpeedLimitService.get.
-    */
-  def getViiteRoadLinksAndChangesFromVVH(bounds: BoundingRectangle, roadNumbers: Seq[(Int, Int)],
-                                         municipalities: Set[Int] = Set(), everything: Boolean,
-                                         publicRoads: Boolean): (Seq[RoadLink], Seq[ChangeInfo])= {
-    val (changes, links) = Await.result(vvhClient.roadLinkChangeInfo.fetchByBoundsAndMunicipalitiesF(bounds, municipalities)
-      .zip(everything match {
-        case true => vvhClient.roadLinkData.fetchByMunicipalitiesAndBoundsF(bounds, municipalities)
-        case false=> vvhClient.roadLinkData.fetchByRoadNumbersBoundsAndMunicipalitiesF(bounds, municipalities, roadNumbers, publicRoads)
-      }), atMost = Duration.Inf)
-
-    withDynTransaction {
-      (enrichRoadLinksFromVVH(links, changes), changes)
-    }
-  }
-
-  /**
-    * Returns road links without change data for Viite from VVH by bounding box and road numbers and municipalities.
-    */
-  def getViiteRoadLinksFromVVH(bounds: BoundingRectangle, roadNumbers: Seq[(Int, Int)],
-                               municipalities: Set[Int] = Set(),
-                               publicRoads: Boolean): Seq[RoadLink] = {
-    val links = Await.result(
-      vvhClient.roadLinkData.fetchByRoadNumbersBoundsAndMunicipalitiesF(bounds, municipalities, roadNumbers, publicRoads),
-      atMost = Duration.Inf)
-
-    withDynTransaction {
-      (enrichRoadLinksFromVVH(links, Seq()), Seq())._1
-    }
-  }
-  /**
-    * Returns road links and change data from VVH by road numbers and municipalities. Used by RoadLinkService.getRoadLinksFromVVH
-    */
-  def getViiteRoadLinksFromVVH(municipality: Int, roadNumbers: Seq[(Int, Int)]): Seq[RoadLink]= {
-    val links = vvhClient.roadLinkData.fetchByMunicipalityAndRoadNumbers(municipality, roadNumbers)
-
-    (enrichRoadLinksFromVVH(links, Seq()), Seq())._1
-  }
-
-  /**
-    * Returns the road links from VVH by municipality.
-    *
-    * @param municipality A integer, representative of the municipality Id.
-    */
-  def getViiteRoadLinksFromVVHByMunicipality(municipality: Int): Seq[RoadLink] = {
-    val links = vvhClient.roadLinkData.fetchByMunicipality(municipality)
-    withDynTransaction {
-      (enrichRoadLinksFromVVH(links, Seq()), Seq())._1
-    }
-  }
-
-  /**
-    * Returns road links and change data from VVH by bounding box and road numbers and municipalities. Used by RoadLinkService.getRoadLinksFromVVH and SpeedLimitService.get.
-    */
-  def getViiteRoadLinksWithoutChangesFromVVH(linkIds: Set[Long], municipalities: Set[Int] = Set()): (Seq[RoadLink], Seq[ChangeInfo])= {
-    (getRoadLinksByLinkIdsFromVVH(linkIds), Seq())
-  }
-
-  def getViiteRoadLinksFromVVH(bounds: BoundingRectangle, roadNumbers: Seq[(Int, Int)], municipalities: Set[Int],
-                               everything: Boolean, publicRoads: Boolean) : Seq[RoadLink] =
-    if (bounds.area < 1E6)
-      getViiteRoadLinksAndChangesFromVVH(bounds, roadNumbers, municipalities, everything, publicRoads)._1
-    else
-      getViiteRoadLinksFromVVH(bounds, roadNumbers, municipalities, publicRoads)
-
-  def getViiteRoadPartsFromVVH(linkIds: Set[Long], municipalities: Set[Int] = Set()) : Seq[RoadLink] =
-    getViiteRoadLinksWithoutChangesFromVVH(linkIds, municipalities)._1
-
-  def getChangeInfoFromVVH(bounds: BoundingRectangle, municipalities: Set[Int]): Seq[ChangeInfo] ={
-    Await.result(vvhClient.roadLinkChangeInfo.fetchByBoundsAndMunicipalitiesF(bounds, municipalities), atMost = Duration.Inf)
-  }
-
-  /**
-    * Gets road links and change data by municipality from VVH. Used to update cache
-    */
-  def reloadRoadLinksAndChangesFromVVH(municipality: Int): (Seq[RoadLink], Seq[ChangeInfo])= {
-    val (changes, links) = Await.result(vvhClient.roadLinkChangeInfo.fetchByMunicipalityF(municipality).zip(vvhClient.roadLinkData.fetchByMunicipalityF(municipality)), atMost = Duration.Inf)
-
-    withDynTransaction {
-      (enrichRoadLinksFromVVH(links, changes), changes)
-    }
-  }
-
-  def reloadRoadNodesFromVVH(municipality: Int): (Seq[VVHRoadNodes])= {
-    vvhClient.roadNodesData.fetchByMunicipality(municipality)
-  }
-
-  /**
-    * Returns closest road link by user's authorization and point coordinates. Used by Digiroad2Api /servicePoints PUT and /servicePoints/:id PUT endpoints.
-    */
-  def getClosestRoadlinkFromVVH(user: User, point: Point): Option[VVHRoadlink] = {
-    val diagonal = Vector3d(500, 500, 0)
-
-    val roadLinks =
-      if (user.isOperator())
-        getVVHRoadLinks(BoundingRectangle(point - diagonal, point + diagonal))
-      else
-        getVVHRoadLinks(BoundingRectangle(point - diagonal, point + diagonal), user.configuration.authorizedMunicipalities)
-
-    if (roadLinks.isEmpty)
-      None
-    else
-      Some(roadLinks.minBy(roadlink => minimumDistance(point, roadlink.geometry)))
-  }
-
-  protected def removeIncompleteness(linkId: Long) = {
-    sqlu"""delete from incomplete_link where link_id = $linkId""".execute
-  }
-
-  /**
-    * Updates road link data in OTH db. Used by Digiroad2Context LinkPropertyUpdater Akka actor.
-    */
-  def updateRoadLinkChanges(roadLinkChangeSet: RoadLinkChangeSet): Unit = {
-    updateAutoGeneratedProperties(roadLinkChangeSet.adjustedRoadLinks)
-    updateIncompleteLinks(roadLinkChangeSet.incompleteLinks)
-  }
-
-  /**
-    * Updates road link autogenerated properties (functional class, link type and traffic direction). Used by RoadLinkService.updateRoadLinkChanges.
-    */
-  def updateAutoGeneratedProperties(adjustedRoadLinks: Seq[RoadLink]) {
-    def createUsernameForAutogenerated(modifiedBy: Option[String]): Option[String] =  {
-      modifiedBy match {
-        case Some("automatic_generation") => modifiedBy
-        case _ => None
-      }
-    }
-    def updateProperties(roadLink: RoadLink) = {
-      val vvhRoadLink = vvhClient.roadLinkData.fetchByLinkId(roadLink.linkId)
-      val vvhTrafficDirection = vvhRoadLink.map(v => v.trafficDirection.value)
-      // Separate auto-generated links from change info links: username should be empty for change info links
-      val username = createUsernameForAutogenerated(roadLink.modifiedBy)
-
-      if (roadLink.trafficDirection != TrafficDirection.UnknownDirection)  setLinkProperty("traffic_direction", "traffic_direction", "", roadLink.trafficDirection.value, roadLink.linkId, None, vvhTrafficDirection, roadLink.modifiedAt, roadLink.modifiedBy, None)
-      if (roadLink.functionalClass != FunctionalClass.Unknown) setLinkProperty("functional_class", "functional_class", "", roadLink.functionalClass, roadLink.linkId, username, None, roadLink.modifiedAt, roadLink.modifiedBy, None)
-      if (roadLink.linkType != UnknownLinkType) setLinkProperty("link_type", "link_type", "", roadLink.linkType.value, roadLink.linkId, username, None, roadLink.modifiedAt, roadLink.modifiedBy, None)
-    }
-    withDynTransaction {
-      adjustedRoadLinks.foreach(updateProperties)
-      adjustedRoadLinks.foreach(link =>
-        if (link.functionalClass != FunctionalClass.Unknown && link.linkType != UnknownLinkType) removeIncompleteness(link.linkId)
-      )
-    }
-  }
-
-  /**
-    * Updates incomplete road link list (incomplete = functional class or link type missing). Used by RoadLinkService.updateRoadLinkChanges.
-    */
-  protected def updateIncompleteLinks(incompleteLinks: Seq[IncompleteLink]) = {
-    def setIncompleteness(incompleteLink: IncompleteLink) {
-      withDynTransaction {
-        sqlu"""insert into incomplete_link(id, link_id, municipality_code, administrative_class)
-                 select primary_key_seq.nextval, ${incompleteLink.linkId}, ${incompleteLink.municipalityCode}, ${incompleteLink.administrativeClass.value} from dual
-                 where not exists (select * from incomplete_link where link_id = ${incompleteLink.linkId})""".execute
-      }
-    }
-    incompleteLinks.foreach(setIncompleteness)
-  }
-
-  /**
-    * Returns value when all given values are the same. Used by RoadLinkService.fillIncompleteLinksWithPreviousLinkData.
-    */
-  def useValueWhenAllEqual[T](values: Seq[T]): Option[T] = {
-    if (values.nonEmpty && values.forall(_ == values.head))
-      Some(values.head)
-    else
-      None
-  }
-
-  private def getLatestModification[T](values: Map[Option[String], Option [String]]) = {
-    if (values.nonEmpty)
-      Some(values.reduce(calculateLatestDate))
-    else
-      None
-  }
-
-  private def calculateLatestDate(stringOption1: (Option[String], Option[String]), stringOption2: (Option[String], Option[String])): (Option[String], Option[String]) = {
-    val date1 = convertStringToDate(stringOption1._1)
-    val date2 = convertStringToDate(stringOption2._1)
-    (date1, date2) match {
-      case (Some(d1), Some(d2)) =>
-        if (d1.after(d2))
-          stringOption1
-        else
-          stringOption2
-      case (Some(d1), None) => stringOption1
-      case (None, Some(d2)) => stringOption2
-      case (None, None) => (None, None)
-    }
-  }
-
-  private def convertStringToDate(str: Option[String]): Option[Date] = {
-    if (str.exists(_.trim.nonEmpty))
-      Some(new SimpleDateFormat("dd.MM.yyyy hh:mm:ss").parse(str.get))
-    else
-      None
-  }
-
-  /**
-    *  Fills incomplete road links with the previous link information.
-    *  Used by ROadLinkService.enrichRoadLinksFromVVH.
-    */
-  def fillIncompleteLinksWithPreviousLinkData(incompleteLinks: Seq[RoadLink], changes: Seq[ChangeInfo]): (Seq[RoadLink], Seq[RoadLink]) = {
-    val oldRoadLinkProperties = getOldRoadLinkPropertiesForChanges(changes)
-    incompleteLinks.map { incompleteLink =>
-      val oldIdsForIncompleteLink = changes.filter(_.newId == Option(incompleteLink.linkId)).flatMap(_.oldId)
-      val oldPropertiesForIncompleteLink = oldRoadLinkProperties.filter(oldLink => oldIdsForIncompleteLink.contains(oldLink.linkId))
-      val newFunctionalClass = incompleteLink.functionalClass match {
-        case FunctionalClass.Unknown =>  useValueWhenAllEqual(oldPropertiesForIncompleteLink.map(_.functionalClass)).getOrElse(FunctionalClass.Unknown)
-        case _ => incompleteLink.functionalClass
-      }
-      val newLinkType = incompleteLink.linkType match {
-        case UnknownLinkType => useValueWhenAllEqual(oldPropertiesForIncompleteLink.map(_.linkType)).getOrElse(UnknownLinkType)
-        case _ => incompleteLink.linkType
-      }
-      val modifications = (oldPropertiesForIncompleteLink.map(_.modifiedAt) zip oldPropertiesForIncompleteLink.map(_.modifiedBy)).toMap
-      val modicationsWithVvhModification = modifications ++ Map(incompleteLink.modifiedAt -> incompleteLink.modifiedBy)
-      val (newModifiedAt, newModifiedBy) = getLatestModification(modicationsWithVvhModification).getOrElse(incompleteLink.modifiedAt, incompleteLink.modifiedBy)
-      val previousDirection = useValueWhenAllEqual(oldPropertiesForIncompleteLink.map(_.trafficDirection))
-
-      incompleteLink.copy(
-        functionalClass  = newFunctionalClass,
-        linkType          = newLinkType,
-        trafficDirection  =  previousDirection match
-        { case Some(TrafficDirection.UnknownDirection) => incompleteLink.trafficDirection
-          case None => incompleteLink.trafficDirection
-          case _ => previousDirection.get
-        },
-        modifiedAt = newModifiedAt,
-        modifiedBy = newModifiedBy)
-    }.partition(isComplete)
-  }
-
-  /**
-    * Checks if road link is complete (has both functional class and link type in OTH).
-    * Used by RoadLinkService.fillIncompleteLinksWithPreviousLinkData and RoadLinkService.isIncomplete.
-    */
-  def isComplete(roadLink: RoadLink): Boolean = {
-    roadLink.linkSource != LinkGeomSource.NormalLinkInterface ||
-      roadLink.functionalClass != FunctionalClass.Unknown && roadLink.linkType.value != UnknownLinkType.value
-  }
-
-  def getRoadLinksAndComplementaryLinksFromVVHByMunicipality(municipality: Int): Seq[RoadLink] = {
-    val fut = for {
-      complementary <-getComplementaryRoadLinksFromVVHFuture(municipality)
-      roadLinks <- getRoadLinksFromVVHFuture(municipality)
-    } yield (complementary, roadLinks)
-    val (complementaryResult, roadLinksResult) = Await.result(fut, Duration.Inf)
-    complementaryResult           ++roadLinksResult
-  }
-
-  def getRoadNodesFromVVHByMunicipality(municipality: Int): Seq[VVHRoadNodes] = {
-    Await.result(getRoadNodesFromVVHFuture(municipality), Duration.Inf)
-}
-
-  /**
-    * Checks if road link is not complete. Used by RoadLinkService.enrichRoadLinksFromVVH.
-    */
-  def isIncomplete(roadLink: RoadLink): Boolean = !isComplete(roadLink)
-
-  /**
-    * Checks if road link is partially complete (has functional class OR link type but not both). Used by RoadLinkService.enrichRoadLinksFromVVH.
-    */
-  def isPartiallyIncomplete(roadLink: RoadLink): Boolean = {
-    val onlyFunctionalClassIsSet = roadLink.functionalClass != FunctionalClass.Unknown && roadLink.linkType.value == UnknownLinkType.value
-    val onlyLinkTypeIsSet = roadLink.functionalClass == FunctionalClass.Unknown && roadLink.linkType.value != UnknownLinkType.value
-    onlyFunctionalClassIsSet || onlyLinkTypeIsSet
-  }
-
-  /**
-    * This method performs formatting operations to given vvh road links:
-    * - auto-generation of functional class and link type by feature class
-    * - information transfer from old link to new link from change data
-    * It also passes updated links and incomplete links to be saved to db by actor.
-    *
-    * @param vvhRoadLinks
-    * @param changes
-    * @return Road links
-    */
-  protected def enrichRoadLinksFromVVH(vvhRoadLinks: Seq[VVHRoadlink], changes: Seq[ChangeInfo] = Nil): Seq[RoadLink] = {
-    def autoGenerateProperties(roadLink: RoadLink): RoadLink = {
-      val vvhRoadLink = vvhRoadLinks.find(_.linkId == roadLink.linkId)
-      vvhRoadLink.get.featureClass match {
-        case FeatureClass.TractorRoad => roadLink.copy(functionalClass = 7, linkType = TractorRoad, modifiedBy = Some("automatic_generation"), modifiedAt = Some(DateTimePropertyFormat.print(DateTime.now())))
-        case FeatureClass.DrivePath => roadLink.copy(functionalClass = 6, linkType = SingleCarriageway, modifiedBy = Some("automatic_generation"), modifiedAt = Some(DateTimePropertyFormat.print(DateTime.now())))
-        case FeatureClass.CycleOrPedestrianPath => roadLink.copy(functionalClass = 8, linkType = CycleOrPedestrianPath, modifiedBy = Some("automatic_generation"), modifiedAt = Some(DateTimePropertyFormat.print(DateTime.now())))
-        case _ => roadLink
-      }
-    }
-    def toIncompleteLink(roadLink: RoadLink): IncompleteLink = {
-      val vvhRoadLink = vvhRoadLinks.find(_.linkId == roadLink.linkId)
-      IncompleteLink(roadLink.linkId, vvhRoadLink.get.municipalityCode, roadLink.administrativeClass)
-    }
-
-    def canBeAutoGenerated(roadLink: RoadLink): Boolean = {
-      vvhRoadLinks.find(_.linkId == roadLink.linkId).get.featureClass match {
-        case FeatureClass.AllOthers => false
-        case _ => true
-      }
-    }
-
-    val roadLinkDataByLinkId: Seq[RoadLink] = getRoadLinkDataByLinkIds(vvhRoadLinks)
-    val (incompleteLinks, completeLinks) = roadLinkDataByLinkId.partition(isIncomplete)
-    val (linksToAutoGenerate, incompleteOtherLinks) = incompleteLinks.partition(canBeAutoGenerated)
-    val autoGeneratedLinks = linksToAutoGenerate.map(autoGenerateProperties)
-    val (changedLinks, stillIncompleteLinks) = fillIncompleteLinksWithPreviousLinkData(incompleteOtherLinks, changes)
-    val changedPartiallyIncompleteLinks = stillIncompleteLinks.filter(isPartiallyIncomplete)
-    val stillIncompleteLinksInUse = stillIncompleteLinks.filter(_.constructionType == ConstructionType.InUse)
-
-    eventbus.publish("linkProperties:changed",
-      RoadLinkChangeSet(autoGeneratedLinks ++ changedLinks ++ changedPartiallyIncompleteLinks, stillIncompleteLinksInUse.map(toIncompleteLink)))
-
-    completeLinks ++ autoGeneratedLinks ++ changedLinks ++ stillIncompleteLinks
-  }
-
-  /**
-    * Uses old road link ids from change data to fetch their OTH overridden properties from db.
-    * Used by RoadLinkSErvice.fillIncompleteLinksWithPreviousLinkData.
-    */
-  def getOldRoadLinkPropertiesForChanges(changes: Seq[ChangeInfo]): Seq[RoadLinkProperties] = {
-    val oldLinkIds = changes.flatMap(_.oldId)
-    val propertyRows = fetchRoadLinkPropertyRows(oldLinkIds.toSet)
-
-    oldLinkIds.map { linkId =>
-
-      val latestModification = propertyRows.latestModifications(linkId)
-      val (modifiedAt, modifiedBy) = (latestModification.map(_._1), latestModification.map(_._2))
-
-
-      RoadLinkProperties(linkId,
-        propertyRows.functionalClassValue(linkId),
-        propertyRows.linkTypeValue(linkId),
-        propertyRows.trafficDirectionValue(linkId).getOrElse(TrafficDirection.UnknownDirection),
-        propertyRows.administrativeClassValue(linkId).getOrElse(Unknown),
-        modifiedAt.map(DateTimePropertyFormat.print),
-        modifiedBy)
-    }
-  }
-
-  /**
-    * Passes VVH road links to adjustedRoadLinks to get road links. Used by RoadLinkService.enrichRoadLinksFromVVH.
-    */
-  def getRoadLinkDataByLinkIds(vvhRoadLinks: Seq[VVHRoadlink]): Seq[RoadLink] = {
-    adjustedRoadLinks(vvhRoadLinks)
-  }
-
-  private def adjustedRoadLinks(vvhRoadlinks: Seq[VVHRoadlink]): Seq[RoadLink] = {
-    val propertyRows = fetchRoadLinkPropertyRows(vvhRoadlinks.map(_.linkId).toSet)
-
-    vvhRoadlinks.map { link =>
-      val latestModification = propertyRows.latestModifications(link.linkId, link.modifiedAt.map(at => (at, "vvh_modified")))
-      val (modifiedAt, modifiedBy) = (latestModification.map(_._1), latestModification.map(_._2))
-
-      RoadLink(link.linkId, link.geometry,
-        GeometryUtils.geometryLength(link.geometry),
-        propertyRows.administrativeClassValue(link.linkId).getOrElse(link.administrativeClass),
-        propertyRows.functionalClassValue(link.linkId),
-        propertyRows.trafficDirectionValue(link.linkId).getOrElse(link.trafficDirection),
-        propertyRows.linkTypeValue(link.linkId),
-        modifiedAt.map(DateTimePropertyFormat.print),
-        modifiedBy, link.attributes, link.constructionType, link.linkSource)
-    }
-  }
-
-  private def fetchRoadLinkPropertyRows(linkIds: Set[Long]): RoadLinkPropertyRows = {
-    def cleanMap(parameterMap: Map[Long, (Option[(Long, Int, DateTime, String)])]): Map[RoadLinkId, RoadLinkPropertyRow] = {
-      parameterMap.filter(i => i._2.nonEmpty).mapValues(i => i.get)
-    }
-    def splitMap(parameterMap: Map[Long, (Option[(Long, Int, DateTime, String)],
-      Option[(Long, Int, DateTime, String)], Option[(Long, Int, DateTime, String)],
-      Option[(Long, Int, DateTime, String)] )]) = {
-      (cleanMap(parameterMap.map(i => i._1 -> i._2._1)),
-        cleanMap(parameterMap.map(i => i._1 -> i._2._2)),
-        cleanMap(parameterMap.map(i => i._1 -> i._2._3)),
-        cleanMap(parameterMap.map(i => i._1 -> i._2._4)))
-    }
-    MassQuery.withIds(linkIds) {
-      idTableName =>
-        val (td, fc, lt, ac) = splitMap(fetchOverrides(idTableName))
-        RoadLinkPropertyRows(td, fc, lt, ac)
-    }
-  }
-
-  type RoadLinkId = Long
-  type RoadLinkPropertyRow = (Long, Int, DateTime, String)
-
-  case class RoadLinkPropertyRows(trafficDirectionRowsByLinkId: Map[RoadLinkId, RoadLinkPropertyRow],
-                                  functionalClassRowsByLinkId: Map[RoadLinkId, RoadLinkPropertyRow],
-                                  linkTypeRowsByLinkId: Map[RoadLinkId, RoadLinkPropertyRow],
-                                  administrativeClassRowsByLinkId: Map[RoadLinkId, RoadLinkPropertyRow]) {
-
-    def functionalClassValue(linkId: Long): Int = {
-      val functionalClassRowOption = functionalClassRowsByLinkId.get(linkId)
-      functionalClassRowOption.map(_._2).getOrElse(FunctionalClass.Unknown)
-    }
-
-    def linkTypeValue(linkId: Long): LinkType = {
-      val linkTypeRowOption = linkTypeRowsByLinkId.get(linkId)
-      linkTypeRowOption.map(linkTypeRow => LinkType(linkTypeRow._2)).getOrElse(UnknownLinkType)
-    }
-
-    def trafficDirectionValue(linkId: Long): Option[TrafficDirection] = {
-      val trafficDirectionRowOption = trafficDirectionRowsByLinkId.get(linkId)
-      trafficDirectionRowOption.map(trafficDirectionRow => TrafficDirection(trafficDirectionRow._2))
-    }
-
-    def administrativeClassValue(linkId: Long): Option[AdministrativeClass] = {
-      val administrativeRowOption = administrativeClassRowsByLinkId.get(linkId)
-      administrativeRowOption.map( ac => AdministrativeClass.apply(ac._2))
-    }
-
-    def latestModifications(linkId: Long, optionalModification: Option[(DateTime, String)] = None): Option[(DateTime, String)] = {
-      val functionalClassRowOption = functionalClassRowsByLinkId.get(linkId)
-      val linkTypeRowOption = linkTypeRowsByLinkId.get(linkId)
-      val trafficDirectionRowOption = trafficDirectionRowsByLinkId.get(linkId)
-      val administrativeRowOption = administrativeClassRowsByLinkId.get(linkId)
-
-      val modifications = List(functionalClassRowOption, trafficDirectionRowOption, linkTypeRowOption, administrativeRowOption).map {
-        case Some((_, _, at, by)) => Some((at, by))
-        case _ => None
-      } :+ optionalModification
-      modifications.reduce(calculateLatestModifications)
-    }
-
-    private def calculateLatestModifications(a: Option[(DateTime, String)], b: Option[(DateTime, String)]) = {
-      (a, b) match {
-        case (Some((firstModifiedAt, firstModifiedBy)), Some((secondModifiedAt, secondModifiedBy))) =>
-          if (firstModifiedAt.isAfter(secondModifiedAt))
-            Some((firstModifiedAt, firstModifiedBy))
-          else
-            Some((secondModifiedAt, secondModifiedBy))
-        case (Some((firstModifiedAt, firstModifiedBy)), None) => Some((firstModifiedAt, firstModifiedBy))
-        case (None, Some((secondModifiedAt, secondModifiedBy))) => Some((secondModifiedAt, secondModifiedBy))
-        case (None, None) => None
-      }
-    }
-  }
-
-  /**
-    * Get the link end points depending on the road link directions
-    *
-    * @param roadlink The Roadlink
-    * @return End points of the road link directions
-    */
-  def getRoadLinkEndDirectionPoints(roadlink: RoadLink) : Seq[Point] = {
-    val endPoints = GeometryUtils.geometryEndpoints(roadlink.geometry)
-    roadlink.trafficDirection match {
-      case TrafficDirection.TowardsDigitizing =>
-        Seq(endPoints._2)
-      case TrafficDirection.AgainstDigitizing =>
-        Seq(endPoints._1)
-      case _ =>
-        Seq(endPoints._1, endPoints._2)
-    }
-  }
-
-  /**
-    * Get the link start points depending on the road link directions
-    *
-    * @param roadlink The Roadlink
-    * @return Start points of the road link directions
-    */
-  def getRoadLinkStartDirectionPoints(roadlink: RoadLink) : Seq[Point] = {
-    val endPoints = GeometryUtils.geometryEndpoints(roadlink.geometry)
-    roadlink.trafficDirection match {
-      case TrafficDirection.TowardsDigitizing =>
-        Seq(endPoints._1)
-      case TrafficDirection.AgainstDigitizing =>
-        Seq(endPoints._2)
-      case _ =>
-        Seq(endPoints._1, endPoints._2)
-    }
-  }
-
-  /**
-    * Returns adjacent road links by link id. Used by Digiroad2Api /roadlinks/adjacent/:id GET endpoint and CsvGenerator.generateDroppedManoeuvres.
-    */
-  def getAdjacent(linkId: Long): Seq[RoadLink] = {
-    val sourceRoadLink = getRoadLinksByLinkIdsFromVVH(Set(linkId)).headOption
-    val sourceLinkGeometryOption = sourceRoadLink.map(_.geometry)
-    val sourceDirectionPoints = getRoadLinkEndDirectionPoints(sourceRoadLink.get)
-    sourceLinkGeometryOption.map(sourceLinkGeometry => {
-      val sourceLinkEndpoints = GeometryUtils.geometryEndpoints(sourceLinkGeometry)
-      val delta: Vector3d = Vector3d(0.1, 0.1, 0)
-      val bounds = BoundingRectangle(sourceLinkEndpoints._1 - delta, sourceLinkEndpoints._1 + delta)
-      val bounds2 = BoundingRectangle(sourceLinkEndpoints._2 - delta, sourceLinkEndpoints._2 + delta)
-      val roadLinks = getRoadLinksFromVVH(bounds, bounds2)
-      roadLinks.filterNot(_.linkId == linkId)
-        .filter(roadLink => roadLink.isCarTrafficRoad)
-        .filter(roadLink => {
-          val targetLinkGeometry = roadLink.geometry
-          GeometryUtils.areAdjacent(sourceLinkGeometry, targetLinkGeometry)
-        })
-        .filter(roadlink => {
-          //It's a valid destination link to turn if the end point of the source exists on the
-          //start points of the destination links
-          val pointDirections = getRoadLinkStartDirectionPoints(roadlink)
-          (sourceDirectionPoints.exists(sourcePoint => pointDirections.contains(sourcePoint)))
-        })
-    }).getOrElse(Nil)
-  }
-
-  private val cacheDirectory = {
-    val properties = new Properties()
-    properties.load(getClass.getResourceAsStream("/digiroad2.properties"))
-    properties.getProperty("digiroad2.cache.directory", "/tmp/digiroad.cache")
-  }
-
-  def geometryToBoundingBox(s: Seq[Point], delta: Vector3d) = {
-    BoundingRectangle(Point(s.minBy(_.x).x, s.minBy(_.y).y) - delta, Point(s.maxBy(_.x).x, s.maxBy(_.y).y) + delta)
-  }
-
-  /**
-    * Returns adjacent road links for list of ids.
-    * Used by Digiroad2Api /roadlinks/adjacents/:ids GET endpoint
-    */
-  def getAdjacents(linkIds: Set[Long]): Map[Long, Seq[RoadLink]] = {
-    val roadLinks = getRoadLinksByLinkIdsFromVVH(linkIds)
-    val sourceLinkGeometryMap = roadLinks.map(rl => rl -> rl.geometry).toMap
-    val delta: Vector3d = Vector3d(0.1, 0.1, 0)
-    val sourceLinkBoundingBox = geometryToBoundingBox(sourceLinkGeometryMap.values.flatten.toSeq, delta)
-    val sourceLinks = getRoadLinksFromVVH(sourceLinkBoundingBox, Set[Int]()).filter(roadLink => roadLink.isCarTrafficRoad)
-
-    val mapped = sourceLinks.map(rl => rl.linkId -> getRoadLinkEndDirectionPoints(rl)).toMap
-    val reverse = sourceLinks.map(rl => rl -> getRoadLinkStartDirectionPoints(rl)).flatMap {
-      case (k, v) =>
-        v.map(value => value -> k)
-    }
-    val reverseMap = reverse.groupBy(_._1).mapValues(s => s.map(_._2))
-
-    mapped.map( tuple =>
-      (tuple._1, tuple._2.flatMap(ep => {
-        reverseMap.keys.filter(p => GeometryUtils.areAdjacent(p, ep )).flatMap( p =>
-          reverseMap.getOrElse(p, Seq()).filterNot(rl => rl.linkId == tuple._1))
-      }))
-    )
-  }
-
-  private def getCacheDirectory: Option[File] = {
-    val file = new File(cacheDirectory)
-    try {
-      if ((file.exists || file.mkdir()) && file.isDirectory) {
-        return Option(file)
-      } else {
-        logger.error("Unable to create cache directory " + cacheDirectory)
-      }
-    } catch {
-      case ex: SecurityException =>
-        logger.error("Unable to create cache directory due to security", ex)
-      case ex: IOException =>
-        logger.error("Unable to create cache directory due to I/O error", ex)
-    }
-    None
-  }
-
-  private val geometryCacheFileNames = "geom_%d_%d.cached"
-  private val changeCacheFileNames = "changes_%d_%d.cached"
-  private val nodeCacheFileNames = "nodes_%d_%d.cached"
-  private val geometryCacheStartsMatch = "geom_%d_"
-  private val changeCacheStartsMatch = "changes_%d_"
-  private val nodeCacheStartsMatch = "nodes_%d_"
-  private val allCacheEndsMatch = ".cached"
-  private val complemntaryCacheFileNames = "complementary_%d_%d.cached"
-  private val complemntaryCacheStartsMatch = "complementary_%d_"
-
-  private def deleteOldCacheFiles(municipalityCode: Int, dir: Option[File], maxAge: Long) = {
-    val oldCacheFiles = dir.map(cacheDir => cacheDir.listFiles(new FilenameFilter {
-      override def accept(dir: File, name: String): Boolean = {
-        name.startsWith(geometryCacheStartsMatch.format(municipalityCode))
-      }
-    }).filter(f => f.lastModified() + maxAge < System.currentTimeMillis))
-    oldCacheFiles.getOrElse(Array()).foreach(f =>
-      try {
-        f.delete()
-      } catch {
-        case ex: Exception => logger.warn("Unable to delete old Geometry cache file " + f.toPath, ex)
-      }
-    )
-    val oldCompCacheFiles = dir.map(cacheDir => cacheDir.listFiles(new FilenameFilter {
-      override def accept(dir: File, name: String): Boolean = {
-        name.startsWith(complemntaryCacheStartsMatch.format(municipalityCode))
-      }
-    }).filter(f => f.lastModified() + maxAge < System.currentTimeMillis))
-    oldCompCacheFiles.getOrElse(Array()).foreach(f =>
-      try {
-        f.delete()
-      } catch {
-        case ex: Exception => logger.warn("Unable to delete old Complementary cache file " + f.toPath, ex)
-      }
-    )
-  }
-
-  private def getCacheFiles(municipalityCode: Int, dir: Option[File]): (Option[(File, File)]) = {
-    val twentyHours = 20L * 60 * 60 * 1000
-
-    deleteOldCacheFiles(municipalityCode, dir, twentyHours)
-
-    val cachedGeometryFile = dir.map(cacheDir => cacheDir.listFiles(new FilenameFilter {
-      override def accept(dir: File, name: String): Boolean = {
-        name.startsWith(geometryCacheStartsMatch.format(municipalityCode))
-      }
-    }).filter(f => f.lastModified() + twentyHours > System.currentTimeMillis))
-
-    val cachedChangesFile = dir.map(cacheDir => cacheDir.listFiles(new FilenameFilter {
-      override def accept(dir: File, name: String): Boolean = {
-        name.startsWith(changeCacheStartsMatch.format(municipalityCode))
-      }
-    }).filter(f => f.lastModified() + twentyHours > System.currentTimeMillis))
-    if (cachedGeometryFile.nonEmpty && cachedGeometryFile.get.nonEmpty && cachedGeometryFile.get.head.canRead &&
-      cachedChangesFile.nonEmpty && cachedChangesFile.get.nonEmpty && cachedChangesFile.get.head.canRead) {
-      Some(cachedGeometryFile.get.head, cachedChangesFile.get.head)
-    } else {
-      None
-    }
-  }
-
-  private def getCacheWithComplementaryFiles(municipalityCode: Int, dir: Option[File]): (Option[(File, File, File)]) = {
-    val twentyHours = 20L * 60 * 60 * 1000
-    deleteOldCacheFiles(municipalityCode, dir, twentyHours)
-
-    val cachedGeometryFile = dir.map(cacheDir => cacheDir.listFiles(new FilenameFilter {
-      override def accept(dir: File, name: String): Boolean = {
-        name.startsWith(geometryCacheStartsMatch.format(municipalityCode))
-      }
-    }).filter(f => f.lastModified() + twentyHours > System.currentTimeMillis))
-
-    val cachedChangesFile = dir.map(cacheDir => cacheDir.listFiles(new FilenameFilter {
-      override def accept(dir: File, name: String): Boolean = {
-        name.startsWith(changeCacheStartsMatch.format(municipalityCode))
-      }
-    }).filter(f => f.lastModified() + twentyHours > System.currentTimeMillis))
-    val cachecomplemtaryFile = dir.map(cacheDir => cacheDir.listFiles(new FilenameFilter {
-      override def accept(dir: File, name: String): Boolean = {
-        name.startsWith(complemntaryCacheStartsMatch.format(municipalityCode))
-      }
-    }).filter(f => f.lastModified() + twentyHours > System.currentTimeMillis))
-    if (cachedGeometryFile.nonEmpty && cachedGeometryFile.get.nonEmpty && cachedGeometryFile.get.head.canRead &&
-      cachedChangesFile.nonEmpty && cachedChangesFile.get.nonEmpty && cachedChangesFile.get.head.canRead &&
-      cachecomplemtaryFile.nonEmpty && cachecomplemtaryFile.get.nonEmpty && cachecomplemtaryFile.get.head.canRead){
-      Some(cachedGeometryFile.get.head, cachedChangesFile.get.head, cachecomplemtaryFile.get.head)
-    } else {
-      None
-    }
-  }
-
-  private def getNodeCacheFiles(municipalityCode: Int, dir: Option[File]): Option[File] = {
-    val twentyHours = 20L * 60 * 60 * 1000
-
-    deleteOldCacheFiles(municipalityCode, dir, twentyHours)
-
-    val cachedGeometryFile = dir.map(cacheDir => cacheDir.listFiles(new FilenameFilter {
-      override def accept(dir: File, name: String): Boolean = {
-        name.startsWith(nodeCacheStartsMatch.format(municipalityCode))
-      }
-    }).filter(f => f.lastModified() + twentyHours > System.currentTimeMillis))
-
-    if (cachedGeometryFile.nonEmpty && cachedGeometryFile.get.nonEmpty && cachedGeometryFile.get.head.canRead) {
-      Some(cachedGeometryFile.get.head)
-    } else {
-      None
-    }
-  }
-
-  //getRoadLinksFromVVHFuture expects to get only "normal" roadlinks from getCachedRoadLinksAndChanges  method.
-  private def getCachedRoadLinksAndChanges(municipalityCode: Int): (Seq[RoadLink], Seq[ChangeInfo]) = {
-    val dir = getCacheDirectory
-    val cachedFiles = getCacheFiles(municipalityCode, dir)
-    cachedFiles match {
-      case Some((geometryFile, changesFile)) =>
-        logger.info("Returning cached result")
-        (vvhSerializer.readCachedGeometry(geometryFile), vvhSerializer.readCachedChanges(changesFile))
-      case _ =>
-        val (roadLinks, changes) = reloadRoadLinksAndChangesFromVVH(municipalityCode)
-        if (dir.nonEmpty) {
-          try {
-            val newGeomFile = new File(dir.get, geometryCacheFileNames.format(municipalityCode, System.currentTimeMillis))
-            if (vvhSerializer.writeCache(newGeomFile, roadLinks)) {
-              logger.info("New cached file created: " + newGeomFile + " containing " + roadLinks.size + " items")
-            } else {
-              logger.error("Writing cached geom file failed!")
-            }
-            val newChangeFile = new File(dir.get, changeCacheFileNames.format(municipalityCode, System.currentTimeMillis))
-            if (vvhSerializer.writeCache(newChangeFile, changes)) {
-              logger.info("New cached file created: " + newChangeFile + " containing " + changes.size + " items")
-            } else {
-              logger.error("Writing cached changes file failed!")
-            }
-          } catch {
-            case ex: Exception => logger.warn("Failed cache IO when writing:", ex)
-          }
-        }
-        (roadLinks, changes)
-    }
-  }
-
-  private def getCachedRoadLinksWithComplementaryAndChanges(municipalityCode: Int): (Seq[RoadLink], Seq[ChangeInfo]) = {
-    val dir = getCacheDirectory
-    val cachedFiles = getCacheWithComplementaryFiles(municipalityCode, dir)
-    cachedFiles match {
-      case Some((geometryFile, changesFile, complemtaryFile)) =>
-        logger.info("Returning cached result")
-        (vvhSerializer.readCachedGeometry(geometryFile) ++ vvhSerializer.readCachedGeometry(complemtaryFile), vvhSerializer.readCachedChanges(changesFile))
-      case _ =>
-        val (roadLinks, changes, complementary) = reloadRoadLinksWithComplementaryAndChangesFromVVH(municipalityCode)
-        if (dir.nonEmpty) {
-          try {
-            val newGeomFile = new File(dir.get, geometryCacheFileNames.format(municipalityCode, System.currentTimeMillis))
-            if (vvhSerializer.writeCache(newGeomFile, roadLinks)) {
-              logger.info("New cached file created: " + newGeomFile + " containing " + roadLinks.size + " items")
-            } else {
-              logger.error("Writing cached geom file failed!")
-            }
-            val newChangeFile = new File(dir.get, changeCacheFileNames.format(municipalityCode, System.currentTimeMillis))
-            if (vvhSerializer.writeCache(newChangeFile, changes)) {
-              logger.info("New cached file created: " + newChangeFile + " containing " + changes.size + " items")
-            } else {
-              logger.error("Writing cached changes file failed!")
-            }
-            val newComplementaryFile = new File(dir.get, complemntaryCacheFileNames.format(municipalityCode, System.currentTimeMillis))
-            if (vvhSerializer.writeCache(newComplementaryFile, complementary)) {
-              logger.info("New cached file created: " + newComplementaryFile + " containing " + complementary.size + " items")
-            } else {
-              logger.error("Writing cached complementay file failed!")
-            }
-          } catch {
-            case ex: Exception => logger.warn("Failed cache IO when writing:", ex)
-          }
-        }
-        (roadLinks ++ complementary, changes)
-    }
-  }
-
-  private def getCachedRoadNodes(municipalityCode: Int): Seq[VVHRoadNodes] = {
-    val dir = getCacheDirectory
-    val cachedFiles = getNodeCacheFiles(municipalityCode, dir)
-    cachedFiles match {
-      case Some(nodeFile) =>
-        logger.info("Returning cached result")
-        vvhSerializer.readCachedNodes(nodeFile)
-      case _ =>
-        val roadNodes = reloadRoadNodesFromVVH(municipalityCode)
-        if (dir.nonEmpty) {
-          try {
-            val newGeomFile = new File(dir.get, nodeCacheFileNames.format(municipalityCode, System.currentTimeMillis))
-            if (vvhSerializer.writeCache(newGeomFile, roadNodes)) {
-              logger.info("New cached file created: " + newGeomFile + " containing " + roadNodes.size + " items")
-            } else {
-              logger.error("Writing cached geom file failed!")
-            }
-          } catch {
-            case ex: Exception => logger.warn("Failed cache IO when writing:", ex)
-          }
-        }
-        roadNodes
-    }
-  }
-
-  def clearCache() = {
-    val dir = getCacheDirectory
-    var cleared = 0
-    dir.foreach(d => d.listFiles(new FilenameFilter {
-      override def accept(dir: File, name: String): Boolean = {
-        name.endsWith(allCacheEndsMatch)
-      }
-    }).foreach { f =>
-      logger.info("Clearing cache: " + f.getAbsolutePath)
-      f.delete()
-      cleared = cleared + 1
-    }
-    )
-    cleared
-  }
-
-  def getComplementaryRoadLinksFromVVH(bounds: BoundingRectangle, municipalities: Set[Int] = Set()): Seq[RoadLink] = {
-    val vvhRoadLinks = Await.result(vvhClient.complementaryData.fetchByMunicipalitiesAndBoundsF(bounds, municipalities), atMost = Duration.create(1, TimeUnit.HOURS))
-    withDynTransaction {
-      (enrichRoadLinksFromVVH(vvhRoadLinks, Seq.empty[ChangeInfo]), Seq.empty[ChangeInfo])
-    }._1
-  }
-
-  def getComplementaryRoadLinksFromVVH(municipality: Int): Seq[RoadLink] = {
-    val vvhRoadLinks = Await.result(vvhClient.complementaryData.fetchByMunicipalityF(municipality), Duration.create(1, TimeUnit.HOURS))
-    withDynTransaction {
-      (enrichRoadLinksFromVVH(vvhRoadLinks, Seq.empty[ChangeInfo]), Seq.empty[ChangeInfo])
-    }._1
-  }
-
-  def getComplementaryRoadLinksFromVVHFuture(municipality: Int): Future [Seq[RoadLink]] = {
-    Future(withDynTransaction {
-      (enrichRoadLinksFromVVH(Await.result(vvhClient.complementaryData.fetchByMunicipalityF(municipality), Duration.create(1, TimeUnit.HOURS)), Seq.empty[ChangeInfo]), Seq.empty[ChangeInfo])
-    }._1)
-  }
-
-  def getViiteCurrentAndComplementaryRoadLinksFromVVH(municipality: Int, roadNumbers: Seq[(Int, Int)]): Seq[RoadLink] = {
-    val complementaryF = vvhClient.complementaryData.fetchByMunicipalityAndRoadNumbersF(municipality, roadNumbers)
-    val currentF = vvhClient.roadLinkData.fetchByMunicipalityAndRoadNumbersF(municipality, roadNumbers)
-    val (compLinks, vvhRoadLinks) = Await.result(complementaryF.zip(currentF), atMost = Duration.create(1, TimeUnit.HOURS))
-    (enrichRoadLinksFromVVH(compLinks ++ vvhRoadLinks, Seq.empty[ChangeInfo]), Seq.empty[ChangeInfo])._1
-  }
-
-  def getCurrentAndComplementaryVVHRoadLinks(linkIds: Set[Long]): Seq[VVHRoadlink] = {
-    vvhClient.complementaryData.fetchByLinkIds(linkIds) ++ vvhClient.roadLinkData.fetchByLinkIds(linkIds)
-  }
-
-  def getCurrentAndComplementaryVVHRoadLinks(linkIds: Set[Long], newTransaction: Boolean = true): Seq[RoadLink] = {
-    val roadLinksVVH = vvhClient.complementaryData.fetchByLinkIds(linkIds) ++ vvhClient.roadLinkData.fetchByLinkIds(linkIds)
-    if (newTransaction)
-      withDynTransaction {
-        enrichRoadLinksFromVVH(roadLinksVVH)
-      }
-    else
-      enrichRoadLinksFromVVH(roadLinksVVH)
-  }
-
-  def withRoadAddress(roadLinks: Seq[RoadLink]): Seq[RoadLink] = {
-    val addressData = getRoadAddressesByLinkIds(roadLinks.map(_.linkId).toSet).map(a => (a.linkId, a)).toMap
-    roadLinks.map(rl =>
-      if (addressData.contains(rl.linkId))
-        rl.copy(attributes = rl.attributes ++ addressData(rl.linkId).asAttributes)
-      else
-        rl
-    )
-  }
-
-  case class RoadLinkRoadAddress(linkId: Long, roadNumber: Long, roadPartNumber: Long, track: Int, sideCode: Int,
-                                 startAddrMValue: Long, endAddrMValue: Long) {
-    def asAttributes: Map[String, Any] = Map("VIITE_ROAD_NUMBER" -> roadNumber,
-      "VIITE_ROAD_PART_NUMBER" -> roadPartNumber,
-      "VIITE_TRACK" -> track,
-      "VIITE_SIDECODE" -> sideCode,
-      "VIITE_START_ADDR" -> startAddrMValue,
-      "VIITE_END_ADDR" -> endAddrMValue)
-  }
-
-  /**
-    * This method fetches road addresses by link ids from Viite ROAD_ADDRESS table using LRM_POSITION
-    *
-    * @param linkIds
-    * @return
-    */
-  def getRoadAddressesByLinkIds(linkIds: Set[Long]): Seq[RoadLinkRoadAddress] = {
-    withDynTransaction {
-      MassQuery.withIds(linkIds) {
-        idTableName =>
-          val query = s"""
-            SELECT pos.LINK_ID, ra.ROAD_NUMBER, ra.ROAD_PART_NUMBER, ra.TRACK_CODE, pos.SIDE_CODE,
-              MIN(ra.START_ADDR_M), MAX(ra.END_ADDR_M)
-            FROM ROAD_ADDRESS ra
-            JOIN LRM_POSITION pos on ra.LRM_POSITION_ID = pos.ID
-            JOIN $idTableName i on i.ID = pos.LINK_ID
-            WHERE (VALID_FROM IS NULL OR VALID_FROM <= sysdate) AND
-              (VALID_TO IS NULL OR VALID_TO >= sysdate) AND
-              (START_DATE IS NULL OR START_DATE <= sysdate) AND
-              (END_DATE IS NULL OR END_DATE >= sysdate)
-            GROUP BY LINK_ID, ROAD_NUMBER, ROAD_PART_NUMBER, TRACK_CODE, SIDE_CODE"""
-          Q.queryNA[(Long, Long, Long, Int, Int, Long, Long)](query).list.map {
-            case (id, roadNumber, roadPartNumber, track, sideCode, startAddrMValue, endAddrMValue)
-            => RoadLinkRoadAddress(id, roadNumber, roadPartNumber, track, sideCode, startAddrMValue, endAddrMValue)
-          }
-      }
-    }
-  }
-
-  /**
-    * This method returns Road Link that have been changed in VVH between given dates values. It is used by TN-ITS ChangeApi.
-    *
-    * @param sinceDate
-    * @param untilDate
-    * @return Changed Road Links between given dates
-    */
-  def getChanged(sinceDate: DateTime, untilDate: DateTime): Seq[ChangedVVHRoadlink] = {
-    val municipalitiesCodeToValidate = List(35, 43, 60, 62, 65, 76, 170, 295, 318, 417, 438, 478, 736, 766, 771, 941)
-    val timezone = DateTimeZone.forOffsetHours(0)
-
-    val roadLinks =
-      withDynTransaction {
-        enrichRoadLinksFromVVH(getRoadLinksBetweenTwoDatesFromVVH(sinceDate, untilDate))
-      }
-
-    roadLinks.map { roadLink =>
-      ChangedVVHRoadlink(
-        link = roadLink,
-        value =
-          if (municipalitiesCodeToValidate.contains(roadLink.municipalityCode)) {
-            roadLink.attributes.getOrElse("ROADNAME_SE", "").toString
-          } else {
-            roadLink.attributes.getOrElse("ROADNAME_FI", "").toString
-          },
-        createdAt = roadLink.attributes.get("CREATED_DATE") match {
-          case Some(date) => Some(new DateTime(date.asInstanceOf[BigInt].toLong, timezone))
-          case _ => None
-        },
-        changeType = "Modify"
-      )
-    }
-  }
-
-}
+package fi.liikennevirasto.digiroad2
+
+import java.io.{File, FilenameFilter, IOException}
+import java.text.SimpleDateFormat
+import java.util.{Date, Properties}
+import java.util.concurrent.TimeUnit
+
+import com.github.tototoshi.slick.MySQLJodaSupport._
+import com.vividsolutions.jts.geom.Polygon
+import fi.liikennevirasto.digiroad2.GeometryUtils._
+import fi.liikennevirasto.digiroad2.asset.Asset._
+import fi.liikennevirasto.digiroad2.asset._
+import fi.liikennevirasto.digiroad2.linearasset.{RoadLink, RoadLinkProperties}
+import fi.liikennevirasto.digiroad2.oracle.{MassQuery, OracleDatabase}
+import fi.liikennevirasto.digiroad2.roadlinkservice.oracle.RoadLinkServiceDAO
+import fi.liikennevirasto.digiroad2.user.User
+import fi.liikennevirasto.digiroad2.util.{VVHRoadLinkHistoryProcessor, VVHSerializer}
+import org.joda.time.{DateTime, DateTimeZone}
+import org.joda.time.format.ISODateTimeFormat
+import org.slf4j.LoggerFactory
+import slick.driver.JdbcDriver.backend.Database.dynamicSession
+import slick.jdbc.StaticQuery.interpolation
+import slick.jdbc.{GetResult, PositionedResult, StaticQuery => Q}
+
+import scala.concurrent.Future
+import scala.concurrent.Await
+import scala.concurrent.duration.Duration
+import scala.concurrent.ExecutionContext.Implicits.global
+
+case class IncompleteLink(linkId: Long, municipalityCode: Int, administrativeClass: AdministrativeClass)
+case class RoadLinkChangeSet(adjustedRoadLinks: Seq[RoadLink], incompleteLinks: Seq[IncompleteLink])
+case class ChangedVVHRoadlink(link: RoadLink, value: String, createdAt: Option[DateTime], changeType: String)
+
+sealed trait RoadLinkType {
+  def value: Int
+}
+
+object RoadLinkType{
+  val values = Set(NormalRoadLinkType, ComplementaryRoadLinkType, UnknownRoadLinkType, FloatingRoadLinkType)
+
+  def apply(intValue: Int): RoadLinkType = {
+    values.find(_.value == intValue).getOrElse(UnknownRoadLinkType)
+  }
+
+  case object UnknownRoadLinkType extends RoadLinkType { def value = 0 }
+  case object NormalRoadLinkType extends RoadLinkType { def value = 1 }
+  case object ComplementaryRoadLinkType extends RoadLinkType { def value = 3 }
+  case object FloatingRoadLinkType extends RoadLinkType { def value = -1 }
+}
+
+/**
+  * This class performs operations related to road links. It uses VVHClient to get data from VVH Rest API.
+  *
+  * @param vvhClient
+  * @param eventbus
+  * @param vvhSerializer
+  */
+class RoadLinkService(val vvhClient: VVHClient, val eventbus: DigiroadEventBus, val vvhSerializer: VVHSerializer) {
+  val logger = LoggerFactory.getLogger(getClass)
+
+  def withDynTransaction[T](f: => T): T = OracleDatabase.withDynTransaction(f)
+  def withDynSession[T](f: => T): T = OracleDatabase.withDynSession(f)
+
+  implicit val getDateTime = new GetResult[DateTime] {
+    def apply(r: PositionedResult) = {
+      new DateTime(r.nextTimestamp())
+    }
+  }
+
+  /**
+    * ATENTION Use this method always with transation not with session
+    * This method returns a road link by link id.
+    *
+    * @param linkId
+    * @param newTransaction
+    * @return Road link
+    */
+  def getRoadLinkFromVVH(linkId: Long, newTransaction: Boolean = true): Option[RoadLink] = {
+    val vvhRoadLinks = fetchVVHRoadlinks(Set(linkId))
+    if (newTransaction)
+      withDynTransaction {
+        enrichRoadLinksFromVVH(vvhRoadLinks)
+      }.headOption
+    else
+      enrichRoadLinksFromVVH(vvhRoadLinks).headOption
+  }
+
+  def getRoadLinkAndComplementaryFromVVH(linkId: Long, newTransaction: Boolean = true): Option[RoadLink] = {
+    val vvhRoadLinks = fetchVVHRoadlinksAndComplementary(Set(linkId))
+    if (newTransaction)
+      withDynTransaction {
+        enrichRoadLinksFromVVH(vvhRoadLinks)
+      }.headOption
+    else
+      enrichRoadLinksFromVVH(vvhRoadLinks).headOption
+  }
+
+  def getComplementaryRoadLinkFromVVH(linkId: Long, newTransaction: Boolean = true): Option[RoadLink] = {
+    val vvhRoadLinks = fetchVVHComplementaryRoadlinks(Set(linkId))
+    if (newTransaction)
+      withDynTransaction {
+        enrichRoadLinksFromVVH(vvhRoadLinks)
+      }.headOption
+    else
+      enrichRoadLinksFromVVH(vvhRoadLinks).headOption
+  }
+
+
+  /**
+    * ATENTION Use this method always with transation not with session
+    * Returns the road links from VVH by municipality.
+    *
+    * @param municipality A integer, representative of the municipality Id.
+    */
+  def getRoadLinksFromVVHByMunicipality(municipality: Int, newTransaction: Boolean = true): Seq[RoadLink] = {
+    val vvhRoadLinks = vvhClient.roadLinkData.fetchByMunicipality(municipality)
+    if (newTransaction)
+      withDynTransaction {
+        enrichRoadLinksFromVVH(vvhRoadLinks)
+      }
+    else
+      enrichRoadLinksFromVVH(vvhRoadLinks)
+  }
+
+  /**
+    * ATENTION Use this method always with transation not with session
+    * This method returns road links by link ids.
+    *
+    * @param linkIds
+    * @return Road links
+    */
+  def getRoadLinksByLinkIdsFromVVH(linkIds: Set[Long], newTransaction: Boolean = true): Seq[RoadLink] = {
+    val vvhRoadLinks = fetchVVHRoadlinks(linkIds)
+    if (newTransaction)
+      withDynTransaction {
+        enrichRoadLinksFromVVH(vvhRoadLinks)
+      }
+    else
+      enrichRoadLinksFromVVH(vvhRoadLinks)
+  }
+
+  /**
+    * ATENTION Use this method always with transation not with session
+    * This method returns road links by link ids.
+    *
+    * @param linkIds
+    * @return Road links
+    */
+  def getRoadLinksAndComplementaryByLinkIdsFromVVH(linkIds: Set[Long], newTransaction: Boolean = true): Seq[RoadLink] = {
+    val vvhRoadLinks = fetchVVHRoadlinksAndComplementary(linkIds)
+    if (newTransaction)
+      withDynTransaction {
+        enrichRoadLinksFromVVH(vvhRoadLinks)
+      }
+    else
+      enrichRoadLinksFromVVH(vvhRoadLinks)
+  }
+  /**
+    * This method returns VVH road links that had changed between two dates.
+    *
+    * @param since
+    * @param until
+    * @return Road links
+    */
+  def getRoadLinksBetweenTwoDatesFromVVH(since: DateTime, until: DateTime, newTransaction: Boolean = true): Seq[VVHRoadlink] = {
+    fetchChangedVVHRoadlinksBetweenDates(since, until)
+  }
+
+  /**
+    * This method returns road links by municipality.
+    *
+    * @param municipality
+    * @return Road links
+    */
+  def getRoadLinksFromVVH(municipality: Int): Seq[RoadLink] = {
+    getCachedRoadLinksAndChanges(municipality)._1
+  }
+
+  def getRoadLinksWithComplementaryFromVVH(municipality: Int): Seq[RoadLink] = {
+    getCachedRoadLinksWithComplementaryAndChanges(municipality)._1
+  }
+
+  def getRoadLinksFromVVHFuture(municipality: Int): Future[Seq[RoadLink]] = {
+    Future(getRoadLinksFromVVH(municipality))
+  }
+
+  def getRoadNodesByMunicipality(municipality: Int): Seq[VVHRoadNodes] = {
+    getCachedRoadNodes(municipality)
+  }
+
+  def getRoadNodesFromVVHFuture(municipality: Int): Future[Seq[VVHRoadNodes]] = {
+    Future(getRoadNodesByMunicipality(municipality))
+  }
+
+  /**
+    * This method returns road links by bounding box and municipalities.
+    *
+    * @param bounds
+    * @param municipalities
+    * @return Road links
+    */
+  def getRoadLinksFromVVH(bounds: BoundingRectangle, municipalities: Set[Int] = Set()) : Seq[RoadLink] =
+    getRoadLinksAndChangesFromVVH(bounds, municipalities)._1
+
+  /**
+    * This method returns "real" road links and "complementary" road links by bounding box and municipalities.
+    *
+    * @param bounds
+    * @param municipalities
+    * @return Road links
+    */
+  def getRoadLinksWithComplementaryFromVVH(bounds: BoundingRectangle, municipalities: Set[Int] = Set()) : Seq[RoadLink] =
+    getRoadLinksWithComplementaryAndChangesFromVVH(bounds, municipalities)._1
+
+  /**
+    * This method is utilized to find adjacent links of a road link.
+    *
+    * @param bounds
+    * @param bounds2
+    * @return Road links
+    */
+  def getRoadLinksFromVVH(bounds: BoundingRectangle, bounds2: BoundingRectangle) : Seq[RoadLink] =
+    getRoadLinksAndChangesFromVVH(bounds, bounds2)._1
+
+  /**
+    * This method returns VVH road links by link ids.
+    *
+    * @param linkIds
+    * @return VVHRoadLinks
+    */
+  def fetchVVHRoadlinks(linkIds: Set[Long]): Seq[VVHRoadlink] = {
+    if (linkIds.nonEmpty) vvhClient.roadLinkData.fetchByLinkIds(linkIds)
+    else Seq.empty[VVHRoadlink]
+  }
+
+  def fetchVVHComplementaryRoadlinks(linkIds: Set[Long]): Seq[VVHRoadlink] = {
+    if (linkIds.nonEmpty) vvhClient.complementaryData.fetchByLinkIds(linkIds)
+    else Seq.empty[VVHRoadlink]
+  }
+
+  def fetchVVHRoadlinksAndComplementary(linkIds: Set[Long]): Seq[VVHRoadlink] = {
+    if (linkIds.nonEmpty) vvhClient.roadLinkData.fetchByLinkIds(linkIds) ++ vvhClient.complementaryData.fetchByLinkIds(linkIds)
+    else Seq.empty[VVHRoadlink]
+  }
+
+  def fetchVVHRoadlinkAndComplementary(linkId: Long): Option[VVHRoadlink] = fetchVVHRoadlinksAndComplementary(Set(linkId)).headOption
+
+  /**
+    * This method returns VVH road links that had changed between two dates.
+    *
+    * @param since
+    * @param until
+    * @return VVHRoadLinks
+    */
+  def fetchChangedVVHRoadlinksBetweenDates(since: DateTime, until: DateTime): Seq[VVHRoadlink] = {
+    if ((since != null) || (until != null)) vvhClient.roadLinkData.fetchByChangesDates(since, until)
+    else Seq.empty[VVHRoadlink]
+  }
+
+  /**
+    * This method returns VVH road links by bounding box.  Utilized to find the closest road link of a point.
+    *
+    * @param bounds
+    * @return VVHRoadLinks
+    */
+  def getVVHRoadLinks(bounds: BoundingRectangle): Seq[VVHRoadlink] = {
+    vvhClient.roadLinkData.fetchByMunicipalitiesAndBounds(bounds, Set())
+  }
+
+  /**
+    * This method returns VVH road links by bounding box and municipalities. Utilized to find the closest road link of a point.
+    *
+    * @param bounds
+    * @param municipalities
+    * @return VVHRoadLinks
+    */
+  def getVVHRoadLinks(bounds: BoundingRectangle, municipalities: Set[Int]): Seq[VVHRoadlink] = {
+    vvhClient.roadLinkData.fetchByMunicipalitiesAndBounds(bounds, municipalities)
+  }
+
+  /**
+    * This method is used by CsvGenerator.
+    *
+    * @param linkIds
+    * @param fieldSelection
+    * @param fetchGeometry
+    * @param resultTransition
+    * @tparam T
+    * @return
+    */
+  def fetchVVHRoadlinks[T](linkIds: Set[Long],
+                           fieldSelection: Option[String],
+                           fetchGeometry: Boolean,
+                           resultTransition: (Map[String, Any], List[List[Double]]) => T): Seq[T] = {
+    if (linkIds.nonEmpty) vvhClient.roadLinkData.fetchVVHRoadlinks(linkIds, fieldSelection, fetchGeometry, resultTransition)
+    else Seq.empty[T]
+  }
+
+  /**
+    * This method returns road links and change data by bounding box and municipalities.
+    *
+    * @param bounds
+    * @param municipalities
+    * @return Road links and change data
+    */
+  def getRoadLinksAndChangesFromVVH(bounds: BoundingRectangle, municipalities: Set[Int] = Set()): (Seq[RoadLink], Seq[ChangeInfo])= {
+    val (changes, links) = Await.result(vvhClient.roadLinkChangeInfo.fetchByBoundsAndMunicipalitiesF(bounds, municipalities).zip(vvhClient.roadLinkData.fetchByMunicipalitiesAndBoundsF(bounds, municipalities)), atMost = Duration.Inf)
+
+    withDynTransaction {
+      (enrichRoadLinksFromVVH(links, changes), changes)
+    }
+  }
+
+  def getRoadLinksAndChangesFromVVHWithPolygon(polygon :Polygon): (Seq[RoadLink], Seq[ChangeInfo])= {
+    val (changes, links) = Await.result(vvhClient.roadLinkChangeInfo.fetchByPolygonF(polygon).zip(vvhClient.roadLinkData.fetchByPolygonF(polygon)), atMost = Duration.Inf)
+    withDynTransaction {
+      (enrichRoadLinksFromVVH(links, changes), changes)
+    }
+  }
+
+  def getRoadLinksWithComplementaryAndChangesFromVVHWithPolygon(polygon :Polygon): (Seq[RoadLink], Seq[ChangeInfo])= {
+    val futures = for{
+      roadLinkResult <- vvhClient.roadLinkData.fetchByPolygonF(polygon)
+      changesResult <- vvhClient.roadLinkChangeInfo.fetchByPolygonF(polygon)
+      complementaryResult <- vvhClient.complementaryData.fetchByPolygonF(polygon)
+    } yield (roadLinkResult, changesResult, complementaryResult)
+
+    val (complementaryLinks, changes, links) = Await.result(futures, Duration.Inf)
+
+    withDynTransaction {
+      (enrichRoadLinksFromVVH(links ++ complementaryLinks, changes), changes)
+    }
+  }
+
+  /**
+    * This method returns "real" and "complementary" link id by polygons.
+    *
+    * @param polygons
+    * @return LinksId
+    */
+
+  def getLinkIdsFromVVHWithComplementaryByPolygons(polygons: Seq[Polygon]) = {
+    polygons.flatMap(getLinkIdsFromVVHWithComplementaryByPolygon)
+  }
+
+  /**
+    * This method returns "real" and "complementary" link id by polygon.
+    *
+    * @param polygon
+    * @return seq(LinksId) , seq(LinksId)
+    */
+  def getLinkIdsFromVVHWithComplementaryByPolygon(polygon :Polygon): Seq[Long] = {
+
+     val fut = for {
+       f1Result <- vvhClient.roadLinkData.fetchLinkIdsByPolygonF(polygon)
+       f2Result <- vvhClient.complementaryData.fetchLinkIdsByPolygonF(polygon)
+     } yield (f1Result, f2Result)
+
+    val (complementaryResult, result) = Await.result(fut, Duration.Inf)
+    complementaryResult ++ result
+  }
+
+  /**
+    * This method returns "real" road links, "complementary" road links and change data by bounding box and municipalities.
+    *
+    * @param bounds
+    * @param municipalities
+    * @return Road links and change data
+    */
+  def getRoadLinksWithComplementaryAndChangesFromVVH(bounds: BoundingRectangle, municipalities: Set[Int] = Set()): (Seq[RoadLink], Seq[ChangeInfo])= {
+    val fut = for{
+      f1Result <- vvhClient.complementaryData.fetchWalkwaysByBoundsAndMunicipalitiesF(bounds, municipalities)
+      f2Result <- vvhClient.roadLinkChangeInfo.fetchByBoundsAndMunicipalitiesF(bounds, municipalities)
+      f3Result <- vvhClient.roadLinkData.fetchByMunicipalitiesAndBoundsF(bounds, municipalities)
+    } yield (f1Result, f2Result, f3Result)
+
+    val (complementaryLinks, changes, links) = Await.result(fut, Duration.Inf)
+
+    withDynTransaction {
+      (enrichRoadLinksFromVVH(links ++ complementaryLinks, changes), changes)
+    }
+  }
+
+  def reloadRoadLinksWithComplementaryAndChangesFromVVH(municipalities: Int): (Seq[RoadLink], Seq[ChangeInfo], Seq[RoadLink])= {
+    val fut = for{
+      f1Result <- vvhClient.complementaryData.fetchWalkwaysByMunicipalitiesF(municipalities)
+      f2Result <- vvhClient.roadLinkChangeInfo.fetchByMunicipalityF(municipalities)
+      f3Result <- vvhClient.roadLinkData.fetchByMunicipalityF(municipalities)
+    } yield (f1Result, f2Result, f3Result)
+
+     val (complementaryLinks, changes, links) = Await.result(fut, Duration.Inf)
+
+    withDynTransaction {
+      (enrichRoadLinksFromVVH(links, changes), changes, enrichRoadLinksFromVVH(complementaryLinks, changes))
+    }
+  }
+
+  /**
+    * This method returns road links and change data by municipality.
+    *
+    * @param municipality
+    * @return Road links and change data
+    */
+  def getRoadLinksAndChangesFromVVH(municipality: Int): (Seq[RoadLink], Seq[ChangeInfo])= {
+    getCachedRoadLinksAndChanges(municipality)
+  }
+
+  def getRoadLinksWithComplementaryAndChangesFromVVH(municipality: Int): (Seq[RoadLink], Seq[ChangeInfo])= {
+    getCachedRoadLinksWithComplementaryAndChanges(municipality)
+  }
+
+  /**
+    * This method is utilized to find adjacent links of a road link.
+
+    * @param bounds
+    * @param bounds2
+    * @return Road links and change data
+    */
+  def getRoadLinksAndChangesFromVVH(bounds: BoundingRectangle, bounds2: BoundingRectangle): (Seq[RoadLink], Seq[ChangeInfo])= {
+    val links1F = vvhClient.roadLinkData.fetchByMunicipalitiesAndBoundsF(bounds, Set())
+    val links2F = vvhClient.roadLinkData.fetchByMunicipalitiesAndBoundsF(bounds2, Set())
+    val changeF = vvhClient.roadLinkChangeInfo.fetchByBoundsAndMunicipalitiesF(bounds, Set())
+    val ((links, links2), changes) = Await.result(links1F.zip(links2F).zip(changeF), atMost = Duration.apply(60, TimeUnit.SECONDS))
+    withDynTransaction {
+      (enrichRoadLinksFromVVH(links ++ links2, changes), changes)
+    }
+  }
+
+  /**
+    * This method returns road links by municipality. Used by expireImportRoadLinksVVHtoOTH.
+    *
+    * @param municipality
+    * @return VVHRoadLinks
+    */
+  def getVVHRoadLinksF(municipality: Int) : Seq[VVHRoadlink] = {
+    Await.result(vvhClient.roadLinkData.fetchByMunicipalityF(municipality), atMost = Duration.Inf)
+  }
+
+  /**
+    * Returns incomplete links by municipalities (Incomplete link = road link with no functional class and link type saved in OTH).
+    * Used by Digiroad2Api /roadLinks/incomplete GET endpoint.
+    */
+  def getIncompleteLinks(includedMunicipalities: Option[Set[Int]]): Map[String, Map[String, Seq[Long]]] = {
+    case class IncompleteLink(linkId: Long, municipality: String, administrativeClass: String)
+    def toIncompleteLink(x: (Long, String, Int)) = IncompleteLink(x._1, x._2, AdministrativeClass(x._3).toString)
+
+    withDynSession {
+      val optionalMunicipalities = includedMunicipalities.map(_.mkString(","))
+      val incompleteLinksQuery = """
+        select l.link_id, m.name_fi, l.administrative_class
+        from incomplete_link l
+        join municipality m on l.municipality_code = m.id
+                                 """
+
+      val sql = optionalMunicipalities match {
+        case Some(municipalities) => incompleteLinksQuery + s" where l.municipality_code in ($municipalities)"
+        case _ => incompleteLinksQuery
+      }
+
+      Q.queryNA[(Long, String, Int)](sql).list
+        .map(toIncompleteLink)
+        .groupBy(_.municipality)
+        .mapValues { _.groupBy(_.administrativeClass)
+          .mapValues(_.map(_.linkId)) }
+    }
+  }
+
+  /**
+    * Returns road link middle point by link id. Used to select a road link by url to be shown on map (for example: index.html#linkProperty/12345).
+    * Used by Digiroad2Api /roadlinks/:linkId GET endpoint.
+    *
+    */
+  def getRoadLinkMiddlePointByLinkId(linkId: Long): Option[(Long, Point, LinkGeomSource)] = {
+    val middlePoint: Option[Point] = vvhClient.roadLinkData.fetchByLinkId(linkId)
+      .flatMap { vvhRoadLink =>
+        GeometryUtils.calculatePointFromLinearReference(vvhRoadLink.geometry, GeometryUtils.geometryLength(vvhRoadLink.geometry) / 2.0)
+      }
+    middlePoint.map((linkId, _, LinkGeomSource.NormalLinkInterface)).orElse(getComplementaryLinkMiddlePointByLinkId(linkId).map((linkId, _, LinkGeomSource.ComplimentaryLinkInterface)))
+  }
+
+  def getComplementaryLinkMiddlePointByLinkId(linkId: Long): Option[Point] = {
+    val middlePoint: Option[Point] = vvhClient.complementaryData.fetchByLinkIds(Set(linkId)).headOption
+      .flatMap { vvhRoadLink =>
+        GeometryUtils.calculatePointFromLinearReference(vvhRoadLink.geometry, GeometryUtils.geometryLength(vvhRoadLink.geometry) / 2.0)
+      }
+    middlePoint
+  }
+
+  /**
+    * Returns road link middle point by mml id. Used to select a road link by url to be shown on map (for example: index.html#linkProperty/mml/12345).
+    * Used by Digiroad2Api /roadlinks/mml/:mmlId GET endpoint.
+    *
+    */
+  def getRoadLinkMiddlePointByMmlId(mmlId: Long): Option[(Long, Point)] = {
+    vvhClient.roadLinkData.fetchByMmlId(mmlId).flatMap { vvhRoadLink =>
+      val point = GeometryUtils.calculatePointFromLinearReference(vvhRoadLink.geometry, GeometryUtils.geometryLength(vvhRoadLink.geometry) / 2.0)
+      point match {
+        case Some(point) => Some(vvhRoadLink.linkId, point)
+        case None => None
+      }
+    }
+  }
+
+  def checkMMLId(vvhRoadLink: VVHRoadlink) : Option[Long] = {
+    vvhRoadLink.attributes.contains("MTKID") match {
+      case true => Some(vvhRoadLink.attributes("MTKID").asInstanceOf[BigInt].longValue())
+      case false => None
+    }
+  }
+
+  /**
+    * Saves road link property data from UI. Used by Digiroad2Api /linkproperties PUT endpoint.
+    */
+  def updateLinkProperties(linkId: Long, functionalClass: Int, linkType: LinkType,
+                           direction: TrafficDirection, administrativeClass: AdministrativeClass, username: Option[String], municipalityValidation: Int => Unit): Option[RoadLink] = {
+    val vvhRoadLink = vvhClient.roadLinkData.fetchByLinkId(linkId) match {
+      case Some(vvhRoadLink) => Some(vvhRoadLink)
+      case None => vvhClient.complementaryData.fetchByLinkId(linkId)
+    }
+    vvhRoadLink.map { vvhRoadLink =>
+      municipalityValidation(vvhRoadLink.municipalityCode)
+      withDynTransaction {
+        setLinkProperty("traffic_direction", "traffic_direction", "", direction.value, linkId, username, Some(vvhRoadLink.trafficDirection.value), None, None, None)
+        if (functionalClass != FunctionalClass.Unknown) setLinkProperty("functional_class", "functional_class", "", functionalClass, linkId, username, None, None, None, None)
+        if (linkType != UnknownLinkType) setLinkProperty("link_type", "link_type", "", linkType.value, linkId, username, None, None, None, None)
+        setLinkProperty("administrative_class", "administrative_class", "vvh_administrative_class", administrativeClass.value, linkId, username, Some(vvhRoadLink.administrativeClass.value), None, None, checkMMLId(vvhRoadLink))
+        val enrichedLink = enrichRoadLinksFromVVH(Seq(vvhRoadLink)).head
+        if (enrichedLink.functionalClass != FunctionalClass.Unknown && enrichedLink.linkType != UnknownLinkType) {
+          removeIncompleteness(linkId)
+        }
+        enrichedLink
+      }
+    }
+  }
+
+  /**
+    * Returns road link geometry by link id. Used by RoadLinkService.getAdjacent.
+    */
+  def getRoadLinkGeometry(id: Long): Option[Seq[Point]] = {
+    vvhClient.roadLinkData.fetchByLinkId(id).map(_.geometry)
+  }
+
+  protected def setLinkProperty(table: String, column: String, vvhColumn: String, value: Int, linkId: Long, username: Option[String],
+                                optionalVVHValue: Option[Int] = None, latestModifiedAt: Option[String],
+                                latestModifiedBy: Option[String], mmlId: Option[Long]) = {
+    val optionalExistingValue: Option[Int] = RoadLinkServiceDAO.getLinkProperty(table, column, linkId)
+    (optionalExistingValue, optionalVVHValue) match {
+      case (Some(existingValue), _) =>
+        table match{
+          case "administrative_class" => RoadLinkServiceDAO.updateExistingAdministrativeClass(table, column, vvhColumn, linkId, username, existingValue, value, mmlId, optionalVVHValue)
+          case _ => RoadLinkServiceDAO.updateExistingLinkPropertyRow(table, column, linkId, username, existingValue, value)
+        }
+      case (None, None) =>
+        insertLinkProperty(optionalExistingValue, optionalVVHValue, table, column, vvhColumn, linkId, username, value, latestModifiedAt, latestModifiedBy, mmlId)
+
+      case (None, Some(vvhValue)) =>
+        if (vvhValue != value) // only save if it overrides VVH provided value
+          insertLinkProperty(optionalExistingValue, optionalVVHValue, table, column, vvhColumn, linkId, username, value, latestModifiedAt, latestModifiedBy, mmlId)
+    }
+  }
+
+  private def insertLinkProperty(optionalExistingValue: Option[Int], optionalVVHValue: Option[Int], table: String,
+                                 column: String, vvhColumn: String, linkId: Long, username: Option[String], value: Int, latestModifiedAt: Option[String],
+                                 latestModifiedBy: Option[String], mmlId: Option[Long]) = {
+    if (latestModifiedAt.isEmpty) {
+      table match{
+        case "administrative_class" => RoadLinkServiceDAO.insertNewAdministrativeClass(table, column, vvhColumn, linkId, username, value, mmlId, optionalVVHValue)
+        case _ =>  RoadLinkServiceDAO.insertNewLinkProperty(table, column, linkId, username, value)
+      }
+    } else{
+      try {
+        var parsedDate = ""
+        if (latestModifiedAt.get.matches("^\\d\\d\\.\\d\\d\\.\\d\\d\\d\\d.*")) {
+          // Finnish date format
+          parsedDate = DateTimePropertyFormat.parseDateTime(latestModifiedAt.get).toString()
+        } else {
+          parsedDate = DateTime.parse(latestModifiedAt.get).toString(ISODateTimeFormat.dateTime())
+        }
+        sqlu"""insert into #$table (id, link_id, #$column, modified_date, modified_by)
+                 select primary_key_seq.nextval, $linkId, $value,
+                 to_timestamp_tz($parsedDate, 'YYYY-MM-DD"T"HH24:MI:SS.ff3"+"TZH:TZM'), $latestModifiedBy
+                 from dual
+                 where not exists (select * from #$table where link_id = $linkId)""".execute
+      } catch {
+        case e: Exception =>
+          println("ERR! -> table " + table + " (" + linkId + ", " + value + "): mod timestamp = " + latestModifiedAt.getOrElse("null"))
+          throw e
+      }
+    }
+  }
+
+
+  private def fetchOverrides(idTableName: String): Map[Long, (Option[(Long, Int, DateTime, String)],
+    Option[(Long, Int, DateTime, String)], Option[(Long, Int, DateTime, String)], Option[(Long, Int, DateTime, String)])] = {
+    sql"""select i.id, t.link_id, t.traffic_direction, t.modified_date, t.modified_by,
+          f.link_id, f.functional_class, f.modified_date, f.modified_by,
+          l.link_id, l.link_type, l.modified_date, l.modified_by,
+          a.link_id, a.administrative_class, a.created_date, a.created_by
+            from #$idTableName i
+            left join traffic_direction t on i.id = t.link_id
+            left join functional_class f on i.id = f.link_id
+            left join link_type l on i.id = l.link_id
+            left join administrative_class a on i.id = a.link_id where a.valid_to is null
+      """.as[(Long, Option[Long], Option[Int], Option[DateTime], Option[String],
+      Option[Long], Option[Int], Option[DateTime], Option[String],
+      Option[Long], Option[Int], Option[DateTime], Option[String],
+      Option[Long], Option[Int], Option[DateTime], Option[String])].list.map(row =>
+    {
+      val td = (row._2, row._3, row._4, row._5) match {
+        case (Some(linkId), Some(dir), Some(modDate), Some(modBy)) => Option((linkId, dir, modDate, modBy))
+        case _ => None
+      }
+      val fc = (row._6, row._7, row._8, row._9) match {
+        case (Some(linkId), Some(dir), Some(modDate), Some(modBy)) => Option((linkId, dir, modDate, modBy))
+        case _ => None
+      }
+      val lt = (row._10, row._11, row._12, row._13) match {
+        case (Some(linkId), Some(dir), Some(modDate), Some(modBy)) => Option((linkId, dir, modDate, modBy))
+        case _ => None
+      }
+      val ac = (row._14, row._15, row._16, row._17) match{
+        case (Some(linkId), Some(value), Some(modDate), Some(modBy)) => Option((linkId, value, modDate, modBy))
+        case _ => None
+      }
+      row._1 ->(td, fc, lt, ac)
+    }
+    ).toMap
+  }
+
+  def getViiteRoadLinksHistoryFromVVH(roadAddressesLinkIds: Set[Long]): Seq[VVHHistoryRoadLink] = {
+    if (roadAddressesLinkIds.nonEmpty) {
+      val historyData = Await.result(vvhClient.historyData.fetchVVHRoadLinkByLinkIdsF(roadAddressesLinkIds), atMost = Duration.Inf)
+      val groupedData = historyData.groupBy(_.linkId)
+      groupedData.mapValues(_.maxBy(_.endDate)).values.toSeq
+    } else
+      Nil
+  }
+
+  def getViiteCurrentAndHistoryRoadLinksFromVVH(roadAddressesLinkIds: Set[Long]): (Seq[RoadLink], Seq[VVHHistoryRoadLink]) = {
+    val fut = for{
+      f1Result <- vvhClient.historyData.fetchVVHRoadLinkByLinkIdsF(roadAddressesLinkIds)
+      f2Result <- vvhClient.roadLinkData.fetchByLinkIdsF(roadAddressesLinkIds)
+      f3Result <- vvhClient.complementaryData.fetchByLinkIdsF(roadAddressesLinkIds)
+    } yield (f1Result, f2Result, f3Result)
+
+    val (historyData, currentData, complementaryData) = Await.result(fut, Duration.Inf)
+    val uniqueHistoryData = historyData.groupBy(_.linkId).mapValues(_.maxBy(_.endDate)).values.toSeq
+
+    withDynTransaction {
+      (enrichRoadLinksFromVVH(currentData ++ complementaryData, Seq()), uniqueHistoryData)
+    }
+  }
+
+  def getViiteCurrentLinksFromVVH(roadAddressesLinkIds: Set[Long]): (Seq[RoadLink]) = {
+    val fut = for{
+      f1Result <- vvhClient.roadLinkData.fetchByLinkIdsF(roadAddressesLinkIds)
+    } yield (f1Result)
+    val currentData = Await.result(fut, Duration.Inf)
+
+    withDynTransaction {
+      enrichRoadLinksFromVVH(currentData, Seq())
+    }
+  }
+
+  def getRoadLinksHistoryFromVVH(bounds: BoundingRectangle, municipalities: Set[Int] = Set()) : Seq[RoadLink] = {
+    val (historyRoadLinks, roadlinks) = Await.result(vvhClient.historyData.fetchByMunicipalitiesAndBoundsF(bounds, municipalities).zip(vvhClient.roadLinkData.fetchByMunicipalitiesAndBoundsF(bounds, municipalities)), atMost = Duration.Inf)
+    val linkprocessor = new VVHRoadLinkHistoryProcessor()
+    // picks links that are newest in each link chains history with that are with in set tolerance . Keeps ones with no current link
+    val filtteredHistoryLinks = linkprocessor.process(historyRoadLinks, roadlinks)
+
+    withDynTransaction {
+      enrichRoadLinksFromVVH(filtteredHistoryLinks)
+    }
+  }
+
+  /**
+    * Returns road links and change data from VVH by bounding box and road numbers and municipalities. Used by RoadLinkService.getRoadLinksFromVVH and SpeedLimitService.get.
+    */
+  def getViiteRoadLinksAndChangesFromVVH(bounds: BoundingRectangle, roadNumbers: Seq[(Int, Int)],
+                                         municipalities: Set[Int] = Set(), everything: Boolean,
+                                         publicRoads: Boolean): (Seq[RoadLink], Seq[ChangeInfo])= {
+    val (changes, links) = Await.result(vvhClient.roadLinkChangeInfo.fetchByBoundsAndMunicipalitiesF(bounds, municipalities)
+      .zip(everything match {
+        case true => vvhClient.roadLinkData.fetchByMunicipalitiesAndBoundsF(bounds, municipalities)
+        case false=> vvhClient.roadLinkData.fetchByRoadNumbersBoundsAndMunicipalitiesF(bounds, municipalities, roadNumbers, publicRoads)
+      }), atMost = Duration.Inf)
+
+    withDynTransaction {
+      (enrichRoadLinksFromVVH(links, changes), changes)
+    }
+  }
+
+  /**
+    * Returns road links without change data for Viite from VVH by bounding box and road numbers and municipalities.
+    */
+  def getViiteRoadLinksFromVVH(bounds: BoundingRectangle, roadNumbers: Seq[(Int, Int)],
+                               municipalities: Set[Int] = Set(),
+                               publicRoads: Boolean): Seq[RoadLink] = {
+    val links = Await.result(
+      vvhClient.roadLinkData.fetchByRoadNumbersBoundsAndMunicipalitiesF(bounds, municipalities, roadNumbers, publicRoads),
+      atMost = Duration.Inf)
+
+    withDynTransaction {
+      (enrichRoadLinksFromVVH(links, Seq()), Seq())._1
+    }
+  }
+  /**
+    * Returns road links and change data from VVH by road numbers and municipalities. Used by RoadLinkService.getRoadLinksFromVVH
+    */
+  def getViiteRoadLinksFromVVH(municipality: Int, roadNumbers: Seq[(Int, Int)]): Seq[RoadLink]= {
+    val links = vvhClient.roadLinkData.fetchByMunicipalityAndRoadNumbers(municipality, roadNumbers)
+
+    (enrichRoadLinksFromVVH(links, Seq()), Seq())._1
+  }
+
+  /**
+    * Returns the road links from VVH by municipality.
+    *
+    * @param municipality A integer, representative of the municipality Id.
+    */
+  def getViiteRoadLinksFromVVHByMunicipality(municipality: Int): Seq[RoadLink] = {
+    val links = vvhClient.roadLinkData.fetchByMunicipality(municipality)
+    withDynTransaction {
+      (enrichRoadLinksFromVVH(links, Seq()), Seq())._1
+    }
+  }
+
+  /**
+    * Returns road links and change data from VVH by bounding box and road numbers and municipalities. Used by RoadLinkService.getRoadLinksFromVVH and SpeedLimitService.get.
+    */
+  def getViiteRoadLinksWithoutChangesFromVVH(linkIds: Set[Long], municipalities: Set[Int] = Set()): (Seq[RoadLink], Seq[ChangeInfo])= {
+    (getRoadLinksByLinkIdsFromVVH(linkIds), Seq())
+  }
+
+  def getViiteRoadLinksFromVVH(bounds: BoundingRectangle, roadNumbers: Seq[(Int, Int)], municipalities: Set[Int],
+                               everything: Boolean, publicRoads: Boolean) : Seq[RoadLink] =
+    if (bounds.area < 1E6)
+      getViiteRoadLinksAndChangesFromVVH(bounds, roadNumbers, municipalities, everything, publicRoads)._1
+    else
+      getViiteRoadLinksFromVVH(bounds, roadNumbers, municipalities, publicRoads)
+
+  def getViiteRoadPartsFromVVH(linkIds: Set[Long], municipalities: Set[Int] = Set()) : Seq[RoadLink] =
+    getViiteRoadLinksWithoutChangesFromVVH(linkIds, municipalities)._1
+
+  def getChangeInfoFromVVH(bounds: BoundingRectangle, municipalities: Set[Int]): Seq[ChangeInfo] ={
+    Await.result(vvhClient.roadLinkChangeInfo.fetchByBoundsAndMunicipalitiesF(bounds, municipalities), atMost = Duration.Inf)
+  }
+
+  /**
+    * Gets road links and change data by municipality from VVH. Used to update cache
+    */
+  def reloadRoadLinksAndChangesFromVVH(municipality: Int): (Seq[RoadLink], Seq[ChangeInfo])= {
+    val (changes, links) = Await.result(vvhClient.roadLinkChangeInfo.fetchByMunicipalityF(municipality).zip(vvhClient.roadLinkData.fetchByMunicipalityF(municipality)), atMost = Duration.Inf)
+
+    withDynTransaction {
+      (enrichRoadLinksFromVVH(links, changes), changes)
+    }
+  }
+
+  def reloadRoadNodesFromVVH(municipality: Int): (Seq[VVHRoadNodes])= {
+    vvhClient.roadNodesData.fetchByMunicipality(municipality)
+  }
+
+  /**
+    * Returns closest road link by user's authorization and point coordinates. Used by Digiroad2Api /servicePoints PUT and /servicePoints/:id PUT endpoints.
+    */
+  def getClosestRoadlinkFromVVH(user: User, point: Point): Option[VVHRoadlink] = {
+    val diagonal = Vector3d(500, 500, 0)
+
+    val roadLinks =
+      if (user.isOperator())
+        getVVHRoadLinks(BoundingRectangle(point - diagonal, point + diagonal))
+      else
+        getVVHRoadLinks(BoundingRectangle(point - diagonal, point + diagonal), user.configuration.authorizedMunicipalities)
+
+    if (roadLinks.isEmpty)
+      None
+    else
+      Some(roadLinks.minBy(roadlink => minimumDistance(point, roadlink.geometry)))
+  }
+
+  protected def removeIncompleteness(linkId: Long) = {
+    sqlu"""delete from incomplete_link where link_id = $linkId""".execute
+  }
+
+  /**
+    * Updates road link data in OTH db. Used by Digiroad2Context LinkPropertyUpdater Akka actor.
+    */
+  def updateRoadLinkChanges(roadLinkChangeSet: RoadLinkChangeSet): Unit = {
+    updateAutoGeneratedProperties(roadLinkChangeSet.adjustedRoadLinks)
+    updateIncompleteLinks(roadLinkChangeSet.incompleteLinks)
+  }
+
+  /**
+    * Updates road link autogenerated properties (functional class, link type and traffic direction). Used by RoadLinkService.updateRoadLinkChanges.
+    */
+  def updateAutoGeneratedProperties(adjustedRoadLinks: Seq[RoadLink]) {
+    def createUsernameForAutogenerated(modifiedBy: Option[String]): Option[String] =  {
+      modifiedBy match {
+        case Some("automatic_generation") => modifiedBy
+        case _ => None
+      }
+    }
+    def updateProperties(roadLink: RoadLink) = {
+      val vvhRoadLink = vvhClient.roadLinkData.fetchByLinkId(roadLink.linkId)
+      val vvhTrafficDirection = vvhRoadLink.map(v => v.trafficDirection.value)
+      // Separate auto-generated links from change info links: username should be empty for change info links
+      val username = createUsernameForAutogenerated(roadLink.modifiedBy)
+
+      if (roadLink.trafficDirection != TrafficDirection.UnknownDirection)  setLinkProperty("traffic_direction", "traffic_direction", "", roadLink.trafficDirection.value, roadLink.linkId, None, vvhTrafficDirection, roadLink.modifiedAt, roadLink.modifiedBy, None)
+      if (roadLink.functionalClass != FunctionalClass.Unknown) setLinkProperty("functional_class", "functional_class", "", roadLink.functionalClass, roadLink.linkId, username, None, roadLink.modifiedAt, roadLink.modifiedBy, None)
+      if (roadLink.linkType != UnknownLinkType) setLinkProperty("link_type", "link_type", "", roadLink.linkType.value, roadLink.linkId, username, None, roadLink.modifiedAt, roadLink.modifiedBy, None)
+    }
+    withDynTransaction {
+      adjustedRoadLinks.foreach(updateProperties)
+      adjustedRoadLinks.foreach(link =>
+        if (link.functionalClass != FunctionalClass.Unknown && link.linkType != UnknownLinkType) removeIncompleteness(link.linkId)
+      )
+    }
+  }
+
+  /**
+    * Updates incomplete road link list (incomplete = functional class or link type missing). Used by RoadLinkService.updateRoadLinkChanges.
+    */
+  protected def updateIncompleteLinks(incompleteLinks: Seq[IncompleteLink]) = {
+    def setIncompleteness(incompleteLink: IncompleteLink) {
+      withDynTransaction {
+        sqlu"""insert into incomplete_link(id, link_id, municipality_code, administrative_class)
+                 select primary_key_seq.nextval, ${incompleteLink.linkId}, ${incompleteLink.municipalityCode}, ${incompleteLink.administrativeClass.value} from dual
+                 where not exists (select * from incomplete_link where link_id = ${incompleteLink.linkId})""".execute
+      }
+    }
+    incompleteLinks.foreach(setIncompleteness)
+  }
+
+  /**
+    * Returns value when all given values are the same. Used by RoadLinkService.fillIncompleteLinksWithPreviousLinkData.
+    */
+  def useValueWhenAllEqual[T](values: Seq[T]): Option[T] = {
+    if (values.nonEmpty && values.forall(_ == values.head))
+      Some(values.head)
+    else
+      None
+  }
+
+  private def getLatestModification[T](values: Map[Option[String], Option [String]]) = {
+    if (values.nonEmpty)
+      Some(values.reduce(calculateLatestDate))
+    else
+      None
+  }
+
+  private def calculateLatestDate(stringOption1: (Option[String], Option[String]), stringOption2: (Option[String], Option[String])): (Option[String], Option[String]) = {
+    val date1 = convertStringToDate(stringOption1._1)
+    val date2 = convertStringToDate(stringOption2._1)
+    (date1, date2) match {
+      case (Some(d1), Some(d2)) =>
+        if (d1.after(d2))
+          stringOption1
+        else
+          stringOption2
+      case (Some(d1), None) => stringOption1
+      case (None, Some(d2)) => stringOption2
+      case (None, None) => (None, None)
+    }
+  }
+
+  private def convertStringToDate(str: Option[String]): Option[Date] = {
+    if (str.exists(_.trim.nonEmpty))
+      Some(new SimpleDateFormat("dd.MM.yyyy hh:mm:ss").parse(str.get))
+    else
+      None
+  }
+
+  /**
+    *  Fills incomplete road links with the previous link information.
+    *  Used by ROadLinkService.enrichRoadLinksFromVVH.
+    */
+  def fillIncompleteLinksWithPreviousLinkData(incompleteLinks: Seq[RoadLink], changes: Seq[ChangeInfo]): (Seq[RoadLink], Seq[RoadLink]) = {
+    val oldRoadLinkProperties = getOldRoadLinkPropertiesForChanges(changes)
+    incompleteLinks.map { incompleteLink =>
+      val oldIdsForIncompleteLink = changes.filter(_.newId == Option(incompleteLink.linkId)).flatMap(_.oldId)
+      val oldPropertiesForIncompleteLink = oldRoadLinkProperties.filter(oldLink => oldIdsForIncompleteLink.contains(oldLink.linkId))
+      val newFunctionalClass = incompleteLink.functionalClass match {
+        case FunctionalClass.Unknown =>  useValueWhenAllEqual(oldPropertiesForIncompleteLink.map(_.functionalClass)).getOrElse(FunctionalClass.Unknown)
+        case _ => incompleteLink.functionalClass
+      }
+      val newLinkType = incompleteLink.linkType match {
+        case UnknownLinkType => useValueWhenAllEqual(oldPropertiesForIncompleteLink.map(_.linkType)).getOrElse(UnknownLinkType)
+        case _ => incompleteLink.linkType
+      }
+      val modifications = (oldPropertiesForIncompleteLink.map(_.modifiedAt) zip oldPropertiesForIncompleteLink.map(_.modifiedBy)).toMap
+      val modicationsWithVvhModification = modifications ++ Map(incompleteLink.modifiedAt -> incompleteLink.modifiedBy)
+      val (newModifiedAt, newModifiedBy) = getLatestModification(modicationsWithVvhModification).getOrElse(incompleteLink.modifiedAt, incompleteLink.modifiedBy)
+      val previousDirection = useValueWhenAllEqual(oldPropertiesForIncompleteLink.map(_.trafficDirection))
+
+      incompleteLink.copy(
+        functionalClass  = newFunctionalClass,
+        linkType          = newLinkType,
+        trafficDirection  =  previousDirection match
+        { case Some(TrafficDirection.UnknownDirection) => incompleteLink.trafficDirection
+          case None => incompleteLink.trafficDirection
+          case _ => previousDirection.get
+        },
+        modifiedAt = newModifiedAt,
+        modifiedBy = newModifiedBy)
+    }.partition(isComplete)
+  }
+
+  /**
+    * Checks if road link is complete (has both functional class and link type in OTH).
+    * Used by RoadLinkService.fillIncompleteLinksWithPreviousLinkData and RoadLinkService.isIncomplete.
+    */
+  def isComplete(roadLink: RoadLink): Boolean = {
+    roadLink.linkSource != LinkGeomSource.NormalLinkInterface ||
+      roadLink.functionalClass != FunctionalClass.Unknown && roadLink.linkType.value != UnknownLinkType.value
+  }
+
+  def getRoadLinksAndComplementaryLinksFromVVHByMunicipality(municipality: Int): Seq[RoadLink] = {
+    val fut = for {
+      complementary <-getComplementaryRoadLinksFromVVHFuture(municipality)
+      roadLinks <- getRoadLinksFromVVHFuture(municipality)
+    } yield (complementary, roadLinks)
+    val (complementaryResult, roadLinksResult) = Await.result(fut, Duration.Inf)
+    complementaryResult           ++roadLinksResult
+  }
+
+  def getRoadNodesFromVVHByMunicipality(municipality: Int): Seq[VVHRoadNodes] = {
+    Await.result(getRoadNodesFromVVHFuture(municipality), Duration.Inf)
+}
+
+  /**
+    * Checks if road link is not complete. Used by RoadLinkService.enrichRoadLinksFromVVH.
+    */
+  def isIncomplete(roadLink: RoadLink): Boolean = !isComplete(roadLink)
+
+  /**
+    * Checks if road link is partially complete (has functional class OR link type but not both). Used by RoadLinkService.enrichRoadLinksFromVVH.
+    */
+  def isPartiallyIncomplete(roadLink: RoadLink): Boolean = {
+    val onlyFunctionalClassIsSet = roadLink.functionalClass != FunctionalClass.Unknown && roadLink.linkType.value == UnknownLinkType.value
+    val onlyLinkTypeIsSet = roadLink.functionalClass == FunctionalClass.Unknown && roadLink.linkType.value != UnknownLinkType.value
+    onlyFunctionalClassIsSet || onlyLinkTypeIsSet
+  }
+
+  /**
+    * This method performs formatting operations to given vvh road links:
+    * - auto-generation of functional class and link type by feature class
+    * - information transfer from old link to new link from change data
+    * It also passes updated links and incomplete links to be saved to db by actor.
+    *
+    * @param vvhRoadLinks
+    * @param changes
+    * @return Road links
+    */
+  protected def enrichRoadLinksFromVVH(vvhRoadLinks: Seq[VVHRoadlink], changes: Seq[ChangeInfo] = Nil): Seq[RoadLink] = {
+    def autoGenerateProperties(roadLink: RoadLink): RoadLink = {
+      val vvhRoadLink = vvhRoadLinks.find(_.linkId == roadLink.linkId)
+      vvhRoadLink.get.featureClass match {
+        case FeatureClass.TractorRoad => roadLink.copy(functionalClass = 7, linkType = TractorRoad, modifiedBy = Some("automatic_generation"), modifiedAt = Some(DateTimePropertyFormat.print(DateTime.now())))
+        case FeatureClass.DrivePath => roadLink.copy(functionalClass = 6, linkType = SingleCarriageway, modifiedBy = Some("automatic_generation"), modifiedAt = Some(DateTimePropertyFormat.print(DateTime.now())))
+        case FeatureClass.CycleOrPedestrianPath => roadLink.copy(functionalClass = 8, linkType = CycleOrPedestrianPath, modifiedBy = Some("automatic_generation"), modifiedAt = Some(DateTimePropertyFormat.print(DateTime.now())))
+        case _ => roadLink
+      }
+    }
+    def toIncompleteLink(roadLink: RoadLink): IncompleteLink = {
+      val vvhRoadLink = vvhRoadLinks.find(_.linkId == roadLink.linkId)
+      IncompleteLink(roadLink.linkId, vvhRoadLink.get.municipalityCode, roadLink.administrativeClass)
+    }
+
+    def canBeAutoGenerated(roadLink: RoadLink): Boolean = {
+      vvhRoadLinks.find(_.linkId == roadLink.linkId).get.featureClass match {
+        case FeatureClass.AllOthers => false
+        case _ => true
+      }
+    }
+
+    val roadLinkDataByLinkId: Seq[RoadLink] = getRoadLinkDataByLinkIds(vvhRoadLinks)
+    val (incompleteLinks, completeLinks) = roadLinkDataByLinkId.partition(isIncomplete)
+    val (linksToAutoGenerate, incompleteOtherLinks) = incompleteLinks.partition(canBeAutoGenerated)
+    val autoGeneratedLinks = linksToAutoGenerate.map(autoGenerateProperties)
+    val (changedLinks, stillIncompleteLinks) = fillIncompleteLinksWithPreviousLinkData(incompleteOtherLinks, changes)
+    val changedPartiallyIncompleteLinks = stillIncompleteLinks.filter(isPartiallyIncomplete)
+    val stillIncompleteLinksInUse = stillIncompleteLinks.filter(_.constructionType == ConstructionType.InUse)
+
+    eventbus.publish("linkProperties:changed",
+      RoadLinkChangeSet(autoGeneratedLinks ++ changedLinks ++ changedPartiallyIncompleteLinks, stillIncompleteLinksInUse.map(toIncompleteLink)))
+
+    completeLinks ++ autoGeneratedLinks ++ changedLinks ++ stillIncompleteLinks
+  }
+
+  /**
+    * Uses old road link ids from change data to fetch their OTH overridden properties from db.
+    * Used by RoadLinkSErvice.fillIncompleteLinksWithPreviousLinkData.
+    */
+  def getOldRoadLinkPropertiesForChanges(changes: Seq[ChangeInfo]): Seq[RoadLinkProperties] = {
+    val oldLinkIds = changes.flatMap(_.oldId)
+    val propertyRows = fetchRoadLinkPropertyRows(oldLinkIds.toSet)
+
+    oldLinkIds.map { linkId =>
+
+      val latestModification = propertyRows.latestModifications(linkId)
+      val (modifiedAt, modifiedBy) = (latestModification.map(_._1), latestModification.map(_._2))
+
+
+      RoadLinkProperties(linkId,
+        propertyRows.functionalClassValue(linkId),
+        propertyRows.linkTypeValue(linkId),
+        propertyRows.trafficDirectionValue(linkId).getOrElse(TrafficDirection.UnknownDirection),
+        propertyRows.administrativeClassValue(linkId).getOrElse(Unknown),
+        modifiedAt.map(DateTimePropertyFormat.print),
+        modifiedBy)
+    }
+  }
+
+  /**
+    * Passes VVH road links to adjustedRoadLinks to get road links. Used by RoadLinkService.enrichRoadLinksFromVVH.
+    */
+  def getRoadLinkDataByLinkIds(vvhRoadLinks: Seq[VVHRoadlink]): Seq[RoadLink] = {
+    adjustedRoadLinks(vvhRoadLinks)
+  }
+
+  private def adjustedRoadLinks(vvhRoadlinks: Seq[VVHRoadlink]): Seq[RoadLink] = {
+    val propertyRows = fetchRoadLinkPropertyRows(vvhRoadlinks.map(_.linkId).toSet)
+
+    vvhRoadlinks.map { link =>
+      val latestModification = propertyRows.latestModifications(link.linkId, link.modifiedAt.map(at => (at, "vvh_modified")))
+      val (modifiedAt, modifiedBy) = (latestModification.map(_._1), latestModification.map(_._2))
+
+      RoadLink(link.linkId, link.geometry,
+        GeometryUtils.geometryLength(link.geometry),
+        propertyRows.administrativeClassValue(link.linkId).getOrElse(link.administrativeClass),
+        propertyRows.functionalClassValue(link.linkId),
+        propertyRows.trafficDirectionValue(link.linkId).getOrElse(link.trafficDirection),
+        propertyRows.linkTypeValue(link.linkId),
+        modifiedAt.map(DateTimePropertyFormat.print),
+        modifiedBy, link.attributes, link.constructionType, link.linkSource)
+    }
+  }
+
+  private def fetchRoadLinkPropertyRows(linkIds: Set[Long]): RoadLinkPropertyRows = {
+    def cleanMap(parameterMap: Map[Long, (Option[(Long, Int, DateTime, String)])]): Map[RoadLinkId, RoadLinkPropertyRow] = {
+      parameterMap.filter(i => i._2.nonEmpty).mapValues(i => i.get)
+    }
+    def splitMap(parameterMap: Map[Long, (Option[(Long, Int, DateTime, String)],
+      Option[(Long, Int, DateTime, String)], Option[(Long, Int, DateTime, String)],
+      Option[(Long, Int, DateTime, String)] )]) = {
+      (cleanMap(parameterMap.map(i => i._1 -> i._2._1)),
+        cleanMap(parameterMap.map(i => i._1 -> i._2._2)),
+        cleanMap(parameterMap.map(i => i._1 -> i._2._3)),
+        cleanMap(parameterMap.map(i => i._1 -> i._2._4)))
+    }
+    MassQuery.withIds(linkIds) {
+      idTableName =>
+        val (td, fc, lt, ac) = splitMap(fetchOverrides(idTableName))
+        RoadLinkPropertyRows(td, fc, lt, ac)
+    }
+  }
+
+  type RoadLinkId = Long
+  type RoadLinkPropertyRow = (Long, Int, DateTime, String)
+
+  case class RoadLinkPropertyRows(trafficDirectionRowsByLinkId: Map[RoadLinkId, RoadLinkPropertyRow],
+                                  functionalClassRowsByLinkId: Map[RoadLinkId, RoadLinkPropertyRow],
+                                  linkTypeRowsByLinkId: Map[RoadLinkId, RoadLinkPropertyRow],
+                                  administrativeClassRowsByLinkId: Map[RoadLinkId, RoadLinkPropertyRow]) {
+
+    def functionalClassValue(linkId: Long): Int = {
+      val functionalClassRowOption = functionalClassRowsByLinkId.get(linkId)
+      functionalClassRowOption.map(_._2).getOrElse(FunctionalClass.Unknown)
+    }
+
+    def linkTypeValue(linkId: Long): LinkType = {
+      val linkTypeRowOption = linkTypeRowsByLinkId.get(linkId)
+      linkTypeRowOption.map(linkTypeRow => LinkType(linkTypeRow._2)).getOrElse(UnknownLinkType)
+    }
+
+    def trafficDirectionValue(linkId: Long): Option[TrafficDirection] = {
+      val trafficDirectionRowOption = trafficDirectionRowsByLinkId.get(linkId)
+      trafficDirectionRowOption.map(trafficDirectionRow => TrafficDirection(trafficDirectionRow._2))
+    }
+
+    def administrativeClassValue(linkId: Long): Option[AdministrativeClass] = {
+      val administrativeRowOption = administrativeClassRowsByLinkId.get(linkId)
+      administrativeRowOption.map( ac => AdministrativeClass.apply(ac._2))
+    }
+
+    def latestModifications(linkId: Long, optionalModification: Option[(DateTime, String)] = None): Option[(DateTime, String)] = {
+      val functionalClassRowOption = functionalClassRowsByLinkId.get(linkId)
+      val linkTypeRowOption = linkTypeRowsByLinkId.get(linkId)
+      val trafficDirectionRowOption = trafficDirectionRowsByLinkId.get(linkId)
+      val administrativeRowOption = administrativeClassRowsByLinkId.get(linkId)
+
+      val modifications = List(functionalClassRowOption, trafficDirectionRowOption, linkTypeRowOption, administrativeRowOption).map {
+        case Some((_, _, at, by)) => Some((at, by))
+        case _ => None
+      } :+ optionalModification
+      modifications.reduce(calculateLatestModifications)
+    }
+
+    private def calculateLatestModifications(a: Option[(DateTime, String)], b: Option[(DateTime, String)]) = {
+      (a, b) match {
+        case (Some((firstModifiedAt, firstModifiedBy)), Some((secondModifiedAt, secondModifiedBy))) =>
+          if (firstModifiedAt.isAfter(secondModifiedAt))
+            Some((firstModifiedAt, firstModifiedBy))
+          else
+            Some((secondModifiedAt, secondModifiedBy))
+        case (Some((firstModifiedAt, firstModifiedBy)), None) => Some((firstModifiedAt, firstModifiedBy))
+        case (None, Some((secondModifiedAt, secondModifiedBy))) => Some((secondModifiedAt, secondModifiedBy))
+        case (None, None) => None
+      }
+    }
+  }
+
+  /**
+    * Get the link end points depending on the road link directions
+    *
+    * @param roadlink The Roadlink
+    * @return End points of the road link directions
+    */
+  def getRoadLinkEndDirectionPoints(roadlink: RoadLink) : Seq[Point] = {
+    val endPoints = GeometryUtils.geometryEndpoints(roadlink.geometry)
+    roadlink.trafficDirection match {
+      case TrafficDirection.TowardsDigitizing =>
+        Seq(endPoints._2)
+      case TrafficDirection.AgainstDigitizing =>
+        Seq(endPoints._1)
+      case _ =>
+        Seq(endPoints._1, endPoints._2)
+    }
+  }
+
+  /**
+    * Get the link start points depending on the road link directions
+    *
+    * @param roadlink The Roadlink
+    * @return Start points of the road link directions
+    */
+  def getRoadLinkStartDirectionPoints(roadlink: RoadLink) : Seq[Point] = {
+    val endPoints = GeometryUtils.geometryEndpoints(roadlink.geometry)
+    roadlink.trafficDirection match {
+      case TrafficDirection.TowardsDigitizing =>
+        Seq(endPoints._1)
+      case TrafficDirection.AgainstDigitizing =>
+        Seq(endPoints._2)
+      case _ =>
+        Seq(endPoints._1, endPoints._2)
+    }
+  }
+
+  /**
+    * Returns adjacent road links by link id. Used by Digiroad2Api /roadlinks/adjacent/:id GET endpoint and CsvGenerator.generateDroppedManoeuvres.
+    */
+  def getAdjacent(linkId: Long): Seq[RoadLink] = {
+    val sourceRoadLink = getRoadLinksByLinkIdsFromVVH(Set(linkId)).headOption
+    val sourceLinkGeometryOption = sourceRoadLink.map(_.geometry)
+    val sourceDirectionPoints = getRoadLinkEndDirectionPoints(sourceRoadLink.get)
+    sourceLinkGeometryOption.map(sourceLinkGeometry => {
+      val sourceLinkEndpoints = GeometryUtils.geometryEndpoints(sourceLinkGeometry)
+      val delta: Vector3d = Vector3d(0.1, 0.1, 0)
+      val bounds = BoundingRectangle(sourceLinkEndpoints._1 - delta, sourceLinkEndpoints._1 + delta)
+      val bounds2 = BoundingRectangle(sourceLinkEndpoints._2 - delta, sourceLinkEndpoints._2 + delta)
+      val roadLinks = getRoadLinksFromVVH(bounds, bounds2)
+      roadLinks.filterNot(_.linkId == linkId)
+        .filter(roadLink => roadLink.isCarTrafficRoad)
+        .filter(roadLink => {
+          val targetLinkGeometry = roadLink.geometry
+          GeometryUtils.areAdjacent(sourceLinkGeometry, targetLinkGeometry)
+        })
+        .filter(roadlink => {
+          //It's a valid destination link to turn if the end point of the source exists on the
+          //start points of the destination links
+          val pointDirections = getRoadLinkStartDirectionPoints(roadlink)
+          (sourceDirectionPoints.exists(sourcePoint => pointDirections.contains(sourcePoint)))
+        })
+    }).getOrElse(Nil)
+  }
+
+  private val cacheDirectory = {
+    val properties = new Properties()
+    properties.load(getClass.getResourceAsStream("/digiroad2.properties"))
+    properties.getProperty("digiroad2.cache.directory", "/tmp/digiroad.cache")
+  }
+
+  def geometryToBoundingBox(s: Seq[Point], delta: Vector3d) = {
+    BoundingRectangle(Point(s.minBy(_.x).x, s.minBy(_.y).y) - delta, Point(s.maxBy(_.x).x, s.maxBy(_.y).y) + delta)
+  }
+
+  /**
+    * Returns adjacent road links for list of ids.
+    * Used by Digiroad2Api /roadlinks/adjacents/:ids GET endpoint
+    */
+  def getAdjacents(linkIds: Set[Long]): Map[Long, Seq[RoadLink]] = {
+    val roadLinks = getRoadLinksByLinkIdsFromVVH(linkIds)
+    val sourceLinkGeometryMap = roadLinks.map(rl => rl -> rl.geometry).toMap
+    val delta: Vector3d = Vector3d(0.1, 0.1, 0)
+    val sourceLinkBoundingBox = geometryToBoundingBox(sourceLinkGeometryMap.values.flatten.toSeq, delta)
+    val sourceLinks = getRoadLinksFromVVH(sourceLinkBoundingBox, Set[Int]()).filter(roadLink => roadLink.isCarTrafficRoad)
+
+    val mapped = sourceLinks.map(rl => rl.linkId -> getRoadLinkEndDirectionPoints(rl)).toMap
+    val reverse = sourceLinks.map(rl => rl -> getRoadLinkStartDirectionPoints(rl)).flatMap {
+      case (k, v) =>
+        v.map(value => value -> k)
+    }
+    val reverseMap = reverse.groupBy(_._1).mapValues(s => s.map(_._2))
+
+    mapped.map( tuple =>
+      (tuple._1, tuple._2.flatMap(ep => {
+        reverseMap.keys.filter(p => GeometryUtils.areAdjacent(p, ep )).flatMap( p =>
+          reverseMap.getOrElse(p, Seq()).filterNot(rl => rl.linkId == tuple._1))
+      }))
+    )
+  }
+
+  private def getCacheDirectory: Option[File] = {
+    val file = new File(cacheDirectory)
+    try {
+      if ((file.exists || file.mkdir()) && file.isDirectory) {
+        return Option(file)
+      } else {
+        logger.error("Unable to create cache directory " + cacheDirectory)
+      }
+    } catch {
+      case ex: SecurityException =>
+        logger.error("Unable to create cache directory due to security", ex)
+      case ex: IOException =>
+        logger.error("Unable to create cache directory due to I/O error", ex)
+    }
+    None
+  }
+
+  private val geometryCacheFileNames = "geom_%d_%d.cached"
+  private val changeCacheFileNames = "changes_%d_%d.cached"
+  private val nodeCacheFileNames = "nodes_%d_%d.cached"
+  private val geometryCacheStartsMatch = "geom_%d_"
+  private val changeCacheStartsMatch = "changes_%d_"
+  private val nodeCacheStartsMatch = "nodes_%d_"
+  private val allCacheEndsMatch = ".cached"
+  private val complemntaryCacheFileNames = "complementary_%d_%d.cached"
+  private val complemntaryCacheStartsMatch = "complementary_%d_"
+
+  private def deleteOldCacheFiles(municipalityCode: Int, dir: Option[File], maxAge: Long) = {
+    val oldCacheFiles = dir.map(cacheDir => cacheDir.listFiles(new FilenameFilter {
+      override def accept(dir: File, name: String): Boolean = {
+        name.startsWith(geometryCacheStartsMatch.format(municipalityCode))
+      }
+    }).filter(f => f.lastModified() + maxAge < System.currentTimeMillis))
+    oldCacheFiles.getOrElse(Array()).foreach(f =>
+      try {
+        f.delete()
+      } catch {
+        case ex: Exception => logger.warn("Unable to delete old Geometry cache file " + f.toPath, ex)
+      }
+    )
+    val oldCompCacheFiles = dir.map(cacheDir => cacheDir.listFiles(new FilenameFilter {
+      override def accept(dir: File, name: String): Boolean = {
+        name.startsWith(complemntaryCacheStartsMatch.format(municipalityCode))
+      }
+    }).filter(f => f.lastModified() + maxAge < System.currentTimeMillis))
+    oldCompCacheFiles.getOrElse(Array()).foreach(f =>
+      try {
+        f.delete()
+      } catch {
+        case ex: Exception => logger.warn("Unable to delete old Complementary cache file " + f.toPath, ex)
+      }
+    )
+  }
+
+  private def getCacheFiles(municipalityCode: Int, dir: Option[File]): (Option[(File, File)]) = {
+    val twentyHours = 20L * 60 * 60 * 1000
+
+    deleteOldCacheFiles(municipalityCode, dir, twentyHours)
+
+    val cachedGeometryFile = dir.map(cacheDir => cacheDir.listFiles(new FilenameFilter {
+      override def accept(dir: File, name: String): Boolean = {
+        name.startsWith(geometryCacheStartsMatch.format(municipalityCode))
+      }
+    }).filter(f => f.lastModified() + twentyHours > System.currentTimeMillis))
+
+    val cachedChangesFile = dir.map(cacheDir => cacheDir.listFiles(new FilenameFilter {
+      override def accept(dir: File, name: String): Boolean = {
+        name.startsWith(changeCacheStartsMatch.format(municipalityCode))
+      }
+    }).filter(f => f.lastModified() + twentyHours > System.currentTimeMillis))
+    if (cachedGeometryFile.nonEmpty && cachedGeometryFile.get.nonEmpty && cachedGeometryFile.get.head.canRead &&
+      cachedChangesFile.nonEmpty && cachedChangesFile.get.nonEmpty && cachedChangesFile.get.head.canRead) {
+      Some(cachedGeometryFile.get.head, cachedChangesFile.get.head)
+    } else {
+      None
+    }
+  }
+
+  private def getCacheWithComplementaryFiles(municipalityCode: Int, dir: Option[File]): (Option[(File, File, File)]) = {
+    val twentyHours = 20L * 60 * 60 * 1000
+    deleteOldCacheFiles(municipalityCode, dir, twentyHours)
+
+    val cachedGeometryFile = dir.map(cacheDir => cacheDir.listFiles(new FilenameFilter {
+      override def accept(dir: File, name: String): Boolean = {
+        name.startsWith(geometryCacheStartsMatch.format(municipalityCode))
+      }
+    }).filter(f => f.lastModified() + twentyHours > System.currentTimeMillis))
+
+    val cachedChangesFile = dir.map(cacheDir => cacheDir.listFiles(new FilenameFilter {
+      override def accept(dir: File, name: String): Boolean = {
+        name.startsWith(changeCacheStartsMatch.format(municipalityCode))
+      }
+    }).filter(f => f.lastModified() + twentyHours > System.currentTimeMillis))
+    val cachecomplemtaryFile = dir.map(cacheDir => cacheDir.listFiles(new FilenameFilter {
+      override def accept(dir: File, name: String): Boolean = {
+        name.startsWith(complemntaryCacheStartsMatch.format(municipalityCode))
+      }
+    }).filter(f => f.lastModified() + twentyHours > System.currentTimeMillis))
+    if (cachedGeometryFile.nonEmpty && cachedGeometryFile.get.nonEmpty && cachedGeometryFile.get.head.canRead &&
+      cachedChangesFile.nonEmpty && cachedChangesFile.get.nonEmpty && cachedChangesFile.get.head.canRead &&
+      cachecomplemtaryFile.nonEmpty && cachecomplemtaryFile.get.nonEmpty && cachecomplemtaryFile.get.head.canRead){
+      Some(cachedGeometryFile.get.head, cachedChangesFile.get.head, cachecomplemtaryFile.get.head)
+    } else {
+      None
+    }
+  }
+
+  private def getNodeCacheFiles(municipalityCode: Int, dir: Option[File]): Option[File] = {
+    val twentyHours = 20L * 60 * 60 * 1000
+
+    deleteOldCacheFiles(municipalityCode, dir, twentyHours)
+
+    val cachedGeometryFile = dir.map(cacheDir => cacheDir.listFiles(new FilenameFilter {
+      override def accept(dir: File, name: String): Boolean = {
+        name.startsWith(nodeCacheStartsMatch.format(municipalityCode))
+      }
+    }).filter(f => f.lastModified() + twentyHours > System.currentTimeMillis))
+
+    if (cachedGeometryFile.nonEmpty && cachedGeometryFile.get.nonEmpty && cachedGeometryFile.get.head.canRead) {
+      Some(cachedGeometryFile.get.head)
+    } else {
+      None
+    }
+  }
+
+  //getRoadLinksFromVVHFuture expects to get only "normal" roadlinks from getCachedRoadLinksAndChanges  method.
+  private def getCachedRoadLinksAndChanges(municipalityCode: Int): (Seq[RoadLink], Seq[ChangeInfo]) = {
+    val dir = getCacheDirectory
+    val cachedFiles = getCacheFiles(municipalityCode, dir)
+    cachedFiles match {
+      case Some((geometryFile, changesFile)) =>
+        logger.info("Returning cached result")
+        (vvhSerializer.readCachedGeometry(geometryFile), vvhSerializer.readCachedChanges(changesFile))
+      case _ =>
+        val (roadLinks, changes) = reloadRoadLinksAndChangesFromVVH(municipalityCode)
+        if (dir.nonEmpty) {
+          try {
+            val newGeomFile = new File(dir.get, geometryCacheFileNames.format(municipalityCode, System.currentTimeMillis))
+            if (vvhSerializer.writeCache(newGeomFile, roadLinks)) {
+              logger.info("New cached file created: " + newGeomFile + " containing " + roadLinks.size + " items")
+            } else {
+              logger.error("Writing cached geom file failed!")
+            }
+            val newChangeFile = new File(dir.get, changeCacheFileNames.format(municipalityCode, System.currentTimeMillis))
+            if (vvhSerializer.writeCache(newChangeFile, changes)) {
+              logger.info("New cached file created: " + newChangeFile + " containing " + changes.size + " items")
+            } else {
+              logger.error("Writing cached changes file failed!")
+            }
+          } catch {
+            case ex: Exception => logger.warn("Failed cache IO when writing:", ex)
+          }
+        }
+        (roadLinks, changes)
+    }
+  }
+
+  private def getCachedRoadLinksWithComplementaryAndChanges(municipalityCode: Int): (Seq[RoadLink], Seq[ChangeInfo]) = {
+    val dir = getCacheDirectory
+    val cachedFiles = getCacheWithComplementaryFiles(municipalityCode, dir)
+    cachedFiles match {
+      case Some((geometryFile, changesFile, complemtaryFile)) =>
+        logger.info("Returning cached result")
+        (vvhSerializer.readCachedGeometry(geometryFile) ++ vvhSerializer.readCachedGeometry(complemtaryFile), vvhSerializer.readCachedChanges(changesFile))
+      case _ =>
+        val (roadLinks, changes, complementary) = reloadRoadLinksWithComplementaryAndChangesFromVVH(municipalityCode)
+        if (dir.nonEmpty) {
+          try {
+            val newGeomFile = new File(dir.get, geometryCacheFileNames.format(municipalityCode, System.currentTimeMillis))
+            if (vvhSerializer.writeCache(newGeomFile, roadLinks)) {
+              logger.info("New cached file created: " + newGeomFile + " containing " + roadLinks.size + " items")
+            } else {
+              logger.error("Writing cached geom file failed!")
+            }
+            val newChangeFile = new File(dir.get, changeCacheFileNames.format(municipalityCode, System.currentTimeMillis))
+            if (vvhSerializer.writeCache(newChangeFile, changes)) {
+              logger.info("New cached file created: " + newChangeFile + " containing " + changes.size + " items")
+            } else {
+              logger.error("Writing cached changes file failed!")
+            }
+            val newComplementaryFile = new File(dir.get, complemntaryCacheFileNames.format(municipalityCode, System.currentTimeMillis))
+            if (vvhSerializer.writeCache(newComplementaryFile, complementary)) {
+              logger.info("New cached file created: " + newComplementaryFile + " containing " + complementary.size + " items")
+            } else {
+              logger.error("Writing cached complementay file failed!")
+            }
+          } catch {
+            case ex: Exception => logger.warn("Failed cache IO when writing:", ex)
+          }
+        }
+        (roadLinks ++ complementary, changes)
+    }
+  }
+
+  private def getCachedRoadNodes(municipalityCode: Int): Seq[VVHRoadNodes] = {
+    val dir = getCacheDirectory
+    val cachedFiles = getNodeCacheFiles(municipalityCode, dir)
+    cachedFiles match {
+      case Some(nodeFile) =>
+        logger.info("Returning cached result")
+        vvhSerializer.readCachedNodes(nodeFile)
+      case _ =>
+        val roadNodes = reloadRoadNodesFromVVH(municipalityCode)
+        if (dir.nonEmpty) {
+          try {
+            val newGeomFile = new File(dir.get, nodeCacheFileNames.format(municipalityCode, System.currentTimeMillis))
+            if (vvhSerializer.writeCache(newGeomFile, roadNodes)) {
+              logger.info("New cached file created: " + newGeomFile + " containing " + roadNodes.size + " items")
+            } else {
+              logger.error("Writing cached geom file failed!")
+            }
+          } catch {
+            case ex: Exception => logger.warn("Failed cache IO when writing:", ex)
+          }
+        }
+        roadNodes
+    }
+  }
+
+  def clearCache() = {
+    val dir = getCacheDirectory
+    var cleared = 0
+    dir.foreach(d => d.listFiles(new FilenameFilter {
+      override def accept(dir: File, name: String): Boolean = {
+        name.endsWith(allCacheEndsMatch)
+      }
+    }).foreach { f =>
+      logger.info("Clearing cache: " + f.getAbsolutePath)
+      f.delete()
+      cleared = cleared + 1
+    }
+    )
+    cleared
+  }
+
+  def getComplementaryRoadLinksFromVVH(bounds: BoundingRectangle, municipalities: Set[Int] = Set()): Seq[RoadLink] = {
+    val vvhRoadLinks = Await.result(vvhClient.complementaryData.fetchByMunicipalitiesAndBoundsF(bounds, municipalities), atMost = Duration.create(1, TimeUnit.HOURS))
+    withDynTransaction {
+      (enrichRoadLinksFromVVH(vvhRoadLinks, Seq.empty[ChangeInfo]), Seq.empty[ChangeInfo])
+    }._1
+  }
+
+  def getComplementaryRoadLinksFromVVH(municipality: Int): Seq[RoadLink] = {
+    val vvhRoadLinks = Await.result(vvhClient.complementaryData.fetchByMunicipalityF(municipality), Duration.create(1, TimeUnit.HOURS))
+    withDynTransaction {
+      (enrichRoadLinksFromVVH(vvhRoadLinks, Seq.empty[ChangeInfo]), Seq.empty[ChangeInfo])
+    }._1
+  }
+
+  def getComplementaryRoadLinksFromVVHFuture(municipality: Int): Future [Seq[RoadLink]] = {
+    Future(withDynTransaction {
+      (enrichRoadLinksFromVVH(Await.result(vvhClient.complementaryData.fetchByMunicipalityF(municipality), Duration.create(1, TimeUnit.HOURS)), Seq.empty[ChangeInfo]), Seq.empty[ChangeInfo])
+    }._1)
+  }
+
+  def getViiteCurrentAndComplementaryRoadLinksFromVVH(municipality: Int, roadNumbers: Seq[(Int, Int)]): Seq[RoadLink] = {
+    val complementaryF = vvhClient.complementaryData.fetchByMunicipalityAndRoadNumbersF(municipality, roadNumbers)
+    val currentF = vvhClient.roadLinkData.fetchByMunicipalityAndRoadNumbersF(municipality, roadNumbers)
+    val (compLinks, vvhRoadLinks) = Await.result(complementaryF.zip(currentF), atMost = Duration.create(1, TimeUnit.HOURS))
+    (enrichRoadLinksFromVVH(compLinks ++ vvhRoadLinks, Seq.empty[ChangeInfo]), Seq.empty[ChangeInfo])._1
+  }
+
+  def getCurrentAndComplementaryVVHRoadLinks(linkIds: Set[Long]): Seq[VVHRoadlink] = {
+    vvhClient.complementaryData.fetchByLinkIds(linkIds) ++ vvhClient.roadLinkData.fetchByLinkIds(linkIds)
+  }
+
+  def getCurrentAndComplementaryVVHRoadLinks(linkIds: Set[Long], newTransaction: Boolean = true): Seq[RoadLink] = {
+    val roadLinksVVH = vvhClient.complementaryData.fetchByLinkIds(linkIds) ++ vvhClient.roadLinkData.fetchByLinkIds(linkIds)
+    if (newTransaction)
+      withDynTransaction {
+        enrichRoadLinksFromVVH(roadLinksVVH)
+      }
+    else
+      enrichRoadLinksFromVVH(roadLinksVVH)
+  }
+
+  def withRoadAddress(roadLinks: Seq[RoadLink]): Seq[RoadLink] = {
+    val addressData = getRoadAddressesByLinkIds(roadLinks.map(_.linkId).toSet).map(a => (a.linkId, a)).toMap
+    roadLinks.map(rl =>
+      if (addressData.contains(rl.linkId))
+        rl.copy(attributes = rl.attributes ++ addressData(rl.linkId).asAttributes)
+      else
+        rl
+    )
+  }
+
+  case class RoadLinkRoadAddress(linkId: Long, roadNumber: Long, roadPartNumber: Long, track: Int, sideCode: Int,
+                                 startAddrMValue: Long, endAddrMValue: Long) {
+    def asAttributes: Map[String, Any] = Map("VIITE_ROAD_NUMBER" -> roadNumber,
+      "VIITE_ROAD_PART_NUMBER" -> roadPartNumber,
+      "VIITE_TRACK" -> track,
+      "VIITE_SIDECODE" -> sideCode,
+      "VIITE_START_ADDR" -> startAddrMValue,
+      "VIITE_END_ADDR" -> endAddrMValue)
+  }
+
+  /**
+    * This method fetches road addresses by link ids from Viite ROAD_ADDRESS table using LRM_POSITION
+    *
+    * @param linkIds
+    * @return
+    */
+  def getRoadAddressesByLinkIds(linkIds: Set[Long]): Seq[RoadLinkRoadAddress] = {
+    withDynTransaction {
+      MassQuery.withIds(linkIds) {
+        idTableName =>
+          val query = s"""
+            SELECT pos.LINK_ID, ra.ROAD_NUMBER, ra.ROAD_PART_NUMBER, ra.TRACK_CODE, pos.SIDE_CODE,
+              MIN(ra.START_ADDR_M), MAX(ra.END_ADDR_M)
+            FROM ROAD_ADDRESS ra
+            JOIN LRM_POSITION pos on ra.LRM_POSITION_ID = pos.ID
+            JOIN $idTableName i on i.ID = pos.LINK_ID
+            WHERE (VALID_FROM IS NULL OR VALID_FROM <= sysdate) AND
+              (VALID_TO IS NULL OR VALID_TO >= sysdate) AND
+              (START_DATE IS NULL OR START_DATE <= sysdate) AND
+              (END_DATE IS NULL OR END_DATE >= sysdate)
+            GROUP BY LINK_ID, ROAD_NUMBER, ROAD_PART_NUMBER, TRACK_CODE, SIDE_CODE"""
+          Q.queryNA[(Long, Long, Long, Int, Int, Long, Long)](query).list.map {
+            case (id, roadNumber, roadPartNumber, track, sideCode, startAddrMValue, endAddrMValue)
+            => RoadLinkRoadAddress(id, roadNumber, roadPartNumber, track, sideCode, startAddrMValue, endAddrMValue)
+          }
+      }
+    }
+  }
+
+  /**
+    * This method returns Road Link that have been changed in VVH between given dates values. It is used by TN-ITS ChangeApi.
+    *
+    * @param sinceDate
+    * @param untilDate
+    * @return Changed Road Links between given dates
+    */
+  def getChanged(sinceDate: DateTime, untilDate: DateTime): Seq[ChangedVVHRoadlink] = {
+    val municipalitiesCodeToValidate = List(35, 43, 60, 62, 65, 76, 170, 295, 318, 417, 438, 478, 736, 766, 771, 941)
+    val timezone = DateTimeZone.forOffsetHours(0)
+
+    val roadLinks =
+      withDynTransaction {
+        enrichRoadLinksFromVVH(getRoadLinksBetweenTwoDatesFromVVH(sinceDate, untilDate))
+      }
+
+    roadLinks.map { roadLink =>
+      ChangedVVHRoadlink(
+        link = roadLink,
+        value =
+          if (municipalitiesCodeToValidate.contains(roadLink.municipalityCode)) {
+            roadLink.attributes.getOrElse("ROADNAME_SE", "").toString
+          } else {
+            roadLink.attributes.getOrElse("ROADNAME_FI", "").toString
+          },
+        createdAt = roadLink.attributes.get("CREATED_DATE") match {
+          case Some(date) => Some(new DateTime(date.asInstanceOf[BigInt].toLong, timezone))
+          case _ => None
+        },
+        changeType = "Modify"
+      )
+    }
+  }
+
+}