package fi.liikennevirasto.digiroad2

import java.util.Date

import fi.liikennevirasto.digiroad2.Operation._
import fi.liikennevirasto.digiroad2.asset.{Property, _}
import fi.liikennevirasto.digiroad2.linearasset.{RoadLink, RoadLinkLike}
import fi.liikennevirasto.digiroad2.masstransitstop.MassTransitStopOperations
import fi.liikennevirasto.digiroad2.masstransitstop.oracle.Queries._
import fi.liikennevirasto.digiroad2.masstransitstop.oracle._
import fi.liikennevirasto.digiroad2.util.GeometryTransform
import org.joda.time.format.DateTimeFormat
import org.joda.time.{DateTime, Interval, LocalDate}
import org.slf4j.LoggerFactory
import slick.driver.JdbcDriver.backend.Database.dynamicSession
import slick.jdbc.StaticQuery.interpolation
import slick.jdbc.{GetResult, PositionedResult, StaticQuery}

import scala.util.Try

case class NewMassTransitStop(lon: Double, lat: Double, linkId: Long, bearing: Int, properties: Seq[SimpleProperty]) extends IncomingPointAsset

case class MassTransitStop(id: Long, nationalId: Long, lon: Double, lat: Double, bearing: Option[Int],
                           validityDirection: Int, municipalityNumber: Int,
                           validityPeriod: String, floating: Boolean, stopTypes: Seq[Int]) extends FloatingAsset

case class MassTransitStopWithProperties(id: Long, nationalId: Long, stopTypes: Seq[Int], lon: Double, lat: Double,
                                         validityDirection: Option[Int], bearing: Option[Int],
                                         validityPeriod: Option[String], floating: Boolean,
                                         propertyData: Seq[Property]) extends FloatingAsset

case class PersistedMassTransitStop(id: Long, nationalId: Long, linkId: Long, stopTypes: Seq[Int],
                                    municipalityCode: Int, lon: Double, lat: Double, mValue: Double,
                                    validityDirection: Option[Int], bearing: Option[Int],
                                    validityPeriod: Option[String], floating: Boolean,
                                    created: Modification, modified: Modification,
                                    propertyData: Seq[Property]) extends PersistedPointAsset with TimeStamps

case class MassTransitStopRow(id: Long, externalId: Long, assetTypeId: Long, point: Option[Point], linkId: Long, bearing: Option[Int],
                              validityDirection: Int, validFrom: Option[LocalDate], validTo: Option[LocalDate], property: PropertyRow,
                              created: Modification, modified: Modification, wgsPoint: Option[Point], lrmPosition: LRMPosition,
                              roadLinkType: AdministrativeClass = Unknown, municipalityCode: Int, persistedFloating: Boolean)

trait MassTransitStopService extends PointAssetOperations {
  type IncomingAsset = NewMassTransitStop
  type PersistedAsset = PersistedMassTransitStop

  lazy val logger = LoggerFactory.getLogger(getClass)
  val massTransitStopDao: MassTransitStopDao
  val tierekisteriClient: TierekisteriClient
  val tierekisteriEnabled: Boolean
  val roadLinkService: RoadLinkService
  override val idField = "external_id"

  override def typeId: Int = 10

  val MaxMovementDistanceMeters = 50

  val toIso8601 = DateTimeFormat.forPattern("yyyy-MM-dd")

  val geometryTransform = new GeometryTransform

  lazy val massTransitStopEnumeratedPropertyValues = {
    val properties = Queries.getEnumeratedPropertyValues(typeId)
    properties.map(epv => epv.publicId -> epv.values).toMap
  }

  def withDynSession[T](f: => T): T

  def withDynTransaction[T](f: => T): T

  def eventbus: DigiroadEventBus


  def getByNationalId[T <: FloatingAsset](nationalId: Long, municipalityValidation: Int => Unit, persistedStopToFloatingStop: PersistedMassTransitStop => (T, Option[FloatingReason])): Option[T] = {
    withDynTransaction {
      val persistedStop = fetchPointAssets(withNationalId(nationalId)).headOption
      persistedStop.map(_.municipalityCode).foreach(municipalityValidation)
      persistedStop.map(withFloatingUpdate(persistedStopToFloatingStop))
    }
  }

  /**
    * Run enriching if the stop is found in Tierekisteri. Return enriched stop with a boolean flag for errors (not found in TR)
    *
    * @param persistedStop Optional mass transit stop
    * @return Enriched stop with a boolean flag for TR operation errors
    */
  private def enrichStopIfInTierekisteri(persistedStop: Option[PersistedMassTransitStop]) = {
<<<<<<< HEAD

    if (MassTransitStopOperations.isStoredInTierekisteri(persistedStop) && tierekisteriEnabled) {
      val liViId = MassTransitStopOperations.liviIdValueOption(persistedStop.map(_.propertyData).get).map(_.propertyValue)
=======
    if (isStoredInTierekisteri(persistedStop) && tierekisteriEnabled) {
      val properties = persistedStop.map(_.propertyData).get
      val liViProp = properties.find(_.publicId == LiViIdentifierPublicId)
      val liViId = liViProp.flatMap(_.values.headOption).map(_.propertyValue)
>>>>>>> 348d97c8
      val tierekisteriStop = liViId.flatMap(tierekisteriClient.fetchMassTransitStop)
      tierekisteriStop.isEmpty match {
        case true => (persistedStop, true)
        case false => (enrichPersistedMassTransitStop(persistedStop, tierekisteriStop.get), false)
      }
    } else {
      (persistedStop, false)
    }
  }

  def getByNationalIdWithTRWarnings[T <: FloatingAsset](nationalId: Long, municipalityValidation: Int => Unit,
                                                        persistedStopToFloatingStop: PersistedMassTransitStop => (T, Option[FloatingReason])): (Option[T], Boolean) = {
    withDynTransaction {
      val persistedStop = fetchPointAssets(withNationalId(nationalId)).headOption
      persistedStop.map(_.municipalityCode).foreach(municipalityValidation)
      val (enrichedStop, trError) = enrichStopIfInTierekisteri(persistedStop)
      (enrichedStop.map(withFloatingUpdate(persistedStopToFloatingStop)), trError)
    }
  }

  /**
    * Override property values of all equipment properties
    *
    * @param tierekisteriStop Tierekisteri Asset
    * @param property         Asset property
    * @return Property passed as parameter if have no match with equipment property or property overriden with tierekisteri values
    */
  private def setEquipments(tierekisteriStop: TierekisteriMassTransitStop, property: Property) = {
    if (tierekisteriStop.equipments.isEmpty) {
      property
    } else {
      val equipment = Equipment.fromPublicId(property.publicId)
      val existence = tierekisteriStop.equipments.get(equipment)
      existence.isEmpty || !equipment.isMaster match {
        case true => property
        case false =>
          val propertyValueString = existence.get.propertyValue.toString
          val propertyOverrideValue = massTransitStopEnumeratedPropertyValues.
            get(property.publicId).get.find(_.propertyValue == propertyValueString).get
          property.copy(values = Seq(propertyOverrideValue))
      }
    }
  }

  /**
    * Override property value when the value is empty
    *
    * @param publicId         The public id of the property
    * @param getValue         Function to get the property value from Tierekisteri Asset
    * @param tierekisteriStop Tierekisteri Asset
    * @param property         Asset property
    * @return Property passed as parameter if have no match with equipment property or property overriden with tierekisteri values
    */
  private def setTextPropertyValueIfEmpty(publicId: String, getValue: TierekisteriMassTransitStop => String)(tierekisteriStop: TierekisteriMassTransitStop, property: Property): Property = {
    if (property.publicId == publicId && property.values.isEmpty) {
      val propertyValueString = getValue(tierekisteriStop)
      property.copy(values = Seq(new PropertyValue(propertyValueString, Some(propertyValueString))))
    } else {
      property
    }
  }

  /**
    * Override the properties values passed as parameter using override operations
    *
    * @param tierekisteriStop         Tierekisteri Asset
    * @param persistedMassTransitStop Asset properties
    * @return Sequence of overridden properties
    */
  private def enrichPersistedMassTransitStop(persistedMassTransitStop: Option[PersistedMassTransitStop], tierekisteriStop: TierekisteriMassTransitStop): Option[PersistedMassTransitStop] = {
    val overridePropertyValueOperations: Seq[(TierekisteriMassTransitStop, Property) => Property] = Seq(
      setEquipments,
      setTextPropertyValueIfEmpty(MassTransitStopOperations.nameFiPublicId, { ta => ta.nameFi.getOrElse("") }),
      setTextPropertyValueIfEmpty(MassTransitStopOperations.nameSePublicId, { ta => ta.nameSe.getOrElse("") })
      //In the future if we need to override some property just add here the operation
    )

    persistedMassTransitStop.map(massTransitStop =>
      massTransitStop.copy(propertyData = massTransitStop.propertyData.map {
        property =>
          overridePropertyValueOperations.foldLeft(property) { case (prop, operation) =>
            operation(tierekisteriStop, prop)
          }
      }
      )
    )
  }

  def getMassTransitStopByNationalId(nationalId: Long, municipalityValidation: Int => Unit): Option[MassTransitStopWithProperties] = {
    getByNationalId(nationalId, municipalityValidation, persistedStopToMassTransitStopWithProperties(fetchRoadLink))
  }

  def getMassTransitStopByNationalIdWithTRWarnings(nationalId: Long, municipalityValidation: Int => Unit): (Option[MassTransitStopWithProperties], Boolean) = {
    getByNationalIdWithTRWarnings(nationalId, municipalityValidation, persistedStopToMassTransitStopWithProperties(fetchRoadLink))
  }

  private def persistedStopToMassTransitStopWithProperties(roadLinkByLinkId: Long => Option[RoadLinkLike])
                                                          (persistedStop: PersistedMassTransitStop): (MassTransitStopWithProperties, Option[FloatingReason]) = {
    val (floating, floatingReason) = isFloating(persistedStop, roadLinkByLinkId(persistedStop.linkId))
    (MassTransitStopWithProperties(id = persistedStop.id, nationalId = persistedStop.nationalId, stopTypes = persistedStop.stopTypes,
      lon = persistedStop.lon, lat = persistedStop.lat, validityDirection = persistedStop.validityDirection,
      bearing = persistedStop.bearing, validityPeriod = persistedStop.validityPeriod, floating = floating,
      propertyData = persistedStop.propertyData), floatingReason)
  }

  override def fetchPointAssets(queryFilter: String => String, roadLinks: Seq[RoadLinkLike]): Seq[PersistedMassTransitStop] = {
    val query = """
        select a.id, a.external_id, a.asset_type_id, a.bearing, lrm.side_code,
        a.valid_from, a.valid_to, geometry, a.municipality_code, a.floating,
        p.id, p.public_id, p.property_type, p.required, e.value,
        case
          when e.name_fi is not null then e.name_fi
          when tp.value_fi is not null then tp.value_fi
          when np.value is not null then to_char(np.value)
          else null
        end as display_value,
        lrm.id, lrm.start_measure, lrm.end_measure, lrm.link_id,
        a.created_date, a.created_by, a.modified_date, a.modified_by,
        SDO_CS.TRANSFORM(a.geometry, 4326) AS position_wgs84
        from asset a
          join asset_link al on a.id = al.asset_id
          join lrm_position lrm on al.position_id = lrm.id
        join property p on a.asset_type_id = p.asset_type_id
          left join single_choice_value s on s.asset_id = a.id and s.property_id = p.id and p.property_type = 'single_choice'
          left join text_property_value tp on tp.asset_id = a.id and tp.property_id = p.id and (p.property_type = 'text' or p.property_type = 'long_text' or p.property_type = 'read_only_text')
          left join multiple_choice_value mc on mc.asset_id = a.id and mc.property_id = p.id and p.property_type = 'multiple_choice'
          left join number_property_value np on np.asset_id = a.id and np.property_id = p.id and p.property_type = 'read_only_number'
          left join enumerated_value e on mc.enumerated_value_id = e.id or s.enumerated_value_id = e.id
      """
    queryToPersistedMassTransitStops(queryFilter(query))
  }

  override def updateFloating(id: Long, floating: Boolean, floatingReason: Option[FloatingReason]) = {
    super.updateFloating(id, floating, floatingReason)

    floatingReason match {
      case None =>
        deleteFloatingReasonValue(id)
      case Some(reason) =>
        updateFloatingReasonValue(id, reason)
    }
  }

  override def isFloating(persistedAsset: PersistedPointAsset, roadLinkOption: Option[RoadLinkLike]): (Boolean, Option[FloatingReason]) = {
    roadLinkOption match {
      case None => return super.isFloating(persistedAsset, roadLinkOption)
      case Some(roadLink) =>
        val administrationClass = getAdministrationClass(persistedAsset.asInstanceOf[PersistedMassTransitStop])
        val(floating , floatingReason) = MassTransitStopOperations.isFloating(administrationClass.getOrElse(Unknown), Some(roadLink))
        if (floating) {
          return (floating, floatingReason)
        }
    }

    super.isFloating(persistedAsset, roadLinkOption)
  }

  protected override def floatingReason(persistedAsset: PersistedAsset, roadLinkOption: Option[RoadLinkLike]) : String = {

    roadLinkOption match {
      case None => return super.floatingReason(persistedAsset, roadLinkOption) //This is just because the warning
      case Some(roadLink) =>
        val administrationClass = getAdministrationClass(persistedAsset.asInstanceOf[PersistedMassTransitStop])
        val floatingReason = MassTransitStopOperations.floatingReason(administrationClass.getOrElse(Unknown), roadLink)
        if (floatingReason.nonEmpty) {
          return floatingReason.get
        }
    }

    super.floatingReason(persistedAsset, roadLinkOption)
  }

  override def setFloating(persistedStop: PersistedMassTransitStop, floating: Boolean): PersistedMassTransitStop = {
    persistedStop.copy(floating = floating)
  }

  protected override def fetchFloatingAssets(addQueryFilter: String => String, isOperator: Option[Boolean]): Seq[(Long, String, Long, Option[Long])] ={
    val query = s"""
          select a.$idField, m.name_fi, lrm.link_id, np.value
          from asset a
          join municipality m on a.municipality_code = m.id
          join asset_link al on a.id = al.asset_id
          join lrm_position lrm on al.position_id = lrm.id
          join property p on a.asset_type_id = p.asset_type_id and p.public_id = 'kellumisen_syy'
          left join number_property_value np on np.asset_id = a.id and np.property_id = p.id and p.property_type = 'read_only_number'
          where a.asset_type_id = $typeId and a.floating = '1' and (a.valid_to is null or a.valid_to > sysdate)"""

    val queryFilter = isOperator match {
      case Some(false) =>
        (q: String) => {
          addQueryFilter(q + s""" and np.value <> ${FloatingReason.RoadOwnerChanged.value}""")
        }
      case _ =>
        addQueryFilter
    }

    StaticQuery.queryNA[(Long, String, Long, Option[Long])](queryFilter(query)).list
  }

  def getFloatingAssetsWithReason(includedMunicipalities: Option[Set[Int]], isOperator: Option[Boolean] = None): Map[String, Map[String, Seq[Map[String, Long]]]] = {

    val result = getFloatingPointAssets(includedMunicipalities, isOperator)

    result.groupBy(_.municipality)
      .mapValues { municipalityAssets =>
        municipalityAssets
          .groupBy(_.administrativeClass)
          .mapValues(_.map(asset =>
            Map("id" -> asset.id, "floatingReason" -> asset.floatingReason.getOrElse(0L))
          ))
      }
  }

  private def queryToPersistedMassTransitStops(query: String): Seq[PersistedMassTransitStop] = {
    val rows = StaticQuery.queryNA[MassTransitStopRow](query).iterator.toSeq

    rows.groupBy(_.id).map { case (id, stopRows) =>
      val row = stopRows.head
      val commonProperties: Seq[Property] = AssetPropertyConfiguration.assetRowToCommonProperties(row)
      val properties: Seq[Property] = commonProperties ++ massTransitStopDao.assetRowToProperty(stopRows)
      val point = row.point.get
      val validityPeriod = Some(constructValidityPeriod(row.validFrom, row.validTo))
      val stopTypes = extractStopTypes(stopRows)
      val mValue = row.lrmPosition.startMeasure

      id -> PersistedMassTransitStop(id = row.id, nationalId = row.externalId, linkId = row.linkId, stopTypes = stopTypes,
        municipalityCode = row.municipalityCode, lon = point.x, lat = point.y, mValue = mValue,
        validityDirection = Some(row.validityDirection), bearing = row.bearing,
        validityPeriod = validityPeriod, floating = row.persistedFloating, created = row.created, modified = row.modified,
        propertyData = properties)
    }.values.toSeq
  }

  def getByMunicipality(municipalityCode: Int, enrichWithTR: Boolean): Seq[PersistedAsset] = {
    if (enrichWithTR)
      getByMunicipality(municipalityCode)
    else
      super.getByMunicipality(municipalityCode)
  }

  private def withNationalId(nationalId: Long)(query: String): String = {
    query + s" where a.external_id = $nationalId"
  }

  private def withId(id: Long)(query: String): String = {
    query + s" where a.id = $id"
  }

  private def extractStopTypes(rows: Seq[MassTransitStopRow]): Seq[Int] = {
    rows
      .filter { row => row.property.publicId.equals(MassTransitStopOperations.MassTransitStopTypePublicId) }
      .filterNot { row => row.property.propertyValue.isEmpty }
      .map { row => row.property.propertyValue.toInt }
  }

  private def eventBusMassTransitStop(stop: PersistedMassTransitStop, municipalityName: String) = {
    EventBusMassTransitStop(municipalityNumber = stop.municipalityCode, municipalityName = municipalityName,
      nationalId = stop.nationalId, lon = stop.lon, lat = stop.lat, bearing = stop.bearing,
      validityDirection = stop.validityDirection, created = stop.created, modified = stop.modified,
      propertyData = stop.propertyData)
  }

  override def update(id: Long, updatedAsset: NewMassTransitStop, geometry: Seq[Point], municipality: Int, username: String): Long = {
    throw new NotImplementedError("Use updateExisting instead. Mass transit is legacy.")
  }

  override def getByMunicipality(municipalityCode: Int): Seq[PersistedMassTransitStop] = {
    val assets = super.getByMunicipality(municipalityCode)
    assets.flatMap(a => enrichStopIfInTierekisteri(Some(a))._1)
  }


  private def updateExisting(queryFilter: String => String, optionalPosition: Option[Position],
                             properties: Set[SimpleProperty], username: String, municipalityValidation: Int => Unit): MassTransitStopWithProperties = {
    withDynTransaction {

      if (MassTransitStopOperations.mixedStoptypes(properties))
        throw new IllegalArgumentException

      val persistedStop = fetchPointAssets(queryFilter).headOption
      persistedStop.map(_.municipalityCode).foreach(municipalityValidation)
      val asset = persistedStop.get

      val linkId = optionalPosition match {
        case Some(position) => position.linkId
        case _ => asset.linkId
      }

      val roadLink = roadLinkService.getRoadLinkFromVVH(linkId)
      val (municipalityCode, geometry) = roadLink
        .map{ x => (x.municipalityCode, x.geometry) }
        .getOrElse(throw new NoSuchElementException)

      val id = asset.id
      massTransitStopDao.updateAssetLastModified(id, username)
      val oldLiviIdProperty = MassTransitStopOperations.liviIdValueOption(asset.propertyData)
      val newLiviIdProperty = if (properties.nonEmpty) {
        val administrationProperty = properties.find(_.publicId == MassTransitStopOperations.AdministratorInfoPublicId)
        val elyAdministrated = administrationProperty.exists(_.values.headOption.exists(_.propertyValue == MassTransitStopOperations.CentralELYPropertyValue))
        val hslAdministrated = administrationProperty.exists(_.values.headOption.exists(_.propertyValue == MassTransitStopOperations.HSLPropertyValue))
        if  (!(elyAdministrated || hslAdministrated) && MassTransitStopOperations.liviIdValueOption(asset.propertyData).exists(_.propertyValue != "")) {
          updatePropertiesForAsset(id, properties.toSeq, roadLink.get.administrativeClass, asset.nationalId, None)
        } else {
          updatePropertiesForAsset(id, properties.toSeq, roadLink.get.administrativeClass, asset.nationalId, MassTransitStopOperations.liviIdValueOption(asset.propertyData))
        }
      } else {
        None
      }
      if (optionalPosition.isDefined) {
        val position = optionalPosition.get
        val point = Point(position.lon, position.lat)
        val mValue = calculateLinearReferenceFromPoint(point, geometry)
        massTransitStopDao.updateLrmPosition(id, mValue, linkId)
        massTransitStopDao.updateBearing(id, position)
        massTransitStopDao.updateMunicipality(id, municipalityCode)
        updateAssetGeometry(id, point)
      }

      //Remove from common assets the side code property
      val commonAssetProperties = AssetPropertyConfiguration.commonAssetProperties.
        filterNot(_._1 == AssetPropertyConfiguration.ValidityDirectionId)

      val mergedProperties = (asset.propertyData.
        filterNot(property => properties.exists(_.publicId == property.publicId)).
        map(property => SimpleProperty(property.publicId, property.values)) ++ properties).
        filterNot(property => commonAssetProperties.exists(_._1 == property.publicId))

      val wasStoredInTierekisteri = MassTransitStopOperations.isStoredInTierekisteri(persistedStop)
      val shouldBeInTierekisteri = MassTransitStopOperations.isStoredInTierekisteri(mergedProperties)

      val operation = (wasStoredInTierekisteri, shouldBeInTierekisteri) match {
        case (true, true) => Operation.Update
        case (true, false) => Operation.Expire
        case (false, true) => Operation.Create
        case (false, false) => Operation.Noop
      }

      if(optionalPosition.isDefined && operation == Operation.Update) {
        val position = optionalPosition.get
        val assetPoint = Point(asset.lon, asset.lat)
        val newPoint = Point(position.lon, position.lat)
        val assetDistance = assetPoint.distance2DTo(newPoint)
        if (assetDistance > MaxMovementDistanceMeters) {
          //Expire the old asset
          expireMassTransitStop(username, asset)

          //Create a new asset
          create(NewMassTransitStop(position.lon, position.lat, linkId, position.bearing.getOrElse(asset.bearing.get),
            mergedProperties), username, newPoint, geometry, municipalityCode, Some(roadLink.get.administrativeClass))
        } else {
          update(asset, optionalPosition, username, mergedProperties, roadLink.get, operation)
        }
      } else {
        update(asset, optionalPosition, username, mergedProperties, roadLink.get, operation)
      }
    }
  }

  /**
    * Update properties and administrative class for asset. Return optionally new LiviId
    *
    * @param id
    * @param properties
    * @param administrativeClass
    * @return
    */
  private def updatePropertiesForAsset(id: Long, properties: Seq[SimpleProperty], administrativeClass: AdministrativeClass,
                                       nationalId: Long, assetLiviId: Option[PropertyValue]) = {
    massTransitStopDao.updateAssetProperties(id, properties)
    updateAdministrativeClassValue(id, administrativeClass)
    if (!assetLiviId.exists(_.propertyValue != ""))
      overWriteLiViIdentifierProperty(id, nationalId, properties, Some(administrativeClass))
    else
      None
  }

  private def update(persistedStop: PersistedMassTransitStop, optionalPosition: Option[Position], username: String,
                     properties: Seq[SimpleProperty], roadLink: RoadLinkLike, tierekisteriOperation: Operation): MassTransitStopWithProperties = {

    val id = persistedStop.id
    if (optionalPosition.isDefined) {
      val position = optionalPosition.get
      val point = Point(position.lon, position.lat)
      val mValue = calculateLinearReferenceFromPoint(point, roadLink.geometry)
      massTransitStopDao.updateLrmPosition(id, mValue, roadLink.linkId)
      massTransitStopDao.updateBearing(id, position)
      massTransitStopDao.updateMunicipality(id, roadLink.municipalityCode)
      updateAssetGeometry(id, point)
    }
    val tierekisteriLiviId = MassTransitStopOperations.liviIdValueOption(persistedStop.propertyData).map(_.propertyValue) // Using the saved LiviId if any
    val modifiedAsset = fetchPointAssets(withId(id)).headOption // Reload from database
    if(tierekisteriOperation == Operation.Expire){
      executeTierekisteriOperation(tierekisteriOperation, modifiedAsset.get, { _ => Some(roadLink) }, tierekisteriLiviId)
      convertPersistedStopWithPropertiesAndPublishEvent(modifiedAsset, { _ => Some(roadLink) }, Operation.Noop, tierekisteriLiviId)
    } else {
      convertPersistedStopWithPropertiesAndPublishEvent(modifiedAsset, { _ => Some(roadLink) }, tierekisteriOperation, tierekisteriLiviId)
    }
  }

  def updateExistingById(id: Long, optionalPosition: Option[Position], properties: Set[SimpleProperty], username: String, municipalityValidation: Int => Unit): MassTransitStopWithProperties = {
    val props = updatedProperties(properties.toSeq)
    updateExisting(withId(id), optionalPosition, props.toSet, username, municipalityValidation)
  }

  def updateAdministrativeClassValue(assetId: Long, administrativeClass: AdministrativeClass): Unit ={
    massTransitStopDao.updateNumberPropertyValue(assetId, "linkin_hallinnollinen_luokka", administrativeClass.value)
  }

  private def updateFloatingReasonValue(assetId: Long, floatingReason: FloatingReason): Unit ={
    massTransitStopDao.updateNumberPropertyValue(assetId, "kellumisen_syy", floatingReason.value)
  }

  private def deleteFloatingReasonValue(assetId: Long): Unit ={
    massTransitStopDao.deleteNumberPropertyValue(assetId, "kellumisen_syy")
  }

  private def fetchRoadLink(linkId: Long): Option[RoadLinkLike] = {
    roadLinkService.getRoadLinkFromVVH(linkId, newTransaction = false)
  }

  override def create(asset: NewMassTransitStop, username: String, geometry: Seq[Point], municipality: Int, administrativeClass: Option[AdministrativeClass]): Long = {
    withDynTransaction {
      val point = Point(asset.lon, asset.lat)
      create(asset, username, point, geometry, municipality, administrativeClass).id
    }
  }

  def updatedProperties(properties: Seq[SimpleProperty]): Seq[SimpleProperty] = {
    val inventoryDate = properties.find(_.publicId == MassTransitStopOperations.InventoryDateId)
    val notInventoryDate = properties.filterNot(_.publicId == MassTransitStopOperations.InventoryDateId)
    if (inventoryDate.nonEmpty && inventoryDate.get.values.exists(_.propertyValue != "")) {
      properties
    } else {
      notInventoryDate ++ Seq(SimpleProperty(MassTransitStopOperations.InventoryDateId, Seq(PropertyValue(toIso8601.print(DateTime.now())))))
    }
  }

  private def create(asset: NewMassTransitStop, username: String, point: Point, geometry: Seq[Point], municipality: Int, administrativeClass: Option[AdministrativeClass]): MassTransitStopWithProperties = {
    val assetId = Sequences.nextPrimaryKeySeqValue
    val lrmPositionId = Sequences.nextLrmPositionPrimaryKeySeqValue
    val nationalId = massTransitStopDao.getNationalBusStopId
    val mValue = calculateLinearReferenceFromPoint(point, geometry)
    val floating = !PointAssetOperations.coordinatesWithinThreshold(Some(point), GeometryUtils.calculatePointFromLinearReference(geometry, mValue))
    massTransitStopDao.insertLrmPosition(lrmPositionId, mValue, asset.linkId)
    massTransitStopDao.insertAsset(assetId, nationalId, asset.lon, asset.lat, asset.bearing, username, municipality, floating)
    massTransitStopDao.insertAssetLink(assetId, lrmPositionId)

    val properties = updatedProperties(asset.properties)

    val defaultValues = massTransitStopDao.propertyDefaultValues(typeId).filterNot(defaultValue => properties.exists(_.publicId == defaultValue.publicId))
    if (!MassTransitStopOperations.mixedStoptypes(properties.toSet))
    {
      massTransitStopDao.updateAssetProperties(assetId, properties ++ defaultValues.toSet)
      updateAdministrativeClassValue(assetId, administrativeClass.getOrElse(throw new IllegalArgumentException("AdministrativeClass argument is mandatory")))
      val newAdminClassProperty = SimpleProperty(MassTransitStopOperations.MassTransitStopAdminClassPublicId, Seq(PropertyValue(administrativeClass.getOrElse(Unknown).value.toString)))
      val propsWithAdminClass = properties.filterNot(_.publicId == MassTransitStopOperations.MassTransitStopAdminClassPublicId) ++ Seq(newAdminClassProperty)
      val liviId = overWriteLiViIdentifierProperty(assetId, nationalId, propsWithAdminClass, administrativeClass)
      val operation = if (MassTransitStopOperations.isStoredInTierekisteri(propsWithAdminClass, administrativeClass)) Operation.Create else Operation.Noop
      getPersistedStopWithPropertiesAndPublishEvent(assetId, fetchRoadLink, operation, liviId.map(_.values.head.propertyValue))
    }
    else
      throw new IllegalArgumentException
  }

  private def overWriteLiViIdentifierProperty(assetId: Long, nationalId: Long, properties: Seq[SimpleProperty], administrativeClass: Option[AdministrativeClass]) : Option[SimpleProperty] = {
    if(MassTransitStopOperations.isStoredInTierekisteri(properties, administrativeClass)) {
      val id = "OTHJ%d".format(nationalId)
      massTransitStopDao.updateTextPropertyValue(assetId, MassTransitStopOperations.LiViIdentifierPublicId, id)
      Some(SimpleProperty(MassTransitStopOperations.LiViIdentifierPublicId, Seq(PropertyValue(id, Some(id)))))
    } else{
      massTransitStopDao.updateTextPropertyValue(assetId, MassTransitStopOperations.LiViIdentifierPublicId, "")
      Some(SimpleProperty(MassTransitStopOperations.LiViIdentifierPublicId, Seq(PropertyValue("", Some("")))))
    }
  }

  private def getPersistedStopWithPropertiesAndPublishEvent(assetId: Long, roadLinkByLinkId: Long => Option[RoadLinkLike],
                                                            operation: Operation, liviId: Option[String]): MassTransitStopWithProperties = {
    // TODO: use already loaded asset
    convertPersistedStopWithPropertiesAndPublishEvent(fetchPointAssets(withId(assetId)).headOption, roadLinkByLinkId, operation, liviId)
  }

  private def convertPersistedStopWithPropertiesAndPublishEvent(persistedStop: Option[PersistedMassTransitStop], roadLinkByLinkId: Long => Option[RoadLinkLike],
                                                            operation: Operation, liviId: Option[String]): MassTransitStopWithProperties = {
    persistedStop.foreach { stop =>
      executeTierekisteriOperation(operation, stop, roadLinkByLinkId, liviId)

      val municipalityName = massTransitStopDao.getMunicipalityNameByCode(stop.municipalityCode)
      eventbus.publish("asset:saved", eventBusMassTransitStop(stop, municipalityName))
    }
    persistedStop
      .map(withFloatingUpdate(persistedStopToMassTransitStopWithProperties(roadLinkByLinkId)))
      .get
  }

  def mandatoryProperties(): Map[String, String] = {
    val requiredProperties = withDynSession {
      sql"""select public_id, property_type from property where asset_type_id = $typeId and required = 1""".as[(String, String)].iterator.toMap
    }
    val validityDirection = AssetPropertyConfiguration.commonAssetProperties(AssetPropertyConfiguration.ValidityDirectionId)
    requiredProperties + (validityDirection.publicId -> validityDirection.propertyType)
  }

  def calculateLinearReferenceFromPoint(point: Point, points: Seq[Point]): Double = {
    GeometryUtils.calculateLinearReferenceFromPoint(point, points)
  }

  def deleteAllMassTransitStopData(assetId: Long) = {
    withDynTransaction {

      val persistedStop = fetchPointAssets(withId(assetId)).headOption
      val relevantToTR = MassTransitStopOperations.isStoredInTierekisteri(Some(persistedStop.get))

      massTransitStopDao.deleteAllMassTransitStopData(assetId)

      if (relevantToTR && tierekisteriClient.isTREnabled) {
        val liviIdOption = MassTransitStopOperations.liviIdValueOption(persistedStop.get.propertyData).map(_.propertyValue)

        liviIdOption match {
          case Some(liviId) => tierekisteriClient.deleteMassTransitStop(liviId)
          case _ => throw new RuntimeException(s"bus stop relevant to Tierekisteri doesn't have 'yllapitajan koodi' property")
        }
      }
    }
  }

  implicit val getMassTransitStopRow = new GetResult[MassTransitStopRow] {
    def apply(r: PositionedResult) = {
      val id = r.nextLong
      val externalId = r.nextLong
      val assetTypeId = r.nextLong
      val bearing = r.nextIntOption
      val validityDirection = r.nextInt
      val validFrom = r.nextDateOption.map(new LocalDate(_))
      val validTo = r.nextDateOption.map(new LocalDate(_))
      val point = r.nextBytesOption.map(bytesToPoint)
      val municipalityCode = r.nextInt()
      val persistedFloating = r.nextBoolean()
      val propertyId = r.nextLong
      val propertyPublicId = r.nextString
      val propertyType = r.nextString
      val propertyRequired = r.nextBoolean
      val propertyValue = r.nextLongOption()
      val propertyDisplayValue = r.nextStringOption()
      val property = new PropertyRow(
        propertyId = propertyId,
        publicId = propertyPublicId,
        propertyType = propertyType,
        propertyRequired = propertyRequired,
        propertyValue = propertyValue.getOrElse(propertyDisplayValue.getOrElse("")).toString,
        propertyDisplayValue = propertyDisplayValue.orNull)
      val lrmId = r.nextLong
      val startMeasure = r.nextDouble()
      val endMeasure = r.nextDouble()
      val linkId = r.nextLong
      val created = new Modification(r.nextTimestampOption().map(new DateTime(_)), r.nextStringOption)
      val modified = new Modification(r.nextTimestampOption().map(new DateTime(_)), r.nextStringOption)
      val wgsPoint = r.nextBytesOption.map(bytesToPoint)
      MassTransitStopRow(id, externalId, assetTypeId, point, linkId, bearing, validityDirection,
        validFrom, validTo, property, created, modified, wgsPoint,
        lrmPosition = LRMPosition(lrmId, startMeasure, endMeasure, point), municipalityCode = municipalityCode, persistedFloating = persistedFloating)
    }
  }

  private implicit val getLocalDate = new GetResult[Option[LocalDate]] {
    def apply(r: PositionedResult) = {
      r.nextDateOption().map(new LocalDate(_))
    }
  }

  def executeTierekisteriOperation(operation: Operation, persistedStop: PersistedMassTransitStop, roadLinkByLinkId: Long => Option[RoadLinkLike], overrideLiviId: Option[String]) = {
    if (operation != Operation.Noop) {
      val roadLink = roadLinkByLinkId.apply(persistedStop.linkId)
      val road = roadLink.flatMap(_.roadNumber
         match {
          case Some(str) => Try(str.toString.toInt).toOption
          case _ => None
        }
      )
      val (address, roadSide) = geometryTransform.resolveAddressAndLocation(Point(persistedStop.lon, persistedStop.lat), persistedStop.bearing.get, road)

      val expire = if(operation == Operation.Expire) Some(new Date()) else None
      val newTierekisteriMassTransitStop = TierekisteriBusStopMarshaller.toTierekisteriMassTransitStop(persistedStop, address, Option(roadSide), expire, overrideLiviId)

      operation match {
        case Create => tierekisteriClient.createMassTransitStop(newTierekisteriMassTransitStop)
        case Update => tierekisteriClient.updateMassTransitStop(newTierekisteriMassTransitStop, overrideLiviId)
        case Expire => tierekisteriClient.updateMassTransitStop(newTierekisteriMassTransitStop, overrideLiviId)
        case Remove => tierekisteriClient.deleteMassTransitStop(overrideLiviId.getOrElse(newTierekisteriMassTransitStop.liviId))
        case Noop =>
      }
    }
  }

  private def constructValidityPeriod(validFrom: Option[LocalDate], validTo: Option[LocalDate]): String = {
    (validFrom, validTo) match {
      case (Some(from), None) => if (from.isAfter(LocalDate.now())) { MassTransitStopValidityPeriod.
        Future }
      else { MassTransitStopValidityPeriod.
        Current }
      case (None, Some(to)) => if (LocalDate.now().isAfter(to
      )) { MassTransitStopValidityPeriod
        .Past }
      else { MassTransitStopValidityPeriod.
        Current }
      case (Some(from), Some(to)) =>
        val interval = new Interval(from.toDateMidnight, to.toDateMidnight)
        if (interval.
          containsNow()) { MassTransitStopValidityPeriod
          .Current }
        else if (interval.
          isBeforeNow) {
          MassTransitStopValidityPeriod.Past }
        else {
          MassTransitStopValidityPeriod.Future }
      case _ => MassTransitStopValidityPeriod.Current
    }
  }

  private def getAdministrationClass(persistedAsset: PersistedMassTransitStop): Option[AdministrativeClass] = {
    MassTransitStopOperations.getAdministrationClass(persistedAsset.propertyData)
  }


  //  @throws(classOf[TierekisteriClientException])
  private def expireMassTransitStop(username: String, persistedStop: PersistedMassTransitStop) = {
    val expireDate= new Date()
    massTransitStopDao.expireMassTransitStop(username, persistedStop.id)
    if (tierekisteriClient.isTREnabled) {
      val (address, roadSide) = geometryTransform.resolveAddressAndLocation(Point(persistedStop.lon, persistedStop.lat), persistedStop.bearing.get)
      val updatedTierekisteriMassTransitStop = TierekisteriBusStopMarshaller.toTierekisteriMassTransitStop(persistedStop, address, Option(roadSide), Option(expireDate))
      tierekisteriClient.updateMassTransitStop(updatedTierekisteriMassTransitStop, None)
    }
  }
}
<|MERGE_RESOLUTION|>--- conflicted
+++ resolved
@@ -1,733 +1,731 @@
-package fi.liikennevirasto.digiroad2
-
-import java.util.Date
-
-import fi.liikennevirasto.digiroad2.Operation._
-import fi.liikennevirasto.digiroad2.asset.{Property, _}
-import fi.liikennevirasto.digiroad2.linearasset.{RoadLink, RoadLinkLike}
-import fi.liikennevirasto.digiroad2.masstransitstop.MassTransitStopOperations
-import fi.liikennevirasto.digiroad2.masstransitstop.oracle.Queries._
-import fi.liikennevirasto.digiroad2.masstransitstop.oracle._
-import fi.liikennevirasto.digiroad2.util.GeometryTransform
-import org.joda.time.format.DateTimeFormat
-import org.joda.time.{DateTime, Interval, LocalDate}
-import org.slf4j.LoggerFactory
-import slick.driver.JdbcDriver.backend.Database.dynamicSession
-import slick.jdbc.StaticQuery.interpolation
-import slick.jdbc.{GetResult, PositionedResult, StaticQuery}
-
-import scala.util.Try
-
-case class NewMassTransitStop(lon: Double, lat: Double, linkId: Long, bearing: Int, properties: Seq[SimpleProperty]) extends IncomingPointAsset
-
-case class MassTransitStop(id: Long, nationalId: Long, lon: Double, lat: Double, bearing: Option[Int],
-                           validityDirection: Int, municipalityNumber: Int,
-                           validityPeriod: String, floating: Boolean, stopTypes: Seq[Int]) extends FloatingAsset
-
-case class MassTransitStopWithProperties(id: Long, nationalId: Long, stopTypes: Seq[Int], lon: Double, lat: Double,
-                                         validityDirection: Option[Int], bearing: Option[Int],
-                                         validityPeriod: Option[String], floating: Boolean,
-                                         propertyData: Seq[Property]) extends FloatingAsset
-
-case class PersistedMassTransitStop(id: Long, nationalId: Long, linkId: Long, stopTypes: Seq[Int],
-                                    municipalityCode: Int, lon: Double, lat: Double, mValue: Double,
-                                    validityDirection: Option[Int], bearing: Option[Int],
-                                    validityPeriod: Option[String], floating: Boolean,
-                                    created: Modification, modified: Modification,
-                                    propertyData: Seq[Property]) extends PersistedPointAsset with TimeStamps
-
-case class MassTransitStopRow(id: Long, externalId: Long, assetTypeId: Long, point: Option[Point], linkId: Long, bearing: Option[Int],
-                              validityDirection: Int, validFrom: Option[LocalDate], validTo: Option[LocalDate], property: PropertyRow,
-                              created: Modification, modified: Modification, wgsPoint: Option[Point], lrmPosition: LRMPosition,
-                              roadLinkType: AdministrativeClass = Unknown, municipalityCode: Int, persistedFloating: Boolean)
-
-trait MassTransitStopService extends PointAssetOperations {
-  type IncomingAsset = NewMassTransitStop
-  type PersistedAsset = PersistedMassTransitStop
-
-  lazy val logger = LoggerFactory.getLogger(getClass)
-  val massTransitStopDao: MassTransitStopDao
-  val tierekisteriClient: TierekisteriClient
-  val tierekisteriEnabled: Boolean
-  val roadLinkService: RoadLinkService
-  override val idField = "external_id"
-
-  override def typeId: Int = 10
-
-  val MaxMovementDistanceMeters = 50
-
-  val toIso8601 = DateTimeFormat.forPattern("yyyy-MM-dd")
-
-  val geometryTransform = new GeometryTransform
-
-  lazy val massTransitStopEnumeratedPropertyValues = {
-    val properties = Queries.getEnumeratedPropertyValues(typeId)
-    properties.map(epv => epv.publicId -> epv.values).toMap
-  }
-
-  def withDynSession[T](f: => T): T
-
-  def withDynTransaction[T](f: => T): T
-
-  def eventbus: DigiroadEventBus
-
-
-  def getByNationalId[T <: FloatingAsset](nationalId: Long, municipalityValidation: Int => Unit, persistedStopToFloatingStop: PersistedMassTransitStop => (T, Option[FloatingReason])): Option[T] = {
-    withDynTransaction {
-      val persistedStop = fetchPointAssets(withNationalId(nationalId)).headOption
-      persistedStop.map(_.municipalityCode).foreach(municipalityValidation)
-      persistedStop.map(withFloatingUpdate(persistedStopToFloatingStop))
-    }
-  }
-
-  /**
-    * Run enriching if the stop is found in Tierekisteri. Return enriched stop with a boolean flag for errors (not found in TR)
-    *
-    * @param persistedStop Optional mass transit stop
-    * @return Enriched stop with a boolean flag for TR operation errors
-    */
-  private def enrichStopIfInTierekisteri(persistedStop: Option[PersistedMassTransitStop]) = {
-<<<<<<< HEAD
-
-    if (MassTransitStopOperations.isStoredInTierekisteri(persistedStop) && tierekisteriEnabled) {
-      val liViId = MassTransitStopOperations.liviIdValueOption(persistedStop.map(_.propertyData).get).map(_.propertyValue)
-=======
-    if (isStoredInTierekisteri(persistedStop) && tierekisteriEnabled) {
-      val properties = persistedStop.map(_.propertyData).get
-      val liViProp = properties.find(_.publicId == LiViIdentifierPublicId)
-      val liViId = liViProp.flatMap(_.values.headOption).map(_.propertyValue)
->>>>>>> 348d97c8
-      val tierekisteriStop = liViId.flatMap(tierekisteriClient.fetchMassTransitStop)
-      tierekisteriStop.isEmpty match {
-        case true => (persistedStop, true)
-        case false => (enrichPersistedMassTransitStop(persistedStop, tierekisteriStop.get), false)
-      }
-    } else {
-      (persistedStop, false)
-    }
-  }
-
-  def getByNationalIdWithTRWarnings[T <: FloatingAsset](nationalId: Long, municipalityValidation: Int => Unit,
-                                                        persistedStopToFloatingStop: PersistedMassTransitStop => (T, Option[FloatingReason])): (Option[T], Boolean) = {
-    withDynTransaction {
-      val persistedStop = fetchPointAssets(withNationalId(nationalId)).headOption
-      persistedStop.map(_.municipalityCode).foreach(municipalityValidation)
-      val (enrichedStop, trError) = enrichStopIfInTierekisteri(persistedStop)
-      (enrichedStop.map(withFloatingUpdate(persistedStopToFloatingStop)), trError)
-    }
-  }
-
-  /**
-    * Override property values of all equipment properties
-    *
-    * @param tierekisteriStop Tierekisteri Asset
-    * @param property         Asset property
-    * @return Property passed as parameter if have no match with equipment property or property overriden with tierekisteri values
-    */
-  private def setEquipments(tierekisteriStop: TierekisteriMassTransitStop, property: Property) = {
-    if (tierekisteriStop.equipments.isEmpty) {
-      property
-    } else {
-      val equipment = Equipment.fromPublicId(property.publicId)
-      val existence = tierekisteriStop.equipments.get(equipment)
-      existence.isEmpty || !equipment.isMaster match {
-        case true => property
-        case false =>
-          val propertyValueString = existence.get.propertyValue.toString
-          val propertyOverrideValue = massTransitStopEnumeratedPropertyValues.
-            get(property.publicId).get.find(_.propertyValue == propertyValueString).get
-          property.copy(values = Seq(propertyOverrideValue))
-      }
-    }
-  }
-
-  /**
-    * Override property value when the value is empty
-    *
-    * @param publicId         The public id of the property
-    * @param getValue         Function to get the property value from Tierekisteri Asset
-    * @param tierekisteriStop Tierekisteri Asset
-    * @param property         Asset property
-    * @return Property passed as parameter if have no match with equipment property or property overriden with tierekisteri values
-    */
-  private def setTextPropertyValueIfEmpty(publicId: String, getValue: TierekisteriMassTransitStop => String)(tierekisteriStop: TierekisteriMassTransitStop, property: Property): Property = {
-    if (property.publicId == publicId && property.values.isEmpty) {
-      val propertyValueString = getValue(tierekisteriStop)
-      property.copy(values = Seq(new PropertyValue(propertyValueString, Some(propertyValueString))))
-    } else {
-      property
-    }
-  }
-
-  /**
-    * Override the properties values passed as parameter using override operations
-    *
-    * @param tierekisteriStop         Tierekisteri Asset
-    * @param persistedMassTransitStop Asset properties
-    * @return Sequence of overridden properties
-    */
-  private def enrichPersistedMassTransitStop(persistedMassTransitStop: Option[PersistedMassTransitStop], tierekisteriStop: TierekisteriMassTransitStop): Option[PersistedMassTransitStop] = {
-    val overridePropertyValueOperations: Seq[(TierekisteriMassTransitStop, Property) => Property] = Seq(
-      setEquipments,
-      setTextPropertyValueIfEmpty(MassTransitStopOperations.nameFiPublicId, { ta => ta.nameFi.getOrElse("") }),
-      setTextPropertyValueIfEmpty(MassTransitStopOperations.nameSePublicId, { ta => ta.nameSe.getOrElse("") })
-      //In the future if we need to override some property just add here the operation
-    )
-
-    persistedMassTransitStop.map(massTransitStop =>
-      massTransitStop.copy(propertyData = massTransitStop.propertyData.map {
-        property =>
-          overridePropertyValueOperations.foldLeft(property) { case (prop, operation) =>
-            operation(tierekisteriStop, prop)
-          }
-      }
-      )
-    )
-  }
-
-  def getMassTransitStopByNationalId(nationalId: Long, municipalityValidation: Int => Unit): Option[MassTransitStopWithProperties] = {
-    getByNationalId(nationalId, municipalityValidation, persistedStopToMassTransitStopWithProperties(fetchRoadLink))
-  }
-
-  def getMassTransitStopByNationalIdWithTRWarnings(nationalId: Long, municipalityValidation: Int => Unit): (Option[MassTransitStopWithProperties], Boolean) = {
-    getByNationalIdWithTRWarnings(nationalId, municipalityValidation, persistedStopToMassTransitStopWithProperties(fetchRoadLink))
-  }
-
-  private def persistedStopToMassTransitStopWithProperties(roadLinkByLinkId: Long => Option[RoadLinkLike])
-                                                          (persistedStop: PersistedMassTransitStop): (MassTransitStopWithProperties, Option[FloatingReason]) = {
-    val (floating, floatingReason) = isFloating(persistedStop, roadLinkByLinkId(persistedStop.linkId))
-    (MassTransitStopWithProperties(id = persistedStop.id, nationalId = persistedStop.nationalId, stopTypes = persistedStop.stopTypes,
-      lon = persistedStop.lon, lat = persistedStop.lat, validityDirection = persistedStop.validityDirection,
-      bearing = persistedStop.bearing, validityPeriod = persistedStop.validityPeriod, floating = floating,
-      propertyData = persistedStop.propertyData), floatingReason)
-  }
-
-  override def fetchPointAssets(queryFilter: String => String, roadLinks: Seq[RoadLinkLike]): Seq[PersistedMassTransitStop] = {
-    val query = """
-        select a.id, a.external_id, a.asset_type_id, a.bearing, lrm.side_code,
-        a.valid_from, a.valid_to, geometry, a.municipality_code, a.floating,
-        p.id, p.public_id, p.property_type, p.required, e.value,
-        case
-          when e.name_fi is not null then e.name_fi
-          when tp.value_fi is not null then tp.value_fi
-          when np.value is not null then to_char(np.value)
-          else null
-        end as display_value,
-        lrm.id, lrm.start_measure, lrm.end_measure, lrm.link_id,
-        a.created_date, a.created_by, a.modified_date, a.modified_by,
-        SDO_CS.TRANSFORM(a.geometry, 4326) AS position_wgs84
-        from asset a
-          join asset_link al on a.id = al.asset_id
-          join lrm_position lrm on al.position_id = lrm.id
-        join property p on a.asset_type_id = p.asset_type_id
-          left join single_choice_value s on s.asset_id = a.id and s.property_id = p.id and p.property_type = 'single_choice'
-          left join text_property_value tp on tp.asset_id = a.id and tp.property_id = p.id and (p.property_type = 'text' or p.property_type = 'long_text' or p.property_type = 'read_only_text')
-          left join multiple_choice_value mc on mc.asset_id = a.id and mc.property_id = p.id and p.property_type = 'multiple_choice'
-          left join number_property_value np on np.asset_id = a.id and np.property_id = p.id and p.property_type = 'read_only_number'
-          left join enumerated_value e on mc.enumerated_value_id = e.id or s.enumerated_value_id = e.id
-      """
-    queryToPersistedMassTransitStops(queryFilter(query))
-  }
-
-  override def updateFloating(id: Long, floating: Boolean, floatingReason: Option[FloatingReason]) = {
-    super.updateFloating(id, floating, floatingReason)
-
-    floatingReason match {
-      case None =>
-        deleteFloatingReasonValue(id)
-      case Some(reason) =>
-        updateFloatingReasonValue(id, reason)
-    }
-  }
-
-  override def isFloating(persistedAsset: PersistedPointAsset, roadLinkOption: Option[RoadLinkLike]): (Boolean, Option[FloatingReason]) = {
-    roadLinkOption match {
-      case None => return super.isFloating(persistedAsset, roadLinkOption)
-      case Some(roadLink) =>
-        val administrationClass = getAdministrationClass(persistedAsset.asInstanceOf[PersistedMassTransitStop])
-        val(floating , floatingReason) = MassTransitStopOperations.isFloating(administrationClass.getOrElse(Unknown), Some(roadLink))
-        if (floating) {
-          return (floating, floatingReason)
-        }
-    }
-
-    super.isFloating(persistedAsset, roadLinkOption)
-  }
-
-  protected override def floatingReason(persistedAsset: PersistedAsset, roadLinkOption: Option[RoadLinkLike]) : String = {
-
-    roadLinkOption match {
-      case None => return super.floatingReason(persistedAsset, roadLinkOption) //This is just because the warning
-      case Some(roadLink) =>
-        val administrationClass = getAdministrationClass(persistedAsset.asInstanceOf[PersistedMassTransitStop])
-        val floatingReason = MassTransitStopOperations.floatingReason(administrationClass.getOrElse(Unknown), roadLink)
-        if (floatingReason.nonEmpty) {
-          return floatingReason.get
-        }
-    }
-
-    super.floatingReason(persistedAsset, roadLinkOption)
-  }
-
-  override def setFloating(persistedStop: PersistedMassTransitStop, floating: Boolean): PersistedMassTransitStop = {
-    persistedStop.copy(floating = floating)
-  }
-
-  protected override def fetchFloatingAssets(addQueryFilter: String => String, isOperator: Option[Boolean]): Seq[(Long, String, Long, Option[Long])] ={
-    val query = s"""
-          select a.$idField, m.name_fi, lrm.link_id, np.value
-          from asset a
-          join municipality m on a.municipality_code = m.id
-          join asset_link al on a.id = al.asset_id
-          join lrm_position lrm on al.position_id = lrm.id
-          join property p on a.asset_type_id = p.asset_type_id and p.public_id = 'kellumisen_syy'
-          left join number_property_value np on np.asset_id = a.id and np.property_id = p.id and p.property_type = 'read_only_number'
-          where a.asset_type_id = $typeId and a.floating = '1' and (a.valid_to is null or a.valid_to > sysdate)"""
-
-    val queryFilter = isOperator match {
-      case Some(false) =>
-        (q: String) => {
-          addQueryFilter(q + s""" and np.value <> ${FloatingReason.RoadOwnerChanged.value}""")
-        }
-      case _ =>
-        addQueryFilter
-    }
-
-    StaticQuery.queryNA[(Long, String, Long, Option[Long])](queryFilter(query)).list
-  }
-
-  def getFloatingAssetsWithReason(includedMunicipalities: Option[Set[Int]], isOperator: Option[Boolean] = None): Map[String, Map[String, Seq[Map[String, Long]]]] = {
-
-    val result = getFloatingPointAssets(includedMunicipalities, isOperator)
-
-    result.groupBy(_.municipality)
-      .mapValues { municipalityAssets =>
-        municipalityAssets
-          .groupBy(_.administrativeClass)
-          .mapValues(_.map(asset =>
-            Map("id" -> asset.id, "floatingReason" -> asset.floatingReason.getOrElse(0L))
-          ))
-      }
-  }
-
-  private def queryToPersistedMassTransitStops(query: String): Seq[PersistedMassTransitStop] = {
-    val rows = StaticQuery.queryNA[MassTransitStopRow](query).iterator.toSeq
-
-    rows.groupBy(_.id).map { case (id, stopRows) =>
-      val row = stopRows.head
-      val commonProperties: Seq[Property] = AssetPropertyConfiguration.assetRowToCommonProperties(row)
-      val properties: Seq[Property] = commonProperties ++ massTransitStopDao.assetRowToProperty(stopRows)
-      val point = row.point.get
-      val validityPeriod = Some(constructValidityPeriod(row.validFrom, row.validTo))
-      val stopTypes = extractStopTypes(stopRows)
-      val mValue = row.lrmPosition.startMeasure
-
-      id -> PersistedMassTransitStop(id = row.id, nationalId = row.externalId, linkId = row.linkId, stopTypes = stopTypes,
-        municipalityCode = row.municipalityCode, lon = point.x, lat = point.y, mValue = mValue,
-        validityDirection = Some(row.validityDirection), bearing = row.bearing,
-        validityPeriod = validityPeriod, floating = row.persistedFloating, created = row.created, modified = row.modified,
-        propertyData = properties)
-    }.values.toSeq
-  }
-
-  def getByMunicipality(municipalityCode: Int, enrichWithTR: Boolean): Seq[PersistedAsset] = {
-    if (enrichWithTR)
-      getByMunicipality(municipalityCode)
-    else
-      super.getByMunicipality(municipalityCode)
-  }
-
-  private def withNationalId(nationalId: Long)(query: String): String = {
-    query + s" where a.external_id = $nationalId"
-  }
-
-  private def withId(id: Long)(query: String): String = {
-    query + s" where a.id = $id"
-  }
-
-  private def extractStopTypes(rows: Seq[MassTransitStopRow]): Seq[Int] = {
-    rows
-      .filter { row => row.property.publicId.equals(MassTransitStopOperations.MassTransitStopTypePublicId) }
-      .filterNot { row => row.property.propertyValue.isEmpty }
-      .map { row => row.property.propertyValue.toInt }
-  }
-
-  private def eventBusMassTransitStop(stop: PersistedMassTransitStop, municipalityName: String) = {
-    EventBusMassTransitStop(municipalityNumber = stop.municipalityCode, municipalityName = municipalityName,
-      nationalId = stop.nationalId, lon = stop.lon, lat = stop.lat, bearing = stop.bearing,
-      validityDirection = stop.validityDirection, created = stop.created, modified = stop.modified,
-      propertyData = stop.propertyData)
-  }
-
-  override def update(id: Long, updatedAsset: NewMassTransitStop, geometry: Seq[Point], municipality: Int, username: String): Long = {
-    throw new NotImplementedError("Use updateExisting instead. Mass transit is legacy.")
-  }
-
-  override def getByMunicipality(municipalityCode: Int): Seq[PersistedMassTransitStop] = {
-    val assets = super.getByMunicipality(municipalityCode)
-    assets.flatMap(a => enrichStopIfInTierekisteri(Some(a))._1)
-  }
-
-
-  private def updateExisting(queryFilter: String => String, optionalPosition: Option[Position],
-                             properties: Set[SimpleProperty], username: String, municipalityValidation: Int => Unit): MassTransitStopWithProperties = {
-    withDynTransaction {
-
-      if (MassTransitStopOperations.mixedStoptypes(properties))
-        throw new IllegalArgumentException
-
-      val persistedStop = fetchPointAssets(queryFilter).headOption
-      persistedStop.map(_.municipalityCode).foreach(municipalityValidation)
-      val asset = persistedStop.get
-
-      val linkId = optionalPosition match {
-        case Some(position) => position.linkId
-        case _ => asset.linkId
-      }
-
-      val roadLink = roadLinkService.getRoadLinkFromVVH(linkId)
-      val (municipalityCode, geometry) = roadLink
-        .map{ x => (x.municipalityCode, x.geometry) }
-        .getOrElse(throw new NoSuchElementException)
-
-      val id = asset.id
-      massTransitStopDao.updateAssetLastModified(id, username)
-      val oldLiviIdProperty = MassTransitStopOperations.liviIdValueOption(asset.propertyData)
-      val newLiviIdProperty = if (properties.nonEmpty) {
-        val administrationProperty = properties.find(_.publicId == MassTransitStopOperations.AdministratorInfoPublicId)
-        val elyAdministrated = administrationProperty.exists(_.values.headOption.exists(_.propertyValue == MassTransitStopOperations.CentralELYPropertyValue))
-        val hslAdministrated = administrationProperty.exists(_.values.headOption.exists(_.propertyValue == MassTransitStopOperations.HSLPropertyValue))
-        if  (!(elyAdministrated || hslAdministrated) && MassTransitStopOperations.liviIdValueOption(asset.propertyData).exists(_.propertyValue != "")) {
-          updatePropertiesForAsset(id, properties.toSeq, roadLink.get.administrativeClass, asset.nationalId, None)
-        } else {
-          updatePropertiesForAsset(id, properties.toSeq, roadLink.get.administrativeClass, asset.nationalId, MassTransitStopOperations.liviIdValueOption(asset.propertyData))
-        }
-      } else {
-        None
-      }
-      if (optionalPosition.isDefined) {
-        val position = optionalPosition.get
-        val point = Point(position.lon, position.lat)
-        val mValue = calculateLinearReferenceFromPoint(point, geometry)
-        massTransitStopDao.updateLrmPosition(id, mValue, linkId)
-        massTransitStopDao.updateBearing(id, position)
-        massTransitStopDao.updateMunicipality(id, municipalityCode)
-        updateAssetGeometry(id, point)
-      }
-
-      //Remove from common assets the side code property
-      val commonAssetProperties = AssetPropertyConfiguration.commonAssetProperties.
-        filterNot(_._1 == AssetPropertyConfiguration.ValidityDirectionId)
-
-      val mergedProperties = (asset.propertyData.
-        filterNot(property => properties.exists(_.publicId == property.publicId)).
-        map(property => SimpleProperty(property.publicId, property.values)) ++ properties).
-        filterNot(property => commonAssetProperties.exists(_._1 == property.publicId))
-
-      val wasStoredInTierekisteri = MassTransitStopOperations.isStoredInTierekisteri(persistedStop)
-      val shouldBeInTierekisteri = MassTransitStopOperations.isStoredInTierekisteri(mergedProperties)
-
-      val operation = (wasStoredInTierekisteri, shouldBeInTierekisteri) match {
-        case (true, true) => Operation.Update
-        case (true, false) => Operation.Expire
-        case (false, true) => Operation.Create
-        case (false, false) => Operation.Noop
-      }
-
-      if(optionalPosition.isDefined && operation == Operation.Update) {
-        val position = optionalPosition.get
-        val assetPoint = Point(asset.lon, asset.lat)
-        val newPoint = Point(position.lon, position.lat)
-        val assetDistance = assetPoint.distance2DTo(newPoint)
-        if (assetDistance > MaxMovementDistanceMeters) {
-          //Expire the old asset
-          expireMassTransitStop(username, asset)
-
-          //Create a new asset
-          create(NewMassTransitStop(position.lon, position.lat, linkId, position.bearing.getOrElse(asset.bearing.get),
-            mergedProperties), username, newPoint, geometry, municipalityCode, Some(roadLink.get.administrativeClass))
-        } else {
-          update(asset, optionalPosition, username, mergedProperties, roadLink.get, operation)
-        }
-      } else {
-        update(asset, optionalPosition, username, mergedProperties, roadLink.get, operation)
-      }
-    }
-  }
-
-  /**
-    * Update properties and administrative class for asset. Return optionally new LiviId
-    *
-    * @param id
-    * @param properties
-    * @param administrativeClass
-    * @return
-    */
-  private def updatePropertiesForAsset(id: Long, properties: Seq[SimpleProperty], administrativeClass: AdministrativeClass,
-                                       nationalId: Long, assetLiviId: Option[PropertyValue]) = {
-    massTransitStopDao.updateAssetProperties(id, properties)
-    updateAdministrativeClassValue(id, administrativeClass)
-    if (!assetLiviId.exists(_.propertyValue != ""))
-      overWriteLiViIdentifierProperty(id, nationalId, properties, Some(administrativeClass))
-    else
-      None
-  }
-
-  private def update(persistedStop: PersistedMassTransitStop, optionalPosition: Option[Position], username: String,
-                     properties: Seq[SimpleProperty], roadLink: RoadLinkLike, tierekisteriOperation: Operation): MassTransitStopWithProperties = {
-
-    val id = persistedStop.id
-    if (optionalPosition.isDefined) {
-      val position = optionalPosition.get
-      val point = Point(position.lon, position.lat)
-      val mValue = calculateLinearReferenceFromPoint(point, roadLink.geometry)
-      massTransitStopDao.updateLrmPosition(id, mValue, roadLink.linkId)
-      massTransitStopDao.updateBearing(id, position)
-      massTransitStopDao.updateMunicipality(id, roadLink.municipalityCode)
-      updateAssetGeometry(id, point)
-    }
-    val tierekisteriLiviId = MassTransitStopOperations.liviIdValueOption(persistedStop.propertyData).map(_.propertyValue) // Using the saved LiviId if any
-    val modifiedAsset = fetchPointAssets(withId(id)).headOption // Reload from database
-    if(tierekisteriOperation == Operation.Expire){
-      executeTierekisteriOperation(tierekisteriOperation, modifiedAsset.get, { _ => Some(roadLink) }, tierekisteriLiviId)
-      convertPersistedStopWithPropertiesAndPublishEvent(modifiedAsset, { _ => Some(roadLink) }, Operation.Noop, tierekisteriLiviId)
-    } else {
-      convertPersistedStopWithPropertiesAndPublishEvent(modifiedAsset, { _ => Some(roadLink) }, tierekisteriOperation, tierekisteriLiviId)
-    }
-  }
-
-  def updateExistingById(id: Long, optionalPosition: Option[Position], properties: Set[SimpleProperty], username: String, municipalityValidation: Int => Unit): MassTransitStopWithProperties = {
-    val props = updatedProperties(properties.toSeq)
-    updateExisting(withId(id), optionalPosition, props.toSet, username, municipalityValidation)
-  }
-
-  def updateAdministrativeClassValue(assetId: Long, administrativeClass: AdministrativeClass): Unit ={
-    massTransitStopDao.updateNumberPropertyValue(assetId, "linkin_hallinnollinen_luokka", administrativeClass.value)
-  }
-
-  private def updateFloatingReasonValue(assetId: Long, floatingReason: FloatingReason): Unit ={
-    massTransitStopDao.updateNumberPropertyValue(assetId, "kellumisen_syy", floatingReason.value)
-  }
-
-  private def deleteFloatingReasonValue(assetId: Long): Unit ={
-    massTransitStopDao.deleteNumberPropertyValue(assetId, "kellumisen_syy")
-  }
-
-  private def fetchRoadLink(linkId: Long): Option[RoadLinkLike] = {
-    roadLinkService.getRoadLinkFromVVH(linkId, newTransaction = false)
-  }
-
-  override def create(asset: NewMassTransitStop, username: String, geometry: Seq[Point], municipality: Int, administrativeClass: Option[AdministrativeClass]): Long = {
-    withDynTransaction {
-      val point = Point(asset.lon, asset.lat)
-      create(asset, username, point, geometry, municipality, administrativeClass).id
-    }
-  }
-
-  def updatedProperties(properties: Seq[SimpleProperty]): Seq[SimpleProperty] = {
-    val inventoryDate = properties.find(_.publicId == MassTransitStopOperations.InventoryDateId)
-    val notInventoryDate = properties.filterNot(_.publicId == MassTransitStopOperations.InventoryDateId)
-    if (inventoryDate.nonEmpty && inventoryDate.get.values.exists(_.propertyValue != "")) {
-      properties
-    } else {
-      notInventoryDate ++ Seq(SimpleProperty(MassTransitStopOperations.InventoryDateId, Seq(PropertyValue(toIso8601.print(DateTime.now())))))
-    }
-  }
-
-  private def create(asset: NewMassTransitStop, username: String, point: Point, geometry: Seq[Point], municipality: Int, administrativeClass: Option[AdministrativeClass]): MassTransitStopWithProperties = {
-    val assetId = Sequences.nextPrimaryKeySeqValue
-    val lrmPositionId = Sequences.nextLrmPositionPrimaryKeySeqValue
-    val nationalId = massTransitStopDao.getNationalBusStopId
-    val mValue = calculateLinearReferenceFromPoint(point, geometry)
-    val floating = !PointAssetOperations.coordinatesWithinThreshold(Some(point), GeometryUtils.calculatePointFromLinearReference(geometry, mValue))
-    massTransitStopDao.insertLrmPosition(lrmPositionId, mValue, asset.linkId)
-    massTransitStopDao.insertAsset(assetId, nationalId, asset.lon, asset.lat, asset.bearing, username, municipality, floating)
-    massTransitStopDao.insertAssetLink(assetId, lrmPositionId)
-
-    val properties = updatedProperties(asset.properties)
-
-    val defaultValues = massTransitStopDao.propertyDefaultValues(typeId).filterNot(defaultValue => properties.exists(_.publicId == defaultValue.publicId))
-    if (!MassTransitStopOperations.mixedStoptypes(properties.toSet))
-    {
-      massTransitStopDao.updateAssetProperties(assetId, properties ++ defaultValues.toSet)
-      updateAdministrativeClassValue(assetId, administrativeClass.getOrElse(throw new IllegalArgumentException("AdministrativeClass argument is mandatory")))
-      val newAdminClassProperty = SimpleProperty(MassTransitStopOperations.MassTransitStopAdminClassPublicId, Seq(PropertyValue(administrativeClass.getOrElse(Unknown).value.toString)))
-      val propsWithAdminClass = properties.filterNot(_.publicId == MassTransitStopOperations.MassTransitStopAdminClassPublicId) ++ Seq(newAdminClassProperty)
-      val liviId = overWriteLiViIdentifierProperty(assetId, nationalId, propsWithAdminClass, administrativeClass)
-      val operation = if (MassTransitStopOperations.isStoredInTierekisteri(propsWithAdminClass, administrativeClass)) Operation.Create else Operation.Noop
-      getPersistedStopWithPropertiesAndPublishEvent(assetId, fetchRoadLink, operation, liviId.map(_.values.head.propertyValue))
-    }
-    else
-      throw new IllegalArgumentException
-  }
-
-  private def overWriteLiViIdentifierProperty(assetId: Long, nationalId: Long, properties: Seq[SimpleProperty], administrativeClass: Option[AdministrativeClass]) : Option[SimpleProperty] = {
-    if(MassTransitStopOperations.isStoredInTierekisteri(properties, administrativeClass)) {
-      val id = "OTHJ%d".format(nationalId)
-      massTransitStopDao.updateTextPropertyValue(assetId, MassTransitStopOperations.LiViIdentifierPublicId, id)
-      Some(SimpleProperty(MassTransitStopOperations.LiViIdentifierPublicId, Seq(PropertyValue(id, Some(id)))))
-    } else{
-      massTransitStopDao.updateTextPropertyValue(assetId, MassTransitStopOperations.LiViIdentifierPublicId, "")
-      Some(SimpleProperty(MassTransitStopOperations.LiViIdentifierPublicId, Seq(PropertyValue("", Some("")))))
-    }
-  }
-
-  private def getPersistedStopWithPropertiesAndPublishEvent(assetId: Long, roadLinkByLinkId: Long => Option[RoadLinkLike],
-                                                            operation: Operation, liviId: Option[String]): MassTransitStopWithProperties = {
-    // TODO: use already loaded asset
-    convertPersistedStopWithPropertiesAndPublishEvent(fetchPointAssets(withId(assetId)).headOption, roadLinkByLinkId, operation, liviId)
-  }
-
-  private def convertPersistedStopWithPropertiesAndPublishEvent(persistedStop: Option[PersistedMassTransitStop], roadLinkByLinkId: Long => Option[RoadLinkLike],
-                                                            operation: Operation, liviId: Option[String]): MassTransitStopWithProperties = {
-    persistedStop.foreach { stop =>
-      executeTierekisteriOperation(operation, stop, roadLinkByLinkId, liviId)
-
-      val municipalityName = massTransitStopDao.getMunicipalityNameByCode(stop.municipalityCode)
-      eventbus.publish("asset:saved", eventBusMassTransitStop(stop, municipalityName))
-    }
-    persistedStop
-      .map(withFloatingUpdate(persistedStopToMassTransitStopWithProperties(roadLinkByLinkId)))
-      .get
-  }
-
-  def mandatoryProperties(): Map[String, String] = {
-    val requiredProperties = withDynSession {
-      sql"""select public_id, property_type from property where asset_type_id = $typeId and required = 1""".as[(String, String)].iterator.toMap
-    }
-    val validityDirection = AssetPropertyConfiguration.commonAssetProperties(AssetPropertyConfiguration.ValidityDirectionId)
-    requiredProperties + (validityDirection.publicId -> validityDirection.propertyType)
-  }
-
-  def calculateLinearReferenceFromPoint(point: Point, points: Seq[Point]): Double = {
-    GeometryUtils.calculateLinearReferenceFromPoint(point, points)
-  }
-
-  def deleteAllMassTransitStopData(assetId: Long) = {
-    withDynTransaction {
-
-      val persistedStop = fetchPointAssets(withId(assetId)).headOption
-      val relevantToTR = MassTransitStopOperations.isStoredInTierekisteri(Some(persistedStop.get))
-
-      massTransitStopDao.deleteAllMassTransitStopData(assetId)
-
-      if (relevantToTR && tierekisteriClient.isTREnabled) {
-        val liviIdOption = MassTransitStopOperations.liviIdValueOption(persistedStop.get.propertyData).map(_.propertyValue)
-
-        liviIdOption match {
-          case Some(liviId) => tierekisteriClient.deleteMassTransitStop(liviId)
-          case _ => throw new RuntimeException(s"bus stop relevant to Tierekisteri doesn't have 'yllapitajan koodi' property")
-        }
-      }
-    }
-  }
-
-  implicit val getMassTransitStopRow = new GetResult[MassTransitStopRow] {
-    def apply(r: PositionedResult) = {
-      val id = r.nextLong
-      val externalId = r.nextLong
-      val assetTypeId = r.nextLong
-      val bearing = r.nextIntOption
-      val validityDirection = r.nextInt
-      val validFrom = r.nextDateOption.map(new LocalDate(_))
-      val validTo = r.nextDateOption.map(new LocalDate(_))
-      val point = r.nextBytesOption.map(bytesToPoint)
-      val municipalityCode = r.nextInt()
-      val persistedFloating = r.nextBoolean()
-      val propertyId = r.nextLong
-      val propertyPublicId = r.nextString
-      val propertyType = r.nextString
-      val propertyRequired = r.nextBoolean
-      val propertyValue = r.nextLongOption()
-      val propertyDisplayValue = r.nextStringOption()
-      val property = new PropertyRow(
-        propertyId = propertyId,
-        publicId = propertyPublicId,
-        propertyType = propertyType,
-        propertyRequired = propertyRequired,
-        propertyValue = propertyValue.getOrElse(propertyDisplayValue.getOrElse("")).toString,
-        propertyDisplayValue = propertyDisplayValue.orNull)
-      val lrmId = r.nextLong
-      val startMeasure = r.nextDouble()
-      val endMeasure = r.nextDouble()
-      val linkId = r.nextLong
-      val created = new Modification(r.nextTimestampOption().map(new DateTime(_)), r.nextStringOption)
-      val modified = new Modification(r.nextTimestampOption().map(new DateTime(_)), r.nextStringOption)
-      val wgsPoint = r.nextBytesOption.map(bytesToPoint)
-      MassTransitStopRow(id, externalId, assetTypeId, point, linkId, bearing, validityDirection,
-        validFrom, validTo, property, created, modified, wgsPoint,
-        lrmPosition = LRMPosition(lrmId, startMeasure, endMeasure, point), municipalityCode = municipalityCode, persistedFloating = persistedFloating)
-    }
-  }
-
-  private implicit val getLocalDate = new GetResult[Option[LocalDate]] {
-    def apply(r: PositionedResult) = {
-      r.nextDateOption().map(new LocalDate(_))
-    }
-  }
-
-  def executeTierekisteriOperation(operation: Operation, persistedStop: PersistedMassTransitStop, roadLinkByLinkId: Long => Option[RoadLinkLike], overrideLiviId: Option[String]) = {
-    if (operation != Operation.Noop) {
-      val roadLink = roadLinkByLinkId.apply(persistedStop.linkId)
-      val road = roadLink.flatMap(_.roadNumber
-         match {
-          case Some(str) => Try(str.toString.toInt).toOption
-          case _ => None
-        }
-      )
-      val (address, roadSide) = geometryTransform.resolveAddressAndLocation(Point(persistedStop.lon, persistedStop.lat), persistedStop.bearing.get, road)
-
-      val expire = if(operation == Operation.Expire) Some(new Date()) else None
-      val newTierekisteriMassTransitStop = TierekisteriBusStopMarshaller.toTierekisteriMassTransitStop(persistedStop, address, Option(roadSide), expire, overrideLiviId)
-
-      operation match {
-        case Create => tierekisteriClient.createMassTransitStop(newTierekisteriMassTransitStop)
-        case Update => tierekisteriClient.updateMassTransitStop(newTierekisteriMassTransitStop, overrideLiviId)
-        case Expire => tierekisteriClient.updateMassTransitStop(newTierekisteriMassTransitStop, overrideLiviId)
-        case Remove => tierekisteriClient.deleteMassTransitStop(overrideLiviId.getOrElse(newTierekisteriMassTransitStop.liviId))
-        case Noop =>
-      }
-    }
-  }
-
-  private def constructValidityPeriod(validFrom: Option[LocalDate], validTo: Option[LocalDate]): String = {
-    (validFrom, validTo) match {
-      case (Some(from), None) => if (from.isAfter(LocalDate.now())) { MassTransitStopValidityPeriod.
-        Future }
-      else { MassTransitStopValidityPeriod.
-        Current }
-      case (None, Some(to)) => if (LocalDate.now().isAfter(to
-      )) { MassTransitStopValidityPeriod
-        .Past }
-      else { MassTransitStopValidityPeriod.
-        Current }
-      case (Some(from), Some(to)) =>
-        val interval = new Interval(from.toDateMidnight, to.toDateMidnight)
-        if (interval.
-          containsNow()) { MassTransitStopValidityPeriod
-          .Current }
-        else if (interval.
-          isBeforeNow) {
-          MassTransitStopValidityPeriod.Past }
-        else {
-          MassTransitStopValidityPeriod.Future }
-      case _ => MassTransitStopValidityPeriod.Current
-    }
-  }
-
-  private def getAdministrationClass(persistedAsset: PersistedMassTransitStop): Option[AdministrativeClass] = {
-    MassTransitStopOperations.getAdministrationClass(persistedAsset.propertyData)
-  }
-
-
-  //  @throws(classOf[TierekisteriClientException])
-  private def expireMassTransitStop(username: String, persistedStop: PersistedMassTransitStop) = {
-    val expireDate= new Date()
-    massTransitStopDao.expireMassTransitStop(username, persistedStop.id)
-    if (tierekisteriClient.isTREnabled) {
-      val (address, roadSide) = geometryTransform.resolveAddressAndLocation(Point(persistedStop.lon, persistedStop.lat), persistedStop.bearing.get)
-      val updatedTierekisteriMassTransitStop = TierekisteriBusStopMarshaller.toTierekisteriMassTransitStop(persistedStop, address, Option(roadSide), Option(expireDate))
-      tierekisteriClient.updateMassTransitStop(updatedTierekisteriMassTransitStop, None)
-    }
-  }
-}
+package fi.liikennevirasto.digiroad2
+
+import java.util.Date
+
+import fi.liikennevirasto.digiroad2.Operation._
+import fi.liikennevirasto.digiroad2.asset.{Property, _}
+import fi.liikennevirasto.digiroad2.linearasset.{RoadLink, RoadLinkLike}
+import fi.liikennevirasto.digiroad2.masstransitstop.MassTransitStopOperations
+import fi.liikennevirasto.digiroad2.masstransitstop.oracle.Queries._
+import fi.liikennevirasto.digiroad2.masstransitstop.oracle._
+import fi.liikennevirasto.digiroad2.util.GeometryTransform
+import org.joda.time.format.DateTimeFormat
+import org.joda.time.{DateTime, Interval, LocalDate}
+import org.slf4j.LoggerFactory
+import slick.driver.JdbcDriver.backend.Database.dynamicSession
+import slick.jdbc.StaticQuery.interpolation
+import slick.jdbc.{GetResult, PositionedResult, StaticQuery}
+
+import scala.util.Try
+
+case class NewMassTransitStop(lon: Double, lat: Double, linkId: Long, bearing: Int, properties: Seq[SimpleProperty]) extends IncomingPointAsset
+
+case class MassTransitStop(id: Long, nationalId: Long, lon: Double, lat: Double, bearing: Option[Int],
+                           validityDirection: Int, municipalityNumber: Int,
+                           validityPeriod: String, floating: Boolean, stopTypes: Seq[Int]) extends FloatingAsset
+
+case class MassTransitStopWithProperties(id: Long, nationalId: Long, stopTypes: Seq[Int], lon: Double, lat: Double,
+                                         validityDirection: Option[Int], bearing: Option[Int],
+                                         validityPeriod: Option[String], floating: Boolean,
+                                         propertyData: Seq[Property]) extends FloatingAsset
+
+case class PersistedMassTransitStop(id: Long, nationalId: Long, linkId: Long, stopTypes: Seq[Int],
+                                    municipalityCode: Int, lon: Double, lat: Double, mValue: Double,
+                                    validityDirection: Option[Int], bearing: Option[Int],
+                                    validityPeriod: Option[String], floating: Boolean,
+                                    created: Modification, modified: Modification,
+                                    propertyData: Seq[Property]) extends PersistedPointAsset with TimeStamps
+
+case class MassTransitStopRow(id: Long, externalId: Long, assetTypeId: Long, point: Option[Point], linkId: Long, bearing: Option[Int],
+                              validityDirection: Int, validFrom: Option[LocalDate], validTo: Option[LocalDate], property: PropertyRow,
+                              created: Modification, modified: Modification, wgsPoint: Option[Point], lrmPosition: LRMPosition,
+                              roadLinkType: AdministrativeClass = Unknown, municipalityCode: Int, persistedFloating: Boolean)
+
+trait MassTransitStopService extends PointAssetOperations {
+  type IncomingAsset = NewMassTransitStop
+  type PersistedAsset = PersistedMassTransitStop
+
+  lazy val logger = LoggerFactory.getLogger(getClass)
+  val massTransitStopDao: MassTransitStopDao
+  val tierekisteriClient: TierekisteriClient
+  val tierekisteriEnabled: Boolean
+  val roadLinkService: RoadLinkService
+  override val idField = "external_id"
+
+  override def typeId: Int = 10
+
+  val MaxMovementDistanceMeters = 50
+
+  val toIso8601 = DateTimeFormat.forPattern("yyyy-MM-dd")
+
+  val geometryTransform = new GeometryTransform
+
+  lazy val massTransitStopEnumeratedPropertyValues = {
+    val properties = Queries.getEnumeratedPropertyValues(typeId)
+    properties.map(epv => epv.publicId -> epv.values).toMap
+  }
+
+  def withDynSession[T](f: => T): T
+
+  def withDynTransaction[T](f: => T): T
+
+  def eventbus: DigiroadEventBus
+
+
+  def getByNationalId[T <: FloatingAsset](nationalId: Long, municipalityValidation: Int => Unit, persistedStopToFloatingStop: PersistedMassTransitStop => (T, Option[FloatingReason])): Option[T] = {
+    withDynTransaction {
+      val persistedStop = fetchPointAssets(withNationalId(nationalId)).headOption
+      persistedStop.map(_.municipalityCode).foreach(municipalityValidation)
+      persistedStop.map(withFloatingUpdate(persistedStopToFloatingStop))
+    }
+  }
+
+  /**
+    * Run enriching if the stop is found in Tierekisteri. Return enriched stop with a boolean flag for errors (not found in TR)
+    *
+    * @param persistedStop Optional mass transit stop
+    * @return Enriched stop with a boolean flag for TR operation errors
+    */
+  private def enrichStopIfInTierekisteri(persistedStop: Option[PersistedMassTransitStop]) = {
+
+    if (MassTransitStopOperations.isStoredInTierekisteri(persistedStop) && tierekisteriEnabled) {
+      val liViId = MassTransitStopOperations.liviIdValueOption(persistedStop.map(_.propertyData).get).map(_.propertyValue)
+      val tierekisteriStop = liViId.flatMap(tierekisteriClient.fetchMassTransitStop)
+    if (isStoredInTierekisteri(persistedStop) && tierekisteriEnabled) {
+      val properties = persistedStop.map(_.propertyData).get
+      val liViProp = properties.find(_.publicId == LiViIdentifierPublicId)
+      val liViId = liViProp.flatMap(_.values.headOption).map(_.propertyValue)
+      val tierekisteriStop = liViId.flatMap(tierekisteriClient.fetchMassTransitStop)
+      tierekisteriStop.isEmpty match {
+        case true => (persistedStop, true)
+        case false => (enrichPersistedMassTransitStop(persistedStop, tierekisteriStop.get), false)
+      }
+    } else {
+      (persistedStop, false)
+    }
+  }
+
+  def getByNationalIdWithTRWarnings[T <: FloatingAsset](nationalId: Long, municipalityValidation: Int => Unit,
+                                                        persistedStopToFloatingStop: PersistedMassTransitStop => (T, Option[FloatingReason])): (Option[T], Boolean) = {
+    withDynTransaction {
+      val persistedStop = fetchPointAssets(withNationalId(nationalId)).headOption
+      persistedStop.map(_.municipalityCode).foreach(municipalityValidation)
+      val (enrichedStop, trError) = enrichStopIfInTierekisteri(persistedStop)
+      (enrichedStop.map(withFloatingUpdate(persistedStopToFloatingStop)), trError)
+    }
+  }
+
+  /**
+    * Override property values of all equipment properties
+    *
+    * @param tierekisteriStop Tierekisteri Asset
+    * @param property         Asset property
+    * @return Property passed as parameter if have no match with equipment property or property overriden with tierekisteri values
+    */
+  private def setEquipments(tierekisteriStop: TierekisteriMassTransitStop, property: Property) = {
+    if (tierekisteriStop.equipments.isEmpty) {
+      property
+    } else {
+      val equipment = Equipment.fromPublicId(property.publicId)
+      val existence = tierekisteriStop.equipments.get(equipment)
+      existence.isEmpty || !equipment.isMaster match {
+        case true => property
+        case false =>
+          val propertyValueString = existence.get.propertyValue.toString
+          val propertyOverrideValue = massTransitStopEnumeratedPropertyValues.
+            get(property.publicId).get.find(_.propertyValue == propertyValueString).get
+          property.copy(values = Seq(propertyOverrideValue))
+      }
+    }
+  }
+
+  /**
+    * Override property value when the value is empty
+    *
+    * @param publicId         The public id of the property
+    * @param getValue         Function to get the property value from Tierekisteri Asset
+    * @param tierekisteriStop Tierekisteri Asset
+    * @param property         Asset property
+    * @return Property passed as parameter if have no match with equipment property or property overriden with tierekisteri values
+    */
+  private def setTextPropertyValueIfEmpty(publicId: String, getValue: TierekisteriMassTransitStop => String)(tierekisteriStop: TierekisteriMassTransitStop, property: Property): Property = {
+    if (property.publicId == publicId && property.values.isEmpty) {
+      val propertyValueString = getValue(tierekisteriStop)
+      property.copy(values = Seq(new PropertyValue(propertyValueString, Some(propertyValueString))))
+    } else {
+      property
+    }
+  }
+
+  /**
+    * Override the properties values passed as parameter using override operations
+    *
+    * @param tierekisteriStop         Tierekisteri Asset
+    * @param persistedMassTransitStop Asset properties
+    * @return Sequence of overridden properties
+    */
+  private def enrichPersistedMassTransitStop(persistedMassTransitStop: Option[PersistedMassTransitStop], tierekisteriStop: TierekisteriMassTransitStop): Option[PersistedMassTransitStop] = {
+    val overridePropertyValueOperations: Seq[(TierekisteriMassTransitStop, Property) => Property] = Seq(
+      setEquipments,
+      setTextPropertyValueIfEmpty(MassTransitStopOperations.nameFiPublicId, { ta => ta.nameFi.getOrElse("") }),
+      setTextPropertyValueIfEmpty(MassTransitStopOperations.nameSePublicId, { ta => ta.nameSe.getOrElse("") })
+      //In the future if we need to override some property just add here the operation
+    )
+
+    persistedMassTransitStop.map(massTransitStop =>
+      massTransitStop.copy(propertyData = massTransitStop.propertyData.map {
+        property =>
+          overridePropertyValueOperations.foldLeft(property) { case (prop, operation) =>
+            operation(tierekisteriStop, prop)
+          }
+      }
+      )
+    )
+  }
+
+  def getMassTransitStopByNationalId(nationalId: Long, municipalityValidation: Int => Unit): Option[MassTransitStopWithProperties] = {
+    getByNationalId(nationalId, municipalityValidation, persistedStopToMassTransitStopWithProperties(fetchRoadLink))
+  }
+
+  def getMassTransitStopByNationalIdWithTRWarnings(nationalId: Long, municipalityValidation: Int => Unit): (Option[MassTransitStopWithProperties], Boolean) = {
+    getByNationalIdWithTRWarnings(nationalId, municipalityValidation, persistedStopToMassTransitStopWithProperties(fetchRoadLink))
+  }
+
+  private def persistedStopToMassTransitStopWithProperties(roadLinkByLinkId: Long => Option[RoadLinkLike])
+                                                          (persistedStop: PersistedMassTransitStop): (MassTransitStopWithProperties, Option[FloatingReason]) = {
+    val (floating, floatingReason) = isFloating(persistedStop, roadLinkByLinkId(persistedStop.linkId))
+    (MassTransitStopWithProperties(id = persistedStop.id, nationalId = persistedStop.nationalId, stopTypes = persistedStop.stopTypes,
+      lon = persistedStop.lon, lat = persistedStop.lat, validityDirection = persistedStop.validityDirection,
+      bearing = persistedStop.bearing, validityPeriod = persistedStop.validityPeriod, floating = floating,
+      propertyData = persistedStop.propertyData), floatingReason)
+  }
+
+  override def fetchPointAssets(queryFilter: String => String, roadLinks: Seq[RoadLinkLike]): Seq[PersistedMassTransitStop] = {
+    val query = """
+        select a.id, a.external_id, a.asset_type_id, a.bearing, lrm.side_code,
+        a.valid_from, a.valid_to, geometry, a.municipality_code, a.floating,
+        p.id, p.public_id, p.property_type, p.required, e.value,
+        case
+          when e.name_fi is not null then e.name_fi
+          when tp.value_fi is not null then tp.value_fi
+          when np.value is not null then to_char(np.value)
+          else null
+        end as display_value,
+        lrm.id, lrm.start_measure, lrm.end_measure, lrm.link_id,
+        a.created_date, a.created_by, a.modified_date, a.modified_by,
+        SDO_CS.TRANSFORM(a.geometry, 4326) AS position_wgs84
+        from asset a
+          join asset_link al on a.id = al.asset_id
+          join lrm_position lrm on al.position_id = lrm.id
+        join property p on a.asset_type_id = p.asset_type_id
+          left join single_choice_value s on s.asset_id = a.id and s.property_id = p.id and p.property_type = 'single_choice'
+          left join text_property_value tp on tp.asset_id = a.id and tp.property_id = p.id and (p.property_type = 'text' or p.property_type = 'long_text' or p.property_type = 'read_only_text')
+          left join multiple_choice_value mc on mc.asset_id = a.id and mc.property_id = p.id and p.property_type = 'multiple_choice'
+          left join number_property_value np on np.asset_id = a.id and np.property_id = p.id and p.property_type = 'read_only_number'
+          left join enumerated_value e on mc.enumerated_value_id = e.id or s.enumerated_value_id = e.id
+      """
+    queryToPersistedMassTransitStops(queryFilter(query))
+  }
+
+  override def updateFloating(id: Long, floating: Boolean, floatingReason: Option[FloatingReason]) = {
+    super.updateFloating(id, floating, floatingReason)
+
+    floatingReason match {
+      case None =>
+        deleteFloatingReasonValue(id)
+      case Some(reason) =>
+        updateFloatingReasonValue(id, reason)
+    }
+  }
+
+  override def isFloating(persistedAsset: PersistedPointAsset, roadLinkOption: Option[RoadLinkLike]): (Boolean, Option[FloatingReason]) = {
+    roadLinkOption match {
+      case None => return super.isFloating(persistedAsset, roadLinkOption)
+      case Some(roadLink) =>
+        val administrationClass = getAdministrationClass(persistedAsset.asInstanceOf[PersistedMassTransitStop])
+        val(floating , floatingReason) = MassTransitStopOperations.isFloating(administrationClass.getOrElse(Unknown), Some(roadLink))
+        if (floating) {
+          return (floating, floatingReason)
+        }
+    }
+
+    super.isFloating(persistedAsset, roadLinkOption)
+  }
+
+  protected override def floatingReason(persistedAsset: PersistedAsset, roadLinkOption: Option[RoadLinkLike]) : String = {
+
+    roadLinkOption match {
+      case None => return super.floatingReason(persistedAsset, roadLinkOption) //This is just because the warning
+      case Some(roadLink) =>
+        val administrationClass = getAdministrationClass(persistedAsset.asInstanceOf[PersistedMassTransitStop])
+        val floatingReason = MassTransitStopOperations.floatingReason(administrationClass.getOrElse(Unknown), roadLink)
+        if (floatingReason.nonEmpty) {
+          return floatingReason.get
+        }
+    }
+
+    super.floatingReason(persistedAsset, roadLinkOption)
+  }
+
+  override def setFloating(persistedStop: PersistedMassTransitStop, floating: Boolean): PersistedMassTransitStop = {
+    persistedStop.copy(floating = floating)
+  }
+
+  protected override def fetchFloatingAssets(addQueryFilter: String => String, isOperator: Option[Boolean]): Seq[(Long, String, Long, Option[Long])] ={
+    val query = s"""
+          select a.$idField, m.name_fi, lrm.link_id, np.value
+          from asset a
+          join municipality m on a.municipality_code = m.id
+          join asset_link al on a.id = al.asset_id
+          join lrm_position lrm on al.position_id = lrm.id
+          join property p on a.asset_type_id = p.asset_type_id and p.public_id = 'kellumisen_syy'
+          left join number_property_value np on np.asset_id = a.id and np.property_id = p.id and p.property_type = 'read_only_number'
+          where a.asset_type_id = $typeId and a.floating = '1' and (a.valid_to is null or a.valid_to > sysdate)"""
+
+    val queryFilter = isOperator match {
+      case Some(false) =>
+        (q: String) => {
+          addQueryFilter(q + s""" and np.value <> ${FloatingReason.RoadOwnerChanged.value}""")
+        }
+      case _ =>
+        addQueryFilter
+    }
+
+    StaticQuery.queryNA[(Long, String, Long, Option[Long])](queryFilter(query)).list
+  }
+
+  def getFloatingAssetsWithReason(includedMunicipalities: Option[Set[Int]], isOperator: Option[Boolean] = None): Map[String, Map[String, Seq[Map[String, Long]]]] = {
+
+    val result = getFloatingPointAssets(includedMunicipalities, isOperator)
+
+    result.groupBy(_.municipality)
+      .mapValues { municipalityAssets =>
+        municipalityAssets
+          .groupBy(_.administrativeClass)
+          .mapValues(_.map(asset =>
+            Map("id" -> asset.id, "floatingReason" -> asset.floatingReason.getOrElse(0L))
+          ))
+      }
+  }
+
+  private def queryToPersistedMassTransitStops(query: String): Seq[PersistedMassTransitStop] = {
+    val rows = StaticQuery.queryNA[MassTransitStopRow](query).iterator.toSeq
+
+    rows.groupBy(_.id).map { case (id, stopRows) =>
+      val row = stopRows.head
+      val commonProperties: Seq[Property] = AssetPropertyConfiguration.assetRowToCommonProperties(row)
+      val properties: Seq[Property] = commonProperties ++ massTransitStopDao.assetRowToProperty(stopRows)
+      val point = row.point.get
+      val validityPeriod = Some(constructValidityPeriod(row.validFrom, row.validTo))
+      val stopTypes = extractStopTypes(stopRows)
+      val mValue = row.lrmPosition.startMeasure
+
+      id -> PersistedMassTransitStop(id = row.id, nationalId = row.externalId, linkId = row.linkId, stopTypes = stopTypes,
+        municipalityCode = row.municipalityCode, lon = point.x, lat = point.y, mValue = mValue,
+        validityDirection = Some(row.validityDirection), bearing = row.bearing,
+        validityPeriod = validityPeriod, floating = row.persistedFloating, created = row.created, modified = row.modified,
+        propertyData = properties)
+    }.values.toSeq
+  }
+
+  def getByMunicipality(municipalityCode: Int, enrichWithTR: Boolean): Seq[PersistedAsset] = {
+    if (enrichWithTR)
+      getByMunicipality(municipalityCode)
+    else
+      super.getByMunicipality(municipalityCode)
+  }
+
+  private def withNationalId(nationalId: Long)(query: String): String = {
+    query + s" where a.external_id = $nationalId"
+  }
+
+  private def withId(id: Long)(query: String): String = {
+    query + s" where a.id = $id"
+  }
+
+  private def extractStopTypes(rows: Seq[MassTransitStopRow]): Seq[Int] = {
+    rows
+      .filter { row => row.property.publicId.equals(MassTransitStopOperations.MassTransitStopTypePublicId) }
+      .filterNot { row => row.property.propertyValue.isEmpty }
+      .map { row => row.property.propertyValue.toInt }
+  }
+
+  private def eventBusMassTransitStop(stop: PersistedMassTransitStop, municipalityName: String) = {
+    EventBusMassTransitStop(municipalityNumber = stop.municipalityCode, municipalityName = municipalityName,
+      nationalId = stop.nationalId, lon = stop.lon, lat = stop.lat, bearing = stop.bearing,
+      validityDirection = stop.validityDirection, created = stop.created, modified = stop.modified,
+      propertyData = stop.propertyData)
+  }
+
+  override def update(id: Long, updatedAsset: NewMassTransitStop, geometry: Seq[Point], municipality: Int, username: String): Long = {
+    throw new NotImplementedError("Use updateExisting instead. Mass transit is legacy.")
+  }
+
+  override def getByMunicipality(municipalityCode: Int): Seq[PersistedMassTransitStop] = {
+    val assets = super.getByMunicipality(municipalityCode)
+    assets.flatMap(a => enrichStopIfInTierekisteri(Some(a))._1)
+  }
+
+
+  private def updateExisting(queryFilter: String => String, optionalPosition: Option[Position],
+                             properties: Set[SimpleProperty], username: String, municipalityValidation: Int => Unit): MassTransitStopWithProperties = {
+    withDynTransaction {
+
+      if (MassTransitStopOperations.mixedStoptypes(properties))
+        throw new IllegalArgumentException
+
+      val persistedStop = fetchPointAssets(queryFilter).headOption
+      persistedStop.map(_.municipalityCode).foreach(municipalityValidation)
+      val asset = persistedStop.get
+
+      val linkId = optionalPosition match {
+        case Some(position) => position.linkId
+        case _ => asset.linkId
+      }
+
+      val roadLink = roadLinkService.getRoadLinkFromVVH(linkId)
+      val (municipalityCode, geometry) = roadLink
+        .map{ x => (x.municipalityCode, x.geometry) }
+        .getOrElse(throw new NoSuchElementException)
+
+      val id = asset.id
+      massTransitStopDao.updateAssetLastModified(id, username)
+      val oldLiviIdProperty = MassTransitStopOperations.liviIdValueOption(asset.propertyData)
+      val newLiviIdProperty = if (properties.nonEmpty) {
+        val administrationProperty = properties.find(_.publicId == MassTransitStopOperations.AdministratorInfoPublicId)
+        val elyAdministrated = administrationProperty.exists(_.values.headOption.exists(_.propertyValue == MassTransitStopOperations.CentralELYPropertyValue))
+        val hslAdministrated = administrationProperty.exists(_.values.headOption.exists(_.propertyValue == MassTransitStopOperations.HSLPropertyValue))
+        if  (!(elyAdministrated || hslAdministrated) && MassTransitStopOperations.liviIdValueOption(asset.propertyData).exists(_.propertyValue != "")) {
+          updatePropertiesForAsset(id, properties.toSeq, roadLink.get.administrativeClass, asset.nationalId, None)
+        } else {
+          updatePropertiesForAsset(id, properties.toSeq, roadLink.get.administrativeClass, asset.nationalId, MassTransitStopOperations.liviIdValueOption(asset.propertyData))
+        }
+      } else {
+        None
+      }
+      if (optionalPosition.isDefined) {
+        val position = optionalPosition.get
+        val point = Point(position.lon, position.lat)
+        val mValue = calculateLinearReferenceFromPoint(point, geometry)
+        massTransitStopDao.updateLrmPosition(id, mValue, linkId)
+        massTransitStopDao.updateBearing(id, position)
+        massTransitStopDao.updateMunicipality(id, municipalityCode)
+        updateAssetGeometry(id, point)
+      }
+
+      //Remove from common assets the side code property
+      val commonAssetProperties = AssetPropertyConfiguration.commonAssetProperties.
+        filterNot(_._1 == AssetPropertyConfiguration.ValidityDirectionId)
+
+      val mergedProperties = (asset.propertyData.
+        filterNot(property => properties.exists(_.publicId == property.publicId)).
+        map(property => SimpleProperty(property.publicId, property.values)) ++ properties).
+        filterNot(property => commonAssetProperties.exists(_._1 == property.publicId))
+
+      val wasStoredInTierekisteri = MassTransitStopOperations.isStoredInTierekisteri(persistedStop)
+      val shouldBeInTierekisteri = MassTransitStopOperations.isStoredInTierekisteri(mergedProperties)
+
+      val operation = (wasStoredInTierekisteri, shouldBeInTierekisteri) match {
+        case (true, true) => Operation.Update
+        case (true, false) => Operation.Expire
+        case (false, true) => Operation.Create
+        case (false, false) => Operation.Noop
+      }
+
+      if(optionalPosition.isDefined && operation == Operation.Update) {
+        val position = optionalPosition.get
+        val assetPoint = Point(asset.lon, asset.lat)
+        val newPoint = Point(position.lon, position.lat)
+        val assetDistance = assetPoint.distance2DTo(newPoint)
+        if (assetDistance > MaxMovementDistanceMeters) {
+          //Expire the old asset
+          expireMassTransitStop(username, asset)
+
+          //Create a new asset
+          create(NewMassTransitStop(position.lon, position.lat, linkId, position.bearing.getOrElse(asset.bearing.get),
+            mergedProperties), username, newPoint, geometry, municipalityCode, Some(roadLink.get.administrativeClass))
+        } else {
+          update(asset, optionalPosition, username, mergedProperties, roadLink.get, operation)
+        }
+      } else {
+        update(asset, optionalPosition, username, mergedProperties, roadLink.get, operation)
+      }
+    }
+  }
+
+  /**
+    * Update properties and administrative class for asset. Return optionally new LiviId
+    *
+    * @param id
+    * @param properties
+    * @param administrativeClass
+    * @return
+    */
+  private def updatePropertiesForAsset(id: Long, properties: Seq[SimpleProperty], administrativeClass: AdministrativeClass,
+                                       nationalId: Long, assetLiviId: Option[PropertyValue]) = {
+    massTransitStopDao.updateAssetProperties(id, properties)
+    updateAdministrativeClassValue(id, administrativeClass)
+    if (!assetLiviId.exists(_.propertyValue != ""))
+      overWriteLiViIdentifierProperty(id, nationalId, properties, Some(administrativeClass))
+    else
+      None
+  }
+
+  private def update(persistedStop: PersistedMassTransitStop, optionalPosition: Option[Position], username: String,
+                     properties: Seq[SimpleProperty], roadLink: RoadLinkLike, tierekisteriOperation: Operation): MassTransitStopWithProperties = {
+
+    val id = persistedStop.id
+    if (optionalPosition.isDefined) {
+      val position = optionalPosition.get
+      val point = Point(position.lon, position.lat)
+      val mValue = calculateLinearReferenceFromPoint(point, roadLink.geometry)
+      massTransitStopDao.updateLrmPosition(id, mValue, roadLink.linkId)
+      massTransitStopDao.updateBearing(id, position)
+      massTransitStopDao.updateMunicipality(id, roadLink.municipalityCode)
+      updateAssetGeometry(id, point)
+    }
+    val tierekisteriLiviId = MassTransitStopOperations.liviIdValueOption(persistedStop.propertyData).map(_.propertyValue) // Using the saved LiviId if any
+    val modifiedAsset = fetchPointAssets(withId(id)).headOption // Reload from database
+    if(tierekisteriOperation == Operation.Expire){
+      executeTierekisteriOperation(tierekisteriOperation, modifiedAsset.get, { _ => Some(roadLink) }, tierekisteriLiviId)
+      convertPersistedStopWithPropertiesAndPublishEvent(modifiedAsset, { _ => Some(roadLink) }, Operation.Noop, tierekisteriLiviId)
+    } else {
+      convertPersistedStopWithPropertiesAndPublishEvent(modifiedAsset, { _ => Some(roadLink) }, tierekisteriOperation, tierekisteriLiviId)
+    }
+  }
+
+  def updateExistingById(id: Long, optionalPosition: Option[Position], properties: Set[SimpleProperty], username: String, municipalityValidation: Int => Unit): MassTransitStopWithProperties = {
+    val props = updatedProperties(properties.toSeq)
+    updateExisting(withId(id), optionalPosition, props.toSet, username, municipalityValidation)
+  }
+
+  def updateAdministrativeClassValue(assetId: Long, administrativeClass: AdministrativeClass): Unit ={
+    massTransitStopDao.updateNumberPropertyValue(assetId, "linkin_hallinnollinen_luokka", administrativeClass.value)
+  }
+
+  private def updateFloatingReasonValue(assetId: Long, floatingReason: FloatingReason): Unit ={
+    massTransitStopDao.updateNumberPropertyValue(assetId, "kellumisen_syy", floatingReason.value)
+  }
+
+  private def deleteFloatingReasonValue(assetId: Long): Unit ={
+    massTransitStopDao.deleteNumberPropertyValue(assetId, "kellumisen_syy")
+  }
+
+  private def fetchRoadLink(linkId: Long): Option[RoadLinkLike] = {
+    roadLinkService.getRoadLinkFromVVH(linkId, newTransaction = false)
+  }
+
+  override def create(asset: NewMassTransitStop, username: String, geometry: Seq[Point], municipality: Int, administrativeClass: Option[AdministrativeClass]): Long = {
+    withDynTransaction {
+      val point = Point(asset.lon, asset.lat)
+      create(asset, username, point, geometry, municipality, administrativeClass).id
+    }
+  }
+
+  def updatedProperties(properties: Seq[SimpleProperty]): Seq[SimpleProperty] = {
+    val inventoryDate = properties.find(_.publicId == MassTransitStopOperations.InventoryDateId)
+    val notInventoryDate = properties.filterNot(_.publicId == MassTransitStopOperations.InventoryDateId)
+    if (inventoryDate.nonEmpty && inventoryDate.get.values.exists(_.propertyValue != "")) {
+      properties
+    } else {
+      notInventoryDate ++ Seq(SimpleProperty(MassTransitStopOperations.InventoryDateId, Seq(PropertyValue(toIso8601.print(DateTime.now())))))
+    }
+  }
+
+  private def create(asset: NewMassTransitStop, username: String, point: Point, geometry: Seq[Point], municipality: Int, administrativeClass: Option[AdministrativeClass]): MassTransitStopWithProperties = {
+    val assetId = Sequences.nextPrimaryKeySeqValue
+    val lrmPositionId = Sequences.nextLrmPositionPrimaryKeySeqValue
+    val nationalId = massTransitStopDao.getNationalBusStopId
+    val mValue = calculateLinearReferenceFromPoint(point, geometry)
+    val floating = !PointAssetOperations.coordinatesWithinThreshold(Some(point), GeometryUtils.calculatePointFromLinearReference(geometry, mValue))
+    massTransitStopDao.insertLrmPosition(lrmPositionId, mValue, asset.linkId)
+    massTransitStopDao.insertAsset(assetId, nationalId, asset.lon, asset.lat, asset.bearing, username, municipality, floating)
+    massTransitStopDao.insertAssetLink(assetId, lrmPositionId)
+
+    val properties = updatedProperties(asset.properties)
+
+    val defaultValues = massTransitStopDao.propertyDefaultValues(typeId).filterNot(defaultValue => properties.exists(_.publicId == defaultValue.publicId))
+    if (!MassTransitStopOperations.mixedStoptypes(properties.toSet))
+    {
+      massTransitStopDao.updateAssetProperties(assetId, properties ++ defaultValues.toSet)
+      updateAdministrativeClassValue(assetId, administrativeClass.getOrElse(throw new IllegalArgumentException("AdministrativeClass argument is mandatory")))
+      val newAdminClassProperty = SimpleProperty(MassTransitStopOperations.MassTransitStopAdminClassPublicId, Seq(PropertyValue(administrativeClass.getOrElse(Unknown).value.toString)))
+      val propsWithAdminClass = properties.filterNot(_.publicId == MassTransitStopOperations.MassTransitStopAdminClassPublicId) ++ Seq(newAdminClassProperty)
+      val liviId = overWriteLiViIdentifierProperty(assetId, nationalId, propsWithAdminClass, administrativeClass)
+      val operation = if (MassTransitStopOperations.isStoredInTierekisteri(propsWithAdminClass, administrativeClass)) Operation.Create else Operation.Noop
+      getPersistedStopWithPropertiesAndPublishEvent(assetId, fetchRoadLink, operation, liviId.map(_.values.head.propertyValue))
+    }
+    else
+      throw new IllegalArgumentException
+  }
+
+  private def overWriteLiViIdentifierProperty(assetId: Long, nationalId: Long, properties: Seq[SimpleProperty], administrativeClass: Option[AdministrativeClass]) : Option[SimpleProperty] = {
+    if(MassTransitStopOperations.isStoredInTierekisteri(properties, administrativeClass)) {
+      val id = "OTHJ%d".format(nationalId)
+      massTransitStopDao.updateTextPropertyValue(assetId, MassTransitStopOperations.LiViIdentifierPublicId, id)
+      Some(SimpleProperty(MassTransitStopOperations.LiViIdentifierPublicId, Seq(PropertyValue(id, Some(id)))))
+    } else{
+      massTransitStopDao.updateTextPropertyValue(assetId, MassTransitStopOperations.LiViIdentifierPublicId, "")
+      Some(SimpleProperty(MassTransitStopOperations.LiViIdentifierPublicId, Seq(PropertyValue("", Some("")))))
+    }
+  }
+
+  private def getPersistedStopWithPropertiesAndPublishEvent(assetId: Long, roadLinkByLinkId: Long => Option[RoadLinkLike],
+                                                            operation: Operation, liviId: Option[String]): MassTransitStopWithProperties = {
+    // TODO: use already loaded asset
+    convertPersistedStopWithPropertiesAndPublishEvent(fetchPointAssets(withId(assetId)).headOption, roadLinkByLinkId, operation, liviId)
+  }
+
+  private def convertPersistedStopWithPropertiesAndPublishEvent(persistedStop: Option[PersistedMassTransitStop], roadLinkByLinkId: Long => Option[RoadLinkLike],
+                                                            operation: Operation, liviId: Option[String]): MassTransitStopWithProperties = {
+    persistedStop.foreach { stop =>
+      executeTierekisteriOperation(operation, stop, roadLinkByLinkId, liviId)
+
+      val municipalityName = massTransitStopDao.getMunicipalityNameByCode(stop.municipalityCode)
+      eventbus.publish("asset:saved", eventBusMassTransitStop(stop, municipalityName))
+    }
+    persistedStop
+      .map(withFloatingUpdate(persistedStopToMassTransitStopWithProperties(roadLinkByLinkId)))
+      .get
+  }
+
+  def mandatoryProperties(): Map[String, String] = {
+    val requiredProperties = withDynSession {
+      sql"""select public_id, property_type from property where asset_type_id = $typeId and required = 1""".as[(String, String)].iterator.toMap
+    }
+    val validityDirection = AssetPropertyConfiguration.commonAssetProperties(AssetPropertyConfiguration.ValidityDirectionId)
+    requiredProperties + (validityDirection.publicId -> validityDirection.propertyType)
+  }
+
+  def calculateLinearReferenceFromPoint(point: Point, points: Seq[Point]): Double = {
+    GeometryUtils.calculateLinearReferenceFromPoint(point, points)
+  }
+
+  def deleteAllMassTransitStopData(assetId: Long) = {
+    withDynTransaction {
+
+      val persistedStop = fetchPointAssets(withId(assetId)).headOption
+      val relevantToTR = MassTransitStopOperations.isStoredInTierekisteri(Some(persistedStop.get))
+
+      massTransitStopDao.deleteAllMassTransitStopData(assetId)
+
+      if (relevantToTR && tierekisteriClient.isTREnabled) {
+        val liviIdOption = MassTransitStopOperations.liviIdValueOption(persistedStop.get.propertyData).map(_.propertyValue)
+
+        liviIdOption match {
+          case Some(liviId) => tierekisteriClient.deleteMassTransitStop(liviId)
+          case _ => throw new RuntimeException(s"bus stop relevant to Tierekisteri doesn't have 'yllapitajan koodi' property")
+        }
+      }
+    }
+  }
+
+  implicit val getMassTransitStopRow = new GetResult[MassTransitStopRow] {
+    def apply(r: PositionedResult) = {
+      val id = r.nextLong
+      val externalId = r.nextLong
+      val assetTypeId = r.nextLong
+      val bearing = r.nextIntOption
+      val validityDirection = r.nextInt
+      val validFrom = r.nextDateOption.map(new LocalDate(_))
+      val validTo = r.nextDateOption.map(new LocalDate(_))
+      val point = r.nextBytesOption.map(bytesToPoint)
+      val municipalityCode = r.nextInt()
+      val persistedFloating = r.nextBoolean()
+      val propertyId = r.nextLong
+      val propertyPublicId = r.nextString
+      val propertyType = r.nextString
+      val propertyRequired = r.nextBoolean
+      val propertyValue = r.nextLongOption()
+      val propertyDisplayValue = r.nextStringOption()
+      val property = new PropertyRow(
+        propertyId = propertyId,
+        publicId = propertyPublicId,
+        propertyType = propertyType,
+        propertyRequired = propertyRequired,
+        propertyValue = propertyValue.getOrElse(propertyDisplayValue.getOrElse("")).toString,
+        propertyDisplayValue = propertyDisplayValue.orNull)
+      val lrmId = r.nextLong
+      val startMeasure = r.nextDouble()
+      val endMeasure = r.nextDouble()
+      val linkId = r.nextLong
+      val created = new Modification(r.nextTimestampOption().map(new DateTime(_)), r.nextStringOption)
+      val modified = new Modification(r.nextTimestampOption().map(new DateTime(_)), r.nextStringOption)
+      val wgsPoint = r.nextBytesOption.map(bytesToPoint)
+      MassTransitStopRow(id, externalId, assetTypeId, point, linkId, bearing, validityDirection,
+        validFrom, validTo, property, created, modified, wgsPoint,
+        lrmPosition = LRMPosition(lrmId, startMeasure, endMeasure, point), municipalityCode = municipalityCode, persistedFloating = persistedFloating)
+    }
+  }
+
+  private implicit val getLocalDate = new GetResult[Option[LocalDate]] {
+    def apply(r: PositionedResult) = {
+      r.nextDateOption().map(new LocalDate(_))
+    }
+  }
+
+  def executeTierekisteriOperation(operation: Operation, persistedStop: PersistedMassTransitStop, roadLinkByLinkId: Long => Option[RoadLinkLike], overrideLiviId: Option[String]) = {
+    if (operation != Operation.Noop) {
+      val roadLink = roadLinkByLinkId.apply(persistedStop.linkId)
+      val road = roadLink.flatMap(_.roadNumber
+         match {
+          case Some(str) => Try(str.toString.toInt).toOption
+          case _ => None
+        }
+      )
+      val (address, roadSide) = geometryTransform.resolveAddressAndLocation(Point(persistedStop.lon, persistedStop.lat), persistedStop.bearing.get, road)
+
+      val expire = if(operation == Operation.Expire) Some(new Date()) else None
+      val newTierekisteriMassTransitStop = TierekisteriBusStopMarshaller.toTierekisteriMassTransitStop(persistedStop, address, Option(roadSide), expire, overrideLiviId)
+
+      operation match {
+        case Create => tierekisteriClient.createMassTransitStop(newTierekisteriMassTransitStop)
+        case Update => tierekisteriClient.updateMassTransitStop(newTierekisteriMassTransitStop, overrideLiviId)
+        case Expire => tierekisteriClient.updateMassTransitStop(newTierekisteriMassTransitStop, overrideLiviId)
+        case Remove => tierekisteriClient.deleteMassTransitStop(overrideLiviId.getOrElse(newTierekisteriMassTransitStop.liviId))
+        case Noop =>
+      }
+    }
+  }
+
+  private def constructValidityPeriod(validFrom: Option[LocalDate], validTo: Option[LocalDate]): String = {
+    (validFrom, validTo) match {
+      case (Some(from), None) => if (from.isAfter(LocalDate.now())) { MassTransitStopValidityPeriod.
+        Future }
+      else { MassTransitStopValidityPeriod.
+        Current }
+      case (None, Some(to)) => if (LocalDate.now().isAfter(to
+      )) { MassTransitStopValidityPeriod
+        .Past }
+      else { MassTransitStopValidityPeriod.
+        Current }
+      case (Some(from), Some(to)) =>
+        val interval = new Interval(from.toDateMidnight, to.toDateMidnight)
+        if (interval.
+          containsNow()) { MassTransitStopValidityPeriod
+          .Current }
+        else if (interval.
+          isBeforeNow) {
+          MassTransitStopValidityPeriod.Past }
+        else {
+          MassTransitStopValidityPeriod.Future }
+      case _ => MassTransitStopValidityPeriod.Current
+    }
+  }
+
+  private def getAdministrationClass(persistedAsset: PersistedMassTransitStop): Option[AdministrativeClass] = {
+    MassTransitStopOperations.getAdministrationClass(persistedAsset.propertyData)
+  }
+
+
+  //  @throws(classOf[TierekisteriClientException])
+  private def expireMassTransitStop(username: String, persistedStop: PersistedMassTransitStop) = {
+    val expireDate= new Date()
+    massTransitStopDao.expireMassTransitStop(username, persistedStop.id)
+    if (tierekisteriClient.isTREnabled) {
+      val (address, roadSide) = geometryTransform.resolveAddressAndLocation(Point(persistedStop.lon, persistedStop.lat), persistedStop.bearing.get)
+      val updatedTierekisteriMassTransitStop = TierekisteriBusStopMarshaller.toTierekisteriMassTransitStop(persistedStop, address, Option(roadSide), Option(expireDate))
+      tierekisteriClient.updateMassTransitStop(updatedTierekisteriMassTransitStop, None)
+    }
+  }
+}