package fi.liikennevirasto.digiroad2

import com.jolbox.bonecp.{BoneCPConfig, BoneCPDataSource}
import com.vividsolutions.jts.geom.{MultiPolygon, Polygon}
import fi.liikennevirasto.digiroad2.ChangeType._
import fi.liikennevirasto.digiroad2.GeometryUtils.Projection
import fi.liikennevirasto.digiroad2.asset._
import fi.liikennevirasto.digiroad2.linearasset.LinearAssetFiller.{ChangeSet, MValueAdjustment, SideCodeAdjustment}
import fi.liikennevirasto.digiroad2.linearasset._
import fi.liikennevirasto.digiroad2.linearasset.oracle.OracleLinearAssetDao
import fi.liikennevirasto.digiroad2.masstransitstop.oracle.Queries
import fi.liikennevirasto.digiroad2.oracle.{MassQuery, OracleDatabase}
import fi.liikennevirasto.digiroad2.oracle.OracleDatabase._
import fi.liikennevirasto.digiroad2.pointasset.oracle.RailwayCrossing
import fi.liikennevirasto.digiroad2.util.{LinearAssetUtils, PolygonTools}
import org.joda.time.DateTime
import org.slf4j.LoggerFactory
import slick.driver.JdbcDriver.backend.Database.dynamicSession
import slick.jdbc.StaticQuery.interpolation

import scala.collection.mutable.ListBuffer
import scala.slick.jdbc.{StaticQuery => Q}

object LinearAssetTypes {
  val TotalWeightLimits = 30
  val TrailerTruckWeightLimits = 40
  val AxleWeightLimits = 50
  val BogieWeightLimits = 60
  val ProhibitionAssetTypeId = 190
  val PavingAssetTypeId = 110
  val RoadWidthAssetTypeId = 120
  val HazmatTransportProhibitionAssetTypeId = 210
  val EuropeanRoadAssetTypeId = 260
  val ExitNumberAssetTypeId = 270
  val numericValuePropertyId: String = "mittarajoitus"
  val europeanRoadPropertyId: String = "eurooppatienumero"
  val exitNumberPropertyId: String = "liittymänumero"
  def getValuePropertyId(typeId: Int) = typeId match {
    case EuropeanRoadAssetTypeId => europeanRoadPropertyId
    case ExitNumberAssetTypeId => exitNumberPropertyId
    case _ => numericValuePropertyId
  }
  val VvhGenerated = "vvh_generated"
  val dr1Conversion = "dr1_conversion"
}

case class ChangedLinearAsset(linearAsset: PieceWiseLinearAsset, link: RoadLink)
case class Measures(startMeasure: Double, endMeasure: Double)

trait LinearAssetOperations {
  def withDynTransaction[T](f: => T): T = OracleDatabase.withDynTransaction(f)
  def withDynSession[T](f: => T): T = OracleDatabase.withDynSession(f)
  def roadLinkService: RoadLinkService
  def vvhClient: VVHClient
  def dao: OracleLinearAssetDao
  def eventBus: DigiroadEventBus
  def polygonTools : PolygonTools

  lazy val dataSource = {
    val cfg = new BoneCPConfig(OracleDatabase.loadProperties("/bonecp.properties"))
    new BoneCPDataSource(cfg)
  }

  val logger = LoggerFactory.getLogger(getClass)

  def getMunicipalityCodeByAssetId(assetId: Int): Int = {
    var municipalityCode = -1
    withDynTransaction {
      municipalityCode = dao.getAssetMunicipalityCodeById(assetId)
    }
    municipalityCode
  }

  protected def getLinkSource(roadLink: Option[RoadLinkLike]): Option[Int] = {
    roadLink match {
      case Some(road) =>
        Some(road.linkSource.value)
      case _ => None
    }
  }

  /**
    * Returns linear assets for Digiroad2Api /linearassets GET endpoint.
    *
    * @param typeId
    * @param bounds
    * @param municipalities
    * @return
    */
  def getByBoundingBox(typeId: Int, bounds: BoundingRectangle, municipalities: Set[Int] = Set()): Seq[Seq[PieceWiseLinearAsset]] = {
    val (roadLinks, change) = roadLinkService.getRoadLinksAndChangesFromVVH(bounds, municipalities)
    val linearAssets = getByRoadLinks(typeId, roadLinks, change)
    LinearAssetPartitioner.partition(linearAssets, roadLinks.groupBy(_.linkId).mapValues(_.head))
  }

  def getComplementaryByBoundingBox(typeId: Int, bounds: BoundingRectangle, municipalities: Set[Int] = Set()): Seq[Seq[PieceWiseLinearAsset]] = {
    val (roadLinks, change) = roadLinkService.getRoadLinksWithComplementaryAndChangesFromVVH(bounds, municipalities)
    val linearAssets = getByRoadLinks(typeId, roadLinks, change)
    LinearAssetPartitioner.partition(linearAssets, roadLinks.groupBy(_.linkId).mapValues(_.head))
  }

  def getByIntersectedBoundingBox(typeId: Int, serviceAreas : Set[Int], bounds: BoundingRectangle, municipalities: Set[Int] = Set()): Seq[Seq[PieceWiseLinearAsset]] = {
    getEitherByIntersectedBoundingBox(typeId, serviceAreas, bounds, municipalities, roadLinkService.getRoadLinksAndChangesFromVVHWithPolygon)
  }

  def getComplementaryByIntersectedBoundingBox(typeId: Int, serviceAreas : Set[Int], bounds: BoundingRectangle, municipalities: Set[Int] = Set()): Seq[Seq[PieceWiseLinearAsset]] = {
    getEitherByIntersectedBoundingBox(typeId, serviceAreas, bounds, municipalities, roadLinkService.getRoadLinksWithComplementaryAndChangesFromVVHWithPolygon)
  }

  def getEitherByIntersectedBoundingBox(typeId: Int, serviceAreas : Set[Int], bounds: BoundingRectangle, municipalities: Set[Int] = Set(), getRoadlinks: (Polygon) => (Seq[RoadLink], Seq[ChangeInfo])): Seq[Seq[PieceWiseLinearAsset]] = {
    val polygons = polygonTools.geometryInterceptorToBoundingBox(polygonTools.getAreasGeometries(serviceAreas),bounds)
    val vVHRoadLinksAndChanges = polygons.map(getRoadlinks)
    val roadLinks = vVHRoadLinksAndChanges.flatMap(_._1)
    val changes = vVHRoadLinksAndChanges.flatMap(_._2)
    val linearAssets = getByRoadLinks(typeId, roadLinks, changes)
    LinearAssetPartitioner.partition(linearAssets, roadLinks.groupBy(_.linkId).mapValues(_.head))
  }

  /**
    * Returns linear assets by municipality. Used by all IntegrationApi linear asset endpoints (except speed limits).
    *
    * @param typeId
    * @param municipality
    * @return
    */
  def getByMunicipality(typeId: Int, municipality: Int): Seq[PieceWiseLinearAsset] = {
    val (roadLinks, change) = roadLinkService.getRoadLinksWithComplementaryAndChangesFromVVH(municipality)
    getByRoadLinks(typeId, roadLinks, change)
  }

  def getByMunicipalityAndRoadLinks(typeId: Int, municipality: Int): Seq[(PieceWiseLinearAsset, RoadLink)] = {
    val (roadLinks, change) = roadLinkService.getRoadLinksWithComplementaryAndChangesFromVVH(municipality)
    val linearAssets = getByRoadLinks(typeId, roadLinks, change)
    linearAssets.map{ asset => (asset, roadLinks.find(_.linkId == asset.linkId).getOrElse(throw new NoSuchElementException))}
  }

  def getLinearMiddlePointById(typeId: Int, assetId: Long): (Long, Option[Point])  = {
    val optLrmInfo = withDynTransaction {
      dao.getAssetLrmPosition(typeId, assetId)
    }
    val roadLinks: Option[RoadLinkLike] = optLrmInfo.flatMap( x => roadLinkService.getRoadLinkAndComplementaryFromVVH(x._1))

      val middePoint = (optLrmInfo, roadLinks) match {
      case (Some(lrmInfo), Some(road)) =>
        GeometryUtils.calculatePointFromLinearReference(road.geometry, lrmInfo._2 + (lrmInfo._3 - lrmInfo._2) / 2.0)
      case _ => None
    }
    (assetId, middePoint)
  }

  protected def getUncheckedLinearAssets(areas: Option[Set[Int]]): Map[String, Map[String,List[Long]]]

  protected def getByRoadLinks(typeId: Int, roadLinks: Seq[RoadLink], changes: Seq[ChangeInfo]): Seq[PieceWiseLinearAsset] = {

    val linkIds = roadLinks.map(_.linkId)
    val mappedChanges = LinearAssetUtils.getMappedChanges(changes)

    val removedLinkIds = LinearAssetUtils.deletedRoadLinkIds(mappedChanges, linkIds.toSet)

    val existingAssets =
      withDynTransaction {
        typeId match {
          case LinearAssetTypes.ProhibitionAssetTypeId | LinearAssetTypes.HazmatTransportProhibitionAssetTypeId =>
            dao.fetchProhibitionsByLinkIds(typeId, linkIds ++ removedLinkIds, includeFloating = false)
          case LinearAssetTypes.EuropeanRoadAssetTypeId | LinearAssetTypes.ExitNumberAssetTypeId =>
            dao.fetchAssetsWithTextualValuesByLinkIds(typeId, linkIds ++ removedLinkIds, LinearAssetTypes.getValuePropertyId(typeId))
          case _ =>
            dao.fetchLinearAssetsByLinkIds(typeId, linkIds ++ removedLinkIds, LinearAssetTypes.numericValuePropertyId)
        }
      }.filterNot(_.expired)

    val timing = System.currentTimeMillis

    val (assetsOnChangedLinks, assetsWithoutChangedLinks) = existingAssets.partition(a => LinearAssetUtils.newChangeInfoDetected(a, mappedChanges))

    val projectableTargetRoadLinks = roadLinks.filter(rl => rl.linkType.value == UnknownLinkType.value || rl.isCarTrafficRoad)

    val initChangeSet = ChangeSet(droppedAssetIds = Set.empty[Long],
                               expiredAssetIds = existingAssets.filter(asset => removedLinkIds.contains(asset.linkId)).map(_.id).toSet.filterNot( _ == 0L),
                               adjustedMValues = Seq.empty[MValueAdjustment],
                               adjustedSideCodes = Seq.empty[SideCodeAdjustment])

    val (projectedAssets, changedSet)= fillNewRoadLinksWithPreviousAssetsData(projectableTargetRoadLinks,
      assetsOnChangedLinks, assetsOnChangedLinks, changes, initChangeSet)

    val newAssets = projectedAssets ++ assetsWithoutChangedLinks

    if (newAssets.nonEmpty) {
      logger.info("Finnish transfer %d assets at %d ms after start".format(newAssets.length, System.currentTimeMillis - timing))
    }
<<<<<<< HEAD
    val groupedAssets = (assetsOnChangedLinks.filterNot(a => projectedAssets.exists(_.linkId == a.linkId)) ++ projectedAssets ++ assetsWithoutChangedLinks).groupBy(_.linkId)
    val (filledTopology, changeSet) = NumericalLimitFiller.fillTopology(roadLinks, groupedAssets, typeId, changedSet)
=======
    val groupedAssets = (assetsOnChangedLinks.filterNot(a => projectedAssets.exists(_.linkId == a.linkId)) ++ newAssets).groupBy(_.linkId)
    val (filledTopology, changeSet) = NumericalLimitFiller.fillTopology(roadLinks, groupedAssets, typeId)

    val expiredAssetIds = existingAssets.filter(asset => removedLinkIds.contains(asset.linkId)).map(_.id).toSet ++
      changeSet.expiredAssetIds
>>>>>>> a8c64742

    eventBus.publish("linearAssets:update", changeSet)
    eventBus.publish("linearAssets:saveProjectedLinearAssets", projectedAssets.filter(_.id == 0L))

    filledTopology
  }

  def withRoadAddress(pieceWiseLinearAssets: Seq[Seq[PieceWiseLinearAsset]]): Seq[Seq[PieceWiseLinearAsset]] ={
    val addressData = roadLinkService.getRoadAddressesByLinkIds(pieceWiseLinearAssets.flatMap(pwa => pwa.map(_.linkId)).toSet).map(a => (a.linkId, a)).toMap
    pieceWiseLinearAssets.map(
        _.map(pwa =>
          if (addressData.contains(pwa.linkId))
            pwa.copy(attributes = pwa.attributes ++ addressData(pwa.linkId).asAttributes)
          else
            pwa
    ))
  }

  /**
    * Uses VVH ChangeInfo API to map OTH linear asset information from old road links to new road links after geometry changes.
    */
  protected def fillNewRoadLinksWithPreviousAssetsData(roadLinks: Seq[RoadLink], assetsToUpdate: Seq[PersistedLinearAsset],
                                                     currentAssets: Seq[PersistedLinearAsset], changes: Seq[ChangeInfo], changeSet: ChangeSet) : (Seq[PersistedLinearAsset], ChangeSet) ={

    val (replacementChanges, otherChanges) = changes.partition(isReplacementChange)
    val reverseLookupMap = replacementChanges.filterNot(c=>c.oldId.isEmpty || c.newId.isEmpty).map(c => c.newId.get -> c).groupBy(_._1).mapValues(_.map(_._2))

    val extensionChanges = otherChanges.filter(isExtensionChange).flatMap(
      ext => reverseLookupMap.getOrElse(ext.newId.getOrElse(0L), Seq()).flatMap(
        rep => addSourceRoadLinkToChangeInfo(ext, rep)))

    val fullChanges = extensionChanges ++ replacementChanges

    val linearAssets = mapReplacementProjections(assetsToUpdate, currentAssets, roadLinks, fullChanges).foldLeft((Seq.empty[PersistedLinearAsset], changeSet)) {
      case ((persistedAsset, cs), (asset, (Some(roadLink), Some(projection)))) =>
        val (linearAsset, changes) = NumericalLimitFiller.projectLinearAsset(asset, roadLink, projection, cs)
        (persistedAsset ++ Seq(linearAsset), changes)
    }
      /*.flatMap(
      limit =>
        limit match {
          case (asset, (Some(roadLink), Some(projection))) =>
            Some(NumericalLimitFiller.projectLinearAsset(asset, roadLink, projection, changeSet))
          case (_, (_, _)) =>
            None
        })*/
    linearAssets
  }

  private def mapReplacementProjections(oldLinearAssets: Seq[PersistedLinearAsset], currentLinearAssets: Seq[PersistedLinearAsset], roadLinks: Seq[RoadLink], changes: Seq[ChangeInfo]) : Seq[(PersistedLinearAsset, (Option[RoadLink], Option[Projection]))] = {

    val targetLinks = changes.flatMap(_.newId).toSet
    val newRoadLinks = roadLinks.filter(rl => targetLinks.contains(rl.linkId)).groupBy(_.linkId)
    val changeMap = changes.filterNot(c => c.newId.isEmpty || c.oldId.isEmpty).map(c => (c.oldId.get, c.newId.get)).groupBy(_._1)
    val targetRoadLinks = changeMap.mapValues(a => a.flatMap(b => newRoadLinks.getOrElse(b._2, Seq())).distinct)
    val groupedLinearAssets = currentLinearAssets.groupBy(_.linkId)
    val groupedOldLinearAssets = oldLinearAssets.groupBy(_.linkId)
    oldLinearAssets.flatMap{asset =>
      targetRoadLinks.getOrElse(asset.linkId, Seq()).map(newRoadLink =>
        (asset,
          getRoadLinkAndProjection(roadLinks, changes, asset.linkId, newRoadLink.linkId, groupedOldLinearAssets, groupedLinearAssets))
      )}
  }

  private def addSourceRoadLinkToChangeInfo(extensionChangeInfo: ChangeInfo, replacementChangeInfo: ChangeInfo) = {
    def givenAndEqualDoubles(v1: Option[Double], v2: Option[Double]) = {
      (v1, v2) match {
        case (Some(d1), Some(d2)) => d1 == d2
        case _ => false
      }
    }
    def givenAndEqualLongs(v1: Option[Long], v2: Option[Long]) = {
      (v1, v2) match {
        case (Some(l1), Some(l2)) => l1 == l2
        case _ => false
      }
    }
    // Test if these change infos extend each other. Then take the small little piece just after tolerance value to test if it is true there
    val (mStart, mEnd) = (givenAndEqualDoubles(replacementChangeInfo.newStartMeasure, extensionChangeInfo.newEndMeasure),
      givenAndEqualDoubles(replacementChangeInfo.newEndMeasure, extensionChangeInfo.newStartMeasure)) match {
      case (true, false) =>
        (replacementChangeInfo.oldStartMeasure.get + NumericalLimitFiller.AllowedTolerance,
          replacementChangeInfo.oldStartMeasure.get + NumericalLimitFiller.AllowedTolerance + NumericalLimitFiller.MaxAllowedError)
      case (false, true) =>
        (Math.max(0.0, replacementChangeInfo.oldEndMeasure.get - NumericalLimitFiller.AllowedTolerance - NumericalLimitFiller.MaxAllowedError),
          Math.max(0.0, replacementChangeInfo.oldEndMeasure.get - NumericalLimitFiller.AllowedTolerance))
      case (_, _) => (0.0, 0.0)
    }

    if (mStart != mEnd && extensionChangeInfo.vvhTimeStamp == replacementChangeInfo.vvhTimeStamp)
      Option(extensionChangeInfo.copy(oldId = replacementChangeInfo.oldId, oldStartMeasure = Option(mStart), oldEndMeasure = Option(mEnd)))
    else
      None
  }

  private def getRoadLinkAndProjection(roadLinks: Seq[RoadLink], changes: Seq[ChangeInfo], oldId: Long, newId: Long,
                                       linearAssetsToUpdate: Map[Long, Seq[PersistedLinearAsset]],
                                       currentLinearAssets: Map[Long, Seq[PersistedLinearAsset]]): (Option[RoadLink], Option[Projection]) = {
    val roadLink = roadLinks.find(rl => newId == rl.linkId)
    val changeInfo = changes.find(c => c.oldId.getOrElse(0) == oldId && c.newId.getOrElse(0) == newId)
    val projection = changeInfo match {
      case Some(changedPart) =>
        // ChangeInfo object related assets; either mentioned in oldId or in newId
        val linearAssets = (linearAssetsToUpdate.getOrElse(changedPart.oldId.getOrElse(0L), Seq()) ++
          currentLinearAssets.getOrElse(changedPart.newId.getOrElse(0L), Seq())).distinct
        mapChangeToProjection(changedPart, linearAssets)
      case _ => None
    }
    (roadLink,projection)
  }

  private def mapChangeToProjection(change: ChangeInfo, linearAssets: Seq[PersistedLinearAsset]): Option[Projection] = {
    val typed = ChangeType.apply(change.changeType)
    typed match {
      // cases 5, 6, 1, 2
      case ChangeType.DividedModifiedPart  | ChangeType.DividedNewPart | ChangeType.CombinedModifiedPart |
           ChangeType.CombinedRemovedPart => projectAssetsConditionally(change, linearAssets, testNoAssetExistsOnTarget, useOldId=false)
      // cases 3, 7, 13, 14
      case ChangeType.LengthenedCommonPart | ChangeType.ShortenedCommonPart | ChangeType.ReplacedCommonPart |
           ChangeType.ReplacedNewPart =>
        projectAssetsConditionally(change, linearAssets, testAssetOutdated, useOldId=false)
      case ChangeType.LengthenedNewPart | ChangeType.ReplacedNewPart =>
        projectAssetsConditionally(change, linearAssets, testAssetsContainSegment, useOldId=true)
      case _ =>
        None
    }
  }

  private def testNoAssetExistsOnTarget(assets: Seq[PersistedLinearAsset], linkId: Long, mStart: Double, mEnd: Double,
                                        vvhTimeStamp: Long): Boolean = {
    !assets.exists(l => l.linkId == linkId && GeometryUtils.overlaps((l.startMeasure,l.endMeasure),(mStart,mEnd)))
  }

  private def testAssetOutdated(assets: Seq[PersistedLinearAsset], linkId: Long, mStart: Double, mEnd: Double,
                                vvhTimeStamp: Long): Boolean = {
    val targetAssets = assets.filter(a => a.linkId == linkId)
    targetAssets.nonEmpty && !targetAssets.exists(a => a.vvhTimeStamp >= vvhTimeStamp)
  }

  private def projectAssetsConditionally(change: ChangeInfo, assets: Seq[PersistedLinearAsset],
                                         condition: (Seq[PersistedLinearAsset], Long, Double, Double, Long) => Boolean,
                                         useOldId: Boolean): Option[Projection] = {
    val id = useOldId match {
      case true => change.oldId
      case _ => change.newId
    }
    (id, change.oldStartMeasure, change.oldEndMeasure, change.newStartMeasure, change.newEndMeasure, change.vvhTimeStamp) match {
      case (Some(targetId), Some(oldStart:Double), Some(oldEnd:Double),
      Some(newStart:Double), Some(newEnd:Double), vvhTimeStamp) =>
        condition(assets, targetId, oldStart, oldEnd, vvhTimeStamp) match {
          case true => Some(Projection(oldStart, oldEnd, newStart, newEnd, vvhTimeStamp))
          case false =>
            None
        }
      case _ =>
        None
    }
  }

  private def testAssetsContainSegment(assets: Seq[PersistedLinearAsset], linkId: Long, mStart: Double, mEnd: Double,
                                       vvhTimeStamp: Long): Boolean = {
    val targetAssets = assets.filter(a => a.linkId == linkId)
    targetAssets.nonEmpty && !targetAssets.exists(a => a.vvhTimeStamp >= vvhTimeStamp) && targetAssets.exists(
      a => GeometryUtils.covered((a.startMeasure, a.endMeasure),(mStart,mEnd)))
  }

  /**
    * Returns linear assets by asset type and asset ids. Used by Digiroad2Api /linearassets POST and /linearassets DELETE endpoints.
    */
  def getPersistedAssetsByIds(typeId: Int, ids: Set[Long]): Seq[PersistedLinearAsset] = {
    withDynTransaction {
      typeId match {
        case LinearAssetTypes.EuropeanRoadAssetTypeId | LinearAssetTypes.ExitNumberAssetTypeId =>
          dao.fetchAssetsWithTextualValuesByIds(ids, LinearAssetTypes.getValuePropertyId(typeId))
        case LinearAssetTypes.ProhibitionAssetTypeId | LinearAssetTypes.HazmatTransportProhibitionAssetTypeId =>
          dao.fetchProhibitionsByIds(typeId, ids)
        case _ =>
          dao.fetchLinearAssetsByIds(ids, LinearAssetTypes.getValuePropertyId(typeId))
      }
    }
  }

  def getPersistedAssetsByLinkIds(typeId: Int, linkIds: Seq[Long]): Seq[PersistedLinearAsset] = {
    withDynTransaction {
      typeId match {
        case LinearAssetTypes.EuropeanRoadAssetTypeId | LinearAssetTypes.ExitNumberAssetTypeId =>
          dao.fetchAssetsWithTextualValuesByLinkIds(typeId, linkIds, LinearAssetTypes.getValuePropertyId(typeId))
        case _ =>
          dao.fetchLinearAssetsByLinkIds(typeId, linkIds, LinearAssetTypes.getValuePropertyId(typeId))

      }
    }
  }

  /**
    * This method returns linear assets that have been changed in OTH between given date values. It is used by TN-ITS ChangeApi.
    *
    * @param typeId
    * @param since
    * @param until
    * @return Changed linear assets
    */
  def getChanged(typeId: Int, since: DateTime, until: DateTime): Seq[ChangedLinearAsset] = {
    val persistedLinearAssets = withDynTransaction {
      dao.getLinearAssetsChangedSince(typeId, since, until)
    }
    val roadLinks = roadLinkService.getRoadLinksByLinkIdsFromVVH(persistedLinearAssets.map(_.linkId).toSet)
    val roadLinksWithoutWalkways = roadLinks.filterNot(_.linkType == CycleOrPedestrianPath).filterNot(_.linkType == TractorRoad)

    persistedLinearAssets.flatMap { persistedLinearAsset =>
      roadLinksWithoutWalkways.find(_.linkId == persistedLinearAsset.linkId).map { roadLink =>
        val points = GeometryUtils.truncateGeometry3D(roadLink.geometry, persistedLinearAsset.startMeasure, persistedLinearAsset.endMeasure)
        val endPoints: Set[Point] =
          try {
          val ep = GeometryUtils.geometryEndpoints(points)
          Set(ep._1, ep._2)
        } catch {
          case ex: NoSuchElementException =>
            logger.warn("Asset is outside of geometry, asset id " + persistedLinearAsset.id)
            val wholeLinkPoints = GeometryUtils.geometryEndpoints(roadLink.geometry)
            Set(wholeLinkPoints._1, wholeLinkPoints._2)
        }
        ChangedLinearAsset(
          linearAsset = PieceWiseLinearAsset(
            persistedLinearAsset.id, persistedLinearAsset.linkId, SideCode(persistedLinearAsset.sideCode), persistedLinearAsset.value, points, persistedLinearAsset.expired,
            persistedLinearAsset.startMeasure, persistedLinearAsset.endMeasure,
            endPoints, persistedLinearAsset.modifiedBy, persistedLinearAsset.modifiedDateTime,
            persistedLinearAsset.createdBy, persistedLinearAsset.createdDateTime, persistedLinearAsset.typeId, roadLink.trafficDirection,
            persistedLinearAsset.vvhTimeStamp, persistedLinearAsset.geomModifiedDate, persistedLinearAsset.linkSource, roadLink.administrativeClass)
          ,
          link = roadLink
        )
      }
    }
  }

  /**
    * Expires linear asset. Used by Digiroad2Api /linearassets DELETE endpoint and Digiroad2Context.LinearAssetUpdater actor.
    */
  def expire(ids: Seq[Long], username: String): Seq[Long] = {
    if (ids.nonEmpty)
      logger.info("Expiring ids " + ids.mkString(", "))
    withDynTransaction {
      ids.foreach(dao.updateExpiration(_, expired = true, username))
      ids
    }
  }

  /**
    * Saves updated linear asset from UI. Used by Digiroad2Api /linearassets POST endpoint.
    */
  def update(ids: Seq[Long], value: Value, username: String): Seq[Long] = {
    withDynTransaction {
      updateWithoutTransaction(ids, value, username)
    }
  }

  def updateWithTimeStamp(ids: Seq[Long], value: Value, username: String, vvhTimeStamp: Option[Long] = None, sideCode: Option[Int] = None): Seq[Long] = {
    withDynTransaction {
      updateWithoutTransaction(ids, value, username, None, vvhTimeStamp, sideCode)
    }
  }

  def updateWithNewMeasures(ids: Seq[Long], value: Value, username: String, measures: Option[Measures], vvhTimeStamp: Option[Long] = None , sideCode: Option[Int] = None): Seq[Long] = {
    withDynTransaction {
      updateWithoutTransaction(ids, value, username, measures, vvhTimeStamp, sideCode)
    }
  }

  def expireAsset(typeId: Int, id: Long, username: String, expired : Boolean) = {
    withDynTransaction {
      dao.updateExpiration(id, expired, username)
    }
  }

  /**
    * Sets the linear asset value to None for numeric value properies.
    * Used by Digiroad2Api /linearassets POST endpoint.
    */
  def clearValue(ids: Seq[Long], username: String): Seq[Long] = {
    withDynTransaction {
      ids.flatMap(id => dao.clearValue(id, LinearAssetTypes.numericValuePropertyId, username))
    }
  }

  /*
   * Creates new linear assets and updates existing. Used by the Digiroad2Context.LinearAssetSaveProjected actor.
   */
  def persistProjectedLinearAssets(newLinearAssets: Seq[PersistedLinearAsset]): Unit ={
    if (newLinearAssets.nonEmpty)
      logger.info("Saving projected linear assets")
    def getValuePropertyId(value: Option[Value], typeId: Int) = {
      value match {
        case Some(NumericValue(intValue)) =>
          LinearAssetTypes.numericValuePropertyId
        case Some(TextualValue(textValue)) =>
          LinearAssetTypes.getValuePropertyId(typeId)
        case _ => ""
      }
    }

    val (toInsert, toUpdate) = newLinearAssets.partition(_.id == 0L)
    withDynTransaction {
      val roadLinks = roadLinkService.getRoadLinksAndComplementariesFromVVH(newLinearAssets.map(_.linkId).toSet, newTransaction = false)

      val prohibitions = toUpdate.filter(a =>
        Set(LinearAssetTypes.ProhibitionAssetTypeId, LinearAssetTypes.HazmatTransportProhibitionAssetTypeId).contains(a.typeId))

      val textAssets = toUpdate.filter(a =>
        Set(LinearAssetTypes.EuropeanRoadAssetTypeId, LinearAssetTypes.ExitNumberAssetTypeId).contains(a.typeId))

      val groupedNum = toUpdate.filterNot(a => textAssets.contains(a)).groupBy(a => getValuePropertyId(a.value, a.typeId)).filterKeys(!_.equals(""))
      val groupedText= textAssets.groupBy(a => getValuePropertyId(a.value, a.typeId)).filterKeys(!_.equals(""))

      val persisted = (groupedNum.flatMap(group => dao.fetchLinearAssetsByIds(group._2.map(_.id).toSet, group._1)).toSeq ++
        groupedText.flatMap(group => dao.fetchAssetsWithTextualValuesByIds(group._2.map(_.id).toSet, group._1)).toSeq ++
        dao.fetchProhibitionsByIds(LinearAssetTypes.ProhibitionAssetTypeId, prohibitions.map(_.id).toSet) ++
        dao.fetchProhibitionsByIds(LinearAssetTypes.HazmatTransportProhibitionAssetTypeId, prohibitions.map(_.id).toSet)).groupBy(_.id)


      updateProjected(toUpdate, persisted)
      if (newLinearAssets.nonEmpty)
        logger.info("Updated ids/linkids " + toUpdate.map(a => (a.id, a.linkId)))

      toInsert.foreach{ linearAsset =>
        val id =
          (linearAsset.createdBy, linearAsset.createdDateTime) match {
            case (Some(createdBy), Some(createdDateTime)) =>
              dao.createLinearAsset(linearAsset.typeId, linearAsset.linkId, linearAsset.expired, linearAsset.sideCode,
                Measures(linearAsset.startMeasure, linearAsset.endMeasure), LinearAssetTypes.VvhGenerated, linearAsset.vvhTimeStamp,
                getLinkSource(roadLinks.find(_.linkId == linearAsset.linkId)), true, Some(createdBy), Some(createdDateTime))
            case _ =>
              dao.createLinearAsset(linearAsset.typeId, linearAsset.linkId, linearAsset.expired, linearAsset.sideCode,
                Measures(linearAsset.startMeasure, linearAsset.endMeasure), LinearAssetTypes.VvhGenerated, linearAsset.vvhTimeStamp, getLinkSource(roadLinks.find(_.linkId == linearAsset.linkId)))
          }
        linearAsset.value match {
          case Some(NumericValue(intValue)) =>
            dao.insertValue(id, LinearAssetTypes.numericValuePropertyId, intValue)
          case Some(TextualValue(textValue)) =>
            dao.insertValue(id, LinearAssetTypes.getValuePropertyId(linearAsset.typeId), textValue)
          case Some(prohibitions: Prohibitions) =>
            dao.insertProhibitionValue(id, prohibitions)
          case _ => None
        }
      }
      if (newLinearAssets.nonEmpty)
        logger.info("Added assets for linkids " + toInsert.map(_.linkId))
    }
  }

  protected def updateProjected(toUpdate: Seq[PersistedLinearAsset], persisted: Map[Long, Seq[PersistedLinearAsset]]) = {
    def valueChanged(assetToPersist: PersistedLinearAsset, persistedLinearAsset: Option[PersistedLinearAsset]) = {
      !persistedLinearAsset.exists(_.value == assetToPersist.value)
    }
    toUpdate.foreach { linearAsset =>
      val persistedLinearAsset = persisted.getOrElse(linearAsset.id, Seq()).headOption
      val id = linearAsset.id
      if (valueChanged(linearAsset, persistedLinearAsset)) {
        linearAsset.value match {
          case Some(NumericValue(intValue)) =>
            dao.updateValue(id, intValue, LinearAssetTypes.numericValuePropertyId, LinearAssetTypes.VvhGenerated)
          case Some(TextualValue(textValue)) =>
            dao.updateValue(id, textValue, LinearAssetTypes.getValuePropertyId(linearAsset.typeId), LinearAssetTypes.VvhGenerated)
          case Some(prohibitions: Prohibitions) =>
            dao.updateProhibitionValue(id, prohibitions, LinearAssetTypes.VvhGenerated)
          case _ => None
        }
      }
    }
  }

  /**
    * Mark VALID_TO field of old asset to sysdate and create a new asset.
    * Copy all the data from old asset except the properties that changed, modifiedBy and modifiedAt.
    */
  protected def updateValueByExpiration(assetId: Long, valueToUpdate: Value, valuePropertyId: String, username: String, measures: Option[Measures], vvhTimeStamp: Option[Long], sideCode: Option[Int]): Option[Long] = {
    //Get Old Asset
    val oldAsset =
      valueToUpdate match {
        case NumericValue(intValue) =>
          dao.fetchLinearAssetsByIds(Set(assetId), valuePropertyId).head
        case TextualValue(textValue) =>
          dao.fetchAssetsWithTextualValuesByIds(Set(assetId), valuePropertyId).head
        case _ => return None
      }

    //Expire the old asset
    dao.updateExpiration(assetId, expired = true, username)
    val roadLink = roadLinkService.getRoadLinkAndComplementaryFromVVH(oldAsset.linkId, newTransaction = false)
    //Create New Asset
    val newAssetIDcreate = createWithoutTransaction(oldAsset.typeId, oldAsset.linkId, valueToUpdate, sideCode.getOrElse(oldAsset.sideCode),
      measures.getOrElse(Measures(oldAsset.startMeasure, oldAsset.endMeasure)), username, vvhTimeStamp.getOrElse(vvhClient.roadLinkData.createVVHTimeStamp()), roadLink, true, oldAsset.createdBy, oldAsset.createdDateTime)

      Some(newAssetIDcreate)
  }

  /**
    * Updates start and end measures after geometry change in VVH. Used by Digiroad2Context.LinearAssetUpdater actor.
    */
  def persistMValueAdjustments(adjustments: Seq[MValueAdjustment]): Unit = {
    if (adjustments.nonEmpty)
      logger.info("Saving adjustments for asset/link ids=" + adjustments.map(a => "" + a.assetId + "/" + a.linkId).mkString(", "))
    withDynTransaction {
      adjustments.foreach { adjustment =>
        dao.updateMValues(adjustment.assetId, (adjustment.startMeasure, adjustment.endMeasure))
      }
    }
  }

  /**
    * Updates side codes. Used by Digiroad2Context.LinearAssetUpdater actor.
    */
  def persistSideCodeAdjustments(adjustments: Seq[SideCodeAdjustment]): Unit = {
    withDynTransaction {
      adjustments.foreach { adjustment =>
        dao.updateSideCode(adjustment.assetId, adjustment.sideCode)
      }
    }
  }

  /**
    * Saves new linear assets from UI. Used by Digiroad2Api /linearassets POST endpoint.
    */
  def create(newLinearAssets: Seq[NewLinearAsset], typeId: Int, username: String, vvhTimeStamp: Long = vvhClient.roadLinkData.createVVHTimeStamp()): Seq[Long] = {
    withDynTransaction {
      val roadlink = roadLinkService.getRoadLinksAndComplementariesFromVVH(newLinearAssets.map(_.linkId).toSet, false)
      newLinearAssets.map { newAsset =>
        createWithoutTransaction(typeId, newAsset.linkId, newAsset.value, newAsset.sideCode, Measures(newAsset.startMeasure, newAsset.endMeasure), username, vvhTimeStamp, roadlink.find(_.linkId == newAsset.linkId))
      }
    }
  }

  /**
    * Saves linear asset when linear asset is split to two parts in UI (scissors icon). Used by Digiroad2Api /linearassets/:id POST endpoint.
    */
  def split(id: Long, splitMeasure: Double, existingValue: Option[Value], createdValue: Option[Value], username: String, municipalityValidation: (Int) => Unit): Seq[Long] = {
    withDynTransaction {
      val linearAsset = dao.fetchLinearAssetsByIds(Set(id), LinearAssetTypes.numericValuePropertyId).head
      val roadLink = vvhClient.fetchRoadLinkByLinkId(linearAsset.linkId).getOrElse(throw new IllegalStateException("Road link no longer available"))
      municipalityValidation(roadLink.municipalityCode)

      Queries.updateAssetModified(id, username).execute

      val (existingLinkMeasures, createdLinkMeasures) = GeometryUtils.createSplit(splitMeasure, (linearAsset.startMeasure, linearAsset.endMeasure))

      val newIdsToReturn = existingValue match {
        case None => dao.updateExpiration(id, expired = true, username).toSeq
        case Some(value) => updateWithoutTransaction(Seq(id), value, username, Some(Measures(existingLinkMeasures._1, existingLinkMeasures._2)))
      }

      val createdIdOption = createdValue.map(createWithoutTransaction(linearAsset.typeId, linearAsset.linkId, _, linearAsset.sideCode, Measures(createdLinkMeasures._1, createdLinkMeasures._2), username, linearAsset.vvhTimeStamp,
        Some(roadLink)))

      newIdsToReturn ++ Seq(createdIdOption).flatten
    }
  }

  /**
    * Sets linear assets with no geometry as floating. Used by Used by Digiroad2Context.LinearAssetUpdater actor.
    */
  def drop(ids: Set[Long]): Unit = {
    withDynTransaction {
      dao.floatLinearAssets(ids)
    }
  }

  def updateChangeSet(changeSet: ChangeSet) : Unit = {
    withDynTransaction {
      dao.floatLinearAssets(changeSet.droppedAssetIds)

      if (changeSet.adjustedMValues.nonEmpty)
        logger.info("Saving adjustments for asset/link ids=" + changeSet.adjustedMValues.map(a => "" + a.assetId + "/" + a.linkId).mkString(", "))

      changeSet.adjustedMValues.foreach { adjustment =>
        dao.updateMValues(adjustment.assetId, (adjustment.startMeasure, adjustment.endMeasure))
      }

      changeSet.adjustedSideCodes.foreach { adjustment =>
        dao.updateSideCode(adjustment.assetId, adjustment.sideCode)
      }

      val ids = changeSet.expiredAssetIds.toSeq
      if (ids.nonEmpty)
        logger.info("Expiring ids " + ids.mkString(", "))
      ids.foreach(dao.updateExpiration(_, expired = true, LinearAssetTypes.VvhGenerated))
    }
  }

  /**
    * Saves linear assets when linear asset is separated to two sides in UI. Used by Digiroad2Api /linearassets/:id/separate POST endpoint.
    */
  def separate(id: Long, valueTowardsDigitization: Option[Value], valueAgainstDigitization: Option[Value], username: String, municipalityValidation: (Int) => Unit): Seq[Long] = {
    withDynTransaction {
      val existing = dao.fetchLinearAssetsByIds(Set(id), LinearAssetTypes.numericValuePropertyId).head
      val roadLink = vvhClient.fetchRoadLinkByLinkId(existing.linkId).getOrElse(throw new IllegalStateException("Road link no longer available"))
      municipalityValidation(roadLink.municipalityCode)

      val newExistingIdsToReturn = valueTowardsDigitization match {
        case None => dao.updateExpiration(id, expired = true, username).toSeq
        case Some(value) => updateWithoutTransaction(Seq(id), value, username)
      }

      dao.updateSideCode(newExistingIdsToReturn.head, SideCode.TowardsDigitizing)

      val created = valueAgainstDigitization.map(createWithoutTransaction(existing.typeId, existing.linkId, _, SideCode.AgainstDigitizing.value, Measures(existing.startMeasure, existing.endMeasure), username, existing.vvhTimeStamp,
        Some(roadLink)))

      newExistingIdsToReturn ++ created
    }
  }

  protected def updateWithoutTransaction(ids: Seq[Long], value: Value, username: String, measures: Option[Measures] = None, vvhTimeStamp: Option[Long] = None, sideCode: Option[Int] = None): Seq[Long] = {
    if (ids.isEmpty)
      return ids

    val assetTypeId = sql"""select ID, ASSET_TYPE_ID from ASSET where ID in (#${ids.mkString(",")})""".as[(Long, Int)].list
    val assetTypeById = assetTypeId.foldLeft(Map.empty[Long, Int]) { case (m, (id, typeId)) => m + (id -> typeId)}

    ids.flatMap { id =>
      val typeId = assetTypeById(id)
      value match {
        case NumericValue(intValue) =>
          updateValueByExpiration(id, NumericValue(intValue), LinearAssetTypes.numericValuePropertyId, username, measures, vvhTimeStamp, sideCode)
        case TextualValue(textValue) =>
          updateValueByExpiration(id, TextualValue(textValue), LinearAssetTypes.getValuePropertyId(typeId), username, measures, vvhTimeStamp, sideCode)
        case prohibitions: Prohibitions =>
          dao.updateProhibitionValue(id, prohibitions, username, measures)
        case _ =>
          Some(id)
      }
    }
  }

  protected def createWithoutTransaction(typeId: Int, linkId: Long, value: Value, sideCode: Int, measures: Measures, username: String, vvhTimeStamp: Long, roadLink: Option[RoadLinkLike], fromUpdate: Boolean = false,
                                       createdByFromUpdate: Option[String] = Some(""),
                                       createdDateTimeFromUpdate: Option[DateTime] = Some(DateTime.now())): Long = {
    val id = dao.createLinearAsset(typeId, linkId, expired = false, sideCode, measures, username,
      vvhTimeStamp, getLinkSource(roadLink), fromUpdate, createdByFromUpdate, createdDateTimeFromUpdate)
    value match {
      case NumericValue(intValue) =>
        dao.insertValue(id, LinearAssetTypes.numericValuePropertyId, intValue)
      case TextualValue(textValue) =>
        dao.insertValue(id, LinearAssetTypes.getValuePropertyId(typeId), textValue)
      case prohibitions: Prohibitions =>
        dao.insertProhibitionValue(id, prohibitions)
      case _ => None
    }
    id
  }

  /**
    * Received a AssetTypeId and expire All RoadLinks for That AssetTypeId, create new assets based on VVH RoadLink data
    *
    * @param assetTypeId
    */
  def expireImportRoadLinksVVHtoOTH(assetTypeId: Int): Unit = {
    //Get all municipalities for search VVH Roadlinks
    val municipalities: Seq[Int] =
      OracleDatabase.withDynSession {
        Queries.getMunicipalities
      }

    withDynTransaction {
      //Expire All RoadLinks
      dao.expireAllAssetsByTypeId(assetTypeId)

      //For each municipality get all VVH Roadlinks for pick link id and pavement data
      municipalities.foreach { municipality =>

        //Get All RoadLinks from VVH
        val roadLinks = roadLinkService.getVVHRoadLinksF(municipality)

        var count = 0
        if (roadLinks != null) {

          //Create new Assets for the RoadLinks from VVH
          val newAssets = roadLinks.
            filter(_.attributes.get("SURFACETYPE").contains(2)).
            map(roadLink => NewLinearAsset(roadLink.linkId, 0, GeometryUtils.geometryLength(roadLink.geometry), NumericValue(1), 1, 0, None))
          newAssets.foreach{ newAsset =>
              createWithoutTransaction(assetTypeId, newAsset.linkId, newAsset.value, newAsset.sideCode, Measures(newAsset.startMeasure, newAsset.endMeasure), LinearAssetTypes.VvhGenerated, VVHClient.createVVHTimeStamp(),
                roadLinks.find(_.linkId == newAsset.linkId))
            count = count + 1
          }
        }
      }
    }
  }

  def getActiveMaintenanceRoadByPolygon(areaId: Int, typeId: Int): Seq[PersistedLinearAsset] = {
    val polygon= polygonTools.getPolygonByArea(areaId)
    val vVHLinkIds = roadLinkService.getLinkIdsFromVVHWithComplementaryByPolygons(polygon)
    getPersistedAssetsByLinkIds(typeId, vVHLinkIds)
  }

  def getMunicipalityById (id: Long): Seq[Long]={
    withDynTransaction {
      dao.getMunicipalityById(id)
    }
  }
}

class LinearAssetService(roadLinkServiceImpl: RoadLinkService, eventBusImpl: DigiroadEventBus) extends LinearAssetOperations {
  override def roadLinkService: RoadLinkService = roadLinkServiceImpl
  override def dao: OracleLinearAssetDao = new OracleLinearAssetDao(roadLinkServiceImpl.vvhClient, roadLinkServiceImpl)
  override def eventBus: DigiroadEventBus = eventBusImpl
  override def vvhClient: VVHClient = roadLinkServiceImpl.vvhClient
  override def polygonTools : PolygonTools = new PolygonTools()

  override def getUncheckedLinearAssets(areas: Option[Set[Int]]) = throw new UnsupportedOperationException("Not supported method")
  }

class MissingMandatoryPropertyException(val missing: Set[String]) extends RuntimeException {
}<|MERGE_RESOLUTION|>--- conflicted
+++ resolved
@@ -188,16 +188,8 @@
     if (newAssets.nonEmpty) {
       logger.info("Finnish transfer %d assets at %d ms after start".format(newAssets.length, System.currentTimeMillis - timing))
     }
-<<<<<<< HEAD
     val groupedAssets = (assetsOnChangedLinks.filterNot(a => projectedAssets.exists(_.linkId == a.linkId)) ++ projectedAssets ++ assetsWithoutChangedLinks).groupBy(_.linkId)
     val (filledTopology, changeSet) = NumericalLimitFiller.fillTopology(roadLinks, groupedAssets, typeId, changedSet)
-=======
-    val groupedAssets = (assetsOnChangedLinks.filterNot(a => projectedAssets.exists(_.linkId == a.linkId)) ++ newAssets).groupBy(_.linkId)
-    val (filledTopology, changeSet) = NumericalLimitFiller.fillTopology(roadLinks, groupedAssets, typeId)
-
-    val expiredAssetIds = existingAssets.filter(asset => removedLinkIds.contains(asset.linkId)).map(_.id).toSet ++
-      changeSet.expiredAssetIds
->>>>>>> a8c64742
 
     eventBus.publish("linearAssets:update", changeSet)
     eventBus.publish("linearAssets:saveProjectedLinearAssets", projectedAssets.filter(_.id == 0L))
