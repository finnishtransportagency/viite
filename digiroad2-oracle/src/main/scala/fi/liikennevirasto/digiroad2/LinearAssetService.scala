--- conflicted
+++ resolved
@@ -581,11 +581,7 @@
 
     //Create New Asset
     val newAssetIDcreate = createWithoutTransaction(oldAsset.typeId, oldAsset.linkId, valueToUpdate, oldAsset.sideCode,
-<<<<<<< HEAD
-      oldAsset.startMeasure, oldAsset.endMeasure, username, vvhClient.roadLinkData.createVVHTimeStamp(5), true, oldAsset.createdBy, oldAsset.createdDateTime)
-=======
-      measures.getOrElse(Measures(oldAsset.startMeasure, oldAsset.endMeasure)), username, vvhClient.createVVHTimeStamp(5), getLinkSource(oldAsset.linkId), true, oldAsset.createdBy, oldAsset.createdDateTime)
->>>>>>> bd43aec0
+      measures.getOrElse(Measures(oldAsset.startMeasure, oldAsset.endMeasure)), username, vvhClient.roadLinkData.createVVHTimeStamp(5), getLinkSource(oldAsset.linkId), true, oldAsset.createdBy, oldAsset.createdDateTime)
 
       Some(newAssetIDcreate)
   }
@@ -620,11 +616,7 @@
   def create(newLinearAssets: Seq[NewLinearAsset], typeId: Int, username: String): Seq[Long] = {
     withDynTransaction {
       newLinearAssets.map { newAsset =>
-<<<<<<< HEAD
-        createWithoutTransaction(typeId, newAsset.linkId, newAsset.value, newAsset.sideCode, newAsset.startMeasure, newAsset.endMeasure, username, vvhClient.roadLinkData.createVVHTimeStamp(5))
-=======
-        createWithoutTransaction(typeId, newAsset.linkId, newAsset.value, newAsset.sideCode, Measures(newAsset.startMeasure, newAsset.endMeasure), username, vvhClient.createVVHTimeStamp(5), getLinkSource(newAsset.linkId))
->>>>>>> bd43aec0
+        createWithoutTransaction(typeId, newAsset.linkId, newAsset.value, newAsset.sideCode, Measures(newAsset.startMeasure, newAsset.endMeasure), username, vvhClient.roadLinkData.createVVHTimeStamp(5), getLinkSource(newAsset.linkId))
       }
     }
   }
@@ -635,11 +627,7 @@
   def split(id: Long, splitMeasure: Double, existingValue: Option[Value], createdValue: Option[Value], username: String, municipalityValidation: (Int) => Unit): Seq[Long] = {
     withDynTransaction {
       val linearAsset = dao.fetchLinearAssetsByIds(Set(id), LinearAssetTypes.numericValuePropertyId).head
-<<<<<<< HEAD
-      val roadLink = vvhClient.roadLinkData.fetchByLinkId(linearAsset.linkId).getOrElse(throw new IllegalStateException("Road link no longer available"))
-=======
       val roadLink = vvhClient.fetchRoadLinkOrComplementaryFromVVH(linearAsset.linkId).getOrElse(throw new IllegalStateException("Road link no longer available"))
->>>>>>> bd43aec0
       municipalityValidation(roadLink.municipalityCode)
 
       Queries.updateAssetModified(id, username).execute
@@ -673,11 +661,7 @@
   def separate(id: Long, valueTowardsDigitization: Option[Value], valueAgainstDigitization: Option[Value], username: String, municipalityValidation: (Int) => Unit): Seq[Long] = {
     withDynTransaction {
       val existing = dao.fetchLinearAssetsByIds(Set(id), LinearAssetTypes.numericValuePropertyId).head
-<<<<<<< HEAD
-      val roadLink = vvhClient.roadLinkData.fetchByLinkId(existing.linkId).getOrElse(throw new IllegalStateException("Road link no longer available"))
-=======
       val roadLink = vvhClient.fetchRoadLinkOrComplementaryFromVVH(existing.linkId).getOrElse(throw new IllegalStateException("Road link no longer available"))
->>>>>>> bd43aec0
       municipalityValidation(roadLink.municipalityCode)
 
       val newExistingIdsToReturn = valueTowardsDigitization match {
@@ -780,12 +764,8 @@
             filter(_.attributes.get("SURFACETYPE").contains(2)).
             map(roadLink => NewLinearAsset(roadLink.linkId, 0, GeometryUtils.geometryLength(roadLink.geometry), NumericValue(1), 1, 0, None))
           newAssets.foreach{ newAsset =>
-<<<<<<< HEAD
-              createWithoutTransaction(assetTypeId, newAsset.linkId, newAsset.value, newAsset.sideCode, newAsset.startMeasure, newAsset.endMeasure, LinearAssetTypes.VvhGenerated, VVHClient.createVVHTimeStamp(5))
-=======
-              createWithoutTransaction(assetTypeId, newAsset.linkId, newAsset.value, newAsset.sideCode, Measures(newAsset.startMeasure, newAsset.endMeasure), LinearAssetTypes.VvhGenerated, vvhClient.createVVHTimeStamp(5),
+              createWithoutTransaction(assetTypeId, newAsset.linkId, newAsset.value, newAsset.sideCode, Measures(newAsset.startMeasure, newAsset.endMeasure), LinearAssetTypes.VvhGenerated, VVHClient.createVVHTimeStamp(5),
                 getLinkSource(newAsset.linkId))
->>>>>>> bd43aec0
             count = count + 1
           }
         }
