package fi.liikennevirasto.digiroad2.asset.oracle

import scala.collection.parallel.ForkJoinTaskSupport
import scala.concurrent.forkjoin.ForkJoinPool
import scala.slick.driver.JdbcDriver.backend.Database

import org.joda.time.LocalDate
import org.slf4j.LoggerFactory

import fi.liikennevirasto.digiroad2.asset._
import fi.liikennevirasto.digiroad2.mtk.MtkRoadLink
import fi.liikennevirasto.digiroad2.oracle.OracleDatabase.ds
import fi.liikennevirasto.digiroad2.user.UserProvider

class OracleSpatialAssetProvider(userProvider: UserProvider) extends AssetProvider {
  val logger = LoggerFactory.getLogger(getClass)

  private def userCanModifyMunicipality(municipalityNumber: Long): Boolean =
    userProvider.getCurrentUser.configuration.authorizedMunicipalities.contains(municipalityNumber)

  private def userCanModifyAsset(assetId: Long): Boolean =
    getAssetById(assetId).flatMap(a => a.municipalityNumber.map(userCanModifyMunicipality)).getOrElse(false)

  private def userCanModifyRoadLink(roadLinkId: Long): Boolean =
    getRoadLinkById(roadLinkId).map(rl => userCanModifyMunicipality(rl.municipalityNumber)).getOrElse(false)

  def getAssetTypes: Seq[AssetType] = {
<<<<<<< HEAD
    Database.forDataSource(ds).withDynSession {
      assetTypes.as[AssetType].list
    }
  }

  private[this] def nextPrimaryKeySeqValue = {
    Database.forDataSource(ds).withDynSession {
      nextPrimaryKeyId.as[Long].first
    }
  }

  private[oracle] def getImageId(image: Image) = {
    image.imageId match {
      case None => null
      case _ => image.imageId.get + "_" + image.lastModified.get.getMillis
    }
  }

  private[this] def assetRowToProperty(assetRows: Iterable[AssetRow]): Seq[Property] = {
    assetRows.groupBy(_.propertyId).map { case (k, v) =>
      val row = v.toSeq(0)
      Property(row.propertyId.toString, row.propertyName, row.propertyType, row.propertyRequired, v.map(r => PropertyValue(r.propertyValue, r.propertyDisplayValue, getImageId(r.image))).filter(_.propertyDisplayValue != null).toSeq)
    }.toSeq
  }

  def getAssetById(assetId: Long): Option[AssetWithProperties] = {
    Database.forDataSource(ds).withDynSession {
      Q.query[Long, (AssetRow, LRMPosition)](assetWithPositionById).list(assetId).map(_._1).groupBy(_.id).map { case (k, v) =>
        val row = v(0)
        AssetWithProperties(id = row.id, assetTypeId = row.assetTypeId,
              lon = row.lon, lat = row.lat, roadLinkId = row.roadLinkId,
              propertyData = AssetPropertyConfiguration.assetRowToCommonProperties(row) ++ assetRowToProperty(v).sortBy(_.propertyId),
              bearing = row.bearing, municipalityNumber = Option(row.municipalityNumber),
              validityPeriod = validityPeriod(row.validFrom, row.validTo),
              imageIds = v.map(row => getImageId(row.image)).toSeq.filter(_ != null),
              validityDirection = Some(row.validityDirection))
      }.headOption
=======
    Database.forDataSource(ds).withDynTransaction {
      OracleSpatialAssetDao.getAssetTypes
    }
  }

  def getAssetById(assetId: Long): Option[AssetWithProperties] = {
    Database.forDataSource(ds).withDynTransaction {
      OracleSpatialAssetDao.getAssetById(assetId)
>>>>>>> 95e54475
    }
  }

  def getAssets(assetTypeId: Long, municipalityNumbers: Seq[Long], bounds: Option[BoundingCircle], validFrom: Option[LocalDate], validTo: Option[LocalDate]): Seq[Asset] = {
<<<<<<< HEAD
    def andMunicipality =
      if (municipalityNumbers.isEmpty) {
        None
      } else {
        Some(("AND rl.municipality_number IN (" + municipalityNumbers.map(_ => "?").mkString(",") + ")", municipalityNumbers.toList))
      }
    def andWithinDistance = bounds map { b =>
        val latLonGeometry = JGeometry.createPoint(Array(b.centreLat, b.centreLon), 2, 3067)
        ("AND SDO_WITHIN_DISTANCE(rl.geom, ?, ?) = 'TRUE'", List(storeGeometry(latLonGeometry, dynamicSession.conn), "DISTANCE=" + b.radiusM + " UNIT=METER"))
    }
    def andValidityInRange = (validFrom, validTo) match {
      case (Some(from), Some(to)) => Some(andByValidityTimeConstraint, List(jodaToSqlDate(from), jodaToSqlDate(to)))
      case (None, Some(to)) => Some(andExpiredBefore, List(jodaToSqlDate(to)))
      case (Some(from), None) => Some(andValidAfter, List(jodaToSqlDate(from)))
      case (None, None) => None
    }
    def assetStatus(validFrom: Option[LocalDate], validTo: Option[LocalDate], roadLinkEndDate: Option[LocalDate]): Option[String] = {
      def beforeTimePeriod(date: LocalDate, periodStartDate: LocalDate, periodEndDate: LocalDate): Boolean = {
        (date.compareTo(periodStartDate) < 0) && (date.compareTo(periodEndDate) < 0)
      }
      (validFrom, validTo, roadLinkEndDate) match {
        case (Some(from), Some(to), Some(end)) => if (beforeTimePeriod(end, from, to)) Some(Floating) else None
        case _ => None
      }
    }
    Database.forDataSource(ds).withDynSession {
      val q = QueryCollector(assetsByTypeWithPosition, IndexedSeq(assetTypeId.toString)).add(andMunicipality).add(andWithinDistance).add(andValidityInRange)
      collectedQuery[(ListedAssetRow, LRMPosition)](q).map(_._1).groupBy(_.id).map { case (k, v) =>
        val row = v(0)
        Asset(id = row.id, assetTypeId = row.assetTypeId, lon = row.lon,
              lat = row.lat, roadLinkId = row.roadLinkId,
              imageIds = v.map(row => getImageId(row.image)).toSeq,
              bearing = row.bearing,
              validityDirection = Some(row.validityDirection),
              status = assetStatus(validFrom, validTo, row.roadLinkEndDate),
              municipalityNumber = Option(row.municipalityNumber), validityPeriod = validityPeriod(row.validFrom, row.validTo))
      }.toSeq
    }
  }

  def validityPeriod(validFrom: Option[Timestamp], validTo: Option[Timestamp]): Option[String] = {
    val beginningOfTime = new DateTime(0, 1, 1, 0, 0)
    val endOfTime = new DateTime(9999, 1, 1, 0, 0)
    val from = validFrom.map(new DateTime(_)).getOrElse(beginningOfTime)
    val to = validTo.map(new DateTime(_)).getOrElse(endOfTime)
    val interval = new Interval(from, to)
    val now = DateTime.now
    val status = if (interval.isBefore(now)) {
      ValidityPeriod.Past
    } else if (interval.contains(now)) {
      ValidityPeriod.Current
    } else {
      ValidityPeriod.Future
    }
    Some(status)
  }

  def createAsset(assetTypeId: Long, lon: Double, lat: Double, roadLinkId: Long, bearing: Int): AssetWithProperties = {
    Database.forDataSource(ds).withDynSession {
      val creator = userProvider.getCurrentUser.username
=======
    Database.forDataSource(ds).withDynTransaction {
      OracleSpatialAssetDao.getAssets(assetTypeId, municipalityNumbers, bounds, validFrom, validTo)
    }
  }

  def createAsset(assetTypeId: Long, lon: Double, lat: Double, roadLinkId: Long, bearing: Int, creator: String, properties: Seq[SimpleProperty]): AssetWithProperties = {
    Database.forDataSource(ds).withDynTransaction {
>>>>>>> 95e54475
      if (!userCanModifyRoadLink(roadLinkId)) {
        throw new IllegalArgumentException("User does not have write access to municipality")
      }
      OracleSpatialAssetDao.createAsset(assetTypeId, lon, lat, roadLinkId, bearing, creator, properties)
    }
  }

  def getEnumeratedPropertyValues(assetTypeId: Long): Seq[EnumeratedPropertyValue] = {
    AssetPropertyConfiguration.commonAssetPropertyEnumeratedValues ++
      Database.forDataSource(ds).withDynTransaction {
        OracleSpatialAssetDao.getEnumeratedPropertyValues(assetTypeId)
      }
  }

  def updateAssetLocation(asset: Asset): AssetWithProperties = {
    Database.forDataSource(ds).withDynTransaction {
      if (!userCanModifyAsset(asset.id)) {
        throw new IllegalArgumentException("User does not have write access to municipality")
      }
      OracleSpatialAssetDao.updateAssetLocation(asset)
    }
  }

  def updateRoadLinks(roadlinks: Seq[MtkRoadLink]): Unit = {
    // TODO: Verify write access?
    val parallerSeq = roadlinks.par
    parallerSeq.tasksupport = new ForkJoinTaskSupport(new ForkJoinPool(20))
    parallerSeq.foreach(RoadlinkProvider.updateRoadLink(ds, _))
  }

  def getRoadLinks(municipalityNumbers: Seq[Long], bounds: Option[BoundingCircle]): Seq[RoadLink] = {
    Database.forDataSource(ds).withDynTransaction {
      OracleSpatialAssetDao.getRoadLinks(municipalityNumbers, bounds)
    }
  }

  def getRoadLinkById(roadLinkId: Long): Option[RoadLink] = {
    Database.forDataSource(ds).withDynTransaction {
      OracleSpatialAssetDao.getRoadLinkById(roadLinkId)
    }
  }

  def updateAssetProperty(assetId: Long, propertyId: String, propertyValues: Seq[PropertyValue]) {
    if (!userCanModifyAsset(assetId)) {
      throw new IllegalArgumentException("User does not have write access to municipality")
    }

    Database.forDataSource(ds).withDynTransaction {
      if (AssetPropertyConfiguration.commonAssetPropertyColumns.keySet.contains(propertyId)) {
        OracleSpatialAssetDao.updateCommonAssetProperty(assetId, propertyId, propertyValues)
      } else {
        OracleSpatialAssetDao.updateAssetSpecificProperty(assetId, propertyId.toLong, propertyValues)
      }
    }
  }

  def deleteAssetProperty(assetId: Long, propertyId: String) {
    if (AssetPropertyConfiguration.commonAssetPropertyColumns.keySet.contains(propertyId)) {
      throw new IllegalArgumentException("Cannot delete common asset property value: " + propertyId)
    }
    val longPropertyId: Long = propertyId.toLong
    Database.forDataSource(ds).withDynTransaction {
      if (!userCanModifyAsset(assetId)) {
        throw new IllegalArgumentException("User does not have write access to municipality")
      }
      OracleSpatialAssetDao.deleteAssetProperty(assetId, propertyId)
    }
  }

  def getImage(imageId: Long): Array[Byte] = {
    Database.forDataSource(ds).withDynTransaction {
      OracleSpatialAssetDao.getImage(imageId)
    }
  }

  def availableProperties(assetTypeId: Long): Seq[Property] = {
<<<<<<< HEAD
    implicit val getPropertyDescription = new GetResult[Property] {
      def apply(r: PositionedResult) = {
        Property(r.nextString(), r.nextString, r.nextString, r.nextBoolean(), Seq())
      }
    }
    AssetPropertyConfiguration.commonAssetPropertyDescriptors.values.toSeq ++ Database.forDataSource(ds).withDynSession {
      sql"""
        select id, name_fi, property_type, required from property where asset_type_id = $assetTypeId
      """.as[Property].list.sortBy(_.propertyId)
    }
=======
    Database.forDataSource(ds).withDynTransaction {
      OracleSpatialAssetDao.availableProperties(assetTypeId)
    } ++ AssetPropertyConfiguration.commonAssetPropertyDescriptors.values
>>>>>>> 95e54475
  }

}<|MERGE_RESOLUTION|>--- conflicted
+++ resolved
@@ -25,45 +25,6 @@
     getRoadLinkById(roadLinkId).map(rl => userCanModifyMunicipality(rl.municipalityNumber)).getOrElse(false)
 
   def getAssetTypes: Seq[AssetType] = {
-<<<<<<< HEAD
-    Database.forDataSource(ds).withDynSession {
-      assetTypes.as[AssetType].list
-    }
-  }
-
-  private[this] def nextPrimaryKeySeqValue = {
-    Database.forDataSource(ds).withDynSession {
-      nextPrimaryKeyId.as[Long].first
-    }
-  }
-
-  private[oracle] def getImageId(image: Image) = {
-    image.imageId match {
-      case None => null
-      case _ => image.imageId.get + "_" + image.lastModified.get.getMillis
-    }
-  }
-
-  private[this] def assetRowToProperty(assetRows: Iterable[AssetRow]): Seq[Property] = {
-    assetRows.groupBy(_.propertyId).map { case (k, v) =>
-      val row = v.toSeq(0)
-      Property(row.propertyId.toString, row.propertyName, row.propertyType, row.propertyRequired, v.map(r => PropertyValue(r.propertyValue, r.propertyDisplayValue, getImageId(r.image))).filter(_.propertyDisplayValue != null).toSeq)
-    }.toSeq
-  }
-
-  def getAssetById(assetId: Long): Option[AssetWithProperties] = {
-    Database.forDataSource(ds).withDynSession {
-      Q.query[Long, (AssetRow, LRMPosition)](assetWithPositionById).list(assetId).map(_._1).groupBy(_.id).map { case (k, v) =>
-        val row = v(0)
-        AssetWithProperties(id = row.id, assetTypeId = row.assetTypeId,
-              lon = row.lon, lat = row.lat, roadLinkId = row.roadLinkId,
-              propertyData = AssetPropertyConfiguration.assetRowToCommonProperties(row) ++ assetRowToProperty(v).sortBy(_.propertyId),
-              bearing = row.bearing, municipalityNumber = Option(row.municipalityNumber),
-              validityPeriod = validityPeriod(row.validFrom, row.validTo),
-              imageIds = v.map(row => getImageId(row.image)).toSeq.filter(_ != null),
-              validityDirection = Some(row.validityDirection))
-      }.headOption
-=======
     Database.forDataSource(ds).withDynTransaction {
       OracleSpatialAssetDao.getAssetTypes
     }
@@ -72,73 +33,10 @@
   def getAssetById(assetId: Long): Option[AssetWithProperties] = {
     Database.forDataSource(ds).withDynTransaction {
       OracleSpatialAssetDao.getAssetById(assetId)
->>>>>>> 95e54475
     }
   }
 
   def getAssets(assetTypeId: Long, municipalityNumbers: Seq[Long], bounds: Option[BoundingCircle], validFrom: Option[LocalDate], validTo: Option[LocalDate]): Seq[Asset] = {
-<<<<<<< HEAD
-    def andMunicipality =
-      if (municipalityNumbers.isEmpty) {
-        None
-      } else {
-        Some(("AND rl.municipality_number IN (" + municipalityNumbers.map(_ => "?").mkString(",") + ")", municipalityNumbers.toList))
-      }
-    def andWithinDistance = bounds map { b =>
-        val latLonGeometry = JGeometry.createPoint(Array(b.centreLat, b.centreLon), 2, 3067)
-        ("AND SDO_WITHIN_DISTANCE(rl.geom, ?, ?) = 'TRUE'", List(storeGeometry(latLonGeometry, dynamicSession.conn), "DISTANCE=" + b.radiusM + " UNIT=METER"))
-    }
-    def andValidityInRange = (validFrom, validTo) match {
-      case (Some(from), Some(to)) => Some(andByValidityTimeConstraint, List(jodaToSqlDate(from), jodaToSqlDate(to)))
-      case (None, Some(to)) => Some(andExpiredBefore, List(jodaToSqlDate(to)))
-      case (Some(from), None) => Some(andValidAfter, List(jodaToSqlDate(from)))
-      case (None, None) => None
-    }
-    def assetStatus(validFrom: Option[LocalDate], validTo: Option[LocalDate], roadLinkEndDate: Option[LocalDate]): Option[String] = {
-      def beforeTimePeriod(date: LocalDate, periodStartDate: LocalDate, periodEndDate: LocalDate): Boolean = {
-        (date.compareTo(periodStartDate) < 0) && (date.compareTo(periodEndDate) < 0)
-      }
-      (validFrom, validTo, roadLinkEndDate) match {
-        case (Some(from), Some(to), Some(end)) => if (beforeTimePeriod(end, from, to)) Some(Floating) else None
-        case _ => None
-      }
-    }
-    Database.forDataSource(ds).withDynSession {
-      val q = QueryCollector(assetsByTypeWithPosition, IndexedSeq(assetTypeId.toString)).add(andMunicipality).add(andWithinDistance).add(andValidityInRange)
-      collectedQuery[(ListedAssetRow, LRMPosition)](q).map(_._1).groupBy(_.id).map { case (k, v) =>
-        val row = v(0)
-        Asset(id = row.id, assetTypeId = row.assetTypeId, lon = row.lon,
-              lat = row.lat, roadLinkId = row.roadLinkId,
-              imageIds = v.map(row => getImageId(row.image)).toSeq,
-              bearing = row.bearing,
-              validityDirection = Some(row.validityDirection),
-              status = assetStatus(validFrom, validTo, row.roadLinkEndDate),
-              municipalityNumber = Option(row.municipalityNumber), validityPeriod = validityPeriod(row.validFrom, row.validTo))
-      }.toSeq
-    }
-  }
-
-  def validityPeriod(validFrom: Option[Timestamp], validTo: Option[Timestamp]): Option[String] = {
-    val beginningOfTime = new DateTime(0, 1, 1, 0, 0)
-    val endOfTime = new DateTime(9999, 1, 1, 0, 0)
-    val from = validFrom.map(new DateTime(_)).getOrElse(beginningOfTime)
-    val to = validTo.map(new DateTime(_)).getOrElse(endOfTime)
-    val interval = new Interval(from, to)
-    val now = DateTime.now
-    val status = if (interval.isBefore(now)) {
-      ValidityPeriod.Past
-    } else if (interval.contains(now)) {
-      ValidityPeriod.Current
-    } else {
-      ValidityPeriod.Future
-    }
-    Some(status)
-  }
-
-  def createAsset(assetTypeId: Long, lon: Double, lat: Double, roadLinkId: Long, bearing: Int): AssetWithProperties = {
-    Database.forDataSource(ds).withDynSession {
-      val creator = userProvider.getCurrentUser.username
-=======
     Database.forDataSource(ds).withDynTransaction {
       OracleSpatialAssetDao.getAssets(assetTypeId, municipalityNumbers, bounds, validFrom, validTo)
     }
@@ -146,7 +44,6 @@
 
   def createAsset(assetTypeId: Long, lon: Double, lat: Double, roadLinkId: Long, bearing: Int, creator: String, properties: Seq[SimpleProperty]): AssetWithProperties = {
     Database.forDataSource(ds).withDynTransaction {
->>>>>>> 95e54475
       if (!userCanModifyRoadLink(roadLinkId)) {
         throw new IllegalArgumentException("User does not have write access to municipality")
       }
@@ -223,22 +120,9 @@
   }
 
   def availableProperties(assetTypeId: Long): Seq[Property] = {
-<<<<<<< HEAD
-    implicit val getPropertyDescription = new GetResult[Property] {
-      def apply(r: PositionedResult) = {
-        Property(r.nextString(), r.nextString, r.nextString, r.nextBoolean(), Seq())
-      }
-    }
-    AssetPropertyConfiguration.commonAssetPropertyDescriptors.values.toSeq ++ Database.forDataSource(ds).withDynSession {
-      sql"""
-        select id, name_fi, property_type, required from property where asset_type_id = $assetTypeId
-      """.as[Property].list.sortBy(_.propertyId)
-    }
-=======
     Database.forDataSource(ds).withDynTransaction {
       OracleSpatialAssetDao.availableProperties(assetTypeId)
     } ++ AssetPropertyConfiguration.commonAssetPropertyDescriptors.values
->>>>>>> 95e54475
   }
 
 }