package fi.liikennevirasto.digiroad2.asset.oracle

import scala.slick.driver.JdbcDriver.backend.Database
import scala.slick.jdbc.{StaticQuery => Q, PositionedResult, GetResult, SetParameter}
import Database.dynamicSession
import fi.liikennevirasto.digiroad2.asset._
import _root_.oracle.spatial.geometry.JGeometry
import java.sql.{Timestamp, Connection}
import _root_.oracle.sql.STRUCT
import com.jolbox.bonecp.ConnectionHandle
import scala.math.BigDecimal.RoundingMode
import java.text.{NumberFormat, DecimalFormat}
import Q._
import org.joda.time.{LocalDate, DateTime}
import com.github.tototoshi.slick.MySQLJodaSupport._
import java.util.Locale
import fi.liikennevirasto.digiroad2.asset.Modification

object Queries {
  def bonecpToInternalConnection(cpConn: Connection) = cpConn.asInstanceOf[ConnectionHandle].getInternalConnection

  case class QueryCollector(sql: String, params: IndexedSeq[Any] = IndexedSeq()) {
    def add(element: Option[(String, List[Any])]): QueryCollector = element match {
      case Some((s, ps))  => this.copy(sql = this.sql + " " + s, this.params ++ ps)
      case _ => this
    }
  }

  case class Image(imageId: Option[Long], lastModified: Option[DateTime])
  case class PropertyRow(propertyId: Long, publicId: String, propertyType: String, propertyUiIndex: Int, propertyRequired: Boolean, propertyValue: String, propertyDisplayValue: String)

  case class AssetRow(id: Long, externalId: Long, assetTypeId: Long, lon: Double, lat: Double, roadLinkId: Long, bearing: Option[Int],
                      validityDirection: Int, validFrom: Option[LocalDate], validTo: Option[LocalDate], property: PropertyRow,
                      image: Image, roadLinkEndDate: Option[LocalDate],
                      municipalityNumber: Int, created: Modification, modified: Modification, wgslon: Double, wgslat: Double)

  case class ListedAssetRow(id: Long, externalId: Long, assetTypeId: Long, lon: Double, lat: Double, roadLinkId: Long, bearing: Option[Int],
                      validityDirection: Int, validFrom: Option[LocalDate], validTo: Option[LocalDate],
                      image: Image, roadLinkEndDate: Option[LocalDate],
                      municipalityNumber: Int)

  implicit val getAssetWithPosition = new GetResult[(AssetRow, LRMPosition)] {
    def apply(r: PositionedResult) = {
      val id = r.nextLong
      val externalId = r.nextLong
      val assetTypeId = r.nextLong
      val bearing = r.nextIntOption
      val validityDirection = r.nextInt
      val validFrom = r.nextDateOption.map(new LocalDate(_))
      val validTo = r.nextDateOption.map(new LocalDate(_))
      val pos = r.nextBytes
      val propertyId = r.nextLong
      val propertyPublicId = r.nextString
      val propertyType = r.nextString
      val propertyUiIndex = r.nextInt
      val propertyRequired = r.nextBoolean
      val propertyValue = r.nextLongOption()
      val propertyDisplayValue = r.nextStringOption()
      val property = new PropertyRow(propertyId, propertyPublicId, propertyType, propertyUiIndex, propertyRequired, propertyValue.getOrElse(propertyDisplayValue.getOrElse("")).toString, propertyDisplayValue.getOrElse(null))
      val lrmId = r.nextLong
      val startMeasure = r.nextInt
      val endMeasure = r.nextInt
      val roadLinkId = r.nextLong
      val image = new Image(r.nextLongOption, r.nextTimestampOption.map(new DateTime(_)))
      val roadLinkEndDate = r.nextDateOption.map(new LocalDate(_))
      val municipalityNumber = r.nextInt
      val created = new Modification(r.nextTimestampOption().map(new DateTime(_)), r.nextStringOption)
      val modified = new Modification(r.nextTimestampOption().map(new DateTime(_)), r.nextStringOption)
      val posGeom = JGeometry.load(pos)
      val posWsg84 = JGeometry.load(r.nextBytes)
      (AssetRow(id, externalId, assetTypeId, posGeom.getJavaPoint.getX, posGeom.getJavaPoint.getY, roadLinkId, bearing, validityDirection,
        validFrom, validTo, property, image,
        roadLinkEndDate, municipalityNumber, created, modified, wgslon = posWsg84.getJavaPoint.getX, wgslat = posWsg84.getJavaPoint.getY),
        LRMPosition(lrmId, startMeasure, endMeasure, posGeom))
    }
  }

  implicit val getListedAssetWithPosition = new GetResult[(ListedAssetRow, LRMPosition)] {
    def apply(r: PositionedResult) = {
      val (id, externalId, assetTypeId, bearing, validityDirection, validFrom, validTo, pos, lrmId, startMeasure, endMeasure,
      roadLinkId, image, roadLinkEndDate, municipalityNumber) =
        (r.nextLong, r.nextLong, r.nextLong, r.nextIntOption, r.nextInt, r.nextDateOption.map(new LocalDate(_)), r.nextDateOption.map(new LocalDate(_)), r.nextBytes, r.nextLong, r.nextInt, r.nextInt,
          r.nextLong, new Image(r.nextLongOption, r.nextTimestampOption.map(new DateTime(_))), r.nextDateOption.map(new LocalDate(_)), r.nextInt)
      val posGeom = JGeometry.load(pos)
      (ListedAssetRow(id, externalId, assetTypeId, posGeom.getJavaPoint.getX, posGeom.getJavaPoint.getY, roadLinkId, bearing, validityDirection,
        validFrom, validTo, image, roadLinkEndDate, municipalityNumber),
        LRMPosition(lrmId, startMeasure, endMeasure, posGeom))
    }
  }

  // FIXME correct mapping
  val RoadLinkTypeMapping = Map((1 -> "street"), (2 -> "road"), (3 -> "privateRoad"))

  implicit val getRoadLink = new GetResult[RoadLink] {
    def apply(r: PositionedResult) = {
      val (id, geomBytes, endDate, municipalityNumber, linkType) = (r.nextLong, r.nextBytes, r.nextDateOption, r.nextInt, r.nextInt)
      val geom = JGeometry.load(geomBytes)
      val decimalPattern = "#.###"
      val newFormat = NumberFormat.getNumberInstance(Locale.US).asInstanceOf[DecimalFormat]
      newFormat.applyPattern(decimalPattern)
      val points: Array[Double] = geom.getOrdinatesArray
      val coords = for (i <- 0 to points.size / geom.getDimensions - 1) yield {
        (newFormat.format(points(geom.getDimensions * i)).toDouble,
         newFormat.format(points(geom.getDimensions * i + 1)).toDouble)
      }
      val roadLinkType = RoadLinkTypeMapping.getOrElse((linkType / 10), null)
      RoadLink(id = id,
               lonLat = coords,
               endDate = endDate.map(new LocalDate(_)),
               municipalityNumber = municipalityNumber,
               roadLinkType = roadLinkType)
    }
  }

  implicit val getAssetType = new GetResult[AssetType] {
    def apply(r: PositionedResult) = {
      AssetType(r.nextLong, r.nextString, r.nextString)
    }
  }

  case class EnumeratedPropertyValueRow(propertyId: Long, propertyPublicId: String, propertyType: String, propertyName: String, required: Boolean, value: Long, displayValue: String)

  implicit val getEnumeratedValue = new GetResult[EnumeratedPropertyValueRow] {
    def apply(r: PositionedResult) = {
      EnumeratedPropertyValueRow(r.nextLong, r.nextString, r.nextString, r.nextString, r.nextBoolean, r.nextLong, r.nextString)
    }
  }

  def nextPrimaryKeyId = sql"select primary_key_seq.nextval from dual"

  def nextNationalBusStopId = sql"select national_bus_stop_id_seq.nextval from dual"

  def updateAssetModified(assetId: Long, updater: String) =
    sqlu"""
      update asset set modified_by = $updater, modified_date = CURRENT_TIMESTAMP where id = $assetId
    """

  def allAssets =
    """
    select a.id as asset_id, a.external_id as asset_external_id, t.id as asset_type_id, a.bearing as bearing, lrm.side_code as validity_direction,
    a.valid_from as valid_from, a.valid_to as valid_to,
    SDO_LRS.LOCATE_PT(rl.geom, LEAST(lrm.start_measure, SDO_LRS.GEOM_SEGMENT_END_MEASURE(rl.geom))) AS position,
    p.id as property_id, p.public_id as property_public_id, p.property_type, p.ui_position_index, p.required,
    case
      when e.value is not null then e.value
      else null
    end as value,
    case
      when e.name_fi is not null then e.name_fi
      when tp.value_fi is not null then tp.value_fi
      else null
    end as display_value,
    lrm.id, lrm.start_measure, lrm.end_measure, lrm.road_link_id, i.id as image_id, i.modified_date as image_modified_date,
    rl.end_date, rl.municipality_number, a.created_date, a.created_by, a.modified_date, a.modified_by,
    SDO_CS.TRANSFORM(SDO_LRS.LOCATE_PT(rl.geom, LEAST(lrm.start_measure, SDO_LRS.GEOM_SEGMENT_END_MEASURE(rl.geom))),4326) AS position_wgs84
    from asset_type t
      join asset a on a.asset_type_id = t.id
        join lrm_position lrm on a.lrm_position_id = lrm.id
          join road_link rl on lrm.road_link_id = rl.id
        join property p on t.id = p.asset_type_id
          left join single_choice_value s on s.asset_id = a.id and s.property_id = p.id and p.property_type = 'single_choice'
          left join text_property_value tp on tp.asset_id = a.id and tp.property_id = p.id and (p.property_type = 'text' or p.property_type = 'long_text')
          left join multiple_choice_value mc on mc.asset_id = a.id and mc.property_id = p.id and p.property_type = 'multiple_choice'
          left join enumerated_value e on mc.enumerated_value_id = e.id or s.enumerated_value_id = e.id
          left join image i on e.image_id = i.id"""

  def allAssetsWithoutProperties =
    """
    select a.id as asset_id, a.external_id as asset_external_id, t.id as asset_type_id, a.bearing as bearing, lrm.side_code as validity_direction,
    a.valid_from as valid_from, a.valid_to as valid_to,
    SDO_LRS.LOCATE_PT(rl.geom, LEAST(lrm.start_measure, SDO_LRS.GEOM_SEGMENT_END_MEASURE(rl.geom))) AS position,
    lrm.id, lrm.start_measure, lrm.end_measure, lrm.road_link_id, i.id as image_id, i.modified_date as image_modified_date,
    rl.end_date, rl.municipality_number
    from asset_type t
      join asset a on a.asset_type_id = t.id
        join lrm_position lrm on a.lrm_position_id = lrm.id
          join road_link rl on lrm.road_link_id = rl.id
        join property p on t.id = p.asset_type_id
          left join single_choice_value s on s.asset_id = a.id and s.property_id = p.id and p.property_type = 'single_choice'
          left join multiple_choice_value mc on mc.asset_id = a.id and mc.property_id = p.id and p.property_type = 'multiple_choice'
          left join enumerated_value e on mc.enumerated_value_id = e.id or s.enumerated_value_id = e.id
          join image i on e.image_id = i.id"""

  def assetLrmPositionId =
    "select lrm_position_id from asset where id = ?"

  def assetsByTypeWithPosition = allAssetsWithoutProperties + " where t.id = ?"

  def assetWithPositionById = allAssets + " WHERE a.id = ?"

  def assetByExternalId = allAssets + " WHERE a.external_id = ?"

  def assetWhereId(id: Long) = sql"WHERE a.id = $id"

  def assetsWithPositionByMunicipalityNumber = assetsByTypeWithPosition + " AND rl.municipality_number = ?"

  def assetTypes = sql"select id, name, geometry_type from asset_type"

  def andByValidityTimeConstraint = "AND (a.valid_from <= ? OR a.valid_from IS NULL) AND (a.valid_to >= ? OR a.valid_to IS NULL)"

  def andExpiredBefore = "AND a.valid_to < ? AND a.valid_from IS NOT NULL"

  def andValidAfter = "AND a.valid_from > ?"

  def updateAssetBearing(assetId: Long, bearing: Int) = sqlu"update asset set bearing = $bearing where id = $assetId"

  def insertAsset(assetId: Long, externalId: Long, assetTypeId: Long, roadLinkId: Long, bearing: Int, creator: String) =
    sqlu"""
      insert into asset(id, external_id, asset_type_id, lrm_position_id, bearing, valid_from, created_by)
      values ($assetId, $externalId, $assetTypeId, $roadLinkId, $bearing, ${new LocalDate()}, $creator)
    """

  def propertyIdByPublicId = "select id from property where public_id = ?"

  def propertyTypeByPropertyId = "SELECT property_type FROM property WHERE id = ?"

  def multipleChoicePropertyValuesByAssetIdAndPropertyId = "SELECT mcv.id, ev.value FROM multiple_choice_value mcv, enumerated_value ev " +
    "WHERE mcv.enumerated_value_id = ev.id AND mcv.asset_id = ? AND mcv.property_id = ?"

  def deleteMultipleChoiceValue(valueId: Long) = sqlu"delete from multiple_choice_value WHERE id = $valueId"

  def insertMultipleChoiceValue(assetId: Long, propertyId: Long, propertyValue: Long) =
    sqlu"""
      insert into multiple_choice_value(id, property_id, asset_id, enumerated_value_id, modified_date)
      values (primary_key_seq.nextval, $propertyId, $assetId,
        (select id from enumerated_value WHERE value = $propertyValue and property_id = $propertyId), current_timestamp)
    """

  def deleteMultipleChoiceProperty(assetId: Long, propertyId: Long) =
    sqlu"delete from multiple_choice_value where asset_id = $assetId and property_id = $propertyId"

  def insertTextProperty(assetId: Long, propertyId: Long, valueFi: String) = {
    sqlu"""
      insert into text_property_value(id, property_id, asset_id, value_fi, created_date)
      values (primary_key_seq.nextval, $propertyId, $assetId, $valueFi, CURRENT_TIMESTAMP)
    """
  }

  def updateTextProperty(assetId: Long, propertyId: Long, valueFi: String) =
    sqlu"update text_property_value set value_fi = $valueFi where asset_id = $assetId and property_id = $propertyId"

  def deleteTextProperty(assetId: Long, propertyId: Long) =
    sqlu"delete from text_property_value where asset_id = $assetId and property_id = $propertyId"

  def insertSingleChoiceProperty(assetId: Long, propertyId: Long, value: Long) = {
    sqlu"""
      insert into single_choice_value(asset_id, enumerated_value_id, property_id, modified_date)
      values ($assetId, (select id from enumerated_value where property_id = $propertyId and value = $value), $propertyId, current_timestamp)
    """
  }

  def updateSingleChoiceProperty(assetId: Long, propertyId: Long, value: Long) =
    sqlu"""
      update single_choice_value set enumerated_value_id =
        (select id from enumerated_value where property_id = $propertyId and value = $value)
        where asset_id = $assetId and property_id = $propertyId
    """

  def deleteSingleChoiceProperty(assetId: Long, propertyId: Long) =
    sqlu"delete from single_choice_value where asset_id = $assetId and property_id = $propertyId"

  def updateCommonProperty(assetId: Long, propertyColumn: String, value: String, isLrmAssetProperty: Boolean = false) =
    if (isLrmAssetProperty)
      sqlu"update lrm_position set #$propertyColumn = $value where id = (select lrm_position_id from asset where id = $assetId)"
    else
      sqlu"update asset set #$propertyColumn = $value where id = $assetId"

  def updateCommonDateProperty(assetId: Long, propertyColumn: String, value: Option[DateTime], isLrmAssetProperty: Boolean = false) =
    if (isLrmAssetProperty)
      sqlu"update lrm_position set #$propertyColumn = $value where id = (select lrm_position_id from asset where id = $assetId)"
    else
      sqlu"update asset set #$propertyColumn = $value where id = $assetId"

<<<<<<< HEAD
  def roadLinks = "SELECT id, geom, end_date, municipality_number, functional_class FROM road_link WHERE functional_class is not null AND functional_class != 40"
=======
  def roadLinks = "SELECT id, geom, end_date, municipality_number FROM road_link WHERE mod(functional_class, 10) IN (1, 2, 3, 4, 5, 6)"
>>>>>>> 737dd20b

  def roadLinksAndMunicipality(municipalityNumbers: Seq[Int]) =
    if (municipalityNumbers.isEmpty) "" else "AND municipality_number IN (" + municipalityNumbers.map(_ => "?").mkString(",") + ")"

  def roadLinksAndWithinBoundingBox = "AND SDO_FILTER(geom, ?) = 'TRUE'"

  def enumeratedPropertyValues = """
    select p.id, p.public_id, p.property_type, ls.value_fi as property_name, p.required, e.value, e.name_fi from asset_type a
    join property p on p.asset_type_id = a.id
    join enumerated_value e on e.property_id = p.id
    join localized_string ls on ls.id = p.name_localized_string_id
    where p.property_type = 'single_choice' or p.property_type = 'multiple_choice' and a.id = ?"""

  def getPointLRMeasure(latLonGeometry: JGeometry, roadLinkId: Long, conn: Connection): BigDecimal = {
    val getLRMeasure = conn.prepareStatement("SELECT SDO_LRS.GET_MEASURE(SDO_LRS.PROJECT_PT(rl.geom, ?)), SDO_LRS.GEOM_SEGMENT_LENGTH(rl.geom) " +
        "FROM road_link rl WHERE rl.id = ?")
    val encodedGeometry: STRUCT = storeGeometry(latLonGeometry, conn)
    getLRMeasure.setObject(1, encodedGeometry)
    getLRMeasure.setLong(2, roadLinkId)
    val rs = getLRMeasure.executeQuery()
    if (rs.next()) {
      val measure = rs.getBigDecimal(1)
      val length = rs.getBigDecimal(2).setScale(0, RoundingMode.DOWN) // TODO: update rounding precision when LRM_POSITION table is updated, use GEOM_END_MEASURE
      measure.min(length)
    } else {
      throw new RuntimeException("ROAD_LINK " + roadLinkId + " NOT FOUND")
    }
  }

  def updateLRMeasure(lrmPosition: LRMPosition, roadLinkId: Long, lrMeasure: BigDecimal, conn: Connection) {
    updateLRMeasure(lrmPosition.id, roadLinkId, lrMeasure, conn)
  }

  def updateLRMeasure(lrmPositionId: Long, roadLinkId: Long, lrMeasure: BigDecimal, conn: Connection) {
    val updateMeasure = conn.prepareStatement("UPDATE lrm_position SET start_measure = ?, end_measure = ?, road_link_id = ? WHERE id = ?")
    updateMeasure.setBigDecimal(1, lrMeasure.bigDecimal)
    updateMeasure.setBigDecimal(2, lrMeasure.bigDecimal)
    updateMeasure.setLong(3, roadLinkId)
    updateMeasure.setLong(4, lrmPositionId)
    updateMeasure.executeUpdate()
  }

  def insertLRMPosition(lrmPositionId: Long, roadLinkId: Long, lrMeasure: BigDecimal, conn: Connection): Long = {
    val insertPosition = conn.prepareStatement("INSERT INTO lrm_position (id, start_measure, end_measure, road_link_id) values (?, ?, ?, ?)")
    insertPosition.setLong(1, lrmPositionId)
    insertPosition.setBigDecimal(2, lrMeasure.bigDecimal)
    insertPosition.setBigDecimal(3, lrMeasure.bigDecimal)
    insertPosition.setLong(4, roadLinkId)
    insertPosition.executeUpdate()
  }

  def storeGeometry(geometry: JGeometry, conn: Connection): STRUCT = {
    JGeometry.store(geometry, bonecpToInternalConnection(conn))
  }

  def collectedQuery[R](qc: QueryCollector)(implicit rconv: GetResult[R], pconv: SetParameter[IndexedSeq[Any]]): List[R] = {
    Q.query[IndexedSeq[Any], R](qc.sql).list(qc.params)
  }

  implicit object GetByteArray extends GetResult[Array[Byte]] {
    def apply(rs: PositionedResult) = rs.nextBytes()
  }

  def imageById = "select image_data from image where id = ?"
}<|MERGE_RESOLUTION|>--- conflicted
+++ resolved
@@ -88,8 +88,7 @@
     }
   }
 
-  // FIXME correct mapping
-  val RoadLinkTypeMapping = Map((1 -> "street"), (2 -> "road"), (3 -> "privateRoad"))
+  val RoadLinkTypeMapping = Map((1 -> "road"), (2 -> "street"), (3 -> "privateRoad"))
 
   implicit val getRoadLink = new GetResult[RoadLink] {
     def apply(r: PositionedResult) = {
@@ -271,11 +270,7 @@
     else
       sqlu"update asset set #$propertyColumn = $value where id = $assetId"
 
-<<<<<<< HEAD
-  def roadLinks = "SELECT id, geom, end_date, municipality_number, functional_class FROM road_link WHERE functional_class is not null AND functional_class != 40"
-=======
-  def roadLinks = "SELECT id, geom, end_date, municipality_number FROM road_link WHERE mod(functional_class, 10) IN (1, 2, 3, 4, 5, 6)"
->>>>>>> 737dd20b
+  def roadLinks = "SELECT id, geom, end_date, municipality_number, functional_class FROM road_link WHERE mod(functional_class, 10) IN (1, 2, 3, 4, 5, 6)"
 
   def roadLinksAndMunicipality(municipalityNumbers: Seq[Int]) =
     if (municipalityNumbers.isEmpty) "" else "AND municipality_number IN (" + municipalityNumbers.map(_ => "?").mkString(",") + ")"
