package fi.liikennevirasto.digiroad2

import fi.liikennevirasto.digiroad2.asset._
import fi.liikennevirasto.digiroad2.GeometryUtils.Projection
import fi.liikennevirasto.digiroad2.linearasset._
import fi.liikennevirasto.digiroad2.linearasset.oracle.{OracleLinearAssetDao, PersistedSpeedLimit}
import fi.liikennevirasto.digiroad2.oracle.OracleDatabase
import fi.liikennevirasto.digiroad2.util.{VVHRoadLinkHistoryProcessor, LinearAssetUtils}
import org.joda.time.DateTime
import org.slf4j.LoggerFactory

case class ChangedSpeedLimit(speedLimit: SpeedLimit, link: RoadLink)

class SpeedLimitService(eventbus: DigiroadEventBus, vvhClient: VVHClient, roadLinkServiceImplementation: RoadLinkService) {
  val dao: OracleLinearAssetDao = new OracleLinearAssetDao(vvhClient, roadLinkServiceImplementation)
  val logger = LoggerFactory.getLogger(getClass)

  def withDynTransaction[T](f: => T): T = OracleDatabase.withDynTransaction(f)
  def withDynSession[T](f: => T): T = OracleDatabase.withDynSession(f)

  /**
    * Returns unknown speed limits for Digiroad2Api /speedlimits/unknown GET endpoint.
    */
  def getUnknown(municipalities: Option[Set[Int]]): Map[String, Map[String, Any]] = {
    withDynSession {
      dao.getUnknownSpeedLimits(municipalities)
    }
  }

  /**
    * Removes speed limit from unknown speed limits list if speed limit exists. Used by SpeedLimitUpdater actor.
    */
  def purgeUnknown(linkIds: Set[Long]): Unit = {
    val roadLinks = vvhClient.roadLinkData.fetchByLinkIds(linkIds)
    withDynTransaction {
      roadLinks.foreach { rl =>
        dao.purgeFromUnknownSpeedLimits(rl.linkId, GeometryUtils.geometryLength(rl.geometry))
      }
    }
  }

  private def createUnknownLimits(speedLimits: Seq[SpeedLimit], roadLinksByLinkId: Map[Long, RoadLink]): Seq[UnknownSpeedLimit] = {
    val generatedLimits = speedLimits.filter(_.id == 0)
    generatedLimits.map { limit =>
      val roadLink = roadLinksByLinkId(limit.linkId)
      UnknownSpeedLimit(roadLink.linkId, roadLink.municipalityCode, roadLink.administrativeClass)
    }
  }

  private def getFilledTopologyAndRoadLinks(roadLinks: Seq[RoadLink], change: Seq[ChangeInfo], showSpeedLimitsHistory: Boolean = false) = {
    val (speedLimitLinks, topology) = dao.getSpeedLimitLinksByRoadLinks(roadLinks, showSpeedLimitsHistory)
    val oldRoadLinkIds = LinearAssetUtils.deletedRoadLinkIds(change, roadLinks)
    val oldSpeedLimits = dao.getCurrentSpeedLimitsByLinkIds(Some(oldRoadLinkIds.toSet))

    // filter those road links that have already been projected earlier from being reprojected
    val speedLimitsOnChangedLinks = speedLimitLinks.filter(sl => LinearAssetUtils.newChangeInfoDetected(sl, change))

    val projectableTargetRoadLinks = roadLinks.filter(
      rl => rl.linkType.value == UnknownLinkType.value || rl.isCarTrafficRoad)

    val newSpeedLimits = fillNewRoadLinksWithPreviousSpeedLimitData(projectableTargetRoadLinks,
      oldSpeedLimits ++ speedLimitsOnChangedLinks, speedLimitsOnChangedLinks, change)
    val speedLimits = (speedLimitLinks ++ newSpeedLimits).groupBy(_.linkId)
    val roadLinksByLinkId = topology.groupBy(_.linkId).mapValues(_.head)

    val (filledTopology, changeSet) = SpeedLimitFiller.fillTopology(topology, speedLimits)

    eventbus.publish("linearAssets:update", changeSet.copy(expiredAssetIds =
      oldSpeedLimits.map(_.id).toSet ++ changeSet.droppedAssetIds, droppedAssetIds = Set())) // Expire all assets that are dropped or expired. No more floating speed limits.
    eventbus.publish("speedLimits:saveProjectedSpeedLimits", newSpeedLimits ++ filledTopology.filter(sl => sl.id <= 0 && sl.value.nonEmpty))

    eventbus.publish("speedLimits:purgeUnknownLimits", changeSet.adjustedMValues.map(_.linkId).toSet)

    val unknownLimits = createUnknownLimits(filledTopology, roadLinksByLinkId)
    eventbus.publish("speedLimits:persistUnknownLimits", unknownLimits)

    (filledTopology, roadLinksByLinkId)
  }
  /**
    * Returns speed limits for Digiroad2Api /speedlimits GET endpoint.
    */
  def get(bounds: BoundingRectangle, municipalities: Set[Int]): Seq[Seq[SpeedLimit]] = {
    val (roadLinks, change) = roadLinkServiceImplementation.getRoadLinksWithComplementaryAndChangesFromVVH(bounds, municipalities)
    withDynTransaction {
      val (filledTopology,roadLinksByLinkId) = getFilledTopologyAndRoadLinks(roadLinks, change)
      LinearAssetPartitioner.partition(filledTopology, roadLinksByLinkId)
    }
  }

  /**
    * Returns speed limits history for Digiroad2Api /history speedlimits GET endpoint.
    */
  def getHistory(bounds: BoundingRectangle, municipalities: Set[Int]): Seq[Seq[SpeedLimit]] = {
    val roadLinks = roadLinkServiceImplementation.getRoadLinksHistoryFromVVH(bounds, municipalities)
    withDynTransaction {
      val (filledTopology, roadLinksByLinkId) = getFilledTopologyAndRoadLinks(roadLinks, Seq(), true)
      LinearAssetPartitioner.partition(filledTopology, roadLinksByLinkId)
    }
  }

  /**
    * This method returns speed limits that have been changed in OTH between given date values. It is used by TN-ITS ChangeApi.
    *
    * @param sinceDate
    * @param untilDate
    * @return Changed speed limits
    */
  def getChanged(sinceDate: DateTime, untilDate: DateTime): Seq[ChangedSpeedLimit] = {
    val persistedSpeedLimits = withDynTransaction {
      dao.getSpeedLimitsChangedSince(sinceDate, untilDate)
    }
    val roadLinks = roadLinkServiceImplementation.getRoadLinksAndComplementaryByLinkIdsFromVVH(persistedSpeedLimits.map(_.linkId).toSet)
    val roadLinksWithoutWalkways = roadLinks.filterNot(_.linkType == CycleOrPedestrianPath).filterNot(_.linkType == TractorRoad)

    persistedSpeedLimits.flatMap { speedLimit =>
      roadLinksWithoutWalkways.find(_.linkId == speedLimit.linkId).map { roadLink =>
        ChangedSpeedLimit(
          speedLimit = SpeedLimit(
            id = speedLimit.id,
            linkId = speedLimit.linkId,
            sideCode = speedLimit.sideCode,
            trafficDirection = roadLink.trafficDirection,
            value = speedLimit.value.map(NumericValue),
            geometry = GeometryUtils.truncateGeometry3D(roadLink.geometry, speedLimit.startMeasure, speedLimit.endMeasure),
            startMeasure = speedLimit.startMeasure,
            endMeasure = speedLimit.endMeasure,
            modifiedBy = speedLimit.modifiedBy, modifiedDateTime = speedLimit.modifiedDate,
            createdBy = speedLimit.createdBy, createdDateTime = speedLimit.createdDate,
            vvhTimeStamp = speedLimit.vvhTimeStamp, geomModifiedDate = speedLimit.geomModifiedDate,
            expired = speedLimit.expired,
            linkSource = roadLink.linkSource
          ),
          link = roadLink
        )
      }
    }
  }

  /**
    * Uses VVH ChangeInfo API to map OTH speed limit information from old road links to new road links after geometry changes.
    */
  private def fillNewRoadLinksWithPreviousSpeedLimitData(roadLinks: Seq[RoadLink], speedLimitsToUpdate: Seq[SpeedLimit],
                                                         currentSpeedLimits: Seq[SpeedLimit], changes: Seq[ChangeInfo]) : Seq[SpeedLimit] ={
    val mapped = mapReplacementProjections(speedLimitsToUpdate, currentSpeedLimits, roadLinks, changes)
    val newSpeedLimits = mapped.flatMap {
      case (speedLimit, (Some(roadLink), Some(projection))) =>
        Some(SpeedLimitFiller.projectSpeedLimit(speedLimit, roadLink, projection))
      case (_, (_, _)) =>
        None
    }.filter(sl => Math.abs(sl.startMeasure - sl.endMeasure) > 0) // Remove zero-length or invalid length parts
    newSpeedLimits
  }

  private def mapReplacementProjections(oldSpeedLimits: Seq[SpeedLimit], currentSpeedLimits: Seq[SpeedLimit], roadLinks: Seq[RoadLink],
                                changes: Seq[ChangeInfo]) : Seq[(SpeedLimit, (Option[RoadLink], Option[Projection]))] = {
    val targetLinks = changes.flatMap(_.newId).toSet
    val newRoadLinks = roadLinks.filter(rl => targetLinks.contains(rl.linkId)).groupBy(_.linkId)
    val changeMap = changes.filterNot(c => c.newId.isEmpty || c.oldId.isEmpty).map(c => (c.oldId.get, c.newId.get)).groupBy(_._1)
    val targetRoadLinks = changeMap.mapValues(a => a.flatMap(b => newRoadLinks.getOrElse(b._2, Seq())))
    oldSpeedLimits.flatMap{limit =>
      targetRoadLinks.getOrElse(limit.linkId, Seq()).map(newRoadLink =>
        (limit,
          getRoadLinkAndProjection(roadLinks, changes, limit.linkId, newRoadLink.linkId, oldSpeedLimits, currentSpeedLimits))
      )}
  }

  private def getRoadLinkAndProjection(roadLinks: Seq[RoadLink], changes: Seq[ChangeInfo], oldId: Long, newId: Long,
                               speedLimitsToUpdate: Seq[SpeedLimit], currentSpeedLimits: Seq[SpeedLimit]) = {
    val roadLink = roadLinks.find(rl => newId == rl.linkId)
    val changeInfo = changes.find(c => c.oldId.getOrElse(0) == oldId && c.newId.getOrElse(0) == newId)
    val projection = changeInfo match {
      case Some(info) =>
        // ChangeInfo object related speed limits; either mentioned in oldId or in newId
        val speedLimits = speedLimitsToUpdate.filter(_.linkId == info.oldId.getOrElse(0L)) ++
          currentSpeedLimits.filter(_.linkId == info.newId.getOrElse(0L))
        mapChangeToProjection(info, speedLimits)
      case _ => None
    }
    (roadLink,projection)
  }

  private def mapChangeToProjection(change: ChangeInfo, speedLimits: Seq[SpeedLimit]) = {
    val typed = ChangeType.apply(change.changeType)
    typed match {
        // cases 5, 6, 1, 2
      case ChangeType.DividedModifiedPart  | ChangeType.DividedNewPart | ChangeType.CombinedModifiedPart |
           ChangeType.CombinedRemovedPart => projectSpeedLimitConditionally(change, speedLimits, testNoSpeedLimitExists)
        // cases 3, 7, 13, 14
      case ChangeType.LenghtenedCommonPart | ChangeType.ShortenedCommonPart | ChangeType.ReplacedCommonPart |
           ChangeType.ReplacedNewPart =>
        projectSpeedLimitConditionally(change, speedLimits, testSpeedLimitOutdated)
      case _ => None
    }
  }

  private def testNoSpeedLimitExists(speedLimits: Seq[SpeedLimit], linkId: Long, mStart: Double, mEnd: Double,
                                     vvhTimeStamp: Long) = {
    !speedLimits.exists(l => l.linkId == linkId && GeometryUtils.overlaps((l.startMeasure,l.endMeasure),(mStart,mEnd)))
  }

  private def testSpeedLimitOutdated(speedLimits: Seq[SpeedLimit], linkId: Long, mStart: Double, mEnd: Double,
                                     vvhTimeStamp: Long) = {
    val targetLimits = speedLimits.filter(l => l.linkId == linkId)
    targetLimits.nonEmpty && !targetLimits.exists(l => l.vvhTimeStamp >= vvhTimeStamp)
  }

  private def projectSpeedLimitConditionally(change: ChangeInfo, limits: Seq[SpeedLimit],
                                     condition: (Seq[SpeedLimit], Long, Double, Double, Long) => Boolean) = {
    (change.newId, change.oldStartMeasure, change.oldEndMeasure, change.newStartMeasure, change.newEndMeasure, change.vvhTimeStamp) match {
      case (Some(newId), Some(oldStart:Double), Some(oldEnd:Double),
      Some(newStart:Double), Some(newEnd:Double), vvhTimeStamp) =>
        condition(limits, newId, newStart, newEnd, vvhTimeStamp) match {
          case true => Some(Projection(oldStart, oldEnd, newStart, newEnd, vvhTimeStamp))
          case false => None
        }
      case _ => None
    }
  }

  /**
    * Returns speed limits for Digiroad2Api /speedlimits PUT endpoint (after updating or creating speed limits).
    */
  def get(ids: Seq[Long]): Seq[SpeedLimit] = {
    withDynTransaction {
      ids.flatMap(loadSpeedLimit)
    }
  }

  /**
    * Returns speed limit for Digiroad2Api /speedlimits POST endpoint (after creating new speed limit).
    */
  def find(speedLimitId: Long): Option[SpeedLimit] = {
    withDynTransaction {
      loadSpeedLimit(speedLimitId)
    }
  }

  private def loadSpeedLimit(speedLimitId: Long): Option[SpeedLimit] = {
    dao.getSpeedLimitLinksById(speedLimitId).headOption
  }

  /**
    * Adds speed limits to unknown speed limits list. Used by SpeedLimitUpdater actor.
    * Links to unknown speed limits are shown on UI Worklist page.
    */
  def persistUnknown(limits: Seq[UnknownSpeedLimit]): Unit = {
    withDynTransaction {
      dao.persistUnknownSpeedLimits(limits)
    }
  }

  def persistProjectedLimit(limits: Seq[SpeedLimit]): Unit = {
    withDynTransaction {
      val (newlimits, changedlimits) = limits.partition(_.id <= 0)
      newlimits.foreach { limit =>
        dao.createSpeedLimit(limit.createdBy.getOrElse(LinearAssetTypes.VvhGenerated), limit.linkId, Measures(limit.startMeasure, limit.endMeasure),
          limit.sideCode, limit.value.get.value, Some(limit.vvhTimeStamp), limit.createdDateTime, limit.modifiedBy,
          limit.modifiedDateTime, limit.linkSource)
      }
      changedlimits.foreach { limit =>
        dao.updateMValues(limit.id, (limit.startMeasure, limit.endMeasure), limit.vvhTimeStamp)
      }
    }
    // Add them to checks to remove unknown limits
    eventbus.publish("speedLimits:purgeUnknownLimits", limits.map(_.linkId).toSet)
  }

  /**
    * Saves speed limit value changes received from UI. Used by Digiroad2Api /speedlimits PUT endpoint.
    */
  def updateValues(ids: Seq[Long], value: Int, username: String, municipalityValidation: Int => Unit): Seq[Long] = {
    withDynTransaction {
      ids.flatMap(updateSpeedLimitValue(_, value, username, municipalityValidation))
    }
  }

  /**
    * Create new speed limit when value received from UI changes and expire the old one. Used by SpeeedLimitsService.updateValues.
    */
  def updateSpeedLimitValue(id: Long, value: Int, username: String, municipalityValidation: Int => Unit): Option[Long] = {
    def validateMunicipalities(vvhLinks: Seq[(Long, Double, Seq[Point], Int, LinkGeomSource)]): Unit = {
      vvhLinks.foreach(vvhLink => municipalityValidation(vvhLink._4))
    }

    validateMunicipalities(dao.getLinksWithLengthFromVVH(20, id))

    //Get all data from the speedLimit to update
    val speedLimit = dao.getPersistedSpeedLimit(id).get

    //Expire old speed limit
    dao.updateExpiration(id, true, username)

    //Create New Asset copy by the old one with new value
    dao.createSpeedLimit(speedLimit.createdBy.getOrElse(username), speedLimit.linkId, Measures(speedLimit.startMeasure, speedLimit.endMeasure),
      speedLimit.sideCode, value, Some(speedLimit.vvhTimeStamp), speedLimit.createdDate,
      Some(username), Some(DateTime.now()), speedLimit.linkSource)
  }

  /**
    * Saves speed limit values when speed limit is split to two parts in UI (scissors icon). Used by Digiroad2Api /speedlimits/:speedLimitId/split POST endpoint.
    */
  def split(id: Long, splitMeasure: Double, existingValue: Int, createdValue: Int, username: String, municipalityValidation: (Int) => Unit): Seq[SpeedLimit] = {
    withDynTransaction {
      val newId = dao.splitSpeedLimit(id, splitMeasure, createdValue, username, municipalityValidation)
      val idUpdated = updateSpeedLimitValue(id, existingValue, username, municipalityValidation).get
      Seq(loadSpeedLimit(idUpdated).get, loadSpeedLimit(newId).get)
    }
  }

  private def toSpeedLimit(persistedSpeedLimit: PersistedSpeedLimit): SpeedLimit = {
    val roadLink = roadLinkServiceImplementation.getRoadLinkAndComplementaryFromVVH(persistedSpeedLimit.linkId).get

    SpeedLimit(
      persistedSpeedLimit.id, persistedSpeedLimit.linkId, persistedSpeedLimit.sideCode,
      roadLink.trafficDirection, persistedSpeedLimit.value.map(NumericValue),
      GeometryUtils.truncateGeometry3D(roadLink.geometry, persistedSpeedLimit.startMeasure, persistedSpeedLimit.endMeasure),
      persistedSpeedLimit.startMeasure, persistedSpeedLimit.endMeasure,
      persistedSpeedLimit.modifiedBy, persistedSpeedLimit.modifiedDate,
      persistedSpeedLimit.createdBy, persistedSpeedLimit.createdDate, persistedSpeedLimit.vvhTimeStamp, persistedSpeedLimit.geomModifiedDate,
      linkSource = persistedSpeedLimit.linkSource)
  }

  private def isSeparableValidation(speedLimit: SpeedLimit): SpeedLimit = {
    val separable = speedLimit.sideCode == SideCode.BothDirections && speedLimit.trafficDirection == TrafficDirection.BothDirections
    if (!separable) throw new IllegalArgumentException
    speedLimit
  }

  /**
    * Saves speed limit values when speed limit is separated to two sides in UI. Used by Digiroad2Api /speedlimits/:speedLimitId/separate POST endpoint.
    */
  def separate(id: Long, valueTowardsDigitization: Int, valueAgainstDigitization: Int, username: String, municipalityValidation: Int => Unit): Seq[SpeedLimit] = {
    val speedLimit = withDynTransaction { dao.getPersistedSpeedLimit(id) }
      .map(toSpeedLimit)
      .map(isSeparableValidation)
      .get

    withDynTransaction {
      val idUpdated = updateSpeedLimitValue(id, valueTowardsDigitization, username, municipalityValidation).get
      dao.updateSideCode(idUpdated, SideCode.TowardsDigitizing)
      val newId = dao.createSpeedLimit(username, speedLimit.linkId, Measures(speedLimit.startMeasure, speedLimit.endMeasure), SideCode.AgainstDigitizing, valueAgainstDigitization, None, linkSource = speedLimit.linkSource).get

      Seq(loadSpeedLimit(idUpdated).get, loadSpeedLimit(newId).get)
    }
  }

  /**
    * Returns speed limits by municipality. Used by IntegrationApi speed_limits endpoint.
    */
  def get(municipality: Int): Seq[SpeedLimit] = {
    val (roadLinks, changes) = roadLinkServiceImplementation.getRoadLinksWithComplementaryAndChangesFromVVH(municipality)
    withDynTransaction {
      getFilledTopologyAndRoadLinks(roadLinks, changes)._1
    }
  }

  /**
    * Saves new speed limit from UI. Used by Digiroad2Api /speedlimits PUT and /speedlimits POST endpoints.
    */
  def create(newLimits: Seq[NewLimit], value: Int, username: String, municipalityValidation: (Int) => Unit): Seq[Long] = {
    withDynTransaction {
      val createdIds = newLimits.flatMap { limit =>
<<<<<<< HEAD
        dao.createSpeedLimit(username, limit.linkId, Measures(limit.startMeasure, limit.endMeasure), SideCode.BothDirections, value, vvhClient.createVVHTimeStamp(5), municipalityValidation)
=======
        dao.createSpeedLimit(username, limit.linkId, (limit.startMeasure, limit.endMeasure), SideCode.BothDirections, value, vvhClient.roadLinkData.createVVHTimeStamp(), municipalityValidation)
>>>>>>> daf23e73
      }
      eventbus.publish("speedLimits:purgeUnknownLimits", newLimits.map(_.linkId).toSet)
      createdIds
    }
  }
}<|MERGE_RESOLUTION|>--- conflicted
+++ resolved
@@ -360,11 +360,7 @@
   def create(newLimits: Seq[NewLimit], value: Int, username: String, municipalityValidation: (Int) => Unit): Seq[Long] = {
     withDynTransaction {
       val createdIds = newLimits.flatMap { limit =>
-<<<<<<< HEAD
-        dao.createSpeedLimit(username, limit.linkId, Measures(limit.startMeasure, limit.endMeasure), SideCode.BothDirections, value, vvhClient.createVVHTimeStamp(5), municipalityValidation)
-=======
-        dao.createSpeedLimit(username, limit.linkId, (limit.startMeasure, limit.endMeasure), SideCode.BothDirections, value, vvhClient.roadLinkData.createVVHTimeStamp(), municipalityValidation)
->>>>>>> daf23e73
+        dao.createSpeedLimit(username, limit.linkId, Measures(limit.startMeasure, limit.endMeasure), SideCode.BothDirections, value, vvhClient.createVVHTimeStamp(), municipalityValidation)
       }
       eventbus.publish("speedLimits:purgeUnknownLimits", newLimits.map(_.linkId).toSet)
       createdIds
