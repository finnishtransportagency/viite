--- conflicted
+++ resolved
@@ -1,979 +1,974 @@
-package fi.liikennevirasto.digiroad2
-
-import java.text.{ParseException, SimpleDateFormat}
-import java.util.Date
-
-import fi.liikennevirasto.digiroad2.asset.{Property, PropertyValue}
-import fi.liikennevirasto.digiroad2.masstransitstop.oracle.Queries
-import fi.liikennevirasto.digiroad2.util.{RoadAddress, RoadSide, TierekisteriAuthPropertyReader, Track}
-import org.apache.http.HttpStatus
-import org.apache.http.client.methods.{HttpRequestBase, _}
-import org.apache.http.entity.{ContentType, StringEntity}
-import org.apache.http.impl.client.CloseableHttpClient
-import org.joda.time.DateTime
-import org.joda.time.format.DateTimeFormat
-import org.json4s.jackson.JsonMethods._
-import org.json4s.jackson.Serialization
-import org.json4s.{DefaultFormats, Formats, StreamInput}
-import org.slf4j.LoggerFactory
-
-/**
-  * Values for Stop type (Pysäkin tyyppi) enumeration
-  */
-sealed trait StopType {
-  def value: String
-  def propertyValues: Set[Int]
-}
-object StopType {
-  val values = Set[StopType](Commuter, LongDistance, Combined, Virtual, Unknown)
-
-  def apply(value: String): StopType = {
-    values.find(_.value == value).getOrElse(Unknown)
-  }
-
-  def propertyValues() : Set[Int] = {
-    values.flatMap(_.propertyValues)
-  }
-
-  case object Commuter extends StopType { def value = "paikallis"; def propertyValues = Set(2); }
-  case object LongDistance extends StopType { def value = "kauko"; def propertyValues = Set(3); }
-  case object Combined extends StopType { def value = "molemmat"; def propertyValues = Set(2,3); }
-  case object Virtual extends StopType { def value = "virtuaali"; def propertyValues = Set(5); }
-  case object Unknown extends StopType { def value = "tuntematon"; def propertyValues = Set(99); }  // Should not be passed on interface
-}
-
-/**
-  * Values for Existence (Olemassaolo) enumeration
-  */
-sealed trait Existence {
-  def value: String
-  def propertyValue: Int
-}
-object Existence {
-  val values = Set(Yes, No, Unknown)
-
-  def apply(value: String): Existence = {
-    values.find(_.value == value).getOrElse(Unknown)
-  }
-
-  def fromPropertyValue(value: String): Existence = {
-    value match {
-      case "1" => No
-      case "2" => Yes
-      case _ => Unknown
-    }
-  }
-
-  case object Yes extends Existence { def value = "on"; def propertyValue = 2; }
-  case object No extends Existence { def value = "ei"; def propertyValue = 1; }
-  case object Unknown extends Existence { def value = "ei_tietoa"; def propertyValue = 99; }
-}
-
-/**
-  * Values for Equipment (Varuste) enumeration
-  */
-sealed trait Equipment {
-  def value: String
-  def publicId: String
-  def isMaster: Boolean
-}
-object Equipment {
-  val values = Set[Equipment](Timetable, TrashBin, BikeStand, Lighting, Seat, Roof, RoofMaintainedByAdvertiser, ElectronicTimetables, CarParkForTakingPassengers, RaisedBusStop)
-
-  def apply(value: String): Equipment = {
-    values.find(_.value == value).getOrElse(Unknown)
-  }
-
-  def fromPublicId(value: String): Equipment = {
-    values.find(_.publicId == value).getOrElse(Unknown)
-  }
-
-  case object Timetable extends Equipment { def value = "aikataulu"; def publicId = "aikataulu"; def isMaster = true; }
-  case object TrashBin extends Equipment { def value = "roskis"; def publicId = "roska_astia"; def isMaster = true; }
-  case object BikeStand extends Equipment { def value = "pyorateline"; def publicId = "pyorateline"; def isMaster = true; }
-  case object Lighting extends Equipment { def value = "valaistus"; def publicId = "valaistus"; def isMaster = true; }
-  case object Seat extends Equipment { def value = "penkki"; def publicId = "penkki"; def isMaster = true; }
-  case object Roof extends Equipment { def value = "katos"; def publicId = "katos"; def isMaster = false; }
-  case object RoofMaintainedByAdvertiser extends Equipment { def value = "mainoskatos"; def publicId = "mainoskatos"; def isMaster = false; }
-  case object ElectronicTimetables extends Equipment { def value = "sahk_aikataulu"; def publicId = "sahkoinen_aikataulunaytto"; def isMaster = false; }
-  case object CarParkForTakingPassengers extends Equipment { def value = "saattomahd"; def publicId = "saattomahdollisuus_henkiloautolla"; def isMaster = false; }
-  case object RaisedBusStop extends Equipment { def value = "korotus"; def publicId = "korotettu"; def isMaster = false; }
-  case object Unknown extends Equipment { def value = "UNKNOWN"; def publicId = "tuntematon"; def isMaster = false; }
-}
-
-/**
-  * Values for Road side (Puoli) enumeration
-  */
-sealed trait TRRoadSide {
-  def value: String
-  def propertyValues: Set[Int]
-}
-object TRRoadSide {
-  val values = Set(Right, Left, Off, Unknown)
-
-  def apply(value: String): TRRoadSide = {
-    values.find(_.value == value).getOrElse(Unknown)
-  }
-
-  def propertyValues() : Set[Int] = {
-    values.flatMap(_.propertyValues)
-  }
-
-  case object Right extends TRRoadSide { def value = "oikea"; def propertyValues = Set(1) }
-  case object Left extends TRRoadSide { def value = "vasen"; def propertyValues = Set(2) }
-  case object Off extends TRRoadSide { def value = "paassa"; def propertyValues = Set(99) } // Not supported by OTH
-  case object Unknown extends TRRoadSide { def value = "ei_tietoa"; def propertyValues = Set(0) }
-}
-
-
-/**
-  * Values for traffic sign types enumeration
-  */
-sealed trait TRTrafficSignType {
-  def value: Int
-  def trafficSignType: TrafficSignType
-}
-object TRTrafficSignType {
-  val values = Set(SpeedLimit, EndSpeedLimit, SpeedLimitZone, EndSpeedLimitZone, UrbanArea, EndUrbanArea, PedestrianCrossing, PedestrianCrossing, MaximumLength, Warning, NoLeftTurn, NoRightTurn, NoUTurn)
-
-  def apply(value: Int): TRTrafficSignType = {
-    values.find(_.value == value).getOrElse(Unknown)
-  }
-
-  case object SpeedLimit extends TRTrafficSignType { def value = 361;  def trafficSignType = TrafficSignType.SpeedLimit; }
-  case object EndSpeedLimit extends TRTrafficSignType { def value = 362;  def trafficSignType = TrafficSignType.EndSpeedLimit; }
-  case object SpeedLimitZone extends TRTrafficSignType { def value = 363;  def trafficSignType = TrafficSignType.SpeedLimitZone; }
-  case object EndSpeedLimitZone extends TRTrafficSignType { def value = 364;  def trafficSignType = TrafficSignType.EndSpeedLimitZone; }
-  case object UrbanArea extends TRTrafficSignType { def value = 571;  def trafficSignType = TrafficSignType.UrbanArea; }
-  case object EndUrbanArea extends TRTrafficSignType { def value = 572;  def trafficSignType = TrafficSignType.EndUrbanArea; }
-  case object PedestrianCrossing extends TRTrafficSignType { def value = 511;  def trafficSignType = TrafficSignType.PedestrianCrossing; }
-  case object MaximumLength extends TRTrafficSignType { def value = 343;  def trafficSignType = TrafficSignType.MaximumLength; }
-  case object Warning extends TRTrafficSignType { def value = 189;  def trafficSignType = TrafficSignType.Warning; }
-  case object NoLeftTurn extends TRTrafficSignType { def value = 332;  def trafficSignType = TrafficSignType.NoLeftTurn; }
-  case object NoRightTurn extends TRTrafficSignType { def value = 333;  def trafficSignType = TrafficSignType.NoRightTurn; }
-  case object NoUTurn extends TRTrafficSignType { def value = 334;  def trafficSignType = TrafficSignType.NoUTurn; }
-  case object Unknown extends TRTrafficSignType { def value = 999999;  def trafficSignType = TrafficSignType.Unknown; }
-}
-
-sealed trait Operation {
-  def value: Int
-}
-object Operation {
-  val values = Set(Create, Update, Expire, Remove, Noop)
-
-  def apply(intValue: Int): Operation = {
-    values.find(_.value == intValue).getOrElse(Noop)
-  }
-
-  case object Create extends Operation { def value = 0 }
-  case object Update extends Operation { def value = 1 }
-  case object Expire extends Operation { def value = 2 }
-  case object Remove extends Operation { def value = 3 }
-  case object Noop extends Operation { def value = 3 }
-}
-
-case class TierekisteriMassTransitStop(nationalId: Long,
-                                       liviId: String,
-                                       roadAddress: RoadAddress,
-                                       roadSide: TRRoadSide,
-                                       stopType: StopType,
-                                       express: Boolean,
-                                       equipments: Map[Equipment, Existence] = Map(),
-                                       stopCode: Option[String],
-                                       nameFi: Option[String],
-                                       nameSe: Option[String],
-                                       modifiedBy: String,
-                                       operatingFrom: Option[Date],
-                                       operatingTo: Option[Date],
-                                       removalDate: Option[Date],
-                                       inventoryDate: Date)
-
-trait TierekisteriAssetData {
-  val roadNumber: Long
-  val startRoadPartNumber: Long
-  val endRoadPartNumber: Long
-  val startAddressMValue: Long
-  val endAddressMValue: Long
-  val track: Track
-}
-
-
-case class TierekisteriTrafficData(roadNumber: Long, startRoadPartNumber: Long, endRoadPartNumber: Long,
-                                   track: Track, startAddressMValue: Long, endAddressMValue: Long, assetValue: Int) extends TierekisteriAssetData
-
-case class TierekisteriRoadWidthData(roadNumber: Long, startRoadPartNumber: Long, endRoadPartNumber: Long,
-                                     track: Track, startAddressMValue: Long, endAddressMValue: Long, assetValue: Int) extends TierekisteriAssetData
-
-case class TierekisteriLightingData(roadNumber: Long, startRoadPartNumber: Long, endRoadPartNumber: Long,
-                                track: Track, startAddressMValue: Long, endAddressMValue: Long) extends TierekisteriAssetData
-
-case class TierekisteriTrafficSignData(roadNumber: Long, startRoadPartNumber: Long, endRoadPartNumber: Long,
-                                    track: Track, startAddressMValue: Long, endAddressMValue: Long, roadSide: RoadSide, assetType: TRTrafficSignType, assetValue: String) extends TierekisteriAssetData
-
-case class TierekisteriError(content: Map[String, Any], url: String)
-
-class TierekisteriClientException(response: String) extends RuntimeException(response)
-
-class TierekisteriClientWarnings(response: String) extends RuntimeException(response)
-
-trait TierekisteriClient{
-
-  def tierekisteriRestApiEndPoint: String
-  def tierekisteriEnabled: Boolean
-  def client: CloseableHttpClient
-
-  type TierekisteriType
-
-  protected implicit val jsonFormats: Formats = DefaultFormats
-  protected val dateFormat = "yyyy-MM-dd"
-  protected val auth = new TierekisteriAuthPropertyReader
-  protected lazy val logger = LoggerFactory.getLogger(getClass)
-
-  def mapFields(data: Map[String, Any]): TierekisteriType
-
-  def addAuthorizationHeader(request: HttpRequestBase) = {
-    request.addHeader("X-OTH-Authorization", "Basic " + auth.getOldAuthInBase64)
-    request.addHeader("X-Authorization", "Basic " + auth.getAuthInBase64)
-
-  }
-  protected def request[T](url: String): Either[T, TierekisteriError] = {
-    val request = new HttpGet(url)
-    addAuthorizationHeader(request)
-    val response = client.execute(request)
-    try {
-      val statusCode = response.getStatusLine.getStatusCode
-      if (statusCode == HttpStatus.SC_NOT_FOUND) {
-        return Right(null)
-      } else if (statusCode >= HttpStatus.SC_BAD_REQUEST) {
-        return Right(TierekisteriError(Map("error" -> ErrorMessageConverter.convertJSONToError(response), "content" -> response.getEntity.getContent), url))
-      }
-      Left(parse(StreamInput(response.getEntity.getContent)).values.asInstanceOf[T])
-    } catch {
-      case e: Exception => Right(TierekisteriError(Map("error" -> e.getMessage, "content" -> response.getEntity.getContent), url))
-    } finally {
-      response.close()
-    }
-  }
-
-  protected def post(url: String, trEntity: TierekisteriType, createJson: (TierekisteriType) => StringEntity): Option[TierekisteriError] = {
-    val request = new HttpPost(url)
-    addAuthorizationHeader(request)
-    request.setEntity(createJson(trEntity))
-    val response = client.execute(request)
-    try {
-      val statusCode = response.getStatusLine.getStatusCode
-      val reason = response.getStatusLine.getReasonPhrase
-      if (statusCode >= HttpStatus.SC_BAD_REQUEST) {
-        logger.warn("Tierekisteri error: " + url + " " + statusCode + " " + reason)
-        val error = ErrorMessageConverter.convertJSONToError(response)
-        logger.warn("Json from Tierekisteri: " + error)
-        return Some(TierekisteriError(Map("error" -> error), url))
-      }
-      None
-    } catch {
-      case e: Exception => Some(TierekisteriError(Map("error" -> e.getMessage), url))
-    } finally {
-      response.close()
-    }
-  }
-
-  protected def put(url: String, trEntity: TierekisteriType, createJson: (TierekisteriType) => StringEntity): Option[TierekisteriError] = {
-    val request = new HttpPut(url)
-    addAuthorizationHeader(request)
-    request.setEntity(createJson(trEntity))
-    val response = client.execute(request)
-    try {
-      val statusCode = response.getStatusLine.getStatusCode
-      val reason = response.getStatusLine.getReasonPhrase
-      if (statusCode >= HttpStatus.SC_BAD_REQUEST) {
-        logger.warn("Tierekisteri error: " + url + " " + statusCode + " " + reason)
-        val error = ErrorMessageConverter.convertJSONToError(response)
-        logger.warn("Json from Tierekisteri: " + error)
-        return Some(TierekisteriError(Map("error" -> error), url))
-      }
-      None
-    } catch {
-      case e: Exception => Some(TierekisteriError(Map("error" -> e.getMessage), url))
-    } finally {
-      response.close()
-    }
-  }
-
-  protected def delete(url: String): Option[TierekisteriError] = {
-    val request = new HttpDelete(url)
-    request.setHeader("content-type","application/json")
-    addAuthorizationHeader(request)
-    val response = client.execute(request)
-    try {
-      val statusCode = response.getStatusLine.getStatusCode
-      val reason = response.getStatusLine.getReasonPhrase
-      if (statusCode >= HttpStatus.SC_BAD_REQUEST) {
-        logger.warn("Tierekisteri error: " + url + " " + statusCode + " " + reason)
-        val error = ErrorMessageConverter.convertJSONToError(response)
-        logger.warn("Json from Tierekisteri: " + error)
-        return Some(TierekisteriError(Map("error" -> error), url))
-      }
-      None
-    } catch {
-      case e: Exception => Some(TierekisteriError(Map("error" -> e.getMessage), url))
-    } finally {
-      response.close()
-    }
-  }
-
-  protected def convertToLong(value: Option[String]): Option[Long] = {
-    try {
-      value.map(_.toLong)
-    } catch {
-      case e: NumberFormatException =>
-        throw new TierekisteriClientException("Invalid value in response: Long expected, got '%s'".format(value))
-    }
-  }
-
-  protected def convertToDouble(value: Option[String]): Option[Double] = {
-    try {
-      value.map(_.toDouble)
-    } catch {
-      case e: NumberFormatException =>
-        throw new TierekisteriClientException("Invalid value in response: Double expected, got '%s'".format(value))
-    }
-  }
-
-  protected def convertToInt(value: Option[String]): Option[Int] = {
-    try {
-      value.map(_.toInt)
-    } catch {
-      case e: NumberFormatException =>
-        throw new TierekisteriClientException("Invalid value in response: Int expected, got '%s'".format(value))
-    }
-  }
-
-  protected def convertToDate(value: Option[String]): Option[Date] = {
-    try {
-      value.map(dv => new SimpleDateFormat(dateFormat).parse(dv))
-    } catch {
-      case e: ParseException =>
-        throw new TierekisteriClientException("Invalid value in response: Date expected, got '%s'".format(value))
-    }
-  }
-
-  protected def convertDateToString(date: Option[Date]): Option[String] = {
-    date.map(dv => convertDateToString(dv))
-  }
-
-  protected def convertDateToString(date: Date): String = {
-    new SimpleDateFormat(dateFormat).format(date)
-  }
-
-  protected def getFieldValue(data: Map[String, Any], field: String): Option[String] = {
-    try {
-      data.get(field).map(_.toString) match {
-        case Some(value) => Some(value)
-        case _ => None
-      }
-    } catch {
-      case ex: NullPointerException => None
-    }
-  }
-  protected def getMandatoryFieldValue(data: Map[String, Any], field: String): Option[String] = {
-    val fieldValue = getFieldValue(data, field)
-    if (fieldValue.isEmpty)
-      throw new TierekisteriClientException("Missing mandatory field in response '%s'".format(field))
-    fieldValue
-  }
-}
-
-class TierekisteriMassTransitStopClient(trEndPoint: String, trEnabled: Boolean, httpClient: CloseableHttpClient) extends TierekisteriClient{
-
-  override def tierekisteriRestApiEndPoint: String = trEndPoint
-  override def tierekisteriEnabled: Boolean = trEnabled
-  override def client: CloseableHttpClient = httpClient
-  type TierekisteriType = TierekisteriMassTransitStop
-
-  private val serviceName = "pysakit/"
-
-  private val trNationalId = "valtakunnallinen_id"
-  private val trRoadNumber = "tie"        // tienumero
-  private val trRoadPartNumber = "aosa"   // tieosanumero
-  private val trLane = "ajr"              // ajorata
-  private val trDistance = "aet"          // etaisyys
-  private val trSide = "puoli"
-  private val trStopCode = "pysakin_tunnus"
-  private val trNameFi = "nimi_fi"
-  private val trStopType = "pysakin_tyyppi"
-  private val trIsExpress = "pikavuoro"
-  private val trOperatingFrom = "alkupvm"
-  private val trOperatingTo = "loppupvm"
-  private val trRemovalDate = "lakkautuspvm"
-  private val trLiviId = "livitunnus"
-  private val trNameSe = "nimi_se"
-  private val trEquipment = "varusteet"
-  private val trUser = "kayttajatunnus"
-  private val trInventoryDate = "inventointipvm"
-  private val serviceUrl : String = tierekisteriRestApiEndPoint + serviceName
-  private def serviceUrl(id: String) : String = serviceUrl + id
-
-  private def booleanCodeToBoolean: Map[String, Boolean] = Map("on" -> true, "ei" -> false)
-  private def booleanToBooleanCode: Map[Boolean, String] = Map(true -> "on", false -> "ei")
-
-
-  private val toIso8601 = DateTimeFormat.forPattern("yyyy-MM-dd")
-
-  /**
-    * Return all bus stops currently active from Tierekisteri
-    * Tierekisteri REST API endpoint: GET /pysakit/
-    *
-    * @return
-    */
-  def fetchActiveMassTransitStops(): Seq[TierekisteriMassTransitStop] = {
-    request[List[Map[String, Any]]](serviceUrl) match {
-      case Left(content) =>
-        content.map{
-          stopAsset =>
-            mapFields(stopAsset)
-        }
-      case Right(error) => throw new TierekisteriClientException("Tierekisteri error: " + error.content.get("error").get.toString)
-    }
-  }
-
-  /**
-    * Returns the anwser to the question "Is Tierekisteri Enabled?".
-    *
-    * @return Type: Boolean - If TR client is enabled
-    */
-  def isTREnabled : Boolean = {
-    tierekisteriEnabled
-  }
-
-  /**
-    * Returns a bus stop based on OTH "yllapitajan_koodi" id
-    * Tierekisteri REST API endpoint: GET /pysakit/{livitunn}
-    *
-    * @param id
-    * @return
-    */
-  def fetchMassTransitStop(id: String): Option[TierekisteriMassTransitStop] = {
-    logger.info("Requesting stop %s from Tierekisteri".format(id))
-    request[Map[String, Any]](serviceUrl(id)) match {
-      case Left(content) =>
-        Some(mapFields(content))
-      case Right(null) =>
-        None
-      case Right(error) => throw new TierekisteriClientException("Tierekisteri error: " + error.content.get("error").get.toString)
-    }
-  }
-
-  /**
-    * Creates a new bus stop to Tierekisteri.
-    * Tierekisteri REST API endpoint: POST /pysakit/
-    *
-    * @param trMassTransitStop
-    */
-  def createMassTransitStop(trMassTransitStop: TierekisteriMassTransitStop): Unit ={
-    logger.info("Creating stop %s in Tierekisteri".format(trMassTransitStop.liviId))
-    post(serviceUrl, trMassTransitStop, createJson) match {
-      case Some(error) => throw new TierekisteriClientException("Tierekisteri error: " + error.content.get("error").get.toString)
-      case _ => ; // do nothing
-    }
-  }
-
-  /**
-    * Updates and/or invalidates a stop. (If valid_to is set, the stop is invalidated. Other data may be updated at the time, too)
-    * Tierekisteri REST API endpoint: PUT /pysakit/{livitunn}
-    *
-    * @param trMassTransitStop
-    */
-  def updateMassTransitStop(trMassTransitStop: TierekisteriMassTransitStop, overrideLiviIdOption: Option[String], overrideUserNameOption: Option[String] = None): Unit ={
-    val liviId = overrideLiviIdOption.getOrElse(trMassTransitStop.liviId)
-    val trStop = trMassTransitStop.copy(modifiedBy = overrideUserNameOption.getOrElse(trMassTransitStop.modifiedBy))
-    logger.info("Updating stop %s in Tierekisteri".format(liviId))
-    put(serviceUrl(liviId), trStop, createJson) match {
-      case Some(error) => throw new TierekisteriClientException("Tierekisteri error: " + error.content.get("error").get.toString)
-      case _ => ;
-    }
-  }
-
-  /**
-    * Marks a bus stop to be removed. Only for error correcting purposes, for example when bus stop was accidentally added.
-    * Tierekisteri REST API endpoint: DELETE /pysakit/{livitunn}
-    *
-    * @param id
-    */
-  def deleteMassTransitStop(id: String): Unit ={
-    logger.info("REMOVING stop %s in Tierekisteri".format(id))
-    delete(serviceUrl(id)) match {
-      case Some(error) => throw new TierekisteriClientException("Tierekisteri error: " + error.content.get("error").get.toString)
-      case _ => ;
-    }
-  }
-
-
-  protected def createJson(trMassTransitStop: TierekisteriType) = {
-
-    val jsonObj = Map(
-      trNationalId -> trMassTransitStop.nationalId,
-      trLiviId -> trMassTransitStop.liviId,
-      trRoadNumber -> trMassTransitStop.roadAddress.road,
-      trRoadPartNumber -> trMassTransitStop.roadAddress.roadPart,
-      trSide -> trMassTransitStop.roadSide.value,
-      trLane -> trMassTransitStop.roadAddress.track.value,
-      trDistance -> trMassTransitStop.roadAddress.mValue,
-      trStopCode -> trMassTransitStop.stopCode,
-      trIsExpress -> booleanToBooleanCode.get(trMassTransitStop.express),
-      trNameFi -> trMassTransitStop.nameFi,
-      trNameSe -> trMassTransitStop.nameSe,
-      trUser -> trMassTransitStop.modifiedBy,
-      trOperatingFrom -> convertDateToString(trMassTransitStop.operatingFrom),
-      trOperatingTo -> convertDateToString(trMassTransitStop.operatingTo),
-      trRemovalDate -> convertDateToString(trMassTransitStop.removalDate),
-      trInventoryDate -> convertDateToString(trMassTransitStop.inventoryDate),
-      trEquipment -> trMassTransitStop.equipments.map{
-        case (equipment, existence) =>
-          equipment.value -> existence.value
-      }
-    )
-
-    val stopType: Map[String, Any] = trMassTransitStop.stopType match {
-      case StopType.Unknown => Map()
-      case _ => Map(trStopType -> trMassTransitStop.stopType.value)
-    }
-
-    val json = Serialization.write(jsonObj ++ stopType)
-    // Print JSON sent to Tierekisteri for testing purposes
-    logger.info("Stop in JSON: %s".format(json))
-
-    new StringEntity(json, ContentType.APPLICATION_JSON)
-  }
-
-  override def mapFields(data: Map[String, Any]): TierekisteriMassTransitStop = {
-
-    //Mandatory fields
-    val nationalId = convertToLong(getMandatoryFieldValue(data, trNationalId)).get
-    val roadSide = TRRoadSide.apply(getMandatoryFieldValue(data, trSide).get)
-    val express = booleanCodeToBoolean.getOrElse(getMandatoryFieldValue(data, trIsExpress).get, throw new TierekisteriClientException("The boolean code '%s' is not supported".format(getFieldValue(data, trIsExpress))))
-    val liviId = getMandatoryFieldValue(data, trLiviId).get
-    val stopType = StopType.apply(getMandatoryFieldValue(data, trStopType).get)
-    val modifiedBy = getMandatoryFieldValue(data, trUser).get
-    val roadAddress = RoadAddress(None, convertToInt(getMandatoryFieldValue(data, trRoadNumber)).get,
-      convertToInt(getMandatoryFieldValue(data, trRoadPartNumber)).get,Track.Combined,convertToInt(getMandatoryFieldValue(data, trDistance)).get,None)
-
-    //Not mandatory fields
-    val equipments = extractEquipment(data)
-    val stopCode = getFieldValue(data, trStopCode)
-    val nameFi = getFieldValue(data, trNameFi)
-    val nameSe = getFieldValue(data, trNameSe)
-    val operatingFrom = convertToDate(getFieldValue(data, trOperatingFrom))
-    val operatingTo = convertToDate(getFieldValue(data, trOperatingTo))
-    val removalDate = convertToDate(getFieldValue(data, trRemovalDate))
-    val inventoryDate = convertToDate(Some(getFieldValue(data, trInventoryDate).getOrElse(toIso8601.print(DateTime.now())))).get
-
-    TierekisteriMassTransitStop(nationalId,liviId, roadAddress, roadSide, stopType, express, equipments,
-      stopCode, nameFi, nameSe, modifiedBy, operatingFrom, operatingTo, removalDate, inventoryDate)
-  }
-
-  private def extractEquipment(data: Map[String, Any]) : Map[Equipment, Existence] = {
-    val equipmentData: Map[String, String] = data.get(trEquipment).nonEmpty match {
-      case true => data.get(trEquipment).get.asInstanceOf[Map[String, String]]
-      case false => Map()
-    }
-
-    Equipment.values.flatMap{ equipment =>
-      equipmentData.get(equipment.value) match{
-        case Some(value) =>
-          Some(equipment -> Existence.apply(value))
-        case None =>
-          None
-      }
-    }.toMap
-  }
-}
-
-trait TierekisteriAssetDataClient extends TierekisteriClient {
-
-  private val serviceName = "tietolajit/"
-  protected val trRoadNumber = "TIE"
-  protected val trRoadPartNumber = "OSA"
-  protected val trEndRoadPartNumber = "LOSA"
-  protected val trStartMValue = "ETAISYYS"
-  protected val trEndMValue = "LET"
-  protected val trTrackCode = "AJORATA"
-  protected def trAssetType : String
-
-  private val serviceUrl : String = tierekisteriRestApiEndPoint + serviceName
-
-  override type TierekisteriType <: TierekisteriAssetData
-
-  def queryString(changeDate: Option[DateTime]) : String = {
-    changeDate match {
-      case Some(value) => "?muutospvm="+changeDate.get.toString("yyyy-MM-dd") + "%20" + changeDate.get.toString("hh:mm:ss")
-      case _ => ""
-    }
-  }
-
-  private def serviceUrl(assetType: String, roadNumber: Long) : String = serviceUrl + assetType + "/" + roadNumber
-  private def serviceUrl(assetType: String, roadNumber: Long, roadPartNumber: Long) : String = serviceUrl + assetType + "/" + roadNumber + "/" + roadPartNumber
-  private def serviceUrl(assetType: String, roadNumber: Long, roadPartNumber: Long, startDistance: Int) : String =
-    serviceUrl + assetType + "/" + roadNumber + "/" + roadPartNumber + "/" + startDistance
-  private def serviceUrl(assetType: String, roadNumber: Long, roadPartNumber: Long, startDistance: Int, endPart: Int, endDistance: Int) : String =
-    serviceUrl + assetType + "/" + roadNumber + "/" + roadPartNumber + "/" + startDistance + "/" + endPart + "/" + endDistance
-
-  private def serviceHistoryUrl(assetType: String, roadNumber: Long, changeDate:  Option[DateTime]) : String = serviceUrl + assetType + "/" + roadNumber + queryString(changeDate)
-  private def serviceHistoryUrl(assetType: String, roadNumber: Long, roadPartNumber: Long, changeDate: Option[DateTime]) : String = serviceUrl + assetType + "/" + roadNumber + "/" + roadPartNumber + queryString(changeDate)
-  private def serviceHistoryUrl(assetType: String, roadNumber: Long, roadPartNumber: Long, startDistance: Int, changeDate: Option[DateTime]) : String =
-    serviceUrl + assetType + "/" + roadNumber + "/" + roadPartNumber + "/" + startDistance + queryString(changeDate)
-  private def serviceHistoryUrl(assetType: String, roadNumber: Long, roadPartNumber: Long, startDistance: Int, endPart: Int, endDistance: Int, changeDate: Option[DateTime]) : String =
-    serviceUrl + assetType + "/" + roadNumber + "/" + roadPartNumber + "/" + startDistance + "/" + endPart + "/" + endDistance + queryString(changeDate)
-
-  /**
-    * Return all asset data currently active from Tierekisteri
-    * Tierekisteri REST API endpoint: GET /trrest/tietolajit/{tietolaji}/{tie}
-    *
-    * @return
-    */
-  def fetchActiveAssetData(roadNumber: Long): Seq[TierekisteriType] = {
-    request[Map[String,List[Map[String, Any]]]](serviceUrl(trAssetType, roadNumber)) match {
-      case Left(content) => {
-        content("Data").map{
-          asset => mapFields(asset)
-        }
-      }
-      case Right(null) => Seq()
-      case Right(error) => throw new TierekisteriClientException("Tierekisteri error: " + error.content.get("error").get.toString)
-    }
-  }
-
-  def fetchActiveAssetData(roadNumber: Long, roadPartNumber: Long): Seq[TierekisteriType] = {
-    request[Map[String,List[Map[String, Any]]]](serviceUrl(trAssetType, roadNumber, roadPartNumber)) match {
-      case Left(content) =>
-        content("Data").map{
-          asset => mapFields(asset)
-        }
-      case Right(null) => Seq()
-      case Right(error) => throw new TierekisteriClientException("Tierekisteri error: " + error.content.get("error").get.toString)
-    }
-  }
-
-  def fetchActiveAssetData(roadNumber: Long, roadPartNumber: Long, startDistance: Int): Seq[TierekisteriType] = {
-    request[Map[String,List[Map[String, Any]]]](serviceUrl(trAssetType, roadNumber, roadPartNumber, startDistance)) match {
-      case Left(content) =>
-        content("Data").map{
-          asset => mapFields(asset)
-        }
-      case Right(null) => Seq()
-      case Right(error) => throw new TierekisteriClientException("Tierekisteri error: " + error.content.get("error").get.toString)
-    }
-  }
-
-  def fetchActiveAssetData(roadNumber: Long, roadPartNumber: Long, startDistance: Int, endPart: Int, endDistance: Int): Seq[TierekisteriType] = {
-    request[Map[String,List[Map[String, Any]]]](serviceUrl(trAssetType, roadNumber, roadPartNumber, startDistance, endPart, endDistance)) match {
-      case Left(content) =>
-        content("Data").map{
-          asset => mapFields(asset)
-        }
-      case Right(null) => Seq()
-      case Right(error) => throw new TierekisteriClientException("Tierekisteri error: " + error.content.get("error").get.toString)
-    }
-  }
-
-  def fetchHistoryAssetData(roadNumber: Long, changeDate:  Option[DateTime]): Seq[TierekisteriType] = {
-    request[Map[String,List[Map[String, Any]]]](serviceHistoryUrl(trAssetType, roadNumber, changeDate)) match {
-      case Left(content) => {
-        content("Data").map{
-          asset => mapFields(asset)
-        }
-      }
-      case Right(null) => Seq()
-      case Right(error) => throw new TierekisteriClientException("Tierekisteri error: " + error.content.get("error").get.toString)
-    }
-  }
-
-  def fetchHistoryAssetData(roadNumber: Long, roadPartNumber: Long, changeDate: Option[DateTime]): Seq[TierekisteriType] = {
-    request[Map[String,List[Map[String, Any]]]](serviceHistoryUrl(trAssetType, roadNumber, roadPartNumber, changeDate)) match {
-      case Left(content) =>
-        content("Data").map{
-          asset => mapFields(asset)
-        }
-      case Right(null) => Seq()
-      case Right(error) => throw new TierekisteriClientException("Tierekisteri error: " + error.content.get("error").get.toString)
-    }
-  }
-
-  def fetchHistoryAssetData(roadNumber: Long, roadPartNumber: Long, startDistance: Int, changeDate: Option[DateTime]): Seq[TierekisteriType] = {
-    request[Map[String,List[Map[String, Any]]]](serviceHistoryUrl(trAssetType, roadNumber, roadPartNumber, startDistance, changeDate)) match {
-      case Left(content) =>
-        content("Data").map{
-          asset => mapFields(asset)
-        }
-      case Right(null) => Seq()
-      case Right(error) => throw new TierekisteriClientException("Tierekisteri error: " + error.content.get("error").get.toString)
-    }
-  }
-
-  def fetchHistoryAssetData(roadNumber: Long, roadPartNumber: Long, startDistance: Int, endPart: Int, endDistance: Int, changeDate: Option[DateTime]): Seq[TierekisteriType] = {
-    request[Map[String,List[Map[String, Any]]]](serviceHistoryUrl(trAssetType, roadNumber, roadPartNumber, startDistance, endPart, endDistance, changeDate)) match {
-      case Left(content) =>
-        content("Data").map{
-          asset => mapFields(asset)
-        }
-      case Right(null) => Seq()
-      case Right(error) => throw new TierekisteriClientException("Tierekisteri error: " + error.content.get("error").get.toString)
-    }
-  }
-}
-
-class TierekisteriTrafficVolumeAssetClient(trEndPoint: String, trEnable: Boolean, httpClient: CloseableHttpClient) extends TierekisteriAssetDataClient {
-  override def tierekisteriRestApiEndPoint: String = trEndPoint
-  override def tierekisteriEnabled: Boolean = trEnable
-  override def client: CloseableHttpClient = httpClient
-  type TierekisteriType = TierekisteriTrafficData
-
-  override val trAssetType = "tl201"
-  private val trKVL = "KVL"
-
-  override def mapFields(data: Map[String, Any]): TierekisteriTrafficData = {
-    //Mandatory field
-    val assetValue = convertToInt(getMandatoryFieldValue(data, trKVL)).get
-    val roadNumber = convertToLong(getMandatoryFieldValue(data, trRoadNumber)).get
-    val roadPartNumber = convertToLong(getMandatoryFieldValue(data, trRoadPartNumber)).get
-    val endRoadPartNumber = convertToLong(getMandatoryFieldValue(data, trEndRoadPartNumber)).getOrElse(roadPartNumber)
-    val startMValue = convertToLong(getMandatoryFieldValue(data, trStartMValue)).get
-    val endMValue = convertToLong(getMandatoryFieldValue(data, trEndMValue)).get
-    val track = convertToInt(getMandatoryFieldValue(data, trTrackCode)).map(Track.apply).getOrElse(Track.Unknown)
-
-    TierekisteriTrafficData(roadNumber, roadPartNumber, endRoadPartNumber, track, startMValue, endMValue, assetValue)
-  }
-}
-
-class TierekisteriLightingAssetClient(trEndPoint: String, trEnable: Boolean, httpClient: CloseableHttpClient) extends TierekisteriAssetDataClient {
-  override def tierekisteriRestApiEndPoint: String = trEndPoint
-  override def tierekisteriEnabled: Boolean = trEnable
-  override def client: CloseableHttpClient = httpClient
-  type TierekisteriType = TierekisteriLightingData
-
-  override val trAssetType = "tl167"
-
-  override def mapFields(data: Map[String, Any]): TierekisteriLightingData = {
-    //Mandatory field
-    val roadNumber = convertToLong(getMandatoryFieldValue(data, trRoadNumber)).get
-    val roadPartNumber = convertToLong(getMandatoryFieldValue(data, trRoadPartNumber)).get
-    val endRoadPartNumber = convertToLong(getMandatoryFieldValue(data, trEndRoadPartNumber)).getOrElse(roadPartNumber)
-    val startMValue = convertToLong(getMandatoryFieldValue(data, trStartMValue)).get
-    val endMValue = convertToLong(getMandatoryFieldValue(data, trEndMValue)).get
-    val track = convertToInt(getMandatoryFieldValue(data, trTrackCode)).map(Track.apply).getOrElse(Track.Unknown)
-
-    TierekisteriLightingData(roadNumber, roadPartNumber, endRoadPartNumber, track, startMValue, endMValue)
-  }
-}
-
-class TierekisteriRoadWidthAssetClient(trEndPoint: String, trEnable: Boolean, httpClient: CloseableHttpClient) extends TierekisteriAssetDataClient{
-  override def tierekisteriRestApiEndPoint: String = trEndPoint
-  override def tierekisteriEnabled: Boolean = trEnable
-  override def client: CloseableHttpClient = httpClient
-  type TierekisteriType = TierekisteriRoadWidthData
-
-  override val trAssetType = "tl136"
-  private val trALEV = "ALEV"
-
-  override def mapFields(data: Map[String, Any]): TierekisteriRoadWidthData = {
-    //Mandatory field
-    val assetValue = convertToInt(getMandatoryFieldValue(data, trALEV)).get * 10 //To convert to cm
-    val roadNumber = convertToLong(getMandatoryFieldValue(data, trRoadNumber)).get
-    val roadPartNumber = convertToLong(getMandatoryFieldValue(data, trRoadPartNumber)).get
-    val endRoadPartNumber = convertToLong(getMandatoryFieldValue(data, trEndRoadPartNumber)).getOrElse(roadPartNumber)
-    val startMValue = convertToLong(getMandatoryFieldValue(data, trStartMValue)).get
-    val endMValue = convertToLong(getMandatoryFieldValue(data, trEndMValue)).get
-    val track = convertToInt(getMandatoryFieldValue(data, trTrackCode)).map(Track.apply).getOrElse(Track.Unknown)
-
-    TierekisteriRoadWidthData(roadNumber, roadPartNumber, endRoadPartNumber, track, startMValue, endMValue, assetValue)
-  }
-}
-
-class TierekisteriTrafficSignAssetClient(trEndPoint: String, trEnable: Boolean, httpClient: CloseableHttpClient) extends TierekisteriAssetDataClient{
-  override def tierekisteriRestApiEndPoint: String = trEndPoint
-  override def tierekisteriEnabled: Boolean = trEnable
-  override def client: CloseableHttpClient = httpClient
-  type TierekisteriType = TierekisteriTrafficSignData
-
-  override val trAssetType = "tl506"
-  private val trLMNUMERO = "LMNUMERO"
-  private val trLMTEKSTI = "LMTEKSTI"
-  private val trPUOLI = "PUOLI"
-
-  override def mapFields(data: Map[String, Any]): TierekisteriTrafficSignData = {
-<<<<<<< HEAD
-    val assetValue = getFieldValue(data, trLMTEKSTI).getOrElse("").trim
-    val assetNumber = convertToInt(getMandatoryFieldValue(data, trLMNUMERO)).get
-=======
-    val assetValue = getFieldValue(data, trLMTEKSTI).getOrElse("")
-    //TODO remove the orElse and ignrore the all row when we give support for that on TierekisteriClient base implementation
-    val assetNumber = convertToInt(getFieldValue(data, trLMNUMERO).orElse(Some("99"))).get
->>>>>>> 75816424
-    val roadNumber = convertToLong(getMandatoryFieldValue(data, trRoadNumber)).get
-    val roadPartNumber = convertToLong(getMandatoryFieldValue(data, trRoadPartNumber)).get
-    val startMValue = convertToLong(getMandatoryFieldValue(data, trStartMValue)).get
-    val track = convertToInt(getMandatoryFieldValue(data, trTrackCode)).map(Track.apply).getOrElse(Track.Unknown)
-    val roadSide = convertToInt(getMandatoryFieldValue(data, trPUOLI)).map(RoadSide.apply).getOrElse(RoadSide.Unknown)
-
-    TierekisteriTrafficSignData(roadNumber, roadPartNumber, roadPartNumber, track, startMValue, startMValue, roadSide, TRTrafficSignType.apply(assetNumber), assetValue)
-  }
-}
-
-object ErrorMessageConverter {
-  protected implicit val jsonFormats: Formats = DefaultFormats
-
-  def convertJSONToError(response: CloseableHttpResponse) = {
-    def inputToMap(json: StreamInput): Map[String, String] = {
-      try {
-        parse(json).values.asInstanceOf[Map[String, String]]
-      } catch {
-        case e: Exception => Map()
-      }
-    }
-    def errorMessageFormat = "%d: %s"
-    val message = inputToMap(StreamInput(response.getEntity.getContent)).getOrElse("message", "N/A")
-    response.getStatusLine.getStatusCode match {
-      case HttpStatus.SC_BAD_REQUEST => errorMessageFormat.format(HttpStatus.SC_BAD_REQUEST, message)
-      case HttpStatus.SC_LOCKED => errorMessageFormat.format(HttpStatus.SC_LOCKED, message)
-      case HttpStatus.SC_CONFLICT => errorMessageFormat.format(HttpStatus.SC_CONFLICT, message)
-      case HttpStatus.SC_INTERNAL_SERVER_ERROR => errorMessageFormat.format(HttpStatus.SC_INTERNAL_SERVER_ERROR, message)
-      case HttpStatus.SC_NOT_FOUND => errorMessageFormat.format(HttpStatus.SC_NOT_FOUND, message)
-      case _ => "Unspecified error: %s".format(message)
-    }
-  }
-}
-/**
-  * A class to transform data between the interface bus stop format and OTH internal bus stop format
-  */
-object TierekisteriBusStopMarshaller {
-
-  private val liviIdPublicId = "yllapitajan_koodi"
-  private val stopTypePublicId = "pysakin_tyyppi"
-  private val nameFiPublicId = "nimi_suomeksi"
-  private val nameSePublicId = "nimi_ruotsiksi"
-  private val stopCode = "matkustajatunnus"
-  private val InventoryDatePublicId = "inventointipaiva"
-  private val FirstDayValidPublicId = "ensimmainen_voimassaolopaiva"
-  private val LastDayValidPublicId = "viimeinen_voimassaolopaiva"
-  private val expressPropertyValue = 4
-  private val typeId: Int = 10
-  private val dateFormat = "yyyy-MM-dd"
-
-  private def convertDateToString(date: Option[Date]): Option[String] = {
-    date.map(dv => new SimpleDateFormat(dateFormat).format(dv))
-  }
-
-  private def convertStringToDate(str: Option[String]): Option[Date] = {
-    if(str.exists(_.trim.nonEmpty))
-      Some(new SimpleDateFormat(dateFormat).parse(str.get))
-    else
-      None
-  }
-
-  def getAllPropertiesAvailable(AssetTypeId : Int): Seq[Property] = {
-    Queries.availableProperties(AssetTypeId)
-  }
-
-
-  def getPropertyOption(propertyData: Seq[Property], publicId: String): Option[String] = {
-    propertyData.find(p => p.publicId == publicId).flatMap(_.values.headOption.map(_.propertyValue))
-  }
-  def getPropertyDateOption(propertyData: Seq[Property], publicId: String): Option[Date] = {
-    convertStringToDate(propertyData.find(p => p.publicId == publicId).flatMap(_.values.headOption.map(_.propertyValue)))
-  }
-
-  def toTRRoadSide(roadSide: RoadSide) = {
-    roadSide match {
-      case RoadSide.Right => TRRoadSide.Right
-      case RoadSide.Left => TRRoadSide.Left
-      case RoadSide.End => TRRoadSide.Off
-      case _ => TRRoadSide.Unknown
-    }
-  }
-  def toTierekisteriMassTransitStop(massTransitStop: PersistedMassTransitStop, roadAddress: RoadAddress,
-                                    roadSideOption: Option[RoadSide], expireDate: Option[Date] = None, overrideLiviId: Option[String] = None): TierekisteriMassTransitStop = {
-    val inventoryDate = convertStringToDate(getPropertyOption(massTransitStop.propertyData, InventoryDatePublicId)).getOrElse(new Date)
-    val startingDate = convertStringToDate(getPropertyOption(massTransitStop.propertyData, FirstDayValidPublicId))
-    val lastDate = if (expireDate.nonEmpty) expireDate else convertStringToDate(getPropertyOption(massTransitStop.propertyData, LastDayValidPublicId))
-    TierekisteriMassTransitStop(massTransitStop.nationalId, findLiViId(massTransitStop.propertyData).getOrElse(overrideLiviId.getOrElse("")),
-      roadAddress, roadSideOption.map(toTRRoadSide).getOrElse(TRRoadSide.Unknown), findStopType(massTransitStop.stopTypes),
-      massTransitStop.stopTypes.contains(expressPropertyValue), mapEquipments(massTransitStop.propertyData),
-      getPropertyOption(massTransitStop.propertyData, stopCode),
-      getPropertyOption(massTransitStop.propertyData, nameFiPublicId),
-      getPropertyOption(massTransitStop.propertyData, nameSePublicId),
-      massTransitStop.modified.modifier.getOrElse(massTransitStop.created.modifier.get),
-      startingDate, lastDate, None, inventoryDate)
-  }
-
-  // Map Seq(2) => local, Seq(2,3) => Combined, Seq(3) => Long distance, Seq(5) => Virtual
-  def findStopType(stopTypes: Seq[Int]): StopType = {
-    // remove from OTH stoptypes the values that are not supported by tierekisteri
-    val codesOfInterest = StopType.values.flatMap(st => st.propertyValues)
-    val availableStopTypes = StopType.values.map(st => st.propertyValues -> st ).toMap
-    availableStopTypes.get(stopTypes.toSet.intersect(codesOfInterest)) match {
-      case Some(stopType) =>
-        stopType
-      case None =>
-        StopType.Unknown
-    }
-  }
-
-  private def mapEquipments(properties: Seq[Property]): Map[Equipment, Existence] = {
-    properties.map(p => mapPropertyToEquipment(p) -> mapPropertyValueToExistence(p.values)).
-      filterNot(p => p._1.equals(Equipment.Unknown)).toMap
-  }
-
-  private def mapPropertyToEquipment(p: Property) = {
-    Equipment.fromPublicId(p.publicId)
-  }
-
-  private def mapPropertyValueToExistence(values: Seq[PropertyValue]) = {
-    val v = values.map(pv => Existence.fromPropertyValue(pv.propertyValue)).distinct
-    v.size match {
-      case 1 => v.head
-      case _ => Existence.Unknown // none or mismatching
-    }
-  }
-
-  private def findLiViId(properties: Seq[Property]) = {
-    properties.find(p =>
-      p.publicId.equals(liviIdPublicId) && p.values.nonEmpty).map(_.values.head.propertyValue)
-  }
-
-  private def mapEquipmentProperties(equipments: Map[Equipment, Existence], allProperties: Seq[Property]): Seq[Property] = {
-    equipments.map {
-      case (equipment, existence) =>
-        val equipmentProperties = allProperties.find(p => p.publicId.equals(equipment.publicId)).get
-        Property(equipmentProperties.id, equipment.publicId, equipmentProperties.propertyType, equipmentProperties.required, Seq(PropertyValue(existence.propertyValue.toString)))
-    }.toSeq
-  }
-
-  private def mapStopTypeProperties(stopType: StopType, isExpress: Boolean, allProperties: Seq[Property]): Seq[Property] = {
-    var propertyValues = stopType.propertyValues.map { value =>
-      PropertyValue(value.toString)
-    }
-    if (isExpress)
-      propertyValues += PropertyValue(expressPropertyValue.toString)
-
-    val stopTypeProperties = allProperties.find(p => p.publicId.equals(stopTypePublicId)).get
-
-    Seq (Property(stopTypeProperties.id, stopTypePublicId, stopTypeProperties.propertyType, stopTypeProperties.required, propertyValues.toSeq))
-  }
-
-  private def mapLiViIdProperties(liViId: String, allProperties: Seq[Property]): Seq[Property] = {
-    val liViIdProperties = allProperties.find(p => p.publicId.equals(liviIdPublicId)).get
-
-    Seq(Property(liViIdProperties.id, liviIdPublicId, liViIdProperties.propertyType, liViIdProperties.required, Seq(PropertyValue(liViId))))
-  }
-
-  private def mapNameFiProperties(nameFi: String, allProperties: Seq[Property]): Seq[Property] = {
-    val nameFiProperties = allProperties.find(p => p.publicId.equals(nameFiPublicId)).get
-
-    Seq(Property(nameFiProperties.id, nameFiPublicId, nameFiProperties.propertyType, nameFiProperties.required, Seq(PropertyValue(nameFi))))
-  }
-
-  private def mapNameSeProperties(nameSe: String, allProperties: Seq[Property]): Seq[Property] = {
-    val nameSeProperties = allProperties.find(p => p.publicId.equals(nameSePublicId)).get
-
-    Seq(Property(nameSeProperties.id, nameSePublicId, nameSeProperties.propertyType, nameSeProperties.required, Seq(PropertyValue(nameSe))))
-  }
+package fi.liikennevirasto.digiroad2
+
+import java.text.{ParseException, SimpleDateFormat}
+import java.util.Date
+
+import fi.liikennevirasto.digiroad2.asset.{Property, PropertyValue}
+import fi.liikennevirasto.digiroad2.masstransitstop.oracle.Queries
+import fi.liikennevirasto.digiroad2.util.{RoadAddress, RoadSide, TierekisteriAuthPropertyReader, Track}
+import org.apache.http.HttpStatus
+import org.apache.http.client.methods.{HttpRequestBase, _}
+import org.apache.http.entity.{ContentType, StringEntity}
+import org.apache.http.impl.client.CloseableHttpClient
+import org.joda.time.DateTime
+import org.joda.time.format.DateTimeFormat
+import org.json4s.jackson.JsonMethods._
+import org.json4s.jackson.Serialization
+import org.json4s.{DefaultFormats, Formats, StreamInput}
+import org.slf4j.LoggerFactory
+
+/**
+  * Values for Stop type (Pysäkin tyyppi) enumeration
+  */
+sealed trait StopType {
+  def value: String
+  def propertyValues: Set[Int]
+}
+object StopType {
+  val values = Set[StopType](Commuter, LongDistance, Combined, Virtual, Unknown)
+
+  def apply(value: String): StopType = {
+    values.find(_.value == value).getOrElse(Unknown)
+  }
+
+  def propertyValues() : Set[Int] = {
+    values.flatMap(_.propertyValues)
+  }
+
+  case object Commuter extends StopType { def value = "paikallis"; def propertyValues = Set(2); }
+  case object LongDistance extends StopType { def value = "kauko"; def propertyValues = Set(3); }
+  case object Combined extends StopType { def value = "molemmat"; def propertyValues = Set(2,3); }
+  case object Virtual extends StopType { def value = "virtuaali"; def propertyValues = Set(5); }
+  case object Unknown extends StopType { def value = "tuntematon"; def propertyValues = Set(99); }  // Should not be passed on interface
+}
+
+/**
+  * Values for Existence (Olemassaolo) enumeration
+  */
+sealed trait Existence {
+  def value: String
+  def propertyValue: Int
+}
+object Existence {
+  val values = Set(Yes, No, Unknown)
+
+  def apply(value: String): Existence = {
+    values.find(_.value == value).getOrElse(Unknown)
+  }
+
+  def fromPropertyValue(value: String): Existence = {
+    value match {
+      case "1" => No
+      case "2" => Yes
+      case _ => Unknown
+    }
+  }
+
+  case object Yes extends Existence { def value = "on"; def propertyValue = 2; }
+  case object No extends Existence { def value = "ei"; def propertyValue = 1; }
+  case object Unknown extends Existence { def value = "ei_tietoa"; def propertyValue = 99; }
+}
+
+/**
+  * Values for Equipment (Varuste) enumeration
+  */
+sealed trait Equipment {
+  def value: String
+  def publicId: String
+  def isMaster: Boolean
+}
+object Equipment {
+  val values = Set[Equipment](Timetable, TrashBin, BikeStand, Lighting, Seat, Roof, RoofMaintainedByAdvertiser, ElectronicTimetables, CarParkForTakingPassengers, RaisedBusStop)
+
+  def apply(value: String): Equipment = {
+    values.find(_.value == value).getOrElse(Unknown)
+  }
+
+  def fromPublicId(value: String): Equipment = {
+    values.find(_.publicId == value).getOrElse(Unknown)
+  }
+
+  case object Timetable extends Equipment { def value = "aikataulu"; def publicId = "aikataulu"; def isMaster = true; }
+  case object TrashBin extends Equipment { def value = "roskis"; def publicId = "roska_astia"; def isMaster = true; }
+  case object BikeStand extends Equipment { def value = "pyorateline"; def publicId = "pyorateline"; def isMaster = true; }
+  case object Lighting extends Equipment { def value = "valaistus"; def publicId = "valaistus"; def isMaster = true; }
+  case object Seat extends Equipment { def value = "penkki"; def publicId = "penkki"; def isMaster = true; }
+  case object Roof extends Equipment { def value = "katos"; def publicId = "katos"; def isMaster = false; }
+  case object RoofMaintainedByAdvertiser extends Equipment { def value = "mainoskatos"; def publicId = "mainoskatos"; def isMaster = false; }
+  case object ElectronicTimetables extends Equipment { def value = "sahk_aikataulu"; def publicId = "sahkoinen_aikataulunaytto"; def isMaster = false; }
+  case object CarParkForTakingPassengers extends Equipment { def value = "saattomahd"; def publicId = "saattomahdollisuus_henkiloautolla"; def isMaster = false; }
+  case object RaisedBusStop extends Equipment { def value = "korotus"; def publicId = "korotettu"; def isMaster = false; }
+  case object Unknown extends Equipment { def value = "UNKNOWN"; def publicId = "tuntematon"; def isMaster = false; }
+}
+
+/**
+  * Values for Road side (Puoli) enumeration
+  */
+sealed trait TRRoadSide {
+  def value: String
+  def propertyValues: Set[Int]
+}
+object TRRoadSide {
+  val values = Set(Right, Left, Off, Unknown)
+
+  def apply(value: String): TRRoadSide = {
+    values.find(_.value == value).getOrElse(Unknown)
+  }
+
+  def propertyValues() : Set[Int] = {
+    values.flatMap(_.propertyValues)
+  }
+
+  case object Right extends TRRoadSide { def value = "oikea"; def propertyValues = Set(1) }
+  case object Left extends TRRoadSide { def value = "vasen"; def propertyValues = Set(2) }
+  case object Off extends TRRoadSide { def value = "paassa"; def propertyValues = Set(99) } // Not supported by OTH
+  case object Unknown extends TRRoadSide { def value = "ei_tietoa"; def propertyValues = Set(0) }
+}
+
+
+/**
+  * Values for traffic sign types enumeration
+  */
+sealed trait TRTrafficSignType {
+  def value: Int
+  def trafficSignType: TrafficSignType
+}
+object TRTrafficSignType {
+  val values = Set(SpeedLimit, EndSpeedLimit, SpeedLimitZone, EndSpeedLimitZone, UrbanArea, EndUrbanArea, PedestrianCrossing, PedestrianCrossing, MaximumLength, Warning, NoLeftTurn, NoRightTurn, NoUTurn)
+
+  def apply(value: Int): TRTrafficSignType = {
+    values.find(_.value == value).getOrElse(Unknown)
+  }
+
+  case object SpeedLimit extends TRTrafficSignType { def value = 361;  def trafficSignType = TrafficSignType.SpeedLimit; }
+  case object EndSpeedLimit extends TRTrafficSignType { def value = 362;  def trafficSignType = TrafficSignType.EndSpeedLimit; }
+  case object SpeedLimitZone extends TRTrafficSignType { def value = 363;  def trafficSignType = TrafficSignType.SpeedLimitZone; }
+  case object EndSpeedLimitZone extends TRTrafficSignType { def value = 364;  def trafficSignType = TrafficSignType.EndSpeedLimitZone; }
+  case object UrbanArea extends TRTrafficSignType { def value = 571;  def trafficSignType = TrafficSignType.UrbanArea; }
+  case object EndUrbanArea extends TRTrafficSignType { def value = 572;  def trafficSignType = TrafficSignType.EndUrbanArea; }
+  case object PedestrianCrossing extends TRTrafficSignType { def value = 511;  def trafficSignType = TrafficSignType.PedestrianCrossing; }
+  case object MaximumLength extends TRTrafficSignType { def value = 343;  def trafficSignType = TrafficSignType.MaximumLength; }
+  case object Warning extends TRTrafficSignType { def value = 189;  def trafficSignType = TrafficSignType.Warning; }
+  case object NoLeftTurn extends TRTrafficSignType { def value = 332;  def trafficSignType = TrafficSignType.NoLeftTurn; }
+  case object NoRightTurn extends TRTrafficSignType { def value = 333;  def trafficSignType = TrafficSignType.NoRightTurn; }
+  case object NoUTurn extends TRTrafficSignType { def value = 334;  def trafficSignType = TrafficSignType.NoUTurn; }
+  case object Unknown extends TRTrafficSignType { def value = 999999;  def trafficSignType = TrafficSignType.Unknown; }
+}
+
+sealed trait Operation {
+  def value: Int
+}
+object Operation {
+  val values = Set(Create, Update, Expire, Remove, Noop)
+
+  def apply(intValue: Int): Operation = {
+    values.find(_.value == intValue).getOrElse(Noop)
+  }
+
+  case object Create extends Operation { def value = 0 }
+  case object Update extends Operation { def value = 1 }
+  case object Expire extends Operation { def value = 2 }
+  case object Remove extends Operation { def value = 3 }
+  case object Noop extends Operation { def value = 3 }
+}
+
+case class TierekisteriMassTransitStop(nationalId: Long,
+                                       liviId: String,
+                                       roadAddress: RoadAddress,
+                                       roadSide: TRRoadSide,
+                                       stopType: StopType,
+                                       express: Boolean,
+                                       equipments: Map[Equipment, Existence] = Map(),
+                                       stopCode: Option[String],
+                                       nameFi: Option[String],
+                                       nameSe: Option[String],
+                                       modifiedBy: String,
+                                       operatingFrom: Option[Date],
+                                       operatingTo: Option[Date],
+                                       removalDate: Option[Date],
+                                       inventoryDate: Date)
+
+trait TierekisteriAssetData {
+  val roadNumber: Long
+  val startRoadPartNumber: Long
+  val endRoadPartNumber: Long
+  val startAddressMValue: Long
+  val endAddressMValue: Long
+  val track: Track
+}
+
+
+case class TierekisteriTrafficData(roadNumber: Long, startRoadPartNumber: Long, endRoadPartNumber: Long,
+                                   track: Track, startAddressMValue: Long, endAddressMValue: Long, assetValue: Int) extends TierekisteriAssetData
+
+case class TierekisteriRoadWidthData(roadNumber: Long, startRoadPartNumber: Long, endRoadPartNumber: Long,
+                                     track: Track, startAddressMValue: Long, endAddressMValue: Long, assetValue: Int) extends TierekisteriAssetData
+
+case class TierekisteriLightingData(roadNumber: Long, startRoadPartNumber: Long, endRoadPartNumber: Long,
+                                track: Track, startAddressMValue: Long, endAddressMValue: Long) extends TierekisteriAssetData
+
+case class TierekisteriTrafficSignData(roadNumber: Long, startRoadPartNumber: Long, endRoadPartNumber: Long,
+                                    track: Track, startAddressMValue: Long, endAddressMValue: Long, roadSide: RoadSide, assetType: TRTrafficSignType, assetValue: String) extends TierekisteriAssetData
+
+case class TierekisteriError(content: Map[String, Any], url: String)
+
+class TierekisteriClientException(response: String) extends RuntimeException(response)
+
+class TierekisteriClientWarnings(response: String) extends RuntimeException(response)
+
+trait TierekisteriClient{
+
+  def tierekisteriRestApiEndPoint: String
+  def tierekisteriEnabled: Boolean
+  def client: CloseableHttpClient
+
+  type TierekisteriType
+
+  protected implicit val jsonFormats: Formats = DefaultFormats
+  protected val dateFormat = "yyyy-MM-dd"
+  protected val auth = new TierekisteriAuthPropertyReader
+  protected lazy val logger = LoggerFactory.getLogger(getClass)
+
+  def mapFields(data: Map[String, Any]): TierekisteriType
+
+  def addAuthorizationHeader(request: HttpRequestBase) = {
+    request.addHeader("X-OTH-Authorization", "Basic " + auth.getOldAuthInBase64)
+    request.addHeader("X-Authorization", "Basic " + auth.getAuthInBase64)
+
+  }
+  protected def request[T](url: String): Either[T, TierekisteriError] = {
+    val request = new HttpGet(url)
+    addAuthorizationHeader(request)
+    val response = client.execute(request)
+    try {
+      val statusCode = response.getStatusLine.getStatusCode
+      if (statusCode == HttpStatus.SC_NOT_FOUND) {
+        return Right(null)
+      } else if (statusCode >= HttpStatus.SC_BAD_REQUEST) {
+        return Right(TierekisteriError(Map("error" -> ErrorMessageConverter.convertJSONToError(response), "content" -> response.getEntity.getContent), url))
+      }
+      Left(parse(StreamInput(response.getEntity.getContent)).values.asInstanceOf[T])
+    } catch {
+      case e: Exception => Right(TierekisteriError(Map("error" -> e.getMessage, "content" -> response.getEntity.getContent), url))
+    } finally {
+      response.close()
+    }
+  }
+
+  protected def post(url: String, trEntity: TierekisteriType, createJson: (TierekisteriType) => StringEntity): Option[TierekisteriError] = {
+    val request = new HttpPost(url)
+    addAuthorizationHeader(request)
+    request.setEntity(createJson(trEntity))
+    val response = client.execute(request)
+    try {
+      val statusCode = response.getStatusLine.getStatusCode
+      val reason = response.getStatusLine.getReasonPhrase
+      if (statusCode >= HttpStatus.SC_BAD_REQUEST) {
+        logger.warn("Tierekisteri error: " + url + " " + statusCode + " " + reason)
+        val error = ErrorMessageConverter.convertJSONToError(response)
+        logger.warn("Json from Tierekisteri: " + error)
+        return Some(TierekisteriError(Map("error" -> error), url))
+      }
+      None
+    } catch {
+      case e: Exception => Some(TierekisteriError(Map("error" -> e.getMessage), url))
+    } finally {
+      response.close()
+    }
+  }
+
+  protected def put(url: String, trEntity: TierekisteriType, createJson: (TierekisteriType) => StringEntity): Option[TierekisteriError] = {
+    val request = new HttpPut(url)
+    addAuthorizationHeader(request)
+    request.setEntity(createJson(trEntity))
+    val response = client.execute(request)
+    try {
+      val statusCode = response.getStatusLine.getStatusCode
+      val reason = response.getStatusLine.getReasonPhrase
+      if (statusCode >= HttpStatus.SC_BAD_REQUEST) {
+        logger.warn("Tierekisteri error: " + url + " " + statusCode + " " + reason)
+        val error = ErrorMessageConverter.convertJSONToError(response)
+        logger.warn("Json from Tierekisteri: " + error)
+        return Some(TierekisteriError(Map("error" -> error), url))
+      }
+      None
+    } catch {
+      case e: Exception => Some(TierekisteriError(Map("error" -> e.getMessage), url))
+    } finally {
+      response.close()
+    }
+  }
+
+  protected def delete(url: String): Option[TierekisteriError] = {
+    val request = new HttpDelete(url)
+    request.setHeader("content-type","application/json")
+    addAuthorizationHeader(request)
+    val response = client.execute(request)
+    try {
+      val statusCode = response.getStatusLine.getStatusCode
+      val reason = response.getStatusLine.getReasonPhrase
+      if (statusCode >= HttpStatus.SC_BAD_REQUEST) {
+        logger.warn("Tierekisteri error: " + url + " " + statusCode + " " + reason)
+        val error = ErrorMessageConverter.convertJSONToError(response)
+        logger.warn("Json from Tierekisteri: " + error)
+        return Some(TierekisteriError(Map("error" -> error), url))
+      }
+      None
+    } catch {
+      case e: Exception => Some(TierekisteriError(Map("error" -> e.getMessage), url))
+    } finally {
+      response.close()
+    }
+  }
+
+  protected def convertToLong(value: Option[String]): Option[Long] = {
+    try {
+      value.map(_.toLong)
+    } catch {
+      case e: NumberFormatException =>
+        throw new TierekisteriClientException("Invalid value in response: Long expected, got '%s'".format(value))
+    }
+  }
+
+  protected def convertToDouble(value: Option[String]): Option[Double] = {
+    try {
+      value.map(_.toDouble)
+    } catch {
+      case e: NumberFormatException =>
+        throw new TierekisteriClientException("Invalid value in response: Double expected, got '%s'".format(value))
+    }
+  }
+
+  protected def convertToInt(value: Option[String]): Option[Int] = {
+    try {
+      value.map(_.toInt)
+    } catch {
+      case e: NumberFormatException =>
+        throw new TierekisteriClientException("Invalid value in response: Int expected, got '%s'".format(value))
+    }
+  }
+
+  protected def convertToDate(value: Option[String]): Option[Date] = {
+    try {
+      value.map(dv => new SimpleDateFormat(dateFormat).parse(dv))
+    } catch {
+      case e: ParseException =>
+        throw new TierekisteriClientException("Invalid value in response: Date expected, got '%s'".format(value))
+    }
+  }
+
+  protected def convertDateToString(date: Option[Date]): Option[String] = {
+    date.map(dv => convertDateToString(dv))
+  }
+
+  protected def convertDateToString(date: Date): String = {
+    new SimpleDateFormat(dateFormat).format(date)
+  }
+
+  protected def getFieldValue(data: Map[String, Any], field: String): Option[String] = {
+    try {
+      data.get(field).map(_.toString) match {
+        case Some(value) => Some(value)
+        case _ => None
+      }
+    } catch {
+      case ex: NullPointerException => None
+    }
+  }
+  protected def getMandatoryFieldValue(data: Map[String, Any], field: String): Option[String] = {
+    val fieldValue = getFieldValue(data, field)
+    if (fieldValue.isEmpty)
+      throw new TierekisteriClientException("Missing mandatory field in response '%s'".format(field))
+    fieldValue
+  }
+}
+
+class TierekisteriMassTransitStopClient(trEndPoint: String, trEnabled: Boolean, httpClient: CloseableHttpClient) extends TierekisteriClient{
+
+  override def tierekisteriRestApiEndPoint: String = trEndPoint
+  override def tierekisteriEnabled: Boolean = trEnabled
+  override def client: CloseableHttpClient = httpClient
+  type TierekisteriType = TierekisteriMassTransitStop
+
+  private val serviceName = "pysakit/"
+
+  private val trNationalId = "valtakunnallinen_id"
+  private val trRoadNumber = "tie"        // tienumero
+  private val trRoadPartNumber = "aosa"   // tieosanumero
+  private val trLane = "ajr"              // ajorata
+  private val trDistance = "aet"          // etaisyys
+  private val trSide = "puoli"
+  private val trStopCode = "pysakin_tunnus"
+  private val trNameFi = "nimi_fi"
+  private val trStopType = "pysakin_tyyppi"
+  private val trIsExpress = "pikavuoro"
+  private val trOperatingFrom = "alkupvm"
+  private val trOperatingTo = "loppupvm"
+  private val trRemovalDate = "lakkautuspvm"
+  private val trLiviId = "livitunnus"
+  private val trNameSe = "nimi_se"
+  private val trEquipment = "varusteet"
+  private val trUser = "kayttajatunnus"
+  private val trInventoryDate = "inventointipvm"
+  private val serviceUrl : String = tierekisteriRestApiEndPoint + serviceName
+  private def serviceUrl(id: String) : String = serviceUrl + id
+
+  private def booleanCodeToBoolean: Map[String, Boolean] = Map("on" -> true, "ei" -> false)
+  private def booleanToBooleanCode: Map[Boolean, String] = Map(true -> "on", false -> "ei")
+
+
+  private val toIso8601 = DateTimeFormat.forPattern("yyyy-MM-dd")
+
+  /**
+    * Return all bus stops currently active from Tierekisteri
+    * Tierekisteri REST API endpoint: GET /pysakit/
+    *
+    * @return
+    */
+  def fetchActiveMassTransitStops(): Seq[TierekisteriMassTransitStop] = {
+    request[List[Map[String, Any]]](serviceUrl) match {
+      case Left(content) =>
+        content.map{
+          stopAsset =>
+            mapFields(stopAsset)
+        }
+      case Right(error) => throw new TierekisteriClientException("Tierekisteri error: " + error.content.get("error").get.toString)
+    }
+  }
+
+  /**
+    * Returns the anwser to the question "Is Tierekisteri Enabled?".
+    *
+    * @return Type: Boolean - If TR client is enabled
+    */
+  def isTREnabled : Boolean = {
+    tierekisteriEnabled
+  }
+
+  /**
+    * Returns a bus stop based on OTH "yllapitajan_koodi" id
+    * Tierekisteri REST API endpoint: GET /pysakit/{livitunn}
+    *
+    * @param id
+    * @return
+    */
+  def fetchMassTransitStop(id: String): Option[TierekisteriMassTransitStop] = {
+    logger.info("Requesting stop %s from Tierekisteri".format(id))
+    request[Map[String, Any]](serviceUrl(id)) match {
+      case Left(content) =>
+        Some(mapFields(content))
+      case Right(null) =>
+        None
+      case Right(error) => throw new TierekisteriClientException("Tierekisteri error: " + error.content.get("error").get.toString)
+    }
+  }
+
+  /**
+    * Creates a new bus stop to Tierekisteri.
+    * Tierekisteri REST API endpoint: POST /pysakit/
+    *
+    * @param trMassTransitStop
+    */
+  def createMassTransitStop(trMassTransitStop: TierekisteriMassTransitStop): Unit ={
+    logger.info("Creating stop %s in Tierekisteri".format(trMassTransitStop.liviId))
+    post(serviceUrl, trMassTransitStop, createJson) match {
+      case Some(error) => throw new TierekisteriClientException("Tierekisteri error: " + error.content.get("error").get.toString)
+      case _ => ; // do nothing
+    }
+  }
+
+  /**
+    * Updates and/or invalidates a stop. (If valid_to is set, the stop is invalidated. Other data may be updated at the time, too)
+    * Tierekisteri REST API endpoint: PUT /pysakit/{livitunn}
+    *
+    * @param trMassTransitStop
+    */
+  def updateMassTransitStop(trMassTransitStop: TierekisteriMassTransitStop, overrideLiviIdOption: Option[String], overrideUserNameOption: Option[String] = None): Unit ={
+    val liviId = overrideLiviIdOption.getOrElse(trMassTransitStop.liviId)
+    val trStop = trMassTransitStop.copy(modifiedBy = overrideUserNameOption.getOrElse(trMassTransitStop.modifiedBy))
+    logger.info("Updating stop %s in Tierekisteri".format(liviId))
+    put(serviceUrl(liviId), trStop, createJson) match {
+      case Some(error) => throw new TierekisteriClientException("Tierekisteri error: " + error.content.get("error").get.toString)
+      case _ => ;
+    }
+  }
+
+  /**
+    * Marks a bus stop to be removed. Only for error correcting purposes, for example when bus stop was accidentally added.
+    * Tierekisteri REST API endpoint: DELETE /pysakit/{livitunn}
+    *
+    * @param id
+    */
+  def deleteMassTransitStop(id: String): Unit ={
+    logger.info("REMOVING stop %s in Tierekisteri".format(id))
+    delete(serviceUrl(id)) match {
+      case Some(error) => throw new TierekisteriClientException("Tierekisteri error: " + error.content.get("error").get.toString)
+      case _ => ;
+    }
+  }
+
+
+  protected def createJson(trMassTransitStop: TierekisteriType) = {
+
+    val jsonObj = Map(
+      trNationalId -> trMassTransitStop.nationalId,
+      trLiviId -> trMassTransitStop.liviId,
+      trRoadNumber -> trMassTransitStop.roadAddress.road,
+      trRoadPartNumber -> trMassTransitStop.roadAddress.roadPart,
+      trSide -> trMassTransitStop.roadSide.value,
+      trLane -> trMassTransitStop.roadAddress.track.value,
+      trDistance -> trMassTransitStop.roadAddress.mValue,
+      trStopCode -> trMassTransitStop.stopCode,
+      trIsExpress -> booleanToBooleanCode.get(trMassTransitStop.express),
+      trNameFi -> trMassTransitStop.nameFi,
+      trNameSe -> trMassTransitStop.nameSe,
+      trUser -> trMassTransitStop.modifiedBy,
+      trOperatingFrom -> convertDateToString(trMassTransitStop.operatingFrom),
+      trOperatingTo -> convertDateToString(trMassTransitStop.operatingTo),
+      trRemovalDate -> convertDateToString(trMassTransitStop.removalDate),
+      trInventoryDate -> convertDateToString(trMassTransitStop.inventoryDate),
+      trEquipment -> trMassTransitStop.equipments.map{
+        case (equipment, existence) =>
+          equipment.value -> existence.value
+      }
+    )
+
+    val stopType: Map[String, Any] = trMassTransitStop.stopType match {
+      case StopType.Unknown => Map()
+      case _ => Map(trStopType -> trMassTransitStop.stopType.value)
+    }
+
+    val json = Serialization.write(jsonObj ++ stopType)
+    // Print JSON sent to Tierekisteri for testing purposes
+    logger.info("Stop in JSON: %s".format(json))
+
+    new StringEntity(json, ContentType.APPLICATION_JSON)
+  }
+
+  override def mapFields(data: Map[String, Any]): TierekisteriMassTransitStop = {
+
+    //Mandatory fields
+    val nationalId = convertToLong(getMandatoryFieldValue(data, trNationalId)).get
+    val roadSide = TRRoadSide.apply(getMandatoryFieldValue(data, trSide).get)
+    val express = booleanCodeToBoolean.getOrElse(getMandatoryFieldValue(data, trIsExpress).get, throw new TierekisteriClientException("The boolean code '%s' is not supported".format(getFieldValue(data, trIsExpress))))
+    val liviId = getMandatoryFieldValue(data, trLiviId).get
+    val stopType = StopType.apply(getMandatoryFieldValue(data, trStopType).get)
+    val modifiedBy = getMandatoryFieldValue(data, trUser).get
+    val roadAddress = RoadAddress(None, convertToInt(getMandatoryFieldValue(data, trRoadNumber)).get,
+      convertToInt(getMandatoryFieldValue(data, trRoadPartNumber)).get,Track.Combined,convertToInt(getMandatoryFieldValue(data, trDistance)).get,None)
+
+    //Not mandatory fields
+    val equipments = extractEquipment(data)
+    val stopCode = getFieldValue(data, trStopCode)
+    val nameFi = getFieldValue(data, trNameFi)
+    val nameSe = getFieldValue(data, trNameSe)
+    val operatingFrom = convertToDate(getFieldValue(data, trOperatingFrom))
+    val operatingTo = convertToDate(getFieldValue(data, trOperatingTo))
+    val removalDate = convertToDate(getFieldValue(data, trRemovalDate))
+    val inventoryDate = convertToDate(Some(getFieldValue(data, trInventoryDate).getOrElse(toIso8601.print(DateTime.now())))).get
+
+    TierekisteriMassTransitStop(nationalId,liviId, roadAddress, roadSide, stopType, express, equipments,
+      stopCode, nameFi, nameSe, modifiedBy, operatingFrom, operatingTo, removalDate, inventoryDate)
+  }
+
+  private def extractEquipment(data: Map[String, Any]) : Map[Equipment, Existence] = {
+    val equipmentData: Map[String, String] = data.get(trEquipment).nonEmpty match {
+      case true => data.get(trEquipment).get.asInstanceOf[Map[String, String]]
+      case false => Map()
+    }
+
+    Equipment.values.flatMap{ equipment =>
+      equipmentData.get(equipment.value) match{
+        case Some(value) =>
+          Some(equipment -> Existence.apply(value))
+        case None =>
+          None
+      }
+    }.toMap
+  }
+}
+
+trait TierekisteriAssetDataClient extends TierekisteriClient {
+
+  private val serviceName = "tietolajit/"
+  protected val trRoadNumber = "TIE"
+  protected val trRoadPartNumber = "OSA"
+  protected val trEndRoadPartNumber = "LOSA"
+  protected val trStartMValue = "ETAISYYS"
+  protected val trEndMValue = "LET"
+  protected val trTrackCode = "AJORATA"
+  protected def trAssetType : String
+
+  private val serviceUrl : String = tierekisteriRestApiEndPoint + serviceName
+
+  override type TierekisteriType <: TierekisteriAssetData
+
+  def queryString(changeDate: Option[DateTime]) : String = {
+    changeDate match {
+      case Some(value) => "?muutospvm="+changeDate.get.toString("yyyy-MM-dd") + "%20" + changeDate.get.toString("hh:mm:ss")
+      case _ => ""
+    }
+  }
+
+  private def serviceUrl(assetType: String, roadNumber: Long) : String = serviceUrl + assetType + "/" + roadNumber
+  private def serviceUrl(assetType: String, roadNumber: Long, roadPartNumber: Long) : String = serviceUrl + assetType + "/" + roadNumber + "/" + roadPartNumber
+  private def serviceUrl(assetType: String, roadNumber: Long, roadPartNumber: Long, startDistance: Int) : String =
+    serviceUrl + assetType + "/" + roadNumber + "/" + roadPartNumber + "/" + startDistance
+  private def serviceUrl(assetType: String, roadNumber: Long, roadPartNumber: Long, startDistance: Int, endPart: Int, endDistance: Int) : String =
+    serviceUrl + assetType + "/" + roadNumber + "/" + roadPartNumber + "/" + startDistance + "/" + endPart + "/" + endDistance
+
+  private def serviceHistoryUrl(assetType: String, roadNumber: Long, changeDate:  Option[DateTime]) : String = serviceUrl + assetType + "/" + roadNumber + queryString(changeDate)
+  private def serviceHistoryUrl(assetType: String, roadNumber: Long, roadPartNumber: Long, changeDate: Option[DateTime]) : String = serviceUrl + assetType + "/" + roadNumber + "/" + roadPartNumber + queryString(changeDate)
+  private def serviceHistoryUrl(assetType: String, roadNumber: Long, roadPartNumber: Long, startDistance: Int, changeDate: Option[DateTime]) : String =
+    serviceUrl + assetType + "/" + roadNumber + "/" + roadPartNumber + "/" + startDistance + queryString(changeDate)
+  private def serviceHistoryUrl(assetType: String, roadNumber: Long, roadPartNumber: Long, startDistance: Int, endPart: Int, endDistance: Int, changeDate: Option[DateTime]) : String =
+    serviceUrl + assetType + "/" + roadNumber + "/" + roadPartNumber + "/" + startDistance + "/" + endPart + "/" + endDistance + queryString(changeDate)
+
+  /**
+    * Return all asset data currently active from Tierekisteri
+    * Tierekisteri REST API endpoint: GET /trrest/tietolajit/{tietolaji}/{tie}
+    *
+    * @return
+    */
+  def fetchActiveAssetData(roadNumber: Long): Seq[TierekisteriType] = {
+    request[Map[String,List[Map[String, Any]]]](serviceUrl(trAssetType, roadNumber)) match {
+      case Left(content) => {
+        content("Data").map{
+          asset => mapFields(asset)
+        }
+      }
+      case Right(null) => Seq()
+      case Right(error) => throw new TierekisteriClientException("Tierekisteri error: " + error.content.get("error").get.toString)
+    }
+  }
+
+  def fetchActiveAssetData(roadNumber: Long, roadPartNumber: Long): Seq[TierekisteriType] = {
+    request[Map[String,List[Map[String, Any]]]](serviceUrl(trAssetType, roadNumber, roadPartNumber)) match {
+      case Left(content) =>
+        content("Data").map{
+          asset => mapFields(asset)
+        }
+      case Right(null) => Seq()
+      case Right(error) => throw new TierekisteriClientException("Tierekisteri error: " + error.content.get("error").get.toString)
+    }
+  }
+
+  def fetchActiveAssetData(roadNumber: Long, roadPartNumber: Long, startDistance: Int): Seq[TierekisteriType] = {
+    request[Map[String,List[Map[String, Any]]]](serviceUrl(trAssetType, roadNumber, roadPartNumber, startDistance)) match {
+      case Left(content) =>
+        content("Data").map{
+          asset => mapFields(asset)
+        }
+      case Right(null) => Seq()
+      case Right(error) => throw new TierekisteriClientException("Tierekisteri error: " + error.content.get("error").get.toString)
+    }
+  }
+
+  def fetchActiveAssetData(roadNumber: Long, roadPartNumber: Long, startDistance: Int, endPart: Int, endDistance: Int): Seq[TierekisteriType] = {
+    request[Map[String,List[Map[String, Any]]]](serviceUrl(trAssetType, roadNumber, roadPartNumber, startDistance, endPart, endDistance)) match {
+      case Left(content) =>
+        content("Data").map{
+          asset => mapFields(asset)
+        }
+      case Right(null) => Seq()
+      case Right(error) => throw new TierekisteriClientException("Tierekisteri error: " + error.content.get("error").get.toString)
+    }
+  }
+
+  def fetchHistoryAssetData(roadNumber: Long, changeDate:  Option[DateTime]): Seq[TierekisteriType] = {
+    request[Map[String,List[Map[String, Any]]]](serviceHistoryUrl(trAssetType, roadNumber, changeDate)) match {
+      case Left(content) => {
+        content("Data").map{
+          asset => mapFields(asset)
+        }
+      }
+      case Right(null) => Seq()
+      case Right(error) => throw new TierekisteriClientException("Tierekisteri error: " + error.content.get("error").get.toString)
+    }
+  }
+
+  def fetchHistoryAssetData(roadNumber: Long, roadPartNumber: Long, changeDate: Option[DateTime]): Seq[TierekisteriType] = {
+    request[Map[String,List[Map[String, Any]]]](serviceHistoryUrl(trAssetType, roadNumber, roadPartNumber, changeDate)) match {
+      case Left(content) =>
+        content("Data").map{
+          asset => mapFields(asset)
+        }
+      case Right(null) => Seq()
+      case Right(error) => throw new TierekisteriClientException("Tierekisteri error: " + error.content.get("error").get.toString)
+    }
+  }
+
+  def fetchHistoryAssetData(roadNumber: Long, roadPartNumber: Long, startDistance: Int, changeDate: Option[DateTime]): Seq[TierekisteriType] = {
+    request[Map[String,List[Map[String, Any]]]](serviceHistoryUrl(trAssetType, roadNumber, roadPartNumber, startDistance, changeDate)) match {
+      case Left(content) =>
+        content("Data").map{
+          asset => mapFields(asset)
+        }
+      case Right(null) => Seq()
+      case Right(error) => throw new TierekisteriClientException("Tierekisteri error: " + error.content.get("error").get.toString)
+    }
+  }
+
+  def fetchHistoryAssetData(roadNumber: Long, roadPartNumber: Long, startDistance: Int, endPart: Int, endDistance: Int, changeDate: Option[DateTime]): Seq[TierekisteriType] = {
+    request[Map[String,List[Map[String, Any]]]](serviceHistoryUrl(trAssetType, roadNumber, roadPartNumber, startDistance, endPart, endDistance, changeDate)) match {
+      case Left(content) =>
+        content("Data").map{
+          asset => mapFields(asset)
+        }
+      case Right(null) => Seq()
+      case Right(error) => throw new TierekisteriClientException("Tierekisteri error: " + error.content.get("error").get.toString)
+    }
+  }
+}
+
+class TierekisteriTrafficVolumeAssetClient(trEndPoint: String, trEnable: Boolean, httpClient: CloseableHttpClient) extends TierekisteriAssetDataClient {
+  override def tierekisteriRestApiEndPoint: String = trEndPoint
+  override def tierekisteriEnabled: Boolean = trEnable
+  override def client: CloseableHttpClient = httpClient
+  type TierekisteriType = TierekisteriTrafficData
+
+  override val trAssetType = "tl201"
+  private val trKVL = "KVL"
+
+  override def mapFields(data: Map[String, Any]): TierekisteriTrafficData = {
+    //Mandatory field
+    val assetValue = convertToInt(getMandatoryFieldValue(data, trKVL)).get
+    val roadNumber = convertToLong(getMandatoryFieldValue(data, trRoadNumber)).get
+    val roadPartNumber = convertToLong(getMandatoryFieldValue(data, trRoadPartNumber)).get
+    val endRoadPartNumber = convertToLong(getMandatoryFieldValue(data, trEndRoadPartNumber)).getOrElse(roadPartNumber)
+    val startMValue = convertToLong(getMandatoryFieldValue(data, trStartMValue)).get
+    val endMValue = convertToLong(getMandatoryFieldValue(data, trEndMValue)).get
+    val track = convertToInt(getMandatoryFieldValue(data, trTrackCode)).map(Track.apply).getOrElse(Track.Unknown)
+
+    TierekisteriTrafficData(roadNumber, roadPartNumber, endRoadPartNumber, track, startMValue, endMValue, assetValue)
+  }
+}
+
+class TierekisteriLightingAssetClient(trEndPoint: String, trEnable: Boolean, httpClient: CloseableHttpClient) extends TierekisteriAssetDataClient {
+  override def tierekisteriRestApiEndPoint: String = trEndPoint
+  override def tierekisteriEnabled: Boolean = trEnable
+  override def client: CloseableHttpClient = httpClient
+  type TierekisteriType = TierekisteriLightingData
+
+  override val trAssetType = "tl167"
+
+  override def mapFields(data: Map[String, Any]): TierekisteriLightingData = {
+    //Mandatory field
+    val roadNumber = convertToLong(getMandatoryFieldValue(data, trRoadNumber)).get
+    val roadPartNumber = convertToLong(getMandatoryFieldValue(data, trRoadPartNumber)).get
+    val endRoadPartNumber = convertToLong(getMandatoryFieldValue(data, trEndRoadPartNumber)).getOrElse(roadPartNumber)
+    val startMValue = convertToLong(getMandatoryFieldValue(data, trStartMValue)).get
+    val endMValue = convertToLong(getMandatoryFieldValue(data, trEndMValue)).get
+    val track = convertToInt(getMandatoryFieldValue(data, trTrackCode)).map(Track.apply).getOrElse(Track.Unknown)
+
+    TierekisteriLightingData(roadNumber, roadPartNumber, endRoadPartNumber, track, startMValue, endMValue)
+  }
+}
+
+class TierekisteriRoadWidthAssetClient(trEndPoint: String, trEnable: Boolean, httpClient: CloseableHttpClient) extends TierekisteriAssetDataClient{
+  override def tierekisteriRestApiEndPoint: String = trEndPoint
+  override def tierekisteriEnabled: Boolean = trEnable
+  override def client: CloseableHttpClient = httpClient
+  type TierekisteriType = TierekisteriRoadWidthData
+
+  override val trAssetType = "tl136"
+  private val trALEV = "ALEV"
+
+  override def mapFields(data: Map[String, Any]): TierekisteriRoadWidthData = {
+    //Mandatory field
+    val assetValue = convertToInt(getMandatoryFieldValue(data, trALEV)).get * 10 //To convert to cm
+    val roadNumber = convertToLong(getMandatoryFieldValue(data, trRoadNumber)).get
+    val roadPartNumber = convertToLong(getMandatoryFieldValue(data, trRoadPartNumber)).get
+    val endRoadPartNumber = convertToLong(getMandatoryFieldValue(data, trEndRoadPartNumber)).getOrElse(roadPartNumber)
+    val startMValue = convertToLong(getMandatoryFieldValue(data, trStartMValue)).get
+    val endMValue = convertToLong(getMandatoryFieldValue(data, trEndMValue)).get
+    val track = convertToInt(getMandatoryFieldValue(data, trTrackCode)).map(Track.apply).getOrElse(Track.Unknown)
+
+    TierekisteriRoadWidthData(roadNumber, roadPartNumber, endRoadPartNumber, track, startMValue, endMValue, assetValue)
+  }
+}
+
+class TierekisteriTrafficSignAssetClient(trEndPoint: String, trEnable: Boolean, httpClient: CloseableHttpClient) extends TierekisteriAssetDataClient{
+  override def tierekisteriRestApiEndPoint: String = trEndPoint
+  override def tierekisteriEnabled: Boolean = trEnable
+  override def client: CloseableHttpClient = httpClient
+  type TierekisteriType = TierekisteriTrafficSignData
+
+  override val trAssetType = "tl506"
+  private val trLMNUMERO = "LMNUMERO"
+  private val trLMTEKSTI = "LMTEKSTI"
+  private val trPUOLI = "PUOLI"
+
+  override def mapFields(data: Map[String, Any]): TierekisteriTrafficSignData = {
+    val assetValue = getFieldValue(data, trLMTEKSTI).getOrElse("").trim
+    //TODO remove the orElse and ignrore the all row when we give support for that on TierekisteriClient base implementation
+    val assetNumber = convertToInt(getFieldValue(data, trLMNUMERO).orElse(Some("99"))).get
+    val roadNumber = convertToLong(getMandatoryFieldValue(data, trRoadNumber)).get
+    val roadPartNumber = convertToLong(getMandatoryFieldValue(data, trRoadPartNumber)).get
+    val startMValue = convertToLong(getMandatoryFieldValue(data, trStartMValue)).get
+    val track = convertToInt(getMandatoryFieldValue(data, trTrackCode)).map(Track.apply).getOrElse(Track.Unknown)
+    val roadSide = convertToInt(getMandatoryFieldValue(data, trPUOLI)).map(RoadSide.apply).getOrElse(RoadSide.Unknown)
+
+    TierekisteriTrafficSignData(roadNumber, roadPartNumber, roadPartNumber, track, startMValue, startMValue, roadSide, TRTrafficSignType.apply(assetNumber), assetValue)
+  }
+}
+
+object ErrorMessageConverter {
+  protected implicit val jsonFormats: Formats = DefaultFormats
+
+  def convertJSONToError(response: CloseableHttpResponse) = {
+    def inputToMap(json: StreamInput): Map[String, String] = {
+      try {
+        parse(json).values.asInstanceOf[Map[String, String]]
+      } catch {
+        case e: Exception => Map()
+      }
+    }
+    def errorMessageFormat = "%d: %s"
+    val message = inputToMap(StreamInput(response.getEntity.getContent)).getOrElse("message", "N/A")
+    response.getStatusLine.getStatusCode match {
+      case HttpStatus.SC_BAD_REQUEST => errorMessageFormat.format(HttpStatus.SC_BAD_REQUEST, message)
+      case HttpStatus.SC_LOCKED => errorMessageFormat.format(HttpStatus.SC_LOCKED, message)
+      case HttpStatus.SC_CONFLICT => errorMessageFormat.format(HttpStatus.SC_CONFLICT, message)
+      case HttpStatus.SC_INTERNAL_SERVER_ERROR => errorMessageFormat.format(HttpStatus.SC_INTERNAL_SERVER_ERROR, message)
+      case HttpStatus.SC_NOT_FOUND => errorMessageFormat.format(HttpStatus.SC_NOT_FOUND, message)
+      case _ => "Unspecified error: %s".format(message)
+    }
+  }
+}
+/**
+  * A class to transform data between the interface bus stop format and OTH internal bus stop format
+  */
+object TierekisteriBusStopMarshaller {
+
+  private val liviIdPublicId = "yllapitajan_koodi"
+  private val stopTypePublicId = "pysakin_tyyppi"
+  private val nameFiPublicId = "nimi_suomeksi"
+  private val nameSePublicId = "nimi_ruotsiksi"
+  private val stopCode = "matkustajatunnus"
+  private val InventoryDatePublicId = "inventointipaiva"
+  private val FirstDayValidPublicId = "ensimmainen_voimassaolopaiva"
+  private val LastDayValidPublicId = "viimeinen_voimassaolopaiva"
+  private val expressPropertyValue = 4
+  private val typeId: Int = 10
+  private val dateFormat = "yyyy-MM-dd"
+
+  private def convertDateToString(date: Option[Date]): Option[String] = {
+    date.map(dv => new SimpleDateFormat(dateFormat).format(dv))
+  }
+
+  private def convertStringToDate(str: Option[String]): Option[Date] = {
+    if(str.exists(_.trim.nonEmpty))
+      Some(new SimpleDateFormat(dateFormat).parse(str.get))
+    else
+      None
+  }
+
+  def getAllPropertiesAvailable(AssetTypeId : Int): Seq[Property] = {
+    Queries.availableProperties(AssetTypeId)
+  }
+
+
+  def getPropertyOption(propertyData: Seq[Property], publicId: String): Option[String] = {
+    propertyData.find(p => p.publicId == publicId).flatMap(_.values.headOption.map(_.propertyValue))
+  }
+  def getPropertyDateOption(propertyData: Seq[Property], publicId: String): Option[Date] = {
+    convertStringToDate(propertyData.find(p => p.publicId == publicId).flatMap(_.values.headOption.map(_.propertyValue)))
+  }
+
+  def toTRRoadSide(roadSide: RoadSide) = {
+    roadSide match {
+      case RoadSide.Right => TRRoadSide.Right
+      case RoadSide.Left => TRRoadSide.Left
+      case RoadSide.End => TRRoadSide.Off
+      case _ => TRRoadSide.Unknown
+    }
+  }
+  def toTierekisteriMassTransitStop(massTransitStop: PersistedMassTransitStop, roadAddress: RoadAddress,
+                                    roadSideOption: Option[RoadSide], expireDate: Option[Date] = None, overrideLiviId: Option[String] = None): TierekisteriMassTransitStop = {
+    val inventoryDate = convertStringToDate(getPropertyOption(massTransitStop.propertyData, InventoryDatePublicId)).getOrElse(new Date)
+    val startingDate = convertStringToDate(getPropertyOption(massTransitStop.propertyData, FirstDayValidPublicId))
+    val lastDate = if (expireDate.nonEmpty) expireDate else convertStringToDate(getPropertyOption(massTransitStop.propertyData, LastDayValidPublicId))
+    TierekisteriMassTransitStop(massTransitStop.nationalId, findLiViId(massTransitStop.propertyData).getOrElse(overrideLiviId.getOrElse("")),
+      roadAddress, roadSideOption.map(toTRRoadSide).getOrElse(TRRoadSide.Unknown), findStopType(massTransitStop.stopTypes),
+      massTransitStop.stopTypes.contains(expressPropertyValue), mapEquipments(massTransitStop.propertyData),
+      getPropertyOption(massTransitStop.propertyData, stopCode),
+      getPropertyOption(massTransitStop.propertyData, nameFiPublicId),
+      getPropertyOption(massTransitStop.propertyData, nameSePublicId),
+      massTransitStop.modified.modifier.getOrElse(massTransitStop.created.modifier.get),
+      startingDate, lastDate, None, inventoryDate)
+  }
+
+  // Map Seq(2) => local, Seq(2,3) => Combined, Seq(3) => Long distance, Seq(5) => Virtual
+  def findStopType(stopTypes: Seq[Int]): StopType = {
+    // remove from OTH stoptypes the values that are not supported by tierekisteri
+    val codesOfInterest = StopType.values.flatMap(st => st.propertyValues)
+    val availableStopTypes = StopType.values.map(st => st.propertyValues -> st ).toMap
+    availableStopTypes.get(stopTypes.toSet.intersect(codesOfInterest)) match {
+      case Some(stopType) =>
+        stopType
+      case None =>
+        StopType.Unknown
+    }
+  }
+
+  private def mapEquipments(properties: Seq[Property]): Map[Equipment, Existence] = {
+    properties.map(p => mapPropertyToEquipment(p) -> mapPropertyValueToExistence(p.values)).
+      filterNot(p => p._1.equals(Equipment.Unknown)).toMap
+  }
+
+  private def mapPropertyToEquipment(p: Property) = {
+    Equipment.fromPublicId(p.publicId)
+  }
+
+  private def mapPropertyValueToExistence(values: Seq[PropertyValue]) = {
+    val v = values.map(pv => Existence.fromPropertyValue(pv.propertyValue)).distinct
+    v.size match {
+      case 1 => v.head
+      case _ => Existence.Unknown // none or mismatching
+    }
+  }
+
+  private def findLiViId(properties: Seq[Property]) = {
+    properties.find(p =>
+      p.publicId.equals(liviIdPublicId) && p.values.nonEmpty).map(_.values.head.propertyValue)
+  }
+
+  private def mapEquipmentProperties(equipments: Map[Equipment, Existence], allProperties: Seq[Property]): Seq[Property] = {
+    equipments.map {
+      case (equipment, existence) =>
+        val equipmentProperties = allProperties.find(p => p.publicId.equals(equipment.publicId)).get
+        Property(equipmentProperties.id, equipment.publicId, equipmentProperties.propertyType, equipmentProperties.required, Seq(PropertyValue(existence.propertyValue.toString)))
+    }.toSeq
+  }
+
+  private def mapStopTypeProperties(stopType: StopType, isExpress: Boolean, allProperties: Seq[Property]): Seq[Property] = {
+    var propertyValues = stopType.propertyValues.map { value =>
+      PropertyValue(value.toString)
+    }
+    if (isExpress)
+      propertyValues += PropertyValue(expressPropertyValue.toString)
+
+    val stopTypeProperties = allProperties.find(p => p.publicId.equals(stopTypePublicId)).get
+
+    Seq (Property(stopTypeProperties.id, stopTypePublicId, stopTypeProperties.propertyType, stopTypeProperties.required, propertyValues.toSeq))
+  }
+
+  private def mapLiViIdProperties(liViId: String, allProperties: Seq[Property]): Seq[Property] = {
+    val liViIdProperties = allProperties.find(p => p.publicId.equals(liviIdPublicId)).get
+
+    Seq(Property(liViIdProperties.id, liviIdPublicId, liViIdProperties.propertyType, liViIdProperties.required, Seq(PropertyValue(liViId))))
+  }
+
+  private def mapNameFiProperties(nameFi: String, allProperties: Seq[Property]): Seq[Property] = {
+    val nameFiProperties = allProperties.find(p => p.publicId.equals(nameFiPublicId)).get
+
+    Seq(Property(nameFiProperties.id, nameFiPublicId, nameFiProperties.propertyType, nameFiProperties.required, Seq(PropertyValue(nameFi))))
+  }
+
+  private def mapNameSeProperties(nameSe: String, allProperties: Seq[Property]): Seq[Property] = {
+    val nameSeProperties = allProperties.find(p => p.publicId.equals(nameSePublicId)).get
+
+    Seq(Property(nameSeProperties.id, nameSePublicId, nameSeProperties.propertyType, nameSeProperties.required, Seq(PropertyValue(nameSe))))
+  }
 }