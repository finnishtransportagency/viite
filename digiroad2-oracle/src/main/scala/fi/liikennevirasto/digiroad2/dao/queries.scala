--- conflicted
+++ resolved
@@ -9,35 +9,21 @@
 
   def nextViiteProjectId = sql"select nextval('viite_project_seq')"
 
-<<<<<<< HEAD
+  def nextProjectLinkId = sql"select nextval('project_link_seq')"
+
   def nextViitePrimaryKeyId = sql"select nextval('viite_general_seq')"
-=======
-  def nextProjectLinkId = sql"select project_link_seq.nextval from dual"
-
-  def nextViitePrimaryKeyId = sql"select viite_general_seq.nextval from dual"
->>>>>>> 57e1d26a
 
   def nextRoadwayId = sql"select nextval('ROADWAY_SEQ')"
 
   def nextLinearLocationId = sql"select nextval('LINEAR_LOCATION_SEQ')"
 
-<<<<<<< HEAD
+  def nextRoadNameId = sql"select nextval('ROAD_NAME_SEQ')"
+
   def nextRoadwayNumber = sql"select nextval('ROADWAY_NUMBER_SEQ')"
-=======
-  def nextRoadNameId = sql"select ROAD_NAME_SEQ.nextval from dual"
-
-  def nextRoadwayNumber = sql"select ROADWAY_NUMBER_SEQ.nextval from dual"
->>>>>>> 57e1d26a
 
   def nextRoadNetworkErrorId = sql"select nextval('ROAD_NETWORK_ERROR_SEQ')"
 
-<<<<<<< HEAD
-  def nextProjectId = sql"select nextval('viite_project_seq')"
-
   def nextRoadwayChangeLink = sql"select nextval('ROADWAY_CHANGE_LINK')"
-=======
-  def nextRoadwayChangeLink = sql"select ROADWAY_CHANGE_LINK.nextval from dual"
->>>>>>> 57e1d26a
 
   def nextPublishedRoadNetworkId = sql"select nextval('PUBLISHED_ROAD_NETWORK_SEQ')"
 
@@ -49,25 +35,14 @@
 
   def nextNodeNumber = sql"select nextval('NODE_NUMBER_SEQ')"
 
-<<<<<<< HEAD
-  def nextJunctionNumber = sql"select nextval('JUNCTION_NUMBER_SEQ')"
-
   def nextNodePointId = sql"select nextval('NODE_POINT_SEQ')"
-=======
-  def nextNodePointId = sql"select NODE_POINT_SEQ.nextval from dual"
->>>>>>> 57e1d26a
 
   def nextJunctionId = sql"select nextval('JUNCTION_SEQ')"
 
   def nextJunctionPointId = sql"select nextval('JUNCTION_POINT_SEQ')"
 
-<<<<<<< HEAD
-  def fetchViitePrimaryKeyId(len: Int) = {
-    sql"""select nextval('viite_general_seq') from generate_series(1, $len)""".as[Long].list
-=======
   def fetchProjectLinkIds(len: Int) = {
-    sql"""select PROJECT_LINK_SEQ.nextval from dual connect by level <= $len""".as[Long].list
->>>>>>> 57e1d26a
+    sql"""select nextval('PROJECT_LINK_SEQ') from generate_series(1, $len)""".as[Long].list
   }
 
   def fetchRoadwayIds(len: Int) = {
@@ -75,7 +50,7 @@
   }
 
   def fetchCalibrationPointIds(len: Int) = {
-    sql"""select CALIBRATION_POINT_SEQ.nextval from dual connect by level <= $len""".as[Long].list
+    sql"""select nextval('CALIBRATION_POINT_SEQ') generate_series(1, $len)""".as[Long].list
   }
 
   def fetchNodeIds(len: Int) = {
@@ -91,7 +66,7 @@
   }
 
   def fetchJunctionIds(len: Int) = {
-    sql"""select nextval('JUNCTION_SEQ') from from generate_series(1, $len)""".as[Long].list
+    sql"""select nextval('JUNCTION_SEQ') from generate_series(1, $len)""".as[Long].list
   }
 
   def fetchLinearLocationIds(len: Int) = {
