package fi.liikennevirasto.digiroad2

import fi.liikennevirasto.digiroad2.PointAssetFiller.AssetAdjustment
import fi.liikennevirasto.digiroad2.asset.{AdministrativeClass, BoundingRectangle, LinkGeomSource}
import fi.liikennevirasto.digiroad2.linearasset.{RoadLink, RoadLinkLike}
import fi.liikennevirasto.digiroad2.oracle.OracleDatabase
import fi.liikennevirasto.digiroad2.pointasset.oracle.{OracleTrafficLightDao, TrafficLight, TrafficLightToBePersisted}
import fi.liikennevirasto.digiroad2.user.User
import org.slf4j.LoggerFactory

case class IncomingTrafficLight(lon: Double, lat: Double, linkId: Long) extends IncomingPointAsset

class TrafficLightService(val roadLinkService: RoadLinkService) extends PointAssetOperations {
  type IncomingAsset = IncomingTrafficLight
  type PersistedAsset = TrafficLight

  override def typeId: Int = 280

  override def update(id: Long, updatedAsset: IncomingAsset, geometry: Seq[Point], municipality: Int, username: String, linkSource: LinkGeomSource): Long = {
    val mValue = GeometryUtils.calculateLinearReferenceFromPoint(Point(updatedAsset.lon, updatedAsset.lat, 0), geometry)
    withDynTransaction {
<<<<<<< HEAD
      OracleTrafficLightDao.update(id, TrafficLightToBePersisted(updatedAsset.linkId, updatedAsset.lon, updatedAsset.lat, mValue, municipality, username), Some(VVHClient.createVVHTimeStamp()))
=======
      OracleTrafficLightDao.update(id, TrafficLightToBePersisted(updatedAsset.linkId, updatedAsset.lon, updatedAsset.lat, mValue, municipality, username), Some(VVHClient.createVVHTimeStamp(5)), linkSource)
>>>>>>> 0560555b
    }
    id
  }

  override def setFloating(persistedAsset: TrafficLight, floating: Boolean) = {
    persistedAsset.copy(floating = floating)
  }

  override def fetchPointAssets(queryFilter: (String) => String, roadLinks: Seq[RoadLinkLike]): Seq[TrafficLight] = {
    OracleTrafficLightDao.fetchByFilter(queryFilter)
  }

  override def create(asset: IncomingAsset, username: String, geometry: Seq[Point], municipality: Int, administrativeClass: Option[AdministrativeClass] = None, linkSource: LinkGeomSource): Long = {
    val mValue = GeometryUtils.calculateLinearReferenceFromPoint(Point(asset.lon, asset.lat, 0), geometry)
    withDynTransaction {
<<<<<<< HEAD
      OracleTrafficLightDao.create(TrafficLightToBePersisted(asset.linkId, asset.lon, asset.lat, mValue, municipality, username), username, VVHClient.createVVHTimeStamp())
=======
      OracleTrafficLightDao.create(TrafficLightToBePersisted(asset.linkId, asset.lon, asset.lat, mValue, municipality, username), username, VVHClient.createVVHTimeStamp(5), linkSource)
>>>>>>> 0560555b
    }
  }

  override def getByBoundingBox(user: User, bounds: BoundingRectangle) : Seq[PersistedAsset] = {
    val (roadLinks, changeInfo) = roadLinkService.getRoadLinksWithComplementaryAndChangesFromVVH(bounds)
    super.getByBoundingBox(user, bounds, roadLinks, changeInfo, floatingAdjustment(adjustmentOperation, createOperation))
  }

  private def createOperation(asset: PersistedAsset, adjustment: AssetAdjustment): PersistedAsset = {
    createPersistedAsset(asset, adjustment)
  }

  private def adjustmentOperation(persistedAsset: PersistedAsset, adjustment: AssetAdjustment): Long = {
    OracleTrafficLightDao.update(adjustment.assetId, TrafficLightToBePersisted(adjustment.linkId,
      adjustment.lon, adjustment.lat, adjustment.mValue, persistedAsset.municipalityCode, "vvh_generated"), Some(adjustment.vvhTimeStamp), LinkGeomSource.apply(persistedAsset.linkSource))
  }

  override def getByMunicipality(municipalityCode: Int): Seq[PersistedAsset] = {
    val (roadLinks, changeInfo) = roadLinkService.getRoadLinksWithComplementaryAndChangesFromVVH(municipalityCode)
    val mapRoadLinks = roadLinks.map(l => l.linkId -> l).toMap
    getByMunicipality(municipalityCode, mapRoadLinks, roadLinks, changeInfo, floatingAdjustment(adjustmentOperation, createOperation))
  }

  private def createPersistedAsset[T](persistedStop: PersistedAsset, asset: AssetAdjustment) = {

    new PersistedAsset(asset.assetId, asset.linkId, asset.lon, asset.lat,
      asset.mValue, asset.floating, persistedStop.vvhTimeStamp, persistedStop.municipalityCode, persistedStop.createdBy,
      persistedStop.createdAt, persistedStop.modifiedBy, persistedStop.modifiedAt, persistedStop.linkSource)
  }
}<|MERGE_RESOLUTION|>--- conflicted
+++ resolved
@@ -19,11 +19,7 @@
   override def update(id: Long, updatedAsset: IncomingAsset, geometry: Seq[Point], municipality: Int, username: String, linkSource: LinkGeomSource): Long = {
     val mValue = GeometryUtils.calculateLinearReferenceFromPoint(Point(updatedAsset.lon, updatedAsset.lat, 0), geometry)
     withDynTransaction {
-<<<<<<< HEAD
-      OracleTrafficLightDao.update(id, TrafficLightToBePersisted(updatedAsset.linkId, updatedAsset.lon, updatedAsset.lat, mValue, municipality, username), Some(VVHClient.createVVHTimeStamp()))
-=======
-      OracleTrafficLightDao.update(id, TrafficLightToBePersisted(updatedAsset.linkId, updatedAsset.lon, updatedAsset.lat, mValue, municipality, username), Some(VVHClient.createVVHTimeStamp(5)), linkSource)
->>>>>>> 0560555b
+      OracleTrafficLightDao.update(id, TrafficLightToBePersisted(updatedAsset.linkId, updatedAsset.lon, updatedAsset.lat, mValue, municipality, username), Some(VVHClient.createVVHTimeStamp()), linkSource)
     }
     id
   }
@@ -39,11 +35,7 @@
   override def create(asset: IncomingAsset, username: String, geometry: Seq[Point], municipality: Int, administrativeClass: Option[AdministrativeClass] = None, linkSource: LinkGeomSource): Long = {
     val mValue = GeometryUtils.calculateLinearReferenceFromPoint(Point(asset.lon, asset.lat, 0), geometry)
     withDynTransaction {
-<<<<<<< HEAD
-      OracleTrafficLightDao.create(TrafficLightToBePersisted(asset.linkId, asset.lon, asset.lat, mValue, municipality, username), username, VVHClient.createVVHTimeStamp())
-=======
-      OracleTrafficLightDao.create(TrafficLightToBePersisted(asset.linkId, asset.lon, asset.lat, mValue, municipality, username), username, VVHClient.createVVHTimeStamp(5), linkSource)
->>>>>>> 0560555b
+      OracleTrafficLightDao.create(TrafficLightToBePersisted(asset.linkId, asset.lon, asset.lat, mValue, municipality, username), username, VVHClient.createVVHTimeStamp(), linkSource)
     }
   }
 
