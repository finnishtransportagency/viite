--- conflicted
+++ resolved
@@ -145,15 +145,9 @@
   }
 
   def getByMunicipality(municipalityCode: Int): Seq[PersistedAsset] = {
-<<<<<<< HEAD
-    val roadLinks = vvhClient.queryByMunicipality(municipalityCode)
-    def findRoadlink(linkId: Long): Option[VVHRoadlink] =
-      roadLinks.find(_.linkId == linkId)
-=======
-    val roadLinks = vvhClient.fetchByMunicipality(municipalityCode).map(l => l.linkId -> l).toMap
+    val roadLinks = vvhClient.queryByMunicipality(municipalityCode).map(l => l.linkId -> l).toMap
     def linkIdToRoadLink(linkId: Long): Option[VVHRoadlink] =
       roadLinks.get(linkId)
->>>>>>> d18b1349
 
     withDynSession {
       fetchPointAssets(withMunicipality(municipalityCode))
