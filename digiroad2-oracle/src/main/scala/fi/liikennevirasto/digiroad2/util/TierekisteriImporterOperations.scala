--- conflicted
+++ resolved
@@ -3,24 +3,14 @@
 
 import java.util.Properties
 
-<<<<<<< HEAD
 import fi.liikennevirasto.digiroad2.asset.SideCode.{AgainstDigitizing, BothDirections, TowardsDigitizing}
-import fi.liikennevirasto.digiroad2.asset.oracle.OracleAssetDao
-import fi.liikennevirasto.digiroad2.{TierekisteriAssetDataClient, TierekisteriLightingAssetClient, TierekisteriRoadWidthAssetClient, _}
-import fi.liikennevirasto.digiroad2.asset.{SideCode, _}
-import fi.liikennevirasto.digiroad2.linearasset.oracle.OracleLinearAssetDao
-import fi.liikennevirasto.digiroad2.masstransitstop.oracle.Queries
-import fi.liikennevirasto.digiroad2.oracle.OracleDatabase
-import fi.liikennevirasto.digiroad2.pointasset.oracle.OracleTrafficSignDao
-=======
-import fi.liikennevirasto.digiroad2.asset.SideCode.{AgainstDigitizing, TowardsDigitizing}
 import fi.liikennevirasto.digiroad2.asset.oracle.OracleAssetDao
 import fi.liikennevirasto.digiroad2.{TierekisteriAssetDataClient, TierekisteriLightingAssetClient, TierekisteriRoadWidthAssetClient, _}
 import fi.liikennevirasto.digiroad2.asset._
 import fi.liikennevirasto.digiroad2.linearasset.oracle.OracleLinearAssetDao
 import fi.liikennevirasto.digiroad2.masstransitstop.oracle.Queries
 import fi.liikennevirasto.digiroad2.oracle.OracleDatabase
->>>>>>> c5229eb8
+import fi.liikennevirasto.digiroad2.pointasset.oracle.OracleTrafficSignDao
 import fi.liikennevirasto.digiroad2.roadaddress.oracle.{RoadAddressDAO, RoadAddress => ViiteRoadAddress}
 import org.apache.http.impl.client.HttpClientBuilder
 import org.joda.time.DateTime
@@ -50,17 +40,10 @@
   val tierekisteriClient: TierekisteriClientType
 
   def assetName: String
-<<<<<<< HEAD
 
   type TierekisteriClientType <: TierekisteriAssetDataClient
   type TierekisteriAssetData = tierekisteriClient.TierekisteriType
 
-=======
-
-  type TierekisteriClientType <: TierekisteriAssetDataClient
-  type TierekisteriAssetData = tierekisteriClient.TierekisteriType
-
->>>>>>> c5229eb8
   protected def getProperty(name: String) = {
     val property = dr2properties.getProperty(name)
     if(property != null)
@@ -177,11 +160,7 @@
       case _ => roadLinkService.getVVHRoadLinksF(municipality).map(_.linkId)
     }
 
-<<<<<<< HEAD
-    expireAssets(roadLinksWithStateFilter)
-=======
     expireAssets(roadLinksWithStateFilter);
->>>>>>> c5229eb8
 
     println("\nEnd assets expiration in municipality %d".format(municipality))
   }
@@ -205,11 +184,6 @@
         //We will generate the middle parts and return a AddressSection for each one
         val trAddressSections = getAllTierekisteriAddressSections(roadNumber)
 
-<<<<<<< HEAD
-=======
-        println("tr size = "+trAddressSections.size)
-
->>>>>>> c5229eb8
         //For each section creates a new OTH asset
         trAddressSections.foreach {
           case (section, trAssetData) =>
@@ -253,11 +227,7 @@
               val trAddressSections = getAllTierekisteriAddressSections(roadNumber, roadPart)
               trAddressSections.foreach {
                 case (section, trAssetData) =>
-<<<<<<< HEAD
                 createAsset(section, trAssetData)
-=======
-                  createAsset(section, trAssetData)
->>>>>>> c5229eb8
               }
           }
         }
@@ -268,7 +238,6 @@
 trait LinearAssetTierekisteriImporterOperations extends TierekisteriAssetImporterOperations{
 
   lazy val linearAssetService: LinearAssetService = new LinearAssetService(roadLinkService, eventbus)
-<<<<<<< HEAD
 
   protected def calculateMeasures(roadAddress: ViiteRoadAddress, section: AddressSection): Option[Measures] = {
     val startAddrMValueCandidate = calculateStartLrmByAddress(roadAddress, section)
@@ -279,17 +248,6 @@
       case (Some(startAddrMValue), Some(endAddrMValue)) => Some(Measures(endAddrMValue, startAddrMValue))
       case _ => None
     }
-=======
-
-  protected def calculateMeasures(roadAddress: ViiteRoadAddress, section: AddressSection): Option[Measures] = {
-    val startAddrMValueCandidate = calculateStartLrmByAddress(roadAddress, section)
-    val endAddrMValueCandidate = calculateEndLrmByAddress(roadAddress, section)
-
-    (startAddrMValueCandidate, endAddrMValueCandidate) match {
-      case (Some(startAddrMValue), Some(endAddrMValue)) if(startAddrMValue <= endAddrMValue) => Some(Measures(startAddrMValue, endAddrMValue))
-      case (Some(startAddrMValue), Some(endAddrMValue)) => Some(Measures(endAddrMValue, startAddrMValue))
-      case _ => None
-    }
   }
 
   protected def createLinearAsset(vvhRoadlink: VVHRoadlink, measures: Measures, trAssetData: TierekisteriAssetData)
@@ -302,33 +260,6 @@
 
     roadAddressLink
       .foreach { case (ra, roadlink) =>
-        calculateMeasures(ra, section).map {
-          measures =>
-            createLinearAsset(roadlink.get, measures, trAssetData)
-        }
-      }
->>>>>>> c5229eb8
-  }
-}
-
-<<<<<<< HEAD
-  protected def createLinearAsset(vvhRoadlink: VVHRoadlink, measures: Measures, trAssetData: TierekisteriAssetData)
-
-=======
-trait PointAssetTierekisteriImporterOperations extends TierekisteriAssetImporterOperations{
-
-  protected def createPointAsset(roadAddress: ViiteRoadAddress, vvhRoadlink: VVHRoadlink, mValue: Double, trAssetData: TierekisteriAssetData)
-
->>>>>>> c5229eb8
-  protected override def createAsset(section: AddressSection, trAssetData: TierekisteriAssetData): Unit = {
-    println(s"Fetch Road Addresses from Viite: R:${section.roadNumber} P:${section.roadPartNumber} T:${section.track.value} ADDRM:${section.startAddressMValue}-${section.endAddressMValue.map(_.toString).getOrElse("")}")
-
-    //Returns all the match Viite road address for the given section
-    val roadAddressLink = getAllViiteRoadAddress(section)
-
-    roadAddressLink
-      .foreach { case (ra, roadlink) =>
-<<<<<<< HEAD
         calculateMeasures(ra, section).map {
           measures =>
             createLinearAsset(roadlink.get, measures, trAssetData)
@@ -416,23 +347,6 @@
   override def withDynSession[T](f: => T): T = OracleDatabase.withDynSession(f)
   override def withDynTransaction[T](f: => T): T = OracleDatabase.withDynTransaction(f)
   override val tierekisteriClient = new TierekisteriLightingAssetClient(getProperty("digiroad2.tierekisteriRestApiEndPoint"),
-=======
-        ra.addressMValueToLRM(section.startAddressMValue).map{
-          mValue =>
-            createPointAsset(ra, roadlink.get, mValue, trAssetData)
-        }
-      }
-  }
-}
-
-class LitRoadTierekisteriImporter extends LinearAssetTierekisteriImporterOperations {
-
-  override def typeId: Int = 100
-  override def assetName = "lighting"
-  override type TierekisteriClientType = TierekisteriLightingAssetClient
-  override def withDynSession[T](f: => T): T = OracleDatabase.withDynSession(f)
-  override def withDynTransaction[T](f: => T): T = OracleDatabase.withDynTransaction(f)
-  override val tierekisteriClient = new TierekisteriLightingAssetClient(getProperty("digiroad2.tierekisteriRestApiEndPoint"),
     getProperty("digiroad2.tierekisteri.enabled").toBoolean,
     HttpClientBuilder.create().build())
 
@@ -449,14 +363,13 @@
 
 class RoadWidthTierekisteriImporter extends LinearAssetTierekisteriImporterOperations {
 
-  override def typeId: Int = 100
+  override def typeId: Int = 120
   override def assetName = "roadWidth"
   override type TierekisteriClientType = TierekisteriRoadWidthAssetClient
   override def withDynSession[T](f: => T): T = OracleDatabase.withDynSession(f)
   override def withDynTransaction[T](f: => T): T = OracleDatabase.withDynTransaction(f)
 
   override val tierekisteriClient = new TierekisteriRoadWidthAssetClient(getProperty("digiroad2.tierekisteriRestApiEndPoint"),
->>>>>>> c5229eb8
     getProperty("digiroad2.tierekisteri.enabled").toBoolean,
     HttpClientBuilder.create().build())
 
@@ -464,38 +377,9 @@
     if (measures.startMeasure != measures.endMeasure) {
       val assetId = linearAssetService.dao.createLinearAsset(typeId, vvhRoadlink.linkId, false, SideCode.BothDirections.value,
         measures, "batch_process_" + assetName, vvhClient.roadLinkData.createVVHTimeStamp(), Some(vvhRoadlink.linkSource.value))
-<<<<<<< HEAD
-
-      linearAssetService.dao.insertValue(assetId, LinearAssetTypes.numericValuePropertyId, 1)
-      println(s"Created OTH $assetName assets for ${vvhRoadlink.linkId} from TR data with assetId $assetId")
-    }
-  }
-}
-
-class RoadWidthTierekisteriImporter extends LinearAssetTierekisteriImporterOperations {
-
-  override def typeId: Int = 100
-  override def assetName = "roadWidth"
-  override type TierekisteriClientType = TierekisteriRoadWidthAssetClient
-  override def withDynSession[T](f: => T): T = OracleDatabase.withDynSession(f)
-  override def withDynTransaction[T](f: => T): T = OracleDatabase.withDynTransaction(f)
-
-  override val tierekisteriClient = new TierekisteriRoadWidthAssetClient(getProperty("digiroad2.tierekisteriRestApiEndPoint"),
-    getProperty("digiroad2.tierekisteri.enabled").toBoolean,
-    HttpClientBuilder.create().build())
-
-  override protected def createLinearAsset(vvhRoadlink: VVHRoadlink, measures: Measures, trAssetData: TierekisteriAssetData): Unit = {
-    if (measures.startMeasure != measures.endMeasure) {
-      val assetId = linearAssetService.dao.createLinearAsset(typeId, vvhRoadlink.linkId, false, SideCode.BothDirections.value,
-        measures, "batch_process_" + assetName, vvhClient.roadLinkData.createVVHTimeStamp(), Some(vvhRoadlink.linkSource.value))
 
       linearAssetService.dao.insertValue(assetId, LinearAssetTypes.numericValuePropertyId, trAssetData.assetValue)
       println(s"Created OTH $assetName assets for ${vvhRoadlink.linkId} from TR data with assetId $assetId")
-=======
-
-      linearAssetService.dao.insertValue(assetId, LinearAssetTypes.numericValuePropertyId, trAssetData.assetValue)
-      println(s"Created OTH " + assetName + " assets for $linkId from TR data with assetId $assetId")
->>>>>>> c5229eb8
     }
   }
 
