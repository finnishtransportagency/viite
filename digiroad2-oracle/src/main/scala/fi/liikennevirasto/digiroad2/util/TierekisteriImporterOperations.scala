package fi.liikennevirasto.digiroad2.util


import java.util.Properties
import javax.naming.OperationNotSupportedException

import fi.liikennevirasto.digiroad2.asset.SideCode.{AgainstDigitizing, BothDirections, TowardsDigitizing}
import fi.liikennevirasto.digiroad2.asset.oracle.OracleAssetDao
import fi.liikennevirasto.digiroad2.{TierekisteriAssetDataClient, TierekisteriLightingAssetClient, TierekisteriRoadWidthAssetClient, _}
import fi.liikennevirasto.digiroad2.asset._
import fi.liikennevirasto.digiroad2.linearasset.oracle.OracleLinearAssetDao
import fi.liikennevirasto.digiroad2.masstransitstop.oracle.Queries
import fi.liikennevirasto.digiroad2.oracle.OracleDatabase
import fi.liikennevirasto.digiroad2.pointasset.oracle.OracleTrafficSignDao
import fi.liikennevirasto.digiroad2.roadaddress.oracle.{RoadAddressDAO, RoadAddress => ViiteRoadAddress}
import org.apache.http.impl.client.HttpClientBuilder
import org.joda.time.DateTime

case class AddressSection(roadNumber: Long, roadPartNumber: Long, track: Track, startAddressMValue: Long, endAddressMValue: Option[Long])

trait TierekisteriAssetImporterOperations {

  val eventbus = new DummyEventBus
  lazy val dr2properties: Properties = {
    val props = new Properties()
    props.load(getClass.getResourceAsStream("/digiroad2.properties"))
    props
  }
  lazy val roadLinkService = new RoadLinkService(vvhClient, eventbus, new DummySerializer)
  lazy val vvhClient: VVHClient = { new VVHClient(getProperty("digiroad2.VVHRestApiEndPoint")) }

  lazy val assetDao: OracleAssetDao = new OracleAssetDao
  lazy val roadAddressDao : RoadAddressDAO = new RoadAddressDAO

  def typeId: Int

  def withDynSession[T](f: => T): T

  def withDynTransaction[T](f: => T): T

  val tierekisteriClient: TierekisteriClientType

  def assetName: String

  type TierekisteriClientType <: TierekisteriAssetDataClient
  type TierekisteriAssetData = tierekisteriClient.TierekisteriType

  protected def getProperty(name: String) = {
    val property = dr2properties.getProperty(name)
    if(property != null)
      property
    else
      throw new RuntimeException(s"cannot find property $name")
  }

  protected def createAsset(section: AddressSection, trAssetData: TierekisteriAssetData): Unit

  //TODO Add protected to this method
  def getRoadAddressSections(trAssetData: TierekisteriAssetData): Seq[(AddressSection, TierekisteriAssetData)] = {
    Seq((AddressSection(trAssetData.roadNumber, trAssetData.startRoadPartNumber, trAssetData.track, trAssetData.startAddressMValue,
      if (trAssetData.endRoadPartNumber == trAssetData.startRoadPartNumber)
        Some(trAssetData.endAddressMValue)
      else
        None), trAssetData)) ++ {
      if (trAssetData.startRoadPartNumber != trAssetData.endRoadPartNumber) {
        val roadPartNumberSortedList = List(trAssetData.startRoadPartNumber, trAssetData.endRoadPartNumber).sorted
        (roadPartNumberSortedList.head until roadPartNumberSortedList.last).tail.map(part =>
          (AddressSection(trAssetData.roadNumber, part, trAssetData.track, 0L, None), trAssetData)) ++
          Seq((AddressSection(trAssetData.roadNumber, trAssetData.endRoadPartNumber, trAssetData.track, 0L, Some(trAssetData.endAddressMValue)), trAssetData))
      } else
        Seq[(AddressSection, TierekisteriAssetData)]()
    }
  }

  protected def getAllMunicipalities(): Seq[Int] = {
    withDynSession {
      assetDao.getMunicipalities
    }
  }

  protected def getAllViiteRoadNumbers(): Seq[Long] = {
    println("\nFetch Road Numbers From Viite")
    val roadNumbers = withDynSession {
      roadAddressDao.getRoadNumbers()
    }

    println("Road Numbers Fetched:")
    println(roadNumbers.mkString("\n"))

    roadNumbers
  }

  protected def calculateStartLrmByAddress(startAddress:  ViiteRoadAddress, section: AddressSection): Option[Double] = {
    if (startAddress.startAddrMValue >= section.startAddressMValue)
      startAddress.sideCode match {
        case TowardsDigitizing => Some(startAddress.startMValue)
        case AgainstDigitizing => Some(startAddress.endMValue)
        case _ => None
      }
    else
      startAddress.addressMValueToLRM(section.startAddressMValue)

  }

  protected def calculateEndLrmByAddress(endAddress: ViiteRoadAddress, section: AddressSection) = {
    if (endAddress.endAddrMValue <= section.endAddressMValue.getOrElse(endAddress.endAddrMValue))
      endAddress.sideCode match {
        case TowardsDigitizing => Some(endAddress.endMValue)
        case AgainstDigitizing => Some(endAddress.startMValue)
        case _ => None
      }
    else
      endAddress.addressMValueToLRM(section.endAddressMValue.get)
  }

  protected def getAllViiteRoadAddress(section: AddressSection) = {
    val addresses = roadAddressDao.getRoadAddress(roadAddressDao.withRoadAddressSinglePart(section.roadNumber, section.roadPartNumber, section.track.value, section.startAddressMValue, section.endAddressMValue))
    val vvhRoadLinks = roadLinkService.fetchVVHRoadlinks(addresses.map(ra => ra.linkId).toSet).filter(_.administrativeClass == State)
    addresses.map(ra => (ra, vvhRoadLinks.find(_.linkId == ra.linkId))).filter(_._2.isDefined)
  }

<<<<<<< HEAD
  protected def getAllViiteRoadAddress(roadNumber: Long, tracks: Seq[Track]) = {
    val addresses = roadAddressDao.getRoadAddress(roadAddressDao.withRoadNumber(roadNumber, tracks.map(_.value).toSet))
    val roadAddressLinks = addresses.map(ra => ra.linkId).toSet
    val vvhRoadLinks = roadLinkService.fetchVVHRoadlinks(roadAddressLinks).filter(_.administrativeClass == State)
    addresses.map(ra => (ra, vvhRoadLinks.find(_.linkId == ra.linkId))).filter(_._2.isDefined)
  }

  protected def getAllViiteRoadAddress(roadNumber: Long, roadPart: Long, track: Track) = {
    val addresses = roadAddressDao.getRoadAddress(roadAddressDao.withRoadNumber(roadNumber, roadPart, track.value))
=======
  protected def getAllViiteRoadAddress(roadNumber: Long, roadPart: Long) = {
    val addresses = roadAddressDao.getRoadAddress(roadAddressDao.withRoadNumber(roadNumber, roadPart))
>>>>>>> 75816424
    val roadAddressLinks = addresses.map(ra => ra.linkId).toSet
    val vvhRoadLinks = roadLinkService.fetchVVHRoadlinks(roadAddressLinks).filter(_.administrativeClass == State)
    addresses.map(ra => (ra, vvhRoadLinks.find(_.linkId == ra.linkId))).filter(_._2.isDefined)
  }

  protected def getAllTierekisteriAddressSections(roadNumber: Long) = {
    println("\nFetch Tierekisteri " + assetName + " by Road Number " + roadNumber)
    val trAsset = tierekisteriClient.fetchActiveAssetData(roadNumber)

    trAsset.foreach { tr => println(s"TR: address ${tr.roadNumber}/${tr.startRoadPartNumber}-${tr.endRoadPartNumber}/${tr.track.value}/${tr.startAddressMValue}-${tr.endAddressMValue}") }
    trAsset.map(_.asInstanceOf[TierekisteriAssetData]).flatMap(getRoadAddressSections)
  }

  protected def getAllTierekisteriAssets(roadNumber: Long) = {
    println("\nFetch Tierekisteri " + assetName + " by Road Number " + roadNumber)
    val trAssets = tierekisteriClient.fetchActiveAssetData(roadNumber)

    trAssets.foreach { tr => println(s"TR: address ${tr.roadNumber}/${tr.startRoadPartNumber}-${tr.endRoadPartNumber}/${tr.track.value}/${tr.startAddressMValue}-${tr.endAddressMValue}") }
    trAssets.map(_.asInstanceOf[TierekisteriAssetData])
  }

  protected def getAllTierekisteriHistoryAddressSection(roadNumber: Long, lastExecution: DateTime) = {
    println("\nFetch " + assetName + " History by Road Number " + roadNumber)
    val trAsset = tierekisteriClient.fetchHistoryAssetData(roadNumber, Some(lastExecution))

    trAsset.foreach { tr => println(s"TR: address ${tr.roadNumber}/${tr.startRoadPartNumber}-${tr.endRoadPartNumber}/${tr.track.value}/${tr.startAddressMValue}-${tr.endAddressMValue}") }
    trAsset.map(_.asInstanceOf[TierekisteriAssetData]).flatMap(getRoadAddressSections)
  }

  protected def getAllTierekisteriAddressSections(roadNumber: Long, roadPart: Long) = {
    println("\nFetch Tierekisteri " + assetName + " by Road Number " + roadNumber)
    val trAsset = tierekisteriClient.fetchActiveAssetData(roadNumber, roadPart)

    trAsset.foreach { tr => println(s"TR: address ${tr.roadNumber}/${tr.startRoadPartNumber}-${tr.endRoadPartNumber}/${tr.track.value}/${tr.startAddressMValue}-${tr.endAddressMValue}") }
    trAsset.map(_.asInstanceOf[TierekisteriAssetData]).flatMap(getRoadAddressSections)
  }

  protected def expireAssets(linkIds: Seq[Long]): Unit = {
    assetDao.expireAssetByTypeAndLinkId(typeId, linkIds)
  }

  protected def expireAssets(municipality: Int, administrativeClass: Option[AdministrativeClass] = None): Unit = {
    println("\nStart assets expiration in municipality %d".format(municipality))
    val roadLinksWithStateFilter = administrativeClass match {
      case Some(state) => roadLinkService.getVVHRoadLinksF(municipality).filter(_.administrativeClass == state).map(_.linkId)
      case _ => roadLinkService.getVVHRoadLinksF(municipality).map(_.linkId)
    }

    expireAssets(roadLinksWithStateFilter);

    println("\nEnd assets expiration in municipality %d".format(municipality))
  }

  def importAssets(): Unit = {
    //Expire all asset in state roads in all the municipalities
    val municipalities = getAllMunicipalities()
    municipalities.foreach { municipality =>
      withDynTransaction{
        expireAssets(municipality, Some(State))
      }
    }

    val roadNumbers = getAllViiteRoadNumbers()

    roadNumbers.foreach {
      roadNumber =>
        //Fetch asset from Tierekisteri and then generates the sections foreach returned asset
        //For example if Tierekisteri returns
        //One asset with start part = 2, end part = 5, start address = 10, end address 20
        //We will generate the middle parts and return a AddressSection for each one
        val trAddressSections = getAllTierekisteriAddressSections(roadNumber)

        //For each section creates a new OTH asset
        trAddressSections.foreach {
          case (section, trAssetData) =>
            withDynTransaction {
              createAsset(section, trAssetData)
            }
        }
    }
  }

  def updateAssets(lastExecution: DateTime): Unit = {
    val roadNumbers = getAllViiteRoadNumbers()

    roadNumbers.foreach {
      roadNumber =>
        //Fetch asset changes from Tierekisteri and then generates the sections foreach returned asset change
        //For example if Tierekisteri returns
        //One asset with start part = 2, end part = 5, start address = 10, end address 20
        //We will generate the middle parts and return a AddressSection for each one
        val trHistoryAddressSections = getAllTierekisteriHistoryAddressSection(roadNumber, lastExecution)

        withDynTransaction {
          //Expire all the sections that have changes in tierekisteri
          val expiredSections = trHistoryAddressSections.foldLeft(Seq.empty[Long]) {
            case (sections, (section, trAssetData)) =>
              //If the road part number was already process we ignore it
              if(sections.contains(section.roadPartNumber)) {
                sections
              } else {
                //Get all existing road address in viite and expire all the assets on top of this roads
                val roadAddressLink = getAllViiteRoadAddress(section.roadNumber, section.roadPartNumber)
                expireAssets(roadAddressLink.map(_._1.linkId))
                sections ++ Seq(section.roadPartNumber)
              }
          }

          //Creates the assets on top of the expired sections
          expiredSections.foreach{
            roadPart =>
              //Fetch asset from Tierekisteri and then generates the sections foreach returned asset
              val trAddressSections = getAllTierekisteriAddressSections(roadNumber, roadPart)
              trAddressSections.foreach {
                case (section, trAssetData) =>
                createAsset(section, trAssetData)
              }
          }
        }
    }
  }
}

trait LinearAssetTierekisteriImporterOperations extends TierekisteriAssetImporterOperations{

  lazy val linearAssetService: LinearAssetService = new LinearAssetService(roadLinkService, eventbus)

  protected def calculateMeasures(roadAddress: ViiteRoadAddress, section: AddressSection): Option[Measures] = {
    val startAddrMValueCandidate = calculateStartLrmByAddress(roadAddress, section)
    val endAddrMValueCandidate = calculateEndLrmByAddress(roadAddress, section)

    (startAddrMValueCandidate, endAddrMValueCandidate) match {
      case (Some(startAddrMValue), Some(endAddrMValue)) if(startAddrMValue <= endAddrMValue) => Some(Measures(startAddrMValue, endAddrMValue))
      case (Some(startAddrMValue), Some(endAddrMValue)) => Some(Measures(endAddrMValue, startAddrMValue))
      case _ => None
    }
  }

  protected def createLinearAsset(vvhRoadlink: VVHRoadlink, roadAddress: ViiteRoadAddress, section: AddressSection, measures: Measures, trAssetData: TierekisteriAssetData)

  protected override def createAsset(section: AddressSection, trAssetData: TierekisteriAssetData): Unit = {
    println(s"Fetch Road Addresses from Viite: R:${section.roadNumber} P:${section.roadPartNumber} T:${section.track.value} ADDRM:${section.startAddressMValue}-${section.endAddressMValue.map(_.toString).getOrElse("")}")

    //Returns all the match Viite road address for the given section
    val roadAddressLink = getAllViiteRoadAddress(section)

    roadAddressLink
      .foreach { case (ra, roadlink) =>
        calculateMeasures(ra, section).map {
          measures =>
            createLinearAsset(roadlink.get, ra, section, measures, trAssetData)
        }
      }
  }
}

trait PointAssetTierekisteriImporterOperations extends TierekisteriAssetImporterOperations{

  protected def createPointAsset(roadAddress: ViiteRoadAddress, vvhRoadlink: VVHRoadlink, mValue: Double, trAssetData: TierekisteriAssetData)

  protected override def createAsset(section: AddressSection, trAssetData: TierekisteriAssetData): Unit = {
    println(s"Fetch Road Addresses from Viite: R:${section.roadNumber} P:${section.roadPartNumber} T:${section.track.value} ADDRM:${section.startAddressMValue}-${section.endAddressMValue.map(_.toString).getOrElse("")}")

    //Returns all the match Viite road address for the given section
    val roadAddressLink = getAllViiteRoadAddress(section)

    roadAddressLink
      .foreach { case (ra, roadlink) =>
        ra.addressMValueToLRM(section.startAddressMValue).map{
          mValue =>
            createPointAsset(ra, roadlink.get, mValue, trAssetData)
        }
      }
  }
}

class SpeedLimitsTierekisteriImporter extends LinearAssetTierekisteriImporterOperations {
  override def typeId: Int = 310
  override def assetName: String = "SpeedLimitState"
  override type TierekisteriClientType = TierekisteriTrafficSignAssetClient
  override def withDynSession[T](f: => T): T = OracleDatabase.withDynSession(f)
  override def withDynTransaction[T](f: => T): T = OracleDatabase.withDynTransaction(f)
  override val tierekisteriClient = new TierekisteriTrafficSignAssetClient(getProperty("digiroad2.tierekisteriRestApiEndPoint"),
    getProperty("digiroad2.tierekisteri.enabled").toBoolean,
    HttpClientBuilder.create().build())

  override def updateAssets(lastExecution: DateTime): Unit = {
    throw new OperationNotSupportedException("UpdateAssets feature is not support on speed limits")
  }

  private val speedlimitDao: OracleLinearAssetDao = new OracleLinearAssetDao(vvhClient, roadLinkService)

  private val urbanAreaSpeedLimit = 50
  private val defaultSpeedLimit = 80
  private val startSpeedLimitSigns = Set(TrafficSignType.SpeedLimit, TrafficSignType.SpeedLimitZone, TrafficSignType.UrbanArea)
  private val endSpeedLimitSigns = Set(TrafficSignType.EndSpeedLimit, TrafficSignType.EndSpeedLimitZone, TrafficSignType.EndUrbanArea)

  private def toInt(s: String): Option[Int] = {
    try {
      Some(s.toInt)
    } catch {
      case e: Exception => None
    }
  }

  private def getSpeedLimitValue(trAsset: TierekisteriAssetData) = {
    trAsset.assetType.trafficSignType match {
      case TrafficSignType.SpeedLimit  =>
        toInt(trAsset.assetValue)
      case TrafficSignType.EndSpeedLimit =>
        Some(defaultSpeedLimit)
      case TrafficSignType.SpeedLimitZone  =>
        toInt(trAsset.assetValue)
      case TrafficSignType.EndSpeedLimitZone =>
        Some(defaultSpeedLimit)
      case TrafficSignType.UrbanArea =>
        Some(urbanAreaSpeedLimit)
      case TrafficSignType.EndUrbanArea =>
        Some(defaultSpeedLimit)
      case _ =>
        None
    }
  }

  private def filterSectionTrafficSigns(trafficSigns: Seq[TierekisteriAssetData], roadAddress: ViiteRoadAddress, roadSide: RoadSide): Seq[TierekisteriAssetData] ={
    trafficSigns.filter(trSign => trSign.assetType.trafficSignType.group == TrafficSignTypeGroup.SpeedLimits &&
      trSign.endRoadPartNumber == roadAddress.roadPartNumber && trSign.startAddressMValue >= roadAddress.startAddrMValue &&
      trSign.startAddressMValue <= roadAddress.endAddrMValue && roadSide == trSign.roadSide)
  }

  private def createSpeedLimit(roadAddress: ViiteRoadAddress, addressSection: AddressSection, trAssetOption: Option[TierekisteriAssetData], roadLinkOption: Option[VVHRoadlink]): Unit ={
    roadLinkOption.map{
      roadLink =>
        calculateMeasures(roadAddress, addressSection).map {
          measures =>
            trAssetOption.map {
              trAsset  =>
                createLinearAsset(roadLink, roadAddress, addressSection, measures, trAsset)
            }
        }
    }
  }

  private def getSideCode(raSideCode: SideCode, roadSide: RoadSide): SideCode = {
    roadSide match {
      case RoadSide.Right => raSideCode
      case RoadSide.Left => raSideCode match {
        case TowardsDigitizing => SideCode.AgainstDigitizing
        case AgainstDigitizing => SideCode.TowardsDigitizing
        case _ => SideCode.BothDirections
      }
      case _ => SideCode.BothDirections
    }
  }

  private def generateOneSideSpeedLimits(roadNumber: Long, roadSide: RoadSide, trAssets : Seq[TierekisteriAssetData]): Unit = {
    def getViiteRoadAddress(roadSide: RoadSide) = {
      roadSide match {
        case RoadSide.Left =>
          getAllViiteRoadAddress(roadNumber, Seq(Track.LeftSide, Track.Combined)).sortBy(r => (-r._1.roadPartNumber, -r._1.startAddrMValue))
        case _ =>
          getAllViiteRoadAddress(roadNumber, Seq(Track.RightSide, Track.Combined)).sortBy(r => (r._1.roadPartNumber, r._1.startAddrMValue))
      }
    }

    getViiteRoadAddress(roadSide).foldLeft[Option[tierekisteriClient.TierekisteriType]](None){
      case (trAsset, (roadAddress: ViiteRoadAddress, roadLink: Option[VVHRoadlink])) =>
        splitRoadAddressSectionBySigns(trAssets, roadAddress, roadSide).foldLeft(trAsset){
          case (previousTrAsset, (addressSection: AddressSection, beginTrAsset)) =>
            val currentTrAssetSign = beginTrAsset.orElse(previousTrAsset)
            createSpeedLimit(roadAddress, addressSection, currentTrAssetSign, roadLink)
            currentTrAssetSign
        }
    }
  }

  protected def splitRoadAddressSectionBySigns(trAssets: Seq[TierekisteriAssetData], ra: ViiteRoadAddress, roadSide: RoadSide): Seq[(AddressSection, Option[TierekisteriAssetData])] = {
    val sectionAssets = filterSectionTrafficSigns(trAssets, ra, roadSide)
    if(sectionAssets.isEmpty) {
      Seq((AddressSection(ra.roadNumber, ra.roadPartNumber, ra.track, ra.startAddrMValue, Some(ra.endAddrMValue)), None))
    }
    else{
      roadSide match {
        case RoadSide.Right =>
          val sortedAssets = sectionAssets.sortBy(_.startAddressMValue)
          val first = Seq((AddressSection(ra.roadNumber, ra.roadPartNumber, ra.track, ra.startAddrMValue, Some(sortedAssets.head.startAddressMValue)), None))
          val last = Seq((AddressSection(ra.roadNumber, ra.roadPartNumber, ra.track, sortedAssets.last.startAddressMValue, Some(ra.endAddrMValue)), Some(sortedAssets.last)))
          val intermediate = sortedAssets.zip(sortedAssets.tail).map{
            case (firstAsset, lastAsset) =>
              (AddressSection(ra.roadNumber, ra.roadPartNumber, ra.track, firstAsset.startAddressMValue, Some(lastAsset.startAddressMValue)), Some(firstAsset))
          }
          first ++ intermediate ++ last
        case _ =>
          val sortedAssets = sectionAssets.sortBy(- _.startAddressMValue)
          val first = Seq((AddressSection(ra.roadNumber, ra.roadPartNumber, ra.track, sortedAssets.head.startAddressMValue, Some(ra.endAddrMValue)), None))
          val last = Seq((AddressSection(ra.roadNumber, ra.roadPartNumber, ra.track, ra.startAddrMValue, Some(sortedAssets.last.startAddressMValue)), Some(sortedAssets.last)))
          val intermediate = sortedAssets.zip(sortedAssets.tail).map{
            case (firstAsset, lastAsset) =>
              (AddressSection(ra.roadNumber, ra.roadPartNumber, ra.track, lastAsset.startAddressMValue, Some(firstAsset.startAddressMValue)), Some(firstAsset))
          }
          first ++ intermediate ++ last
      }
    }
  }

  override def importAssets(): Unit = {
    //Expire all asset in state roads in all the municipalities
    val municipalities = getAllMunicipalities()
    municipalities.foreach { municipality =>
      withDynTransaction{
        expireAssets(municipality, Some(State))
      }
    }

    val roadNumbers = getAllViiteRoadNumbers()

    roadNumbers.foreach {
      roadNumber =>
        withDynTransaction{
          val trAssets = getAllTierekisteriAssets(roadNumber)
          //Generate all speed limits of the right side of the road
          generateOneSideSpeedLimits(roadNumber, RoadSide.Right, trAssets)
          //Generate all speed limits of the left side of the road
          generateOneSideSpeedLimits(roadNumber, RoadSide.Left, trAssets)
        }
    }
  }

  override protected def createLinearAsset(roadLink: VVHRoadlink, roadAddress: ViiteRoadAddress, section: AddressSection, measures: Measures, trAssetData: TierekisteriAssetData) = {
    val speedLimit = getSpeedLimitValue(trAssetData)
    if (measures.startMeasure != measures.endMeasure) {
      val assetId = linearAssetService.dao.createLinearAsset(typeId, roadLink.linkId, false, getSideCode(roadAddress.sideCode, trAssetData.roadSide).value,
        measures, "batch_process_speedlimit", vvhClient.roadLinkData.createVVHTimeStamp(), Some(roadLink.linkSource.value))

      linearAssetService.dao.insertValue(assetId, LinearAssetTypes.numericValuePropertyId, speedLimit.getOrElse(-1))
      println(s"Created OTH Speed Limit assets for road ${roadLink.linkId} from TR data with assetId $assetId")
    }
  }
}

class TrafficSignTierekisteriImporter extends PointAssetTierekisteriImporterOperations {
  override def typeId: Int = 300
  override def assetName = "trafficSigns"
  override type TierekisteriClientType = TierekisteriTrafficSignAssetClient
  override def withDynSession[T](f: => T): T = OracleDatabase.withDynSession(f)
  override def withDynTransaction[T](f: => T): T = OracleDatabase.withDynTransaction(f)
  override val tierekisteriClient = new TierekisteriTrafficSignAssetClient(getProperty("digiroad2.tierekisteriRestApiEndPoint"),
    getProperty("digiroad2.tierekisteri.enabled").toBoolean,
    HttpClientBuilder.create().build())

  private val typePublicId = "trafficSigns_type"
  private val valuePublicId = "trafficSigns_value"
  private val infoPublicId = "trafficSigns_info"

  private val additionalInfoTypeGroups = Set(TrafficSignTypeGroup.GeneralWarningSigns, TrafficSignTypeGroup.TurningRestrictions)
  private val supportedTrafficSigns = Set[TRTrafficSignType](TRTrafficSignType.SpeedLimit, TRTrafficSignType.EndSpeedLimit, TRTrafficSignType.SpeedLimitZone, TRTrafficSignType.EndSpeedLimitZone,
    TRTrafficSignType.UrbanArea, TRTrafficSignType.EndUrbanArea, TRTrafficSignType.PedestrianCrossing, TRTrafficSignType.MaximumLength, TRTrafficSignType.Warning,
    TRTrafficSignType.NoLeftTurn, TRTrafficSignType.NoRightTurn, TRTrafficSignType.NoUTurn)

  private def generateProperties(trAssetData: TierekisteriAssetData) = {
    val trafficType = trAssetData.assetType.trafficSignType
    val typeProperty = SimpleProperty(typePublicId, Seq(PropertyValue(trafficType.value.toString)))
    val valueProperty = additionalInfoTypeGroups.exists(group => group == trafficType.group) match {
      case true => SimpleProperty(infoPublicId, Seq(PropertyValue(trAssetData.assetValue)))
      case _ => SimpleProperty(valuePublicId, Seq(PropertyValue(trAssetData.assetValue)))
    }

    Set(typeProperty, valueProperty)
  }

  private def getSideCode(raSideCode: SideCode, roadSide: RoadSide): SideCode = {
    roadSide match {
      case RoadSide.Right => raSideCode
      case RoadSide.Left => raSideCode match {
        case TowardsDigitizing => SideCode.AgainstDigitizing
        case AgainstDigitizing => SideCode.TowardsDigitizing
        case _ => SideCode.BothDirections
      }
      case _ => SideCode.BothDirections
    }
  }

<<<<<<< HEAD
  override protected def createPointAsset(roadAddress: ViiteRoadAddress, vvhRoadlink: VVHRoadlink, mValue: Double, trAssetData: TierekisteriAssetData): Unit = {
    if(supportedTrafficSigns.contains(trAssetData.assetType))
=======
  protected override def getAllTierekisteriAddressSections(roadNumber: Long) = {
    println("\nFetch Tierekisteri " + assetName + " by Road Number " + roadNumber)
    val trAsset = tierekisteriClient.fetchActiveAssetData(roadNumber).filter(_.assetType != TRTrafficSignType.Unknown)

    trAsset.foreach { tr => println(s"TR: address ${tr.roadNumber}/${tr.startRoadPartNumber}-${tr.endRoadPartNumber}/${tr.track.value}/${tr.startAddressMValue}-${tr.endAddressMValue}") }
    trAsset.map(_.asInstanceOf[TierekisteriAssetData]).flatMap(getRoadAddressSections)
  }

  protected override def getAllTierekisteriAddressSections(roadNumber: Long, roadPart: Long): Seq[(AddressSection, TierekisteriAssetData)] = {
    println("\nFetch Tierekisteri " + assetName + " by Road Number " + roadNumber)
    val trAsset = tierekisteriClient.fetchActiveAssetData(roadNumber, roadPart).filter(_.assetType != TRTrafficSignType.Unknown)

    trAsset.foreach { tr => println(s"TR: address ${tr.roadNumber}/${tr.startRoadPartNumber}-${tr.endRoadPartNumber}/${tr.track.value}/${tr.startAddressMValue}-${tr.endAddressMValue}") }
    trAsset.map(_.asInstanceOf[TierekisteriAssetData]).flatMap(getRoadAddressSections)
  }

  protected override def createPointAsset(roadAddress: ViiteRoadAddress, vvhRoadlink: VVHRoadlink, mValue: Double, trAssetData: TierekisteriAssetData): Unit = {
    if(trAssetData.assetType != TRTrafficSignType.Unknown)
>>>>>>> 75816424
      GeometryUtils.calculatePointFromLinearReference(vvhRoadlink.geometry, mValue).map{
        point =>
          val trafficSign = IncomingTrafficSign(point.x, point.y, vvhRoadlink.linkId, generateProperties(trAssetData),
            getSideCode(roadAddress.sideCode, trAssetData.roadSide).value, Some(GeometryUtils.calculateBearing(vvhRoadlink.geometry)))
          OracleTrafficSignDao.create(trafficSign, mValue, "batch_process_trafficSigns", vvhRoadlink.municipalityCode,
            VVHClient.createVVHTimeStamp(), vvhRoadlink.linkSource)
      }
  }
}

class LitRoadTierekisteriImporter extends LinearAssetTierekisteriImporterOperations {

  override def typeId: Int = 100
  override def assetName = "lighting"
  override type TierekisteriClientType = TierekisteriLightingAssetClient
  override def withDynSession[T](f: => T): T = OracleDatabase.withDynSession(f)
  override def withDynTransaction[T](f: => T): T = OracleDatabase.withDynTransaction(f)
  override val tierekisteriClient = new TierekisteriLightingAssetClient(getProperty("digiroad2.tierekisteriRestApiEndPoint"),
    getProperty("digiroad2.tierekisteri.enabled").toBoolean,
    HttpClientBuilder.create().build())

  override protected def createLinearAsset(vvhRoadlink: VVHRoadlink, roadAddress: ViiteRoadAddress, section: AddressSection, measures: Measures, trAssetData: TierekisteriAssetData): Unit = {
    if (measures.startMeasure != measures.endMeasure) {
      val assetId = linearAssetService.dao.createLinearAsset(typeId, vvhRoadlink.linkId, false, SideCode.BothDirections.value,
        measures, "batch_process_" + assetName, vvhClient.roadLinkData.createVVHTimeStamp(), Some(vvhRoadlink.linkSource.value))

      linearAssetService.dao.insertValue(assetId, LinearAssetTypes.numericValuePropertyId, 1)
      println(s"Created OTH $assetName assets for ${vvhRoadlink.linkId} from TR data with assetId $assetId")
    }
  }
}

class RoadWidthTierekisteriImporter extends LinearAssetTierekisteriImporterOperations {

  override def typeId: Int = 120
  override def assetName = "roadWidth"
  override type TierekisteriClientType = TierekisteriRoadWidthAssetClient
  override def withDynSession[T](f: => T): T = OracleDatabase.withDynSession(f)
  override def withDynTransaction[T](f: => T): T = OracleDatabase.withDynTransaction(f)

  override val tierekisteriClient = new TierekisteriRoadWidthAssetClient(getProperty("digiroad2.tierekisteriRestApiEndPoint"),
    getProperty("digiroad2.tierekisteri.enabled").toBoolean,
    HttpClientBuilder.create().build())

  override protected def createLinearAsset(vvhRoadlink: VVHRoadlink, roadAddress: ViiteRoadAddress, section: AddressSection, measures: Measures, trAssetData: TierekisteriAssetData): Unit = {
    if (measures.startMeasure != measures.endMeasure) {
      val assetId = linearAssetService.dao.createLinearAsset(typeId, vvhRoadlink.linkId, false, SideCode.BothDirections.value,
        measures, "batch_process_" + assetName, vvhClient.roadLinkData.createVVHTimeStamp(), Some(vvhRoadlink.linkSource.value))

      linearAssetService.dao.insertValue(assetId, LinearAssetTypes.numericValuePropertyId, trAssetData.assetValue)
      println(s"Created OTH $assetName assets for ${vvhRoadlink.linkId} from TR data with assetId $assetId")
    }
  }

}<|MERGE_RESOLUTION|>--- conflicted
+++ resolved
@@ -119,7 +119,6 @@
     addresses.map(ra => (ra, vvhRoadLinks.find(_.linkId == ra.linkId))).filter(_._2.isDefined)
   }
 
-<<<<<<< HEAD
   protected def getAllViiteRoadAddress(roadNumber: Long, tracks: Seq[Track]) = {
     val addresses = roadAddressDao.getRoadAddress(roadAddressDao.withRoadNumber(roadNumber, tracks.map(_.value).toSet))
     val roadAddressLinks = addresses.map(ra => ra.linkId).toSet
@@ -127,12 +126,8 @@
     addresses.map(ra => (ra, vvhRoadLinks.find(_.linkId == ra.linkId))).filter(_._2.isDefined)
   }
 
-  protected def getAllViiteRoadAddress(roadNumber: Long, roadPart: Long, track: Track) = {
-    val addresses = roadAddressDao.getRoadAddress(roadAddressDao.withRoadNumber(roadNumber, roadPart, track.value))
-=======
   protected def getAllViiteRoadAddress(roadNumber: Long, roadPart: Long) = {
     val addresses = roadAddressDao.getRoadAddress(roadAddressDao.withRoadNumber(roadNumber, roadPart))
->>>>>>> 75816424
     val roadAddressLinks = addresses.map(ra => ra.linkId).toSet
     val vvhRoadLinks = roadLinkService.fetchVVHRoadlinks(roadAddressLinks).filter(_.administrativeClass == State)
     addresses.map(ra => (ra, vvhRoadLinks.find(_.linkId == ra.linkId))).filter(_._2.isDefined)
@@ -515,10 +510,6 @@
     }
   }
 
-<<<<<<< HEAD
-  override protected def createPointAsset(roadAddress: ViiteRoadAddress, vvhRoadlink: VVHRoadlink, mValue: Double, trAssetData: TierekisteriAssetData): Unit = {
-    if(supportedTrafficSigns.contains(trAssetData.assetType))
-=======
   protected override def getAllTierekisteriAddressSections(roadNumber: Long) = {
     println("\nFetch Tierekisteri " + assetName + " by Road Number " + roadNumber)
     val trAsset = tierekisteriClient.fetchActiveAssetData(roadNumber).filter(_.assetType != TRTrafficSignType.Unknown)
@@ -536,8 +527,7 @@
   }
 
   protected override def createPointAsset(roadAddress: ViiteRoadAddress, vvhRoadlink: VVHRoadlink, mValue: Double, trAssetData: TierekisteriAssetData): Unit = {
-    if(trAssetData.assetType != TRTrafficSignType.Unknown)
->>>>>>> 75816424
+    if(supportedTrafficSigns.contains(trAssetData.assetType))
       GeometryUtils.calculatePointFromLinearReference(vvhRoadlink.geometry, mValue).map{
         point =>
           val trafficSign = IncomingTrafficSign(point.x, point.y, vvhRoadlink.linkId, generateProperties(trAssetData),
