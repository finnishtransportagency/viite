--- conflicted
+++ resolved
@@ -78,13 +78,8 @@
   val Modifier = "automatic_import"
 
   implicit val getSimpleBusStop = GetResult[(SimpleBusStop, SimpleLRMPosition)] { r =>
-<<<<<<< HEAD
       val bs = SimpleBusStop(shelterTypes.getOrElse(r.<<, 99), r.<<, busStopTypes(r.<<), r.<<)
       val lrm = SimpleLRMPosition(bs.lrmPositionId, r.<<, r.<<, r.<<, r.<<, r.<<)
-=======
-      val bs = SimpleBusStop(shelterTypes.getOrElse(r.<<, 99), busStopTypes(r.<<), r.<<)
-    val lrm = SimpleLRMPosition(bs.lrmPositionId, r.<<, r.<<, r.<<, r.<<, r.<<)
->>>>>>> 22e8a5fc
     (bs, lrm)
   }
   implicit val getSimpleRoadLink = GetResult[SimpleRoadLink](r => SimpleRoadLink(r.<<, r.<<, r.<<, r.<<, r.<<, r.<<, r.<<, r.<<, r.<<, r.<<, r.nextObject().asInstanceOf[STRUCT]))
@@ -107,15 +102,9 @@
     println("time for insert "+(System.nanoTime-s)/1e6+"ms")
     ret
   }
-<<<<<<< HEAD
 
   def importRoadlinks(dataSet: ImportDataSet, taskPool: ForkJoinPool) = roadLinksToImport(dataSet, taskPool)
 
-=======
-
-  def importRoadlinks(dataSet: ImportDataSet, taskPool: ForkJoinPool) = roadLinksToImport(dataSet, taskPool)
-
->>>>>>> 22e8a5fc
   private def getRoadlinkCount(dataSet: ImportDataSet) = {
     val table = dataSet.roadLinkTable
     dataSet.database().withDynSession {
@@ -159,8 +148,6 @@
         lastCheckpoint = currentTime
       }
       counterForProcessed = counterForProcessed + 1
-<<<<<<< HEAD
-=======
     }
   }
 
@@ -214,7 +201,6 @@
       ps.setInt(10, rl.municipalityNumber)
       ps.setObject(11, rl.geom)
       ps.addBatch
->>>>>>> 22e8a5fc
     }
 
     roadlinks foreach batch
@@ -223,67 +209,6 @@
     s.close()
   }
 
-<<<<<<< HEAD
-  private def getPeriodFormatter = {
-    new PeriodFormatterBuilder()
-      .appendHours()
-      .appendSuffix("h ")
-      .appendMinutes()
-      .appendSuffix("m ")
-      .appendSeconds()
-      .appendSuffix("s ")
-      .appendMillis()
-      .appendSuffix("ms ")
-      .toFormatter()
-  }
-
-  private def doConversion(dataSet: ImportDataSet, page: (Int, Int)) = {
-    val links = getOldRoadlinksByPage(dataSet, page)
-    insertRoadLink(links)
-    updateStatus(links.size)
-  }
-
-  private def getOldRoadlinksByPage(dataSet: ImportDataSet, page: (Int, Int)) = {
-     val start = page._1
-     val end = page._2
-     val s = dataSet.database().createSession()
-
-      val query = Q.query[(Int, Int), SimpleRoadLink]("""
-        select objectid, nvl(formofway,99), tienro, tieosanro, functionalroadclass, ens_talo_o, ens_talo_v,
-               viim_talo_o, viim_talo_v, kunta_nro, shape from tielinkki where objectid between ? and ?""")
-      val result = query.list(start, end)(s)
-      s.close()
-      result
-  }
-
-  private def insertRoadLink(roadlinks: List[SimpleRoadLink]) {
-    val s = Database.forDataSource(ds).createSession()
-
-    val ps = s.prepareStatement("insert into road_link (id, road_type, road_number, road_part_number, functional_class, r_start_hn, l_start_hn, r_end_hn, l_end_hn, municipality_number, geom) values (?, ?, ?, ?, ?, ?, ?, ?, ?, ?, ?)")
-
-    def batch(rl: SimpleRoadLink) {
-      ps.setLong(1, rl.id)
-      ps.setInt(2, rl.roadType)
-      ps.setInt(3, rl.roadNumber)
-      ps.setInt(4, rl.roadPartNumber)
-      ps.setInt(5, rl.functionalClass)
-      ps.setInt(6, rl.rStartHn)
-      ps.setInt(7, rl.lStartHn)
-      ps.setInt(8, rl.rEndHn)
-      ps.setInt(9, rl.lEndHn)
-      ps.setInt(10, rl.municipalityNumber)
-      ps.setObject(11, rl.geom)
-      ps.addBatch
-    }
-
-    roadlinks foreach batch
-    ps.executeBatch
-    ps.close()
-    s.close()
-  }
-
-=======
->>>>>>> 22e8a5fc
   def importBusStops(dataSet: ImportDataSet, taskPool: ForkJoinPool) = {
     val (busStops, lrmPositions) = busStopsToImport(dataSet).unzip
     val insertLrmPositionsSequence: ParSeq[List[SimpleLRMPosition]] = lrmPositions.grouped(250).toList.par
@@ -300,11 +225,7 @@
     val table = dataSet.busStopTable
     dataSet.database().withDynSession {
       sql"""
-<<<<<<< HEAD
         select katos, pysakki_id, pysakkityyppi, objectid, tielinkkitunnus, kaista, puoli, alkum, loppum from #$table where tielinkkitunnus is not null
-=======
-        select katos, pysakkityyppi, objectid, tielinkkitunnus, kaista, puoli, alkum, loppum from #$table where tielinkkitunnus is not null
->>>>>>> 22e8a5fc
       """.as[(SimpleBusStop, SimpleLRMPosition)].list
     }
   }
@@ -352,13 +273,8 @@
       val assetId = sql"select primary_key_seq.nextval from dual".as[Long].first
 
       sqlu"""
-<<<<<<< HEAD
         insert into asset(id, external_id, asset_type_id, lrm_position_id, created_by, valid_from, valid_to)
         values($assetId, ${busStop.busStopId}, ${typeProps.busStopAssetTypeId}, ${busStop.lrmPositionId}, $Modifier, ${busStop.validFrom}, ${busStop.validTo.getOrElse(null)})
-=======
-        insert into asset(id, asset_type_id, lrm_position_id, created_by, valid_from, valid_to)
-        values($assetId, ${typeProps.busStopAssetTypeId}, ${busStop.lrmPositionId}, $Modifier, ${busStop.validFrom}, ${busStop.validTo.getOrElse(null)})
->>>>>>> 22e8a5fc
       """.execute
 
       val bearing = assetProvider.getAssetById(assetId) match {
@@ -369,19 +285,13 @@
           }
         }
         case None => 0.0 // TODO log/throw error?
-<<<<<<< HEAD
       }
+
       sqlu"update asset set bearing = $bearing where id = $assetId".execute
       busStop.busStopType.foreach { busStopType =>
         insertMultipleChoiceValue(typeProps.busStopTypePropertyId, assetId, busStopType)
       }
-=======
-      }
-      sqlu"update asset set bearing = $bearing where id = $assetId".execute
-      busStop.busStopType.foreach { busStopType =>
-        insertMultipleChoiceValue(typeProps.busStopTypePropertyId, assetId, busStopType)
-      }
->>>>>>> 22e8a5fc
+
       insertTextPropertyData(typeProps.reachabilityPropertyId, assetId, "Ei tiedossa")
       insertTextPropertyData(typeProps.accessibilityPropertyId, assetId, "Ei tiedossa")
       insertSingleChoiceValue(typeProps.administratorPropertyId, assetId, 4)
@@ -427,17 +337,9 @@
           insert into image (id, created_by, modified_date, file_name, image_data)
           values (${keyVal._1}, $Modifier, current_timestamp, ${keyVal._2.tail}, $byteArray)
         """.execute
-<<<<<<< HEAD
         sqlu"""
           update enumerated_value set image_id = ${keyVal._1} where property_id = $busStopTypePropertyId and value = ${keyVal._1}
         """.execute
-
-=======
-
-        sqlu"""
-          update enumerated_value set image_id = ${keyVal._1} where property_id = $busStopTypePropertyId and value = ${keyVal._1}
-        """.execute
->>>>>>> 22e8a5fc
       }
     }
   }
