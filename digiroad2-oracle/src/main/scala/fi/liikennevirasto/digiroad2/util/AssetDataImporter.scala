--- conflicted
+++ resolved
@@ -228,182 +228,6 @@
     }
   }
 
-<<<<<<< HEAD
-  def exportCsv(fileName: String, droppedLimits: Seq[(Long, Long, Double, Double, Any, Int, Boolean)]): Unit = {
-    val headerLine = "mml_id; road_link_id; start_measure; end_measure; value \n"
-    val data = droppedLimits.map { x =>
-      s"""${x._1}; ${x._2}; ${x._3}; ${x._4}; ${x._5}"""
-    }.mkString("\n")
-
-    val file = new File(fileName + ".csv")
-    val bw = new BufferedWriter(new FileWriter(file))
-    bw.write(headerLine + data + "\n")
-    bw.close()
-  }
-
-  private def logMemoryStatistics(runtime: Runtime) = {
-    val mb = 1024 * 1024
-    println("Used Memory: " + (runtime.totalMemory() - runtime.freeMemory()) / mb + " MB")
-    println("Free Memory: " + runtime.freeMemory() / mb + " MB")
-    println("Total Memory: " + runtime.totalMemory() / mb + " MB")
-    println("Max Memory: " + runtime.maxMemory() / mb + " MB")
-  }
-
-  private def generateCsvForDroppedAssets(assetTypeId: Int,
-                                          assetName: String,
-                                          roadLinkService: VVHRoadLinkService,
-                                          startTime: DateTime) = {
-    val runtime = Runtime.getRuntime()
-    val limits = OracleDatabase.withDynSession {
-      sql"""
-           select pos.MML_ID, pos.road_link_id, pos.start_measure, pos.end_measure, s.value, a.asset_type_id, a.floating
-           from asset a
-           join ASSET_LINK al on a.id = al.asset_id
-           join LRM_POSITION pos on al.position_id = pos.id
-           left join number_property_value s on s.asset_id = a.id
-           where a.asset_type_id in ($assetTypeId)
-           and (valid_to is null or valid_to >= sysdate)
-         """.as[(Long, Long, Double, Double, Int, Int, Boolean)].list
-    }
-    println("*** fetched all " + assetName + " from DB " + Seconds.secondsBetween(startTime, DateTime.now()).getSeconds)
-    logMemoryStatistics(runtime)
-
-    def mmlIdFromFeature(attributes: Map[String, Any], geometry: List[List[Double]]) = {
-      attributes("MTKID").asInstanceOf[BigInt].longValue()
-    }
-    val assetMmlIds = limits.map(_._1).toSet
-    val existingMmlIds = roadLinkService.fetchVVHRoadlinks(assetMmlIds, Some("MTKID"), false, mmlIdFromFeature).toSet
-    println("*** fetched associated road links from VVH " + Seconds.secondsBetween(startTime, DateTime.now()).getSeconds)
-    logMemoryStatistics(runtime)
-
-    val nonExistingLimits = limits.filter { limit => !existingMmlIds.contains(limit._1) }
-    println("*** calculated dropped links " + Seconds.secondsBetween(startTime, DateTime.now()).getSeconds)
-    logMemoryStatistics(runtime)
-
-    val floatingLimits = limits.filter(_._7)
-    exportCsv(assetName, nonExistingLimits ++ floatingLimits)
-    println("*** exported CSV files " + Seconds.secondsBetween(startTime, DateTime.now()).getSeconds)
-    logMemoryStatistics(runtime)
-  }
-
-  def generateDroppedNumericalLimits(vvhServiceHost: String): Unit = {
-    val roadLinkService = new VVHRoadLinkService(new VVHClient(vvhServiceHost), null)
-    val startTime = DateTime.now()
-    val assetNames = Map(
-      30 -> "total_weight_limits",
-      40 -> "trailer_truck_weight_limits",
-      50 -> "axle_weight_limits",
-      60 -> "bogie_weight_limits",
-      70 -> "height_limits",
-      80 -> "length_limits",
-      90 -> "width_limits",
-      100 -> "lit_roads",
-      110 -> "paved_roads",
-      120 -> "road_widths",
-      130 -> "roads_affected_by_thawing",
-      150 -> "congestion_tendency",
-      170 -> "traffic_volumes",
-      140 -> "number_of_lanes",
-      180 -> "speed_limits_during_winter",
-      160 -> "mass_transit_lanes")
-
-    assetNames.foreach { case(assetTypeId, assetName) =>
-      generateCsvForDroppedAssets(assetTypeId, assetName, roadLinkService, startTime)
-    }
-  }
-
-  def generateValueString(prohibitionValue: ProhibitionValue): String = {
-    val prohibitionType = Map(
-      3 -> "Ajoneuvo",
-      2 -> "Moottoriajoneuvo",
-      23 -> "Läpiajo",
-      12 -> "Jalankulku",
-      11 -> "Polkupyörä",
-      26 -> "Ratsastus",
-      10 -> "Mopo",
-      9 -> "Moottoripyörä",
-      27 -> "Moottorikelkka",
-      5 -> "Linja-auto",
-      8 -> "Taksi",
-      7 -> "Henkilöauto",
-      6 -> "Pakettiauto",
-      4 -> "Kuorma-auto",
-      15 -> "Matkailuajoneuvo",
-      19 -> "Sotilasajoneuvo",
-      13 -> "Ajoneuvoyhdistelmä",
-      14 -> "Traktori tai maatalousajoneuvo",
-      21 -> "Huoltoajo",
-      22 -> "Tontille ajo",
-      24 -> "Ryhmän A vaarallisten aineiden kuljetus",
-      25 -> "Ryhmän B vaarallisten aineiden kuljetus"
-    )
-
-    val daysMap = Map(
-      1 -> "Ma - Pe",
-      2 -> "La",
-      3 -> "Su"
-    )
-
-    val exceptions = prohibitionValue.exceptions.toSeq match {
-      case Nil => ""
-      case exceptionCodes => "Poikkeukset: " + exceptionCodes.map { exceptionCode => prohibitionType.getOrElse(exceptionCode, exceptionCode) }.mkString(", ")
-    }
-
-    val validityPeriods = prohibitionValue.validityPeriods.toSeq match {
-      case Nil => ""
-      case periods => "Voimassa: " + periods.map { validityPeriod => s"${daysMap.getOrElse(validityPeriod.days.value, validityPeriod.days.value)} ${validityPeriod.startHour} - ${validityPeriod.endHour}" }.mkString(", ")
-    }
-
-    prohibitionType.getOrElse(prohibitionValue.typeId, prohibitionValue.typeId) + " " + exceptions + " " + validityPeriods
-  }
-
-  def generateDroppedProhibitions(assetTypeId: Int, csvName: String, vvhServiceHost: String): Unit = {
-    val roadLinkService = new VVHRoadLinkService(new VVHClient(vvhServiceHost), null)
-    val startTime = DateTime.now()
-    def elapsedTime = Seconds.secondsBetween(startTime, DateTime.now()).getSeconds
-
-    val limits = OracleDatabase.withDynSession {
-      sql"""
-           select pos.MML_ID, pos.road_link_id, pos.start_measure, pos.end_measure, a.floating
-           from asset a
-           join ASSET_LINK al on a.id = al.asset_id
-           join LRM_POSITION pos on al.position_id = pos.id
-           where a.asset_type_id = $assetTypeId
-           and (valid_to is null or valid_to >= sysdate)
-         """.as[(Long, Long, Double, Double, Boolean)].list
-    }
-    println(s"*** fetched prohibitions of type ID $assetTypeId from DB in $elapsedTime seconds")
-
-    val existingMmlIds = roadLinkService.fetchVVHRoadlinks(limits.map(_._1).toSet).map(_.mmlId)
-    println(s"*** fetched all road links from VVH in $elapsedTime seconds")
-
-    val nonExistingLimits = limits.filter { limit => !existingMmlIds.contains(limit._1) }
-    println(s"*** calculated dropped links in $elapsedTime seconds")
-
-    val floatingLimits = limits.filter(_._5)
-    val droppedMmlIds = (floatingLimits ++ nonExistingLimits).map(_._1)
-
-    val droppedProhibitions =  OracleDatabase.withDynTransaction {
-      OracleLinearAssetDao.fetchProhibitionsByMmlIds(assetTypeId, droppedMmlIds, includeFloating = true)
-    }
-
-    val prohibitionLines = droppedProhibitions.map { droppedProhibition =>
-      droppedProhibition.value.get match {
-        case Prohibitions(prohibitionValues) =>
-          prohibitionValues.map { prohibitionValue =>
-            val value = generateValueString(prohibitionValue)
-            (droppedProhibition.mmlId, 0l, droppedProhibition.startMeasure, droppedProhibition.endMeasure, value, assetTypeId, false)
-          }
-      }
-    }
-    exportCsv(csvName, prohibitionLines.flatten)
-
-    println(s"*** exported CSV file $csvName in $elapsedTime seconds")
-
-  }
-
-=======
->>>>>>> ac7b0ce2
   def expireSplitAssetsWithoutMml(typeId: Int) = {
     val chunkSize = 1000
     val splitAssetsWithoutMmlIdFilter = """
