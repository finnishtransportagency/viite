package fi.liikennevirasto.digiroad2.util

import java.util.Properties
import javax.sql.DataSource

import com.jolbox.bonecp.{BoneCPConfig, BoneCPDataSource}
import fi.liikennevirasto.digiroad2.asset.{BoundingRectangle, SideCode}
import fi.liikennevirasto.digiroad2.linearasset._
import fi.liikennevirasto.digiroad2.linearasset.oracle.OracleLinearAssetDao
import fi.liikennevirasto.digiroad2.pointasset.oracle.{OracleObstacleDao, Obstacle}
import org.joda.time.format.PeriodFormat
import slick.driver.JdbcDriver.backend.{Database, DatabaseDef}
import Database.dynamicSession
import _root_.oracle.sql.STRUCT
import com.github.tototoshi.slick.MySQLJodaSupport._
import fi.liikennevirasto.digiroad2._
import fi.liikennevirasto.digiroad2.masstransitstop.oracle.Queries._
import fi.liikennevirasto.digiroad2.masstransitstop.oracle.{Queries, Sequences}
import fi.liikennevirasto.digiroad2.oracle.{MassQuery, OracleDatabase}
import fi.liikennevirasto.digiroad2.util.AssetDataImporter.{SimpleBusStop, _}
import org.joda.time._
import org.slf4j.LoggerFactory
import slick.jdbc.StaticQuery.interpolation
import slick.jdbc._

import scala.collection.mutable

object
AssetDataImporter {
  case class SimpleBusStop(shelterType: Int,
                           assetId: Option[Long] = None,
                           busStopId: Option[Long],
                           busStopType: Seq[Int],
                           lrmPositionId: Long,
                           validFrom: LocalDate = LocalDate.now,
                           validTo: Option[LocalDate] = None,
                           point: Point,
                           roadLinkId: Long,
                           municipalityCode: Int,
                           bearing: Double)
  case class SimpleRoadLink(id: Long, roadType: Int, roadNumber: Int, roadPartNumber: Int, functionalClass: Int, rStartHn: Int, lStartHn: Int,
                            rEndHn: Int, lEndHn: Int, municipalityNumber: Int, geom: STRUCT)

  case class PropertyWrapper(shelterTypePropertyId: Long, accessibilityPropertyId: Long, administratorPropertyId: Long,
                             busStopAssetTypeId: Long, busStopTypePropertyId: Long)

  sealed trait ImportDataSet {
    def database(): DatabaseDef
  }

  case object TemporaryTables extends ImportDataSet {
    lazy val dataSource: DataSource = {
      val cfg = new BoneCPConfig(OracleDatabase.loadProperties("/import.bonecp.properties"))
      new BoneCPDataSource(cfg)
    }

    def database() = Database.forDataSource(dataSource)
  }

  case object Conversion extends ImportDataSet {
    lazy val dataSource: DataSource = {
      val cfg = new BoneCPConfig(OracleDatabase.loadProperties("/conversion.bonecp.properties"))
      new BoneCPDataSource(cfg)
    }

    def database() = Database.forDataSource(dataSource)
    val roadLinkTable: String = "tielinkki"
    val busStopTable: String = "lineaarilokaatio"
  }

  def humanReadableDurationSince(startTime: DateTime): String = {
    PeriodFormat.getDefault.print(new Period(startTime, DateTime.now()))
  }
}

class AssetDataImporter {
  val logger = LoggerFactory.getLogger(getClass)
  lazy val ds: DataSource = initDataSource

  val Modifier = "dr1conversion"

  def withDynTransaction(f: => Unit): Unit = OracleDatabase.withDynTransaction(f)
  def withDynSession[T](f: => T): T = OracleDatabase.withDynSession(f)

  implicit object SetStruct extends SetParameter[STRUCT] {
    def apply(v: STRUCT, pp: PositionedParameters) {
      pp.setObject(v, java.sql.Types.STRUCT)
    }
  }

  def time[A](f: => A) = {
    val s = System.nanoTime
    val ret = f
    println("time for insert "+(System.nanoTime-s)/1e6+"ms")
    ret
  }

  private def getBatchDrivers(size: Int): List[(Int, Int)] = {
    println(s"""creating batching for $size items""")
    getBatchDrivers(1, size, 500)
  }

  def getBatchDrivers(n: Int, m: Int, step: Int): List[(Int, Int)] = {
    if ((m - n) < step) {
      List((n, m))
    } else {
      val x = ((n to m by step).sliding(2).map(x => (x(0), x(1) - 1))).toList
      x :+ (x.last._2 + 1, m)
    }
  }

  def expireSplitAssetsWithoutMml(typeId: Int) = {
    val chunkSize = 1000
    val splitAssetsWithoutLinkIdFilter = """
      a.created_by like 'split_linearasset_%'
      and lrm.link_id is null
      and (a.valid_to > sysdate or a.valid_to is null)"""
    val (minId, maxId) = getAssetIdRangeWithFilter(typeId, splitAssetsWithoutLinkIdFilter)
    val chunks: List[(Int, Int)] = getBatchDrivers(minId, maxId, chunkSize)
    chunks.foreach { case(chunkStart, chunkEnd) =>
      val start = System.currentTimeMillis()
      expireSplitLinearAssetsWithoutLinkId(typeId, chunkStart, chunkEnd)
      println("*** Processed linear assets between " + chunkStart + " and " + chunkEnd + " in " + (System.currentTimeMillis() - start) + " ms.")
    }
  }

  def importEuropeanRoads(conversionDatabase: DatabaseDef, vvhHost: String) = {
    val roads = conversionDatabase.withDynSession {
      sql"""select link_id, eur_nro from eurooppatienumero""".as[(Long, String)].list
    }

    val roadsByLinkId = roads.foldLeft(Map.empty[Long, (Long, String)]) { (m, road) => m + (road._1 -> road) }

    val vvhClient = new VVHClient(vvhHost)
    val vvhLinks = vvhClient.fetchVVHRoadlinks(roadsByLinkId.keySet)
    val linksByLinkId = vvhLinks.foldLeft(Map.empty[Long, VVHRoadlink]) { (m, link) => m + (link.linkId -> link) }

    val roadsWithLinks = roads.map { road => (road, linksByLinkId.get(road._1)) }

    OracleDatabase.withDynTransaction {
      val assetPS = dynamicSession.prepareStatement("insert into asset (id, asset_type_id, floating, CREATED_DATE, CREATED_BY) values (?, ?, ?, SYSDATE, 'dr1_conversion')")
      val propertyPS = dynamicSession.prepareStatement("insert into text_property_value (id, asset_id, property_id, value_fi) values (?, ?, ?, ?)")
      val lrmPositionPS = dynamicSession.prepareStatement("insert into lrm_position (ID, link_id, SIDE_CODE, start_measure, end_measure) values (?, ?, ?, ?, ?)")
      val assetLinkPS = dynamicSession.prepareStatement("insert into asset_link (asset_id, position_id) values (?, ?)")

      val propertyId = Queries.getPropertyIdByPublicId("eurooppatienumero")

      roadsWithLinks.foreach { case ((linkId, eRoad), link) =>
        val assetId = Sequences.nextPrimaryKeySeqValue

        assetPS.setLong(1, assetId)
        assetPS.setInt(2, 260)
        assetPS.setBoolean(3, link.isEmpty)
        assetPS.addBatch()

        val lrmPositionId = Sequences.nextLrmPositionPrimaryKeySeqValue

        lrmPositionPS.setLong(1, lrmPositionId)
        lrmPositionPS.setLong(2, linkId)
        lrmPositionPS.setInt(3, SideCode.BothDirections.value)
        lrmPositionPS.setDouble(4, 0)
        lrmPositionPS.setDouble(5, link.map(_.geometry).map(GeometryUtils.geometryLength).getOrElse(0))
        lrmPositionPS.addBatch()

        assetLinkPS.setLong(1, assetId)
        assetLinkPS.setLong(2, lrmPositionId)
        assetLinkPS.addBatch()

        propertyPS.setLong(1, Sequences.nextPrimaryKeySeqValue)
        propertyPS.setLong(2, assetId)
        propertyPS.setLong(3, propertyId)
        propertyPS.setString(4, eRoad)
        propertyPS.addBatch()
      }

      assetPS.executeBatch()
      lrmPositionPS.executeBatch()
      assetLinkPS.executeBatch()
      propertyPS.executeBatch()

      assetPS.close()
      assetLinkPS.close()
      lrmPositionPS.close()
      propertyPS.close()
    }
  }

  def importProhibitions(conversionDatabase: DatabaseDef, vvhServiceHost: String) = {
    val conversionTypeId = 29
    val exceptionTypeId = 1
    val vvhClient = new VVHClient(vvhServiceHost)
    val typeId = 190

    println("*** Fetching prohibitions from conversion database")
    val startTime = DateTime.now()

    val prohibitions = conversionDatabase.withDynSession {
      sql"""
          select s.segm_id, t.link_id, s.alkum, s.loppum, t.kunta_nro, s.arvo, s.puoli, s.aika
          from segments s
          join tielinkki_ctas t on s.tielinkki_id = t.dr1_id
          where s.tyyppi = $conversionTypeId and s.kaista is null
       """.as[(Long, Long, Double, Double, Int, Int, Int, Option[String])].list
    }

    val exceptions = conversionDatabase.withDynSession {
      sql"""
          select s.segm_id, t.link_id, s.arvo, s.puoli
          from segments s
          join tielinkki_ctas t on s.tielinkki_id = t.dr1_id
          where s.tyyppi = $exceptionTypeId and s.kaista is null
       """.as[(Long, Long, Int, Int)].list
    }

    println(s"*** Fetched ${prohibitions.length} prohibitions from conversion database in ${humanReadableDurationSince(startTime)}")

    val roadLinks = vvhClient.fetchVVHRoadlinks(prohibitions.map(_._2).toSet)

    val conversionResults = convertToProhibitions(prohibitions, roadLinks, exceptions)
    println(s"*** Importing ${prohibitions.length} prohibitions")

    val insertCount = OracleDatabase.withDynTransaction {
      insertProhibitions(typeId, conversionResults)
    }
    println(s"*** Persisted $insertCount linear assets in ${humanReadableDurationSince(startTime)}")
  }

  def insertProhibitions(typeId: Int, conversionResults: Seq[Either[String, PersistedLinearAsset]]): Int = {
      val assetPS = dynamicSession.prepareStatement("insert into asset (id, asset_type_id, CREATED_DATE, CREATED_BY) values (?, ?, SYSDATE, 'dr1_conversion')")
      val lrmPositionPS = dynamicSession.prepareStatement("insert into lrm_position (ID, link_id, START_MEASURE, END_MEASURE, SIDE_CODE) values (?, ?, ?, ?, ?)")
      val assetLinkPS = dynamicSession.prepareStatement("insert into asset_link (asset_id, position_id) values (?, ?)")
      val valuePS = dynamicSession.prepareStatement("insert into prohibition_value (id, asset_id, type) values (?, ?, ?)")
      val exceptionPS = dynamicSession.prepareStatement("insert into prohibition_exception (id, prohibition_value_id, type) values (?, ?, ?)")
      val validityPeriodPS = dynamicSession.prepareStatement("insert into prohibition_validity_period (id, prohibition_value_id, type, start_hour, end_hour) values (?, ?, ?, ?, ?)")

      conversionResults.foreach {
        case Right(asset) =>
          val assetId = Sequences.nextPrimaryKeySeqValue
          assetPS.setLong(1, assetId)
          assetPS.setInt(2, typeId)
          assetPS.addBatch()

          val lrmPositionId = Sequences.nextLrmPositionPrimaryKeySeqValue
          lrmPositionPS.setLong(1, lrmPositionId)
          lrmPositionPS.setLong(2, asset.linkId)
          lrmPositionPS.setDouble(3, asset.startMeasure)
          lrmPositionPS.setDouble(4, asset.endMeasure)
          lrmPositionPS.setInt(5, asset.sideCode)
          lrmPositionPS.addBatch()

          assetLinkPS.setLong(1, assetId)
          assetLinkPS.setLong(2, lrmPositionId)
          assetLinkPS.addBatch()

          val value: Prohibitions = asset.value.get.asInstanceOf[Prohibitions]
          value.prohibitions.foreach { prohibitionValue =>
            val valueId = Sequences.nextPrimaryKeySeqValue
            valuePS.setLong(1, valueId)
            valuePS.setLong(2, assetId)
            valuePS.setLong(3, prohibitionValue.typeId)
            valuePS.addBatch()
            prohibitionValue.exceptions.foreach { exceptionType =>
              val exceptionId = Sequences.nextPrimaryKeySeqValue
              exceptionPS.setLong(1, exceptionId)
              exceptionPS.setLong(2, valueId)
              exceptionPS.setInt(3, exceptionType)
              exceptionPS.addBatch()
            }
            prohibitionValue.validityPeriods.foreach { validityPeriod =>
              val validityPeriodId = Sequences.nextPrimaryKeySeqValue
              validityPeriodPS.setLong(1, validityPeriodId)
              validityPeriodPS.setLong(2, valueId)
              validityPeriodPS.setInt(3, validityPeriod.days.value)
              validityPeriodPS.setInt(4, validityPeriod.startHour)
              validityPeriodPS.setInt(5, validityPeriod.endHour)
              validityPeriodPS.addBatch()
            }
          }
        case Left(validationError) => println(s"*** $validationError")
      }

      val executedAssetInserts = assetPS.executeBatch().length
      lrmPositionPS.executeBatch()
      assetLinkPS.executeBatch()
      valuePS.executeBatch()
      exceptionPS.executeBatch()
      validityPeriodPS.executeBatch()


      assetPS.close()
      lrmPositionPS.close()
      assetLinkPS.close()
      valuePS.close()
      exceptionPS.close()
      validityPeriodPS.close()
      executedAssetInserts
  }

  private def expandSegments(segments: Seq[(Long, Long, Double, Double, Int, Int, Int, Option[String])], exceptionSideCodes: Seq[Int]): Seq[(Long, Long, Double, Double, Int, Int, Int, Option[String])] = {
    if (segments.forall(_._7 == 1) && exceptionSideCodes.forall(_ == 1)) segments
    else {
      val (bothSided, oneSided) = segments.partition(_._7 == 1)
      val splitSegments = bothSided.flatMap { x => Seq(x.copy(_7 = 2), x.copy(_7 = 3)) }
      splitSegments ++ oneSided
    }
  }

  def expandExceptions(exceptions: Seq[(Long, Long, Int, Int)], prohibitionSideCodes: Seq[(Int)]) = {
    if (exceptions.forall(_._4 == 1) && prohibitionSideCodes.forall(_ == 1)) exceptions
    else {
      val (bothSided, oneSided) = exceptions.partition(_._4 == 1)
      val splitExceptions = bothSided.flatMap { x => Seq(x.copy(_4 = 2), x.copy(_4 = 3)) }
      splitExceptions ++ oneSided
    }
  }

  private def parseProhibitionValues(segments: Seq[(Long, Long, Double, Double, Int, Int, Int, Option[String])], exceptions: Seq[(Long, Long, Int, Int)], linkId: Long, sideCode: Int): Seq[Either[String, ProhibitionValue]] = {
    val timeDomainParser = new TimeDomainParser
    segments.map { segment =>
      val exceptionsForProhibition = exceptions.filter { z => z._2 == linkId && z._4 == sideCode }.map(_._3).toSet

      segment._8 match {
        case None => Right(ProhibitionValue(segment._6, Set.empty, exceptionsForProhibition))
        case Some(timeDomainString) =>
          timeDomainParser.parse(timeDomainString) match {
            case Left(err) => Left(s"${err}. Dropped prohibition ${segment._1}.")
            case Right(periods) => Right(ProhibitionValue(segment._6, periods.toSet, exceptionsForProhibition))
          }
      }
    }
  }

  def convertToProhibitions(prohibitionSegments: Seq[(Long, Long, Double, Double, Int, Int, Int, Option[String])], roadLinks: Seq[VVHRoadlink], exceptions: Seq[(Long, Long, Int, Int)]): Seq[Either[String, PersistedLinearAsset]] = {
    def hasInvalidExceptionType(exception: (Long, Long, Int, Int)): Boolean = {
      !Set(21, 22, 10, 9, 27, 5, 8, 7, 6, 4, 15, 19, 13, 14, 24, 25).contains(exception._3)
    }

    def hasInvalidProhibitionType(prohibition: (Long, Long, Double, Double, Int, Int, Int, Option[String])): Boolean = {
      !Set(3, 2, 23, 12, 11, 26, 10, 9, 27, 5, 8, 7, 6, 4, 15, 19, 13, 14, 24, 25).contains(prohibition._6)
    }
    val (segmentsWithRoadLink, segmentsWithoutRoadLink) = prohibitionSegments.partition { s => roadLinks.exists(_.linkId == s._2) }
    val (segmentsOfInvalidType, validSegments) = segmentsWithRoadLink.partition { s => hasInvalidProhibitionType(s) }
    val segmentsByLinkId = validSegments.groupBy(_._2)
    val (exceptionsWithProhibition, exceptionsWithoutProhibition) = exceptions.partition { x => segmentsByLinkId.keySet.contains(x._2) }
    val (exceptionWithInvalidCode, validExceptions) = exceptionsWithProhibition.partition { x => hasInvalidExceptionType(x) }

    segmentsByLinkId.flatMap { case (linkId, segments) =>
      val roadLinkLength = GeometryUtils.geometryLength(roadLinks.find(_.linkId == linkId).get.geometry)
      val expandedSegments = expandSegments(segments, validExceptions.filter(_._2 == linkId).map(_._4))
      val expandedExceptions = expandExceptions(validExceptions.filter(_._2 == linkId), segments.map(_._7))

      expandedSegments.groupBy(_._7).flatMap { case (sideCode, segmentsPerSide) =>
        val prohibitionResults = parseProhibitionValues(segmentsPerSide, expandedExceptions, linkId, sideCode)
        val linearAssets = prohibitionResults.filter(_.isRight).map(_.right.get) match {
          case Nil => Nil
          case prohibitionValues => Seq(Right(PersistedLinearAsset(0l, linkId, sideCode, Some(Prohibitions(prohibitionValues)), 0.0, roadLinkLength, None, None, None, None, false, 190, 0, None)))
        }
        val parseErrors = prohibitionResults.filter(_.isLeft).map(_.left.get).map(Left(_))
        linearAssets ++ parseErrors
      }
    }.toSeq ++
      segmentsWithoutRoadLink.map { s => Left(s"No VVH road link found for mml id ${s._2}. ${s._1} dropped.") } ++
      segmentsOfInvalidType.map { s => Left(s"Invalid type for prohibition. ${s._1} dropped.") } ++
      exceptionsWithoutProhibition.map { ex => Left(s"No prohibition found on mml id ${ex._2}. Dropped exception ${ex._1}.")} ++
      exceptionWithInvalidCode.map { ex => Left(s"Invalid exception. Dropped exception ${ex._1}.")}
  }

  def fetchProhibitionsByLinkIds(prohibitionAssetTypeId: Int, ids: Seq[Long], includeFloating: Boolean = false): Seq[PersistedLinearAsset] = {
    val floatingFilter = if (includeFloating) "" else "and a.floating = 0"

    val assets = MassQuery.withIds(ids.toSet) { idTableName =>
      sql"""
        select a.id, pos.link_id, pos.side_code,
               pv.id, pv.type,
               pvp.type, pvp.start_hour, pvp.end_hour,
               pe.type,
               pos.start_measure, pos.end_measure,
               a.created_by, a.created_date, a.modified_by, a.modified_date,
               case when a.valid_to <= sysdate then 1 else 0 end as expired, pvp.start_minute, pvp.end_minute
          from asset a
          join asset_link al on a.id = al.asset_id
          join lrm_position pos on al.position_id = pos.id
          join prohibition_value pv on pv.asset_id = a.id
          join #$idTableName i on i.id = a.id
          left join prohibition_validity_period pvp on pvp.prohibition_value_id = pv.id
          left join prohibition_exception pe on pe.prohibition_value_id = pv.id
          where a.asset_type_id = $prohibitionAssetTypeId
          and (a.valid_to >= sysdate or a.valid_to is null)
          #$floatingFilter"""
        .as[(Long, Long, Int, Long, Int, Option[Int], Option[Int], Option[Int], Option[Int], Double, Double, Option[String], Option[DateTime], Option[String], Option[DateTime], Boolean, Int, Int)].list
    }

    val groupedByAssetId = assets.groupBy(_._1)
    val groupedByProhibitionId = groupedByAssetId.mapValues(_.groupBy(_._4))

    groupedByProhibitionId.map { case (assetId, rowsByProhibitionId) =>
      val (_, linkId, sideCode, _, _, _, _, _, _, startMeasure, endMeasure, createdBy, createdDate, modifiedBy, modifiedDate, expired, _, _) = groupedByAssetId(assetId).head
      val prohibitionValues = rowsByProhibitionId.keys.toSeq.sorted.map { prohibitionId =>
        val rows = rowsByProhibitionId(prohibitionId)
        val prohibitionType = rows.head._5
        val exceptions = rows.flatMap(_._9).toSet
        val validityPeriods = rows.filter(_._6.isDefined).map { case row =>
          ValidityPeriod(row._7.get, row._8.get, ValidityPeriodDayOfWeek(row._6.get), 1, 0)
        }.toSet
        ProhibitionValue(prohibitionType, validityPeriods, exceptions)
      }
      // TODO: when linear assets get included in change history
      PersistedLinearAsset(assetId, linkId, sideCode, Some(Prohibitions(prohibitionValues)), startMeasure, endMeasure, createdBy, createdDate, modifiedBy, modifiedDate, expired, prohibitionAssetTypeId, 0, None)
    }.toSeq
  }

  def importHazmatProhibitions() = {
    OracleDatabase.withDynTransaction {
      val assetIds =
        sql"""
          select a.id from asset a
             join prohibition_value pv on a.id = pv.ASSET_ID
             where pv.type in (24, 25)
             and a.asset_type_id = 190
        """.as[Long].list

      if (assetIds.nonEmpty) {
        val linearAssets = fetchProhibitionsByLinkIds(190, assetIds, true)
        val hazmatAssets = linearAssets.map { linearAsset =>
          val newValue = linearAsset.value.map {
            case Prohibitions(prohibitionValues) =>
              val hazMatProhibitions = prohibitionValues.filter { p => Set(24, 25).contains(p.typeId) }
              Prohibitions(hazMatProhibitions.map(_.copy(exceptions = Set.empty)))
            case x =>
              throw new IllegalArgumentException
          }
          linearAsset.copy(value = newValue)
        }

        insertProhibitions(210, hazmatAssets.map(Right(_)))

        val prohibitionValueIds = MassQuery.withIds(assetIds.toSet) { idTableName =>
           sql"""
              select pv.id from prohibition_value pv
              join #$idTableName i on i.id = pv.asset_id
              where type in (24, 25)""".as[Long].list
        }

        MassQuery.withIds(prohibitionValueIds.toSet) { idTableName =>
          sqlu"""delete from prohibition_validity_period
                 where prohibition_value_id in (select id from #$idTableName)""".execute
          sqlu"""delete from prohibition_exception where prohibition_value_id in (select id from #$idTableName)""".execute
        }

        MassQuery.withIds(assetIds.toSet) { idTableName =>
          sqlu"""delete from prohibition_value where asset_id in (select id from #$idTableName) and type in (24, 25)""".execute
        }

        sqlu"""delete from asset_link where asset_id in (select id from asset where asset_type_id=190 and id not in (select asset_id from prohibition_value))""".execute
        sqlu"""delete from asset where asset_type_id=190 and id not in (select asset_id from prohibition_value)""".execute
        sqlu"""delete from lrm_position pos where NOT EXISTS (select position_id from asset_link where position_id = pos.id)""".execute
      } else {
        println("No hazardous material prohibitions with old type id found for import")
      }
    }
  }

  def getTypeProperties = {
    OracleDatabase.withDynSession {
      val shelterTypePropertyId = sql"select p.id from property p where p.public_id = 'katos'".as[Long].first
      val accessibilityPropertyId = sql"select p.id from property p where p.public_id = 'esteettomyys_liikuntarajoitteiselle'".as[Long].first
      val administratorPropertyId = sql"select p.id from property p where p.public_id = 'tietojen_yllapitaja'".as[Long].first
      val busStopTypePropertyId = sql"select p.id from property p where p.public_id = 'pysakin_tyyppi'".as[Long].first
      val busStopAssetTypeId = sql"select id from asset_type where name = 'Bussipysäkit'".as[Long].first
      PropertyWrapper(shelterTypePropertyId, accessibilityPropertyId, administratorPropertyId,
                      busStopAssetTypeId, busStopTypePropertyId)
    }
  }

  def insertBusStops(busStop: SimpleBusStop, typeProps: PropertyWrapper) {
    OracleDatabase.withDynSession {
      val assetId = busStop.assetId.getOrElse(Sequences.nextPrimaryKeySeqValue)

      sqlu"""
        insert into asset(id, external_id, asset_type_id, created_by, valid_from, valid_to, municipality_code, bearing)
        values($assetId, ${busStop.busStopId}, ${typeProps.busStopAssetTypeId},
               $Modifier, ${busStop.validFrom}, ${busStop.validTo.getOrElse(null)},
               ${busStop.municipalityCode}, ${busStop.bearing})
      """.execute

      sqlu"""
         insert into asset_link(asset_id, position_id)
         values($assetId, ${busStop.lrmPositionId})
      """.execute

      updateAssetGeometry(assetId, busStop.point)
      busStop.busStopType.foreach { busStopType =>
        insertMultipleChoiceValue(typeProps.busStopTypePropertyId, assetId, busStopType)
      }

      insertTextPropertyData(typeProps.accessibilityPropertyId, assetId, "Ei tiedossa")
      insertSingleChoiceValue(typeProps.administratorPropertyId, assetId, 2)
      insertSingleChoiceValue(typeProps.shelterTypePropertyId, assetId, busStop.shelterType)
    }
  }

  def adjustToNewDigitization(vvhHost: String) = {
    val vvhClient = new VVHClient(vvhHost)
    val municipalities = OracleDatabase.withDynSession { Queries.getMunicipalities }
    val processedLinkIds = mutable.Set[Long]()

    withDynTransaction {
      municipalities.foreach { municipalityCode =>
        val startTime = DateTime.now()

        println(s"*** Fetching from VVH with municipality: $municipalityCode")

        val flippedLinks = vvhClient.fetchByMunicipality(municipalityCode)
          .filter(isHereFlipped)
          .filterNot(link => processedLinkIds.contains(link.linkId))

        var updatedCount = MassQuery.withIds(flippedLinks.map(_.linkId).toSet) { idTableName =>
          sqlu"""
            update lrm_position pos
            set pos.side_code = 5 - pos.side_code
            where exists(select * from #$idTableName i where i.id = pos.link_id)
            and pos.side_code in (2, 3)
          """.first +
          sqlu"""
            update traffic_direction td
            set td.traffic_direction = 7 - td.traffic_direction
            where exists(select id from #$idTableName i where i.id = td.link_id)
            and td.traffic_direction in (3, 4)
          """.first +
          sqlu"""
            update asset a
            set a.bearing = mod((a.bearing + 180), 360)
            where a.id in (select al.asset_id from asset_link al
                           join lrm_position pos on al.position_id = pos.id
                           join #$idTableName i on i.id = pos.link_id)
            and a.bearing is not null
            and a.asset_type_id in (10, 240)
          """.first
        }

        flippedLinks.foreach { link =>
          val length = GeometryUtils.geometryLength(link.geometry)

          updatedCount += sqlu"""
              update lrm_position
              set end_measure = greatest(0, ${length} - COALESCE(start_measure, 0)),
                  start_measure = greatest(0, ${length} - COALESCE(end_measure, start_measure, 0))
              where link_id = ${link.linkId}
            """.first
        }

        processedLinkIds ++= flippedLinks.map(_.linkId)

        println(s"*** Made $updatedCount updates in ${humanReadableDurationSince(startTime)}")
      }
    }
  }

  private def isHereFlipped(roadLink: VVHRoadlink) = {
    val NotFlipped = 0
    val Flipped = 1
    roadLink.attributes.getOrElse("MTKHEREFLIP", NotFlipped).asInstanceOf[BigInt] == Flipped
  }

  def generateValuesForLitRoads(): Unit = {
    processInChunks(100, "lit roads") { (chunkStart, chunkEnd) =>
      withDynTransaction {
        val litRoads = sql"""
          select a.id, p.id
            from asset a
            join asset_link al on a.id = al.asset_id
            join lrm_position pos on al.position_id = pos.id
            join property p on p.public_id = 'mittarajoitus'
            left join number_property_value s on s.asset_id = a.id and s.property_id = p.id
            where a.id between $chunkStart and $chunkEnd and a.asset_type_id = 100
        """.as[(Long, Long)].list

        litRoads.foreach { case (assetId, propertyId) =>
          val id = Sequences.nextPrimaryKeySeqValue
          sqlu"""
            insert into number_property_value (id, asset_id, property_id, value)
            values ($id, $assetId, $propertyId, 1)
          """.execute
        }

        println(s"Assigned value to ${litRoads.length} lit road assets")
      }
    }
  }

  def processInChunks(typeId: Int, assetTypeName: String)(f: (Int, Int) => Unit): Unit = {
    val chunkSize = 1000
    val (minId, maxId) = getAssetIdRange(typeId, true)
    val chunks: List[(Int, Int)] = getBatchDrivers(minId, maxId, chunkSize)
    chunks.foreach { case (chunkStart, chunkEnd) =>
      val startTime = System.currentTimeMillis()
      f(chunkStart, chunkEnd)
      println(s"*** Processed $assetTypeName between $chunkStart and $chunkEnd in ${System.currentTimeMillis() - startTime} ms.")
    }
  }
  private def getAssetIdRange(typeId: Int, includeSingleLinkAssets: Boolean = false): (Int, Int) = {
    val multiSegmentFilter = if (includeSingleLinkAssets) "" else "and (select count(*) from asset_link where asset_id = a.id) > 1"
    withDynSession {
      sql"""
        select min(a.id), max(a.id)
        from asset a
        where a.asset_type_id = $typeId and floating = 0 #$multiSegmentFilter
      """.as[(Int, Int)].first
    }
  }

  private def getAssetIdRangeWithFilter(typeId: Int, filter: String): (Int, Int) = {
    withDynSession {
      sql"""
        select min(a.id), max(a.id)
        from asset a
        join asset_link al on al.asset_id = a.id
        join lrm_position lrm on lrm.id = al.position_id
        where a.asset_type_id = $typeId and #$filter
      """.as[(Int, Int)].first
    }
  }
  private def getAssetIdRangeOfMultiLinkAssets(typeId: Int): (Int, Int) = {
    withDynSession {
      sql"""
        select min(a.id), max(a.id)
        from asset a
        where a.asset_type_id = $typeId and floating = 0 and (select count(*) from asset_link where asset_id = a.id) > 1
      """.as[(Int, Int)].first
    }
  }

  private def splitSpeedLimits(chunkStart: Long, chunkEnd: Long) = {
    val dao = new OracleLinearAssetDao(null)

    withDynTransaction {
      val speedLimitLinks = sql"""
            select a.id, pos.link_id, pos.side_code, e.value, pos.start_measure, pos.end_measure
            from asset a
            join asset_link al on a.id = al.asset_id
            join lrm_position pos on al.position_id = pos.id
            join property p on a.asset_type_id = p.asset_type_id and p.public_id = 'rajoitus'
            join single_choice_value s on s.asset_id = a.id and s.property_id = p.id
            join enumerated_value e on s.enumerated_value_id = e.id
            where a.asset_type_id = 20
            and floating = 0
            and (select count(*) from asset_link where asset_id = a.id) > 1
            and a.id between $chunkStart and $chunkEnd
          """.as[(Long, Long, Int, Option[Int], Double, Double)].list

      speedLimitLinks.foreach { speedLimitLink =>
        val (id, linkId, sideCode, value, startMeasure, endMeasure) = speedLimitLink
        dao.forceCreateLinearAsset(s"split_speedlimit_$id", 20, linkId, (startMeasure, endMeasure), SideCode(sideCode), value, (id, value) => dao.insertEnumeratedValue(id, "rajoitus", value), None, None, None, None)
      }
      println(s"created ${speedLimitLinks.length} new single link speed limits")

      val speedLimitsToFloat = speedLimitLinks.map(_._1).toSet
      dao.floatLinearAssets(speedLimitsToFloat)
      println(s"removed ${speedLimitsToFloat.size} multilink speed limits")
    }
  }

  private def splitLinearAssets(typeId: Int, chunkStart: Long, chunkEnd: Long) = {
    val dao = new OracleLinearAssetDao(null)

    withDynTransaction {
      val linearAssetLinks = sql"""
            select a.id, pos.link_id, pos.side_code, pos.start_measure, pos.end_measure, n.value
            from asset a
            join asset_link al on a.id = al.asset_id
            join lrm_position pos on al.position_id = pos.id
            left join number_property_value n on a.id = n.asset_id
            where a.asset_type_id = $typeId
            and floating = 0
            and (select count(*) from asset_link where asset_id = a.id) > 1
            and a.id between $chunkStart and $chunkEnd
          """.as[(Long, Long, Int, Double, Double, Option[Int])].list

      linearAssetLinks.foreach { case (id, linkId, sideCode, startMeasure, endMeasure, value) =>
        dao.forceCreateLinearAsset(s"split_linearasset_$id", typeId, linkId, (startMeasure, endMeasure), SideCode(sideCode), value, (id, value) => dao.insertValue(id, "mittarajoitus", value), None, None, None, None)
      }

      println(s"created ${linearAssetLinks.length} new single link linear assets")

      val assetsIdsToExpire = linearAssetLinks.map(_._1).toSet
      if (assetsIdsToExpire.size > 0) {
        val assetsIdsToExpireString = assetsIdsToExpire.mkString(",")
        sqlu"""update asset
               set modified_by = 'expired_splitted_linearasset', modified_date = sysdate, valid_to = sysdate
               where id in (#$assetsIdsToExpireString)""".execute
      }
      println(s"removed ${assetsIdsToExpire.size} multilink assets")
    }
  }

  private def expireSplitLinearAssetsWithoutLinkId(typeId: Int, chunkStart: Long, chunkEnd: Long) = {
    withDynTransaction {
      sqlu"""
        update asset
          set modified_by = 'expired_asset_without_mml', modified_date = sysdate, valid_to = sysdate
          where id in (
            select a.id
            from asset a
            join asset_link al on al.asset_id = a.id
            join lrm_position lrm on lrm.id = al.position_id
            where a.created_by like 'split_linearasset_%'
            and lrm.link_id is null
            and (a.valid_to > sysdate or a.valid_to is null)
            and a.id between $chunkStart and $chunkEnd
            and a.asset_type_id = $typeId)
        """.execute

      println(s"expired assets with ids between $chunkStart and $chunkEnd")
    }
  }

  def splitMultiLinkSpeedLimitsToSingleLinkLimits() {
    val chunkSize = 1000
    val (minId, maxId) = getAssetIdRange(20)
    val chunks: List[(Int, Int)] = getBatchDrivers(minId, maxId, chunkSize)
    chunks.foreach { case(chunkStart, chunkEnd) =>
      val start = System.currentTimeMillis()
      splitSpeedLimits(chunkStart, chunkEnd)
      println("*** Processed speed limits between " + chunkStart + " and " + chunkEnd + " in " + (System.currentTimeMillis() - start) + " ms.")
    }
  }

  def splitMultiLinkAssetsToSingleLinkAssets(typeId: Int) {
    val chunkSize = 1000
    val multiLinkLinearAssetsFilter = """
        (a.valid_to > sysdate or a.valid_to is null)
        and (select count(*) from asset_link where asset_id = a.id) > 1"""
    val (minId, maxId) = getAssetIdRangeWithFilter(typeId, multiLinkLinearAssetsFilter)
    val chunks: List[(Int, Int)] = getBatchDrivers(minId, maxId, chunkSize)
    chunks.foreach { case(chunkStart, chunkEnd) =>
      val start = System.currentTimeMillis()
      splitLinearAssets(typeId, chunkStart, chunkEnd)
      println("*** Processed linear assets between " + chunkStart + " and " + chunkEnd + " in " + (System.currentTimeMillis() - start) + " ms.")
    }
  }

  def unfloatLinearAssets(): Unit = {
    withDynTransaction {
      sqlu"""
        update asset a set floating=0
        where a.asset_type_id in (30,40,50,60,70,80,90,100)
        and (select count(*) from asset_link where asset_id = a.id) > 1""".execute
    }
  }

  def insertTextPropertyData(propertyId: Long, assetId: Long, text:String) {
    sqlu"""
      insert into text_property_value(id, property_id, asset_id, value_fi, value_sv, created_by)
      values (primary_key_seq.nextval, $propertyId, $assetId, $text, ' ', $Modifier)
    """.execute
  }

def insertNumberPropertyData(propertyId: Long, assetId: Long, value:Int) {
    sqlu"""
      insert into number_property_value(id, property_id, asset_id, value)
      values (primary_key_seq.nextval, $propertyId, $assetId, $value)
    """.execute
  }

  def insertMultipleChoiceValue(propertyId: Long, assetId: Long, value: Int) {
    sqlu"""
      insert into multiple_choice_value(id, property_id, asset_id, enumerated_value_id, modified_by)
      values (primary_key_seq.nextval, $propertyId, $assetId,
        (select id from enumerated_value where value = $value and property_id = $propertyId), $Modifier)
    """.execute
  }

  def insertSingleChoiceValue(propertyId: Long, assetId: Long, value: Int) {
    sqlu"""
      insert into single_choice_value(property_id, asset_id, enumerated_value_id, modified_by)
      values ($propertyId, $assetId, (select id from enumerated_value where value = $value and property_id = $propertyId), $Modifier)
    """.execute
  }

  def getPropertyTypeByPublicId(publicId : String): Long ={
    sql"select p.id from property p where p.public_id = $publicId".as[Long].first
  }

  def getFloatingAssetsWithNumberPropertyValue(assetTypeId: Long, publicId: String, municipality: Int) : Seq[(Long, Long, Point, Double, Option[Int])] = {
    implicit val getPoint = GetResult(r => bytesToPoint(r.nextBytes))
    sql"""
      select a.id, lrm.link_id, geometry, lrm.start_measure, np.value
      from
      asset a
      join asset_link al on al.asset_id = a.id
      join lrm_position lrm on al.position_id  = lrm.id
      join property p on a.asset_type_id = p.asset_type_id and p.public_id = $publicId
      left join number_property_value np on np.asset_id = a.id and np.property_id = p.id and p.property_type = 'read_only_number'
      where a.asset_type_id = $assetTypeId and a.floating = 1 and a.municipality_code = $municipality
      """.as[(Long, Long, Point, Double, Option[Int])].list
  }

  def getNonFloatingAssetsWithNumberPropertyValue(assetTypeId: Long, publicId: String, municipality: Int): Seq[(Long, Long, Option[Int])] ={
    sql"""
      select a.id, lrm.link_id, np.value
      from
      asset a
      join asset_link al on al.asset_id = a.id
      join lrm_position lrm on al.position_id  = lrm.id
      join property p on a.asset_type_id = p.asset_type_id and p.public_id = $publicId
      left join number_property_value np on np.asset_id = a.id and np.property_id = p.id and p.property_type = 'read_only_number'
      where a.asset_type_id = $assetTypeId and a.floating = 0 and a.municipality_code = $municipality
      """.as[(Long, Long, Option[Int])].list
  }

  /**
    * Finds closest road link from classes 6-8 for an obstacle and updates the location and clears the floating
    * if one is found according to the rules:
    * - at most 10 meters away
    * - at most .5 meters away and no other candidate locations within 5 times the distance if there are multiple
    *
    * @param obstacle A floating obstacle to update
    * @param roadLinkService RoadLinkService to use (reusing for speed)
    * @return
    */
  def updateObstacleToRoadLink(obstacle : Obstacle, roadLinkService: RoadLinkService) : Obstacle = {
    def recalculateObstaclePosition(obstacle: Obstacle, roadlink: RoadLink) = {
      val mValue = GeometryUtils.calculateLinearReferenceFromPoint(Point(obstacle.lon, obstacle.lat, 0), roadlink.geometry)
      val point = GeometryUtils.calculatePointFromLinearReference(roadlink.geometry, mValue).get
      obstacle.copy(mValue = mValue, linkId = roadlink.linkId, lon = point.x, lat = point.y,
        municipalityCode = roadlink.municipalityCode, modifiedBy = Some("automatic_correction"),
        modifiedAt = Some(DateTime.now()), floating = false)
    }
    //FunctionalClass 7 equal to FeatureClass TractorRoad
    //FunctionalClass 6 equal to FeatureClass DrivePath
    //FunctionalClass 8 equal to FeatureClass CycleOrPedestrianPath
    val allowedFunctionalClasses = Set(6,7,8)

    val diagonal = Vector3d(10, 10, 0)

    val obstaclePoint = Point(obstacle.lon, obstacle.lat, 0)
    //Get from vvh service all roadlinks in 10 meters rectangle arround the obstacle and filter
    val (roadLinks, otherLinks) = roadLinkService.getRoadLinksFromVVH(BoundingRectangle(obstaclePoint - diagonal, obstaclePoint + diagonal)).
      filter(rl => GeometryUtils.minimumDistance(obstaclePoint, rl.geometry) <= 10.0).
      partition(rl => allowedFunctionalClasses.contains(rl.functionalClass))

    roadLinks.length match {
      case 0 =>
        println("! No road link found for obstacle id=" + obstacle.id)
        obstacle // Let it float, then
      case 1 => recalculateObstaclePosition(obstacle, roadLinks.head)
      //If exists multiple road link get the closest with less than 0.5 meters distance
      case _ =>
        val roadLinksByDistance = roadLinks.map(rl => GeometryUtils.minimumDistance(obstaclePoint, rl.geometry) -> rl).sortBy(_._1)
        val (rl1, rl2) = (roadLinksByDistance.head, roadLinksByDistance.tail.head)
        // Has to be up to 50 cm away and the second closest at least 5 times this distance away
        if (rl1._1 <= .5 && rl1._1 * 5 <= rl2._1) {
          println("* Accepted closest for obstacle id=" + obstacle.id + ": road links and distances are " +
            "%d -> %2.3f m, %d -> %2.3f m".format(rl1._2.linkId, rl1._1, rl2._2.linkId, rl2._1))
          recalculateObstaclePosition(obstacle, rl1._2)
        } else {
          val closestOther = otherLinks.map(rl => GeometryUtils.minimumDistance(obstaclePoint, rl.geometry)).sorted.headOption
          val rl3 = roadLinksByDistance.tail.tail.headOption.map(_._1)
          if (rl1._1 <= .5 && rl2._1 <= .5 && closestOther.getOrElse(10.0) > 0.5 && rl3.getOrElse(10.0) > 0.5) {
            println("* Accepted closest in joining segments for obstacle id=" + obstacle.id + ": road links and distances are " +
              "%d -> %2.3f m, %d -> %2.3f m, next links (1-5): %2.3f m, (6-8): %2.3f m".format(
                rl1._2.linkId, rl1._1, rl2._2.linkId, rl2._1, closestOther.getOrElse(10.0), rl3.getOrElse(10.0)))
            recalculateObstaclePosition(obstacle, rl1._2)
          } else {
            println("! Rejected; multiple candidates for obstacle id=" + obstacle.id + ": road links and distances are " +
              "%d -> %2.3f m, %d -> %2.3f m".format(rl1._2.linkId, rl1._1, rl2._2.linkId, rl2._1))
            obstacle
          }
        }
    }

  }

  def createFloatingObstacle(incomingObstacle: IncomingObstacle) = {
    def getPropertyId: Long = {
      StaticQuery.query[String, Long](Queries.propertyIdByPublicId).apply("esterakennelma").first
    }

    val id = OracleObstacleDao.create(incomingObstacle, 0.0, "test_data", 749)
    sqlu"""update asset set floating = 1 where id = $id""".execute
    id
  }

  def importRoadAddressData(conversionDatabase: DatabaseDef) = {
    val roads = conversionDatabase.withDynSession {
      sql"""select linkid, alku, loppu,
            tie, aosa, ajr,
            ely, tietyyppi,
            jatkuu, aet, let,
            TO_CHAR(alkupvm, 'YYYY-MM-DD'), TO_CHAR(loppupvm, 'YYYY-MM-DD'),
            kayttaja, TO_CHAR(COALESCE(muutospvm, rekisterointipvm), 'YYYY-MM-DD'), id
            from vvh_tieosoite_nyky""".as[(Long, Long, Long, Long, Long, Long, Long, Long, Long, Long, Long, String, Option[String], String, String, Long)].list
    }

    val lrmPositions = roads.map(r => (r._16, (r._1, r._2, r._3))).toMap
    val addressList = roads.map(r => (r._16, (r._4, r._5, r._6, r._7, r._8, r._9, r._10, r._11, r._12, r._13, r._14, r._15))).toMap

    OracleDatabase.withDynTransaction {
<<<<<<< HEAD
      sqlu"""DELETE FROM LRM_POSITION WHERE ID IN (SELECT LRM_POSITION_ID FROM ROAD_ADDRESS)""".execute
      sqlu"""DELETE FROM ROAD_ADDRESS""".execute
=======
      sqlu"""DELETE FROM ROAD_ADDRESS""".execute
      sqlu"""DELETE FROM LRM_POSITION WHERE NOT EXISTS (SELECT POSITION_ID FROM ASSET_LINK WHERE POSITION_ID=LRM_POSITION.ID)""".execute
>>>>>>> 120a8977
      val lrmPositionPS = dynamicSession.prepareStatement("insert into lrm_position (ID, link_id, SIDE_CODE, start_measure, end_measure) values (?, ?, ?, ?, ?)")
      val addressPS = dynamicSession.prepareStatement("insert into ROAD_ADDRESS (id, lrm_position_id, road_number, road_part_number, " +
        "track_code, ely, road_type, discontinuity, START_ADDR_M, END_ADDR_M, start_date, end_date, created_by, " +
        "created_date) values (?, ?, ?, ?, ?, ?, ?, ?, ?, ?, TO_DATE(?, 'YYYY-MM-DD'), TO_DATE(?, 'YYYY-MM-DD'), ?, TO_DATE(?, 'YYYY-MM-DD'))")
      lrmPositions.foreach { case (id, (linkId, startM, endM)) =>
        val lrmId = Sequences.nextLrmPositionPrimaryKeySeqValue
        val addressId = Sequences.nextViitePrimaryKeySeqValue
        val address = addressList.get(id).head
        val (startAddrM, endAddrM, sideCode) = address._7 < address._8 match {
          case true => (address._7, address._8, SideCode.TowardsDigitizing.value)
          case false => (address._8, address._7, SideCode.AgainstDigitizing.value)
        }
        lrmPositionPS.setLong(1, lrmId)
        lrmPositionPS.setLong(2, linkId)
        lrmPositionPS.setLong(3, sideCode)
        lrmPositionPS.setLong(4, startM)
        lrmPositionPS.setLong(5, endM)
        lrmPositionPS.addBatch()
        addressPS.setLong(1, addressId)
        addressPS.setLong(2, lrmId)
        addressPS.setLong(3, address._1)
        addressPS.setLong(4, address._2)
        addressPS.setLong(5, address._3)
        addressPS.setLong(6, address._4)
        addressPS.setLong(7, address._5)
        addressPS.setLong(8, address._6)
        addressPS.setLong(9, startAddrM)
        addressPS.setLong(10, endAddrM)
        addressPS.setString(11, address._9)
        addressPS.setString(12, address._10.getOrElse(""))
        addressPS.setString(13, address._11)
        addressPS.setString(14, address._12)
        addressPS.addBatch()
      }
      lrmPositionPS.executeBatch()
      addressPS.executeBatch()
      lrmPositionPS.close()
      addressPS.close()
    }

    OracleDatabase.withDynTransaction {
      // both dates are open-ended or there is overlap (checked with inverse logic)
      sqlu"""UPDATE ROAD_ADDRESS
        SET CALIBRATION_POINTS = 1
        WHERE NOT EXISTS(SELECT 1 FROM ROAD_ADDRESS RA2 WHERE RA2.ID != ROAD_ADDRESS.ID AND
        RA2.ROAD_NUMBER = ROAD_ADDRESS.ROAD_NUMBER AND
        RA2.ROAD_PART_NUMBER = ROAD_ADDRESS.ROAD_PART_NUMBER AND
        RA2.START_ADDR_M = ROAD_ADDRESS.END_ADDR_M AND
        RA2.TRACK_CODE = ROAD_ADDRESS.TRACK_CODE AND
        (ROAD_ADDRESS.END_DATE IS NULL AND RA2.END_DATE IS NULL OR
        NOT (RA2.END_DATE < ROAD_ADDRESS.START_DATE OR RA2.START_DATE > ROAD_ADDRESS.END_DATE)))""".execute
    }
  }

  private[this] def initDataSource: DataSource = {
    Class.forName("oracle.jdbc.driver.OracleDriver")
    val cfg = new BoneCPConfig(localProperties)
    new BoneCPDataSource(cfg)
  }

  lazy val localProperties: Properties = {
    val props = new Properties()
    try {
      props.load(getClass.getResourceAsStream("/bonecp.properties"))
    } catch {
      case e: Exception => throw new RuntimeException("Can't load local.properties for env: " + System.getProperty("env"), e)
    }
    props
  }

  /**
    * Get address information to mass transit stop assets from VVH road link (DROTH-221).
    *
    * @param vvhRestApiEndPoint
    */
  def getMassTransitStopAddressesFromVVH(vvhRestApiEndPoint: String) = {
    val vvhClient = new VVHClient(vvhRestApiEndPoint)
    withDynTransaction {
      val idAddressFi = sql"""select p.id from property p where p.public_id = 'osoite_suomeksi'""".as[Int].list.head
      val idAddressSe = sql"""select p.id from property p where p.public_id = 'osoite_ruotsiksi'""".as[Int].list.head
      println("Phase 1 out of 2. Getting stops with both names missing")
      val municipalities = getMTStopsMunicipalitycodeBothMissing(idAddressFi, idAddressSe)
      municipalities.foreach { municipalityCode =>
        val startTime = DateTime.now()
        println(s"*** Processing municipality: $municipalityCode")
        val listOfStops = getMTStopsWOAddresses(municipalityCode, idAddressFi, idAddressSe)
        val roadLinks = vvhClient.fetchVVHRoadlinks(listOfStops.map(_._2).toSet)
        listOfStops.foreach { stops =>
          roadLinks.foreach { rlinks =>
            if (rlinks.linkId == stops._2) {
              val finRoadName = rlinks.attributes.get("ROADNAME_FI").getOrElse("none").toString
              val seRoadName = rlinks.attributes.get("ROADNAME_SE").getOrElse("none").toString
              if (finRoadName != null && finRoadName!="none")
              {
                createTextPropertyValue(stops._1, idAddressFi, finRoadName)
              }
              if ((seRoadName != null && seRoadName!="none"))
              {
                createTextPropertyValue(stops._1, idAddressSe, seRoadName)
              }
            }
          }
        }
      }
      println("Phase 2 out of 2. Getting stops with one address missing.")
      println("Adding other languages street address name to db only if address in db corresponds to VVH address")
      val municipalitiesone=getMTStopsMunicipalitycodeOneMissing(idAddressFi, idAddressSe)
      municipalitiesone.foreach { municipalityCode =>
        println(s"*** Processing municipality: $municipalityCode")
        val listOfStops = getMTStopsMissingOneAddress(municipalityCode, idAddressFi, idAddressSe)
        val roadLinks = vvhClient.fetchVVHRoadlinks(listOfStops.map(_._2).toSet)
        val finstops=getFinnishStopAddressRSe(municipalityCode, idAddressFi, idAddressSe)
        val swedishstops= getSwedishStopAddressRFi(municipalityCode, idAddressFi, idAddressSe)
        listOfStops.foreach { stops =>   //stop_1:asset_id, stop_2:link_id
          roadLinks.foreach { rlinks =>
            if (rlinks.linkId == stops._2) //stop's link if found from vvh list
              {
                var sweAddressAdded=false
                finstops.foreach{finstop=> //finstop  _1:asset_id, _2:address,_3:link-id
                {
                if (finstop._1==stops._1 && finstop._3==rlinks.linkId )
                  {
                    val swedishaddress=rlinks.attributes.getOrElse("ROADNAME_SE","none").toString
                    if (swedishaddress!="none" && swedishaddress!=null && rlinks.attributes.getOrElse("ROADNAME_FI","null").toString.toUpperCase()==finstop._2.toUpperCase())
                     {
                       createTextPropertyValue(stops._1, idAddressSe, swedishaddress)
                       sweAddressAdded=true
                     }
                  }
                }}
                  if (!sweAddressAdded)
                  swedishstops.foreach{swestop=> //swestop  _1:asset_id, _2:address,_3:link-id
                    if (swestop._1==stops._1 && swestop._3==rlinks.linkId)
                    {
                      val finAddress=rlinks.attributes.getOrElse("ROADNAME_FI","none").toString
                      if (finAddress!="none" && finAddress!=null && rlinks.attributes.getOrElse("ROADNAME_SE","null").toString.toUpperCase()==swestop._2.toUpperCase())
                      {
                        createTextPropertyValue(stops._1, idAddressFi, finAddress)
                      }
                    }

                  }
                }
              }
          }
        }
      }
    }

    /**
      * Gets municipalitycodes of stops which have updateable masstransitstops
      * returns list of int
      */
    def getMTStopsMunicipalitycodeBothMissing(idAddressFi: Int, idAddressSe: Int) =
    {

      sql"""
              Select distinct MUNICIPALITY_CODE
                            From Asset
                   WHERE
                   Asset_Type_ID=10
                    AND
                    (
                   (ID NOT IN (SELECT ASSET_ID FROM Text_property_value WHERE PROPERTY_ID = $idAddressSe OR PROPERTY_ID = $idAddressFi ))
                    )
               ORDER BY MUNICIPALITY_CODE DESC""".as[(Int)].list
    }

  /**
    * Retrives distinct int list filled with  municipalitycodes of mass transit stops which have only finnish OR swedish address
    * @return
    */

  def getMTStopsMunicipalitycodeOneMissing(idAddressFi: Int, idAddressSe: Int) =
  {

    sql"""
                    Select distinct a.MUNICIPALITY_CODE
                    From Asset a,  Text_property_value fiv
                    WHERE
                     a.Asset_Type_ID=10
                      AND
                      ((fiv.PROPERTY_ID = $idAddressSe  AND   (fiv.Asset_ID NOT IN (Select Asset_ID From Text_property_value Where PROPERTY_ID = $idAddressFi)  AND a.ID=fiv.ASSET_ID))
                      OR
                      (fiv.PROPERTY_ID = $idAddressFi  AND   (fiv.Asset_ID NOT IN (Select Asset_ID From Text_property_value Where PROPERTY_ID = $idAddressSe)  AND a.ID=fiv.ASSET_ID)))
               ORDER BY MUNICIPALITY_CODE DESC""".as[(Int)].list
  }

      /**
      * Retrives Masstransitstops which do not have BOTH finnish AND swedish name (street name with out numbers)
      * Returns list of |Asset ID, Link-ID, Finnish Street Name (w/o number), Swedish Street Name (w/o number), finnish txt_property id, swedish txt_property id|
      */
    def getMTStopsWOAddresses(municipalityNumber: Long, idAddressFi: Int, idAddressSe: Int) =
    {

      sql"""
         Select a.id, l.link_ID
                      From Asset a
                      join ASSET_LINK lt on (lt.asset_id=a.id) join LRM_POSITION l on (l.id=lt.position_id)
                       WHERE
                       asset_type_id = 10 and
                       not exists (select 1 from Text_property_value fiv where a.id = fiv.asset_id and fiv.property_id=$idAddressFi)
                       and
                       not exists (select 1 from Text_property_value sev where a.id = sev.asset_id and sev.property_id=$idAddressSe)
                       AND a.MUNICIPALITY_CODE=$municipalityNumber""".as[(Long, Long)].list
    }

  /**
    * Retrives Masstransitstops which do not have either finnish or swedish name (street name with out numbers)
    * Returns list of |Asset ID, Link-ID, Finnish Street Name (w/o number), Swedish Street Name (w/o number), finnish txt_property id, swedish txt_property id|
    */
  def getMTStopsMissingOneAddress(municipalityNumber: Long, idAddressFi: Int, idAddressSe: Int) = {

    sql"""
       			   		 Select distinct a.id, l.link_ID
                     From Asset a
       			  join ASSET_LINK lt on (lt.asset_id = a.ID) join LRM_POSITION l on (l.id=lt.position_id) join Text_property_value fiv on (a.id=fiv.ASSET_ID)
                     WHERE
                     a.Asset_Type_ID=10 AND a.MUNICIPALITY_CODE=$municipalityNumber
                      AND ((fiv.PROPERTY_ID = $idAddressSe)  AND   (not exists (select 1 from Text_property_value fiv where a.id = fiv.asset_id and fiv.property_id=$idAddressFi))
                      OR
                      (fiv.PROPERTY_ID = $idAddressFi  AND  ( not exists (select 1 from Text_property_value sev where a.id = sev.asset_id and sev.property_id=$idAddressSe))))
                      ORDER BY a.id""".as[(Long, Long)].list
  }
/**
  * Gets masstransitstop asset_id, street name and link-id for stops that have ONLY swedish address
*/
  def getSwedishStopAddressRFi(municipalityNumber: Int, idAddressFi: Int, idAddressSe: Int) =
  {
    sql"""
       			    Select distinct a.id, se.Value_FI, l.link_ID
                       From Asset a
       			           join ASSET_LINK lt on (lt.asset_id = a.ID) join LRM_POSITION l on (l.id=lt.position_id) join Text_property_value se on (a.id=se.ASSET_ID)
                       WHERE
                       a.Asset_Type_ID=10 AND  a.MUNICIPALITY_CODE =$municipalityNumber AND se.PROPERTY_ID = $idAddressSe
                       AND (a.ID NOT IN (SELECT ASSET_ID FROM Text_property_value WHERE PROPERTY_ID = $idAddressFi))
         """.as[(Long, String,Long)].list
    //asset_id,stop's street name,link-id
  }

  /**
    * Gets masstransitstop asset_id, street name and link-id for stops that have ONLY finnish address
    */
  def getFinnishStopAddressRSe(municipalityNumber: Int, idAddressFi: Int, idAddressSe: Int) =
    {
      sql"""
                  Select distinct a.id, fiv.Value_FI, l.link_ID
                  From Asset a
                  join ASSET_LINK lt on (lt.asset_id = a.ID) join LRM_POSITION l on (l.id=lt.position_id) join Text_property_value fiv on (a.id=fiv.ASSET_ID)
                  WHERE
                  a.Asset_Type_ID=10 AND  a.MUNICIPALITY_CODE=$municipalityNumber AND fiv.PROPERTY_ID = $idAddressFi
                  AND (a.ID NOT IN (SELECT ASSET_ID FROM Text_property_value WHERE PROPERTY_ID = $idAddressSe))
         """.as[(Long, String,Long)].list
      //asset_id,stop's street name,link-id
    }

  /**
    * Adds text property to TEXT_PROPERTY_VALUE table. Created for getMassTransitStopAddressesFromVVH
    * to create address information for missing mass transit stops
    * @param assetId
    * @param propertyVal
    * @param vname
    */
    def createTextPropertyValue(assetId: Long, propertyVal: Int, vname : String) = {
      sqlu"""
        INSERT INTO TEXT_PROPERTY_VALUE(ID,ASSET_ID,PROPERTY_ID,VALUE_FI,CREATED_BY)
        VALUES(primary_key_seq.nextval,$assetId,$propertyVal,$vname,'vvh_generated')
      """.execute
    }

}
<|MERGE_RESOLUTION|>--- conflicted
+++ resolved
@@ -896,13 +896,8 @@
     val addressList = roads.map(r => (r._16, (r._4, r._5, r._6, r._7, r._8, r._9, r._10, r._11, r._12, r._13, r._14, r._15))).toMap
 
     OracleDatabase.withDynTransaction {
-<<<<<<< HEAD
-      sqlu"""DELETE FROM LRM_POSITION WHERE ID IN (SELECT LRM_POSITION_ID FROM ROAD_ADDRESS)""".execute
-      sqlu"""DELETE FROM ROAD_ADDRESS""".execute
-=======
       sqlu"""DELETE FROM ROAD_ADDRESS""".execute
       sqlu"""DELETE FROM LRM_POSITION WHERE NOT EXISTS (SELECT POSITION_ID FROM ASSET_LINK WHERE POSITION_ID=LRM_POSITION.ID)""".execute
->>>>>>> 120a8977
       val lrmPositionPS = dynamicSession.prepareStatement("insert into lrm_position (ID, link_id, SIDE_CODE, start_measure, end_measure) values (?, ?, ?, ?, ?)")
       val addressPS = dynamicSession.prepareStatement("insert into ROAD_ADDRESS (id, lrm_position_id, road_number, road_part_number, " +
         "track_code, ely, road_type, discontinuity, START_ADDR_M, END_ADDR_M, start_date, end_date, created_by, " +
