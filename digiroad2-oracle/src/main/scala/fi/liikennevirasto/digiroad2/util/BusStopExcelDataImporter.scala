package fi.liikennevirasto.digiroad2.util

import javax.sql.DataSource
import com.jolbox.bonecp.BoneCPDataSource
import scala.slick.driver.JdbcDriver.backend.Database
import scala.slick.jdbc.{StaticQuery => Q}
import Database.dynamicSession
import Q.interpolation
import org.apache.commons.lang3.StringUtils.{trimToEmpty, isBlank}
import com.github.tototoshi.csv._
import java.io.{InputStreamReader}
import scala.language.implicitConversions

sealed trait Status { def dbValue: Int }

class BusStopExcelDataImporter {
  val Updater = "excel_data_migration"
  lazy val convDs: DataSource = initConversionDataSource
  case object Yes extends Status { val dbValue = 1 }
  case object No extends Status { val dbValue = 2 }
  case object Unknown extends Status { val dbValue = 99 }

  case class ExcelBusStopData(externalId: Long, stopNameFi: String, stopNameSv: String, direction: String, reachability: String, accessibility: String, internalId: String, equipments: String, xPosition: String, yPosition: String,
                              passengerId: String, timetable: Option[Status], shelter: Option[Status], addShelter: Option[Status], bench: Option[Status], bicyclePark: Option[Status], electricTimetable: Option[Status], lightning: Option[Status])

  implicit def GetStatus(status: String) = {
    status match {
      case "1" => Some(No)
      case "2" => Some(Yes)
      case "3" => Some(Unknown)
      case _ => None
    }
  }

  implicit object SemicolonSeparatedValues extends DefaultCSVFormat {
    override val delimiter = ';'
  }

  private[this] def initConversionDataSource: DataSource = {
    Class.forName("oracle.jdbc.driver.OracleDriver")
    val ds = new BoneCPDataSource()
    ds.setJdbcUrl("")
    ds.setUsername("")
    ds.setPassword("")
    ds
  }

  def readExcelDataFromCsvFile(fileName: String): List[ExcelBusStopData] = {
    val reader = CSVReader.open(new InputStreamReader(getClass.getResourceAsStream("/" + fileName)))
    reader.allWithHeaders().map { row =>
      new ExcelBusStopData(row("Valtakunnallinen ID").toLong, row("Pysäkin nimi"), row("Pysäkin nimi SE"), row("Suunta kansalaisen näkökulmasta"),
        row("Pysäkin saavutettavuus"), row("Esteettömyys-tiedot"), row("Ylläpitäjän sisäinen pysäkki-ID"), row("Pysäkin varusteet"),
        row("X_ETRS-TM35FIN"), row("Y_ETRS-TM35FIN"), row("Pysäkin tunnus matkustajalle"), row("Aikataulu"), row("Katos"), row("Mainoskatos"), row("Penkki"),
        row("Pyöräteline"), row("Sähköinen aikataulunäyttö"), row("Valaistus"))
    }
  }

  def insertExcelData(ed: List[ExcelBusStopData]) {
    Database.forDataSource(convDs).withDynTransaction {
      ed.foreach{ row =>
        val assetIds = sql"""
          select id from asset where external_id = ${row.externalId}
        """.as[Long].list

        if (assetIds.nonEmpty) {
          assetIds.foreach { assetId =>
            println("UPDATING ASSET: " + assetId + " WITH EXTERNAL ID: " + row.externalId)

            sqlu"""
              update asset set modified_by = ${Updater}, modified_date = CURRENT_TIMESTAMP where id = ${assetId}
            """.execute

            insertTextPropertyValue(assetId, "nimi_suomeksi", row.stopNameFi)

            insertTextPropertyValue(assetId, "nimi_ruotsiksi", row.stopNameSv)

            insertTextPropertyValue(assetId, "liikennointisuunta", row.direction)

            setSingleChoiceProperty(assetId, "Aikataulu", row.timetable)
            setSingleChoiceProperty(assetId, "Katos", row.shelter)
            setSingleChoiceProperty(assetId, "Mainoskatos", row.addShelter)
            setSingleChoiceProperty(assetId, "Penkki", row.bench)
            setSingleChoiceProperty(assetId, "Pyöräteline", row.bicyclePark)
            setSingleChoiceProperty(assetId, "Sähköinen aikataulunäyttö", row.electricTimetable)
            setSingleChoiceProperty(assetId, "Valaistus", row.lightning)

<<<<<<< HEAD
            if (trimToEmpty(row.reachability).contains("liityntäpysäkointi")) setSingleChoiceProperty(assetId, "Saattomahdollisuus henkilöautolla", Some(Yes))
            if (trimToEmpty(row.reachability).contains("ei liityntäpysäkointi")) setSingleChoiceProperty(assetId, "Saattomahdollisuus henkilöautolla", Some(No))
=======
            if (trimToEmpty(row.reachability).contains("pysäkointi")) setSingleChoiceProperty(assetId, "saattomahdollisuus_henkiloautolla", Yes)
>>>>>>> ac92494e

            insertTextPropertyValue(assetId, "liityntapysakoinnin_lisatiedot", row.reachability)

            insertTextPropertyValue(assetId, "esteettomyys_liikuntarajoitteiselle", row.accessibility)

            insertTextPropertyValue(assetId, "yllapitajan_tunnus", row.internalId)

<<<<<<< HEAD
            insertTextPropertyValue(assetId, "Lisätiedot", row.equipments)
=======
            insertTextPropertyValue(assetId, "lisatiedot", equipments)
>>>>>>> ac92494e

            insertTextPropertyValue(assetId, "maastokoordinaatti_x", row.xPosition)

<<<<<<< HEAD
            insertTextPropertyValue(assetId, "Maastokoordinaatti Y", row.yPosition)

            insertTextPropertyValue(assetId, "Matkustajatunnus", row.passengerId)
=======
            insertTextPropertyValue(assetId, "maastokoordinaatti_y", row.yPosition)
            insertTextPropertyValue(assetId, "matkustajatunnus", row.passengerId.getOrElse(null))
>>>>>>> ac92494e
          }
        } else {
          println("NO ASSET FOUND FOR EXTERNAL ID: " + row.externalId)
        }
      }
    }
  }

  def insertTextPropertyValue(assetId: Long, propertyPublicId: String, value: String) {
    if (isBlank(value)) return

    val propertyId = sql"""
      select id from text_property_value
      where property_id = (select p.id from property p where p.public_id = ${propertyPublicId})
      and asset_id = ${assetId}
    """.as[Long].firstOption

    propertyId match {
      case None => {
        println("  CREATING PROPERTY VALUE: '" + propertyPublicId + "' WITH VALUE: '" + value + "'")
        sqlu"""
          insert into text_property_value(id, property_id, asset_id, value_fi, created_by)
          values (primary_key_seq.nextval, (select p.id from property p where p.public_id = ${propertyPublicId}), ${assetId}, ${value}, ${Updater})
        """.execute
      }
      case _ => {
        println("  UPDATING PROPERTY VALUE: '" + propertyPublicId + "' WITH VALUE: '" + value + "'")
        sqlu"""
          update text_property_value set value_fi = ${value}, modified_by = ${Updater}, modified_date = CURRENT_TIMESTAMP
          where id = ${propertyId}
        """.execute
      }
    }
  }

<<<<<<< HEAD
  def setSingleChoiceProperty(assetId: Long, propertyName: String, status: Option[Status]) {
    status match {
      case None =>  {
        println("  NOT UPDATING SINGLE CHOICE VALUE: " + propertyName)
=======
  def setSingleChoiceProperty(assetId: Long, propertyPublicId: String, value: Int) {

    val propertyId = sql"""select p.id from property p where p.public_id = ${propertyPublicId}""".as[Long].first
    val existingProperty = sql"""select property_id from single_choice_value where property_id = ${propertyId} and asset_id = ${assetId}""".as[Long].firstOption

    println("  SETTING SINGLE CHOICE VALUE: '" + propertyPublicId + "' TO: " + value)
    existingProperty match {
      case None => {
        sqlu"""
          insert into single_choice_value(property_id, asset_id, enumerated_value_id, modified_by, modified_date)
          values (${propertyId}, ${assetId}, (select id from enumerated_value where value = ${value} and property_id = ${propertyId}), ${Updater}, CURRENT_TIMESTAMP)
        """.execute
>>>>>>> ac92494e
      }
      case _ => {
        val propertyId = sql"""select p.id from property p, localized_string ls where ls.id = p.name_localized_string_id and ls.value_fi = ${propertyName}""".as[Long].first
        val existingProperty = sql"""select property_id from single_choice_value where property_id = ${propertyId} and asset_id = ${assetId}""".as[Long].firstOption

        println("  SETTING SINGLE CHOICE VALUE: '" + propertyName + "' TO: " + status.get.dbValue)
        existingProperty match {
          case None => {
            sqlu"""
              insert into single_choice_value(property_id, asset_id, enumerated_value_id, modified_by, modified_date)
              values (${propertyId}, ${assetId}, (select id from enumerated_value where value = ${status.get.dbValue} and property_id = ${propertyId}), ${Updater}, CURRENT_TIMESTAMP)
            """.execute
          }
          case _ => {
            sqlu"""
              update single_choice_value set enumerated_value_id = (select id from enumerated_value where value = ${status.get.dbValue} and property_id = ${propertyId}), modified_by = ${Updater}, modified_date = CURRENT_TIMESTAMP
              where property_id = $propertyId and asset_id = ${assetId}
            """.execute
          }
        }
      }
    }
  }
}

object BusStopExcelDataImporter extends App {
  val importer = new BusStopExcelDataImporter()
  importer.insertExcelData(importer.readExcelDataFromCsvFile("pysakkitiedot.csv"))
}<|MERGE_RESOLUTION|>--- conflicted
+++ resolved
@@ -10,18 +10,21 @@
 import com.github.tototoshi.csv._
 import java.io.{InputStreamReader}
 import scala.language.implicitConversions
+import org.slf4j.LoggerFactory
 
 sealed trait Status { def dbValue: Int }
 
 class BusStopExcelDataImporter {
   val Updater = "excel_data_migration"
+  val logger = LoggerFactory.getLogger(getClass)
   lazy val convDs: DataSource = initConversionDataSource
-  case object Yes extends Status { val dbValue = 1 }
-  case object No extends Status { val dbValue = 2 }
+  case object No extends Status { val dbValue = 1 }
+  case object Yes extends Status { val dbValue = 2 }
   case object Unknown extends Status { val dbValue = 99 }
 
-  case class ExcelBusStopData(externalId: Long, stopNameFi: String, stopNameSv: String, direction: String, reachability: String, accessibility: String, internalId: String, equipments: String, xPosition: String, yPosition: String,
-                              passengerId: String, timetable: Option[Status], shelter: Option[Status], addShelter: Option[Status], bench: Option[Status], bicyclePark: Option[Status], electricTimetable: Option[Status], lightning: Option[Status])
+  case class ExcelBusStopData(externalId: Long, stopNameFi: String, stopNameSv: String, direction: String, reachability: String, accessibility: String,
+                              internalId: String, equipments: String, xPosition: String, yPosition: String, passengerId: String, timetable: Option[Status],
+                              shelter: Option[Status], addShelter: Option[Status], bench: Option[Status], bicyclePark: Option[Status], electricTimetable: Option[Status], lightning: Option[Status])
 
   implicit def GetStatus(status: String) = {
     status match {
@@ -47,6 +50,7 @@
 
   def readExcelDataFromCsvFile(fileName: String): List[ExcelBusStopData] = {
     val reader = CSVReader.open(new InputStreamReader(getClass.getResourceAsStream("/" + fileName)))
+
     reader.allWithHeaders().map { row =>
       new ExcelBusStopData(row("Valtakunnallinen ID").toLong, row("Pysäkin nimi"), row("Pysäkin nimi SE"), row("Suunta kansalaisen näkökulmasta"),
         row("Pysäkin saavutettavuus"), row("Esteettömyys-tiedot"), row("Ylläpitäjän sisäinen pysäkki-ID"), row("Pysäkin varusteet"),
@@ -64,32 +68,27 @@
 
         if (assetIds.nonEmpty) {
           assetIds.foreach { assetId =>
-            println("UPDATING ASSET: " + assetId + " WITH EXTERNAL ID: " + row.externalId)
+            logger.info("UPDATING ASSET: " + assetId + " WITH EXTERNAL ID: " + row.externalId)
 
             sqlu"""
               update asset set modified_by = ${Updater}, modified_date = CURRENT_TIMESTAMP where id = ${assetId}
             """.execute
 
             insertTextPropertyValue(assetId, "nimi_suomeksi", row.stopNameFi)
-
             insertTextPropertyValue(assetId, "nimi_ruotsiksi", row.stopNameSv)
 
             insertTextPropertyValue(assetId, "liikennointisuunta", row.direction)
 
-            setSingleChoiceProperty(assetId, "Aikataulu", row.timetable)
-            setSingleChoiceProperty(assetId, "Katos", row.shelter)
-            setSingleChoiceProperty(assetId, "Mainoskatos", row.addShelter)
-            setSingleChoiceProperty(assetId, "Penkki", row.bench)
-            setSingleChoiceProperty(assetId, "Pyöräteline", row.bicyclePark)
-            setSingleChoiceProperty(assetId, "Sähköinen aikataulunäyttö", row.electricTimetable)
-            setSingleChoiceProperty(assetId, "Valaistus", row.lightning)
+            setSingleChoiceProperty(assetId, "aikataulu", row.timetable)
+            setSingleChoiceProperty(assetId, "katos", row.shelter)
+            setSingleChoiceProperty(assetId, "mainoskatos", row.addShelter)
+            setSingleChoiceProperty(assetId, "penkki", row.bench)
+            setSingleChoiceProperty(assetId, "pyorateline", row.bicyclePark)
+            setSingleChoiceProperty(assetId, "sahkoinen_aikataulunaytto", row.electricTimetable)
+            setSingleChoiceProperty(assetId, "valaistus", row.lightning)
 
-<<<<<<< HEAD
-            if (trimToEmpty(row.reachability).contains("liityntäpysäkointi")) setSingleChoiceProperty(assetId, "Saattomahdollisuus henkilöautolla", Some(Yes))
-            if (trimToEmpty(row.reachability).contains("ei liityntäpysäkointi")) setSingleChoiceProperty(assetId, "Saattomahdollisuus henkilöautolla", Some(No))
-=======
-            if (trimToEmpty(row.reachability).contains("pysäkointi")) setSingleChoiceProperty(assetId, "saattomahdollisuus_henkiloautolla", Yes)
->>>>>>> ac92494e
+            if (trimToEmpty(row.reachability).contains("liityntäpysäkointi")) setSingleChoiceProperty(assetId, "saattomahdollisuus_henkiloautolla", Some(Yes))
+            if (trimToEmpty(row.reachability).contains("ei liityntäpysäkointi")) setSingleChoiceProperty(assetId, "saattomahdollisuus_henkiloautolla", Some(No))
 
             insertTextPropertyValue(assetId, "liityntapysakoinnin_lisatiedot", row.reachability)
 
@@ -97,25 +96,15 @@
 
             insertTextPropertyValue(assetId, "yllapitajan_tunnus", row.internalId)
 
-<<<<<<< HEAD
-            insertTextPropertyValue(assetId, "Lisätiedot", row.equipments)
-=======
-            insertTextPropertyValue(assetId, "lisatiedot", equipments)
->>>>>>> ac92494e
+            insertTextPropertyValue(assetId, "lisatiedot", row.equipments)
 
             insertTextPropertyValue(assetId, "maastokoordinaatti_x", row.xPosition)
+            insertTextPropertyValue(assetId, "maastokoordinaatti_y", row.yPosition)
 
-<<<<<<< HEAD
-            insertTextPropertyValue(assetId, "Maastokoordinaatti Y", row.yPosition)
-
-            insertTextPropertyValue(assetId, "Matkustajatunnus", row.passengerId)
-=======
-            insertTextPropertyValue(assetId, "maastokoordinaatti_y", row.yPosition)
-            insertTextPropertyValue(assetId, "matkustajatunnus", row.passengerId.getOrElse(null))
->>>>>>> ac92494e
+            insertTextPropertyValue(assetId, "matkustajatunnus", row.passengerId)
           }
         } else {
-          println("NO ASSET FOUND FOR EXTERNAL ID: " + row.externalId)
+          logger.info("NO ASSET FOUND FOR EXTERNAL ID: " + row.externalId)
         }
       }
     }
@@ -132,14 +121,14 @@
 
     propertyId match {
       case None => {
-        println("  CREATING PROPERTY VALUE: '" + propertyPublicId + "' WITH VALUE: '" + value + "'")
+        logger.info("  CREATING PROPERTY VALUE: '" + propertyPublicId + "' WITH VALUE: '" + value + "'")
         sqlu"""
           insert into text_property_value(id, property_id, asset_id, value_fi, created_by)
           values (primary_key_seq.nextval, (select p.id from property p where p.public_id = ${propertyPublicId}), ${assetId}, ${value}, ${Updater})
         """.execute
       }
       case _ => {
-        println("  UPDATING PROPERTY VALUE: '" + propertyPublicId + "' WITH VALUE: '" + value + "'")
+        logger.info("  UPDATING PROPERTY VALUE: '" + propertyPublicId + "' WITH VALUE: '" + value + "'")
         sqlu"""
           update text_property_value set value_fi = ${value}, modified_by = ${Updater}, modified_date = CURRENT_TIMESTAMP
           where id = ${propertyId}
@@ -148,31 +137,17 @@
     }
   }
 
-<<<<<<< HEAD
   def setSingleChoiceProperty(assetId: Long, propertyName: String, status: Option[Status]) {
     status match {
       case None =>  {
-        println("  NOT UPDATING SINGLE CHOICE VALUE: " + propertyName)
-=======
-  def setSingleChoiceProperty(assetId: Long, propertyPublicId: String, value: Int) {
-
-    val propertyId = sql"""select p.id from property p where p.public_id = ${propertyPublicId}""".as[Long].first
-    val existingProperty = sql"""select property_id from single_choice_value where property_id = ${propertyId} and asset_id = ${assetId}""".as[Long].firstOption
-
-    println("  SETTING SINGLE CHOICE VALUE: '" + propertyPublicId + "' TO: " + value)
-    existingProperty match {
-      case None => {
-        sqlu"""
-          insert into single_choice_value(property_id, asset_id, enumerated_value_id, modified_by, modified_date)
-          values (${propertyId}, ${assetId}, (select id from enumerated_value where value = ${value} and property_id = ${propertyId}), ${Updater}, CURRENT_TIMESTAMP)
-        """.execute
->>>>>>> ac92494e
+        logger.info("  NOT UPDATING SINGLE CHOICE VALUE: " + propertyName)
       }
       case _ => {
-        val propertyId = sql"""select p.id from property p, localized_string ls where ls.id = p.name_localized_string_id and ls.value_fi = ${propertyName}""".as[Long].first
+        logger.info("  SETTING SINGLE CHOICE VALUE: '" + propertyName + "' TO: " + status.get.dbValue)
+
+        val propertyId = sql"""select p.id from property p where public_id = ${propertyName}""".as[Long].first
         val existingProperty = sql"""select property_id from single_choice_value where property_id = ${propertyId} and asset_id = ${assetId}""".as[Long].firstOption
 
-        println("  SETTING SINGLE CHOICE VALUE: '" + propertyName + "' TO: " + status.get.dbValue)
         existingProperty match {
           case None => {
             sqlu"""
@@ -194,5 +169,5 @@
 
 object BusStopExcelDataImporter extends App {
   val importer = new BusStopExcelDataImporter()
-  importer.insertExcelData(importer.readExcelDataFromCsvFile("pysakkitiedot.csv"))
+  importer.insertExcelData(importer.readExcelDataFromCsvFile("pysakkitiedot.csv").take(2))
 }