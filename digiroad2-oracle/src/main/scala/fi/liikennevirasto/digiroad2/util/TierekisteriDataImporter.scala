--- conflicted
+++ resolved
@@ -36,7 +36,6 @@
     new TrafficSignTierekisteriImporter()
   }
 
-<<<<<<< HEAD
   lazy val pavedRoadImporterOperations: PavedRoadTierekisteriImporter = {
     new PavedRoadTierekisteriImporter()
   }
@@ -47,10 +46,10 @@
 
   lazy val damagedByThawAssetImporterOperations: DamagedByThawTierekisteriImporter = {
     new DamagedByThawTierekisteriImporter()
-=======
+  }
+
   lazy val speedLimitTierekisteriImporter: SpeedLimitsTierekisteriImporter = {
     new SpeedLimitsTierekisteriImporter()
->>>>>>> 18a42c0e
   }
 
   lazy val assetDao : OracleAssetDao = {
@@ -144,7 +143,10 @@
     trafficSignTierekisteriImporter.updateAssets(lastUpdate)
   }
 
-<<<<<<< HEAD
+  def importSpeedLimits(): Unit = {
+    speedLimitTierekisteriImporter.importAssets();
+  }
+
   def importPavedRoadAsset(): Unit = {
     pavedRoadImporterOperations.importAssets()
   }
@@ -170,9 +172,5 @@
   def updateDamagedByThawAsset(): Unit = {
     val lastUpdate = obtainLastExecutionDate(damagedByThawAssetImporterOperations.assetName, damagedByThawAssetId)
     damagedByThawAssetImporterOperations.updateAssets(lastUpdate)
-=======
-  def importSpeedLimits(): Unit = {
-    speedLimitTierekisteriImporter.importAssets();
->>>>>>> 18a42c0e
   }
 }