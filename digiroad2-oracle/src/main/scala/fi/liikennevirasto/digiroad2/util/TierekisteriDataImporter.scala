--- conflicted
+++ resolved
@@ -23,14 +23,13 @@
   lazy val litRoadImporterOperations: LitRoadTierekisteriImporter = {
     new LitRoadTierekisteriImporter()
   }
+
   lazy val roadWidthImporterOperations: RoadWidthTierekisteriImporter = {
     new RoadWidthTierekisteriImporter()
-<<<<<<< HEAD
   }
+
   lazy val trafficSignTierekisteriImporter: TrafficSignTierekisteriImporter = {
     new TrafficSignTierekisteriImporter()
-=======
->>>>>>> c5229eb8
   }
 
   lazy val assetDao : OracleAssetDao = {
@@ -113,7 +112,6 @@
   def updateRoadWidthAsset(): Unit = {
     val lastUpdate = obtainLastExecutionDate(roadWidthImporterOperations.assetName, roadWidthAssetId)
     roadWidthImporterOperations.updateAssets(lastUpdate)
-<<<<<<< HEAD
   }
 
   def importTrafficSigns(): Unit = {
@@ -123,7 +121,5 @@
   def updateTrafficSigns(): Unit = {
     val lastUpdate = obtainLastExecutionDate(trafficSignTierekisteriImporter.assetName, trafficSignsId)
     trafficSignTierekisteriImporter.updateAssets(lastUpdate)
-=======
->>>>>>> c5229eb8
   }
 }