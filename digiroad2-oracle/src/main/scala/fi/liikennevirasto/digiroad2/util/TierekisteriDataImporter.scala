--- conflicted
+++ resolved
@@ -5,11 +5,8 @@
 import fi.liikennevirasto.digiroad2.masstransitstop.oracle.Queries
 import fi.liikennevirasto.digiroad2.oracle.OracleDatabase
 import fi.liikennevirasto.digiroad2._
-<<<<<<< HEAD
+import fi.liikennevirasto.digiroad2.asset.SideCode.{AgainstDigitizing, TowardsDigitizing}
 import fi.liikennevirasto.digiroad2.asset.oracle.OracleAssetDao
-=======
-import fi.liikennevirasto.digiroad2.asset.SideCode.{AgainstDigitizing, TowardsDigitizing}
->>>>>>> 458d1780
 import fi.liikennevirasto.digiroad2.roadaddress.oracle.RoadAddressDAO
 import org.joda.time.DateTime
 
@@ -101,47 +98,9 @@
     roadWidthImporterOperations.importAssets()
   }
 
-<<<<<<< HEAD
   def updateLitRoadAsset(): Unit = {
     val lastUpdate = obtainLastExecutionDate(litRoadImporterOperations.assetName, litRoadAssetId)
     litRoadImporterOperations.updateAssets(lastUpdate)
-=======
-                val newStartMValue =
-                  if (ra.startAddrMValue >= startAddr) {
-                    ra.sideCode match {
-                      case TowardsDigitizing => ra.startMValue
-                      case AgainstDigitizing => ra.endMValue
-                      case _ => return
-                    }
-
-                  } else {
-                    ra.addressMValueToLRM(startAddr) match {
-                      case Some(startValue) => startValue
-                      case None => return
-                    }
-                  }
-
-                val newEndMValue =
-                  if (ra.endAddrMValue <= endAddr.getOrElse(ra.endAddrMValue)) {
-                    ra.sideCode match {
-                      case TowardsDigitizing => ra.endMValue
-                      case AgainstDigitizing => ra.startMValue
-                      case _ => return
-                    }
-                  } else {
-                    ra.addressMValueToLRM(endAddr.get) match {
-                      case Some(endValue) => endValue
-                      case None => return
-                    }
-                  }
-                createLinearAsset(ra.linkId, if(newStartMValue < newEndMValue) Measures(newStartMValue, newEndMValue) else Measures(newEndMValue, newStartMValue))
-              }
-          }
-        }
-    }
-    println("\nEnd of Lighting fetch")
-    println("End of creation OTH Lighting assets form TR data")
->>>>>>> 458d1780
   }
 
   def updateRoadWidthAsset(): Unit = {
