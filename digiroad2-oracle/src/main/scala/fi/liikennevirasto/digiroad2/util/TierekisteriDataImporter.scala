package fi.liikennevirasto.digiroad2.util

import fi.liikennevirasto.digiroad2.asset.{LinkGeomSource, SideCode, State}
import fi.liikennevirasto.digiroad2.linearasset.oracle.OracleLinearAssetDao
import fi.liikennevirasto.digiroad2.masstransitstop.oracle.Queries
import fi.liikennevirasto.digiroad2.oracle.OracleDatabase
import fi.liikennevirasto.digiroad2._
import fi.liikennevirasto.digiroad2.asset.SideCode.{AgainstDigitizing, TowardsDigitizing}
import fi.liikennevirasto.digiroad2.asset.oracle.OracleAssetDao
import fi.liikennevirasto.digiroad2.roadaddress.oracle.RoadAddressDAO
import org.joda.time.DateTime


class TierekisteriDataImporter(vvhClient: VVHClient, oracleLinearAssetDao: OracleLinearAssetDao,
                               roadAddressDao: RoadAddressDAO, linearAssetService: LinearAssetService) {

  val trafficVolumeId = 170
  val litRoadAssetId = 100
  val roadWidthAssetId = 120
  val trafficSignsId = 300
  val pavedRoadAssetId = 110
  val massTransitLaneAssetId = 160
  val damagedByThawAssetId = 130
  val europeanRoadAssetId = 260

  val roadLinkService = new RoadLinkService(vvhClient, new DummyEventBus, new DummySerializer)

  lazy val litRoadImporterOperations: LitRoadTierekisteriImporter = {
    new LitRoadTierekisteriImporter()
  }

  lazy val roadWidthImporterOperations: RoadWidthTierekisteriImporter = {
    new RoadWidthTierekisteriImporter()
  }

  lazy val trafficSignTierekisteriImporter: TrafficSignTierekisteriImporter = {
    new TrafficSignTierekisteriImporter()
  }

  lazy val pavedRoadImporterOperations: PavedRoadTierekisteriImporter = {
    new PavedRoadTierekisteriImporter()
  }

  lazy val massTransitLaneImporterOperations: MassTransitLaneTierekisteriImporter = {
    new MassTransitLaneTierekisteriImporter()
  }

  lazy val damagedByThawAssetImporterOperations: DamagedByThawTierekisteriImporter = {
    new DamagedByThawTierekisteriImporter()
  }

<<<<<<< HEAD
  lazy val europeanRoadImporterOperations: EuropeanRoadTierekisteriImporter = {
    new EuropeanRoadTierekisteriImporter()
=======
  lazy val speedLimitTierekisteriImporter: SpeedLimitsTierekisteriImporter = {
    new SpeedLimitsTierekisteriImporter()
>>>>>>> a171a6b2
  }

  lazy val assetDao : OracleAssetDao = {
    new OracleAssetDao()
  }

  def obtainLastExecutionDate(assetName: String, assetId: Int): DateTime = {
    OracleDatabase.withDynSession{
      assetDao.getLastExecutionDate(assetId, s"batch_process_$assetName")
    }
  }

  def importTrafficVolumeAsset(tierekisteriTrafficVolumeAsset: TierekisteriTrafficVolumeAssetClient) = {
    println("\nExpiring Traffic Volume From OTH Database")
    OracleDatabase.withDynSession {
      oracleLinearAssetDao.expireAllAssetsByTypeId(trafficVolumeId)
    }
    println("\nTraffic Volume data Expired")

    println("\nFetch Road Numbers From Viite")
    val roadNumbers = OracleDatabase.withDynSession {
      roadAddressDao.getRoadNumbers()
    }
    println("\nEnd of Fetch ")

    println("roadNumbers: ")
    roadNumbers.foreach(ra => println(ra))

    roadNumbers.foreach {
      case roadNumber =>
        println("\nFetch Traffic Volume by Road Number " + roadNumber)
        val trTrafficVolume = tierekisteriTrafficVolumeAsset.fetchActiveAssetData(roadNumber)

        trTrafficVolume.foreach { tr => println("\nTR: roadNumber, roadPartNumber, start, end and kvt " + tr.roadNumber + " " + tr.startRoadPartNumber + " " + tr.startAddressMValue + " " + tr.endAddressMValue + " " + tr.assetValue) }

        val r = trTrafficVolume.groupBy(trTrafficVolume => (trTrafficVolume.roadNumber, trTrafficVolume.startRoadPartNumber, trTrafficVolume.startAddressMValue, trTrafficVolume.endAddressMValue)).map(_._2.head)

        r.foreach { tr =>
          OracleDatabase.withDynTransaction {

            println("\nFetch road addresses to link ids using Viite, trRoadNumber, roadPartNumber start and end " + tr.roadNumber + " " + tr.startRoadPartNumber + " " + tr.startAddressMValue + " " + tr.endAddressMValue)
            val roadAddresses = roadAddressDao.getRoadAddressesFiltered(tr.roadNumber, tr.startRoadPartNumber, tr.startAddressMValue, tr.endAddressMValue)

            val roadAddressLinks = roadAddresses.map(ra => ra.linkId).toSet
            val vvhRoadlinks = roadLinkService.fetchVVHRoadlinks(roadAddressLinks)

            println("roadAddresses fetched: ")
            roadAddresses.filter(ra => vvhRoadlinks.exists(t => t.linkId == ra.linkId)).foreach(ra => println(ra.linkId))

            roadAddresses
              .filter(ra => vvhRoadlinks.exists(t => t.linkId == ra.linkId))
              .foreach { ra =>
                val assetId = linearAssetService.dao.createLinearAsset(trafficVolumeId, ra.linkId, false, SideCode.BothDirections.value,
                  Measures(ra.startMValue, ra.endMValue), "batch_process_trafficVolume", vvhClient.createVVHTimeStamp(), Some(LinkGeomSource.NormalLinkInterface.value))
                println("\nCreated OTH traffic volume assets form TR data with assetId " + assetId)

                linearAssetService.dao.insertValue(assetId, LinearAssetTypes.numericValuePropertyId, tr.assetValue)
                println("\nCreated OTH property value with value " + tr.assetValue + " and assetId " + assetId)
              }
          }
        }
    }
    println("\nEnd of Traffic Volume fetch")
    println("\nEnd of creation OTH traffic volume assets form TR data")
  }

  def importLitRoadAsset(): Unit = {
    litRoadImporterOperations.importAssets()
  }

  def importRoadWidthAsset(): Unit = {
    roadWidthImporterOperations.importAssets()
  }

  def updateLitRoadAsset(): Unit = {
    val lastUpdate = obtainLastExecutionDate(litRoadImporterOperations.assetName, litRoadAssetId)
    litRoadImporterOperations.updateAssets(lastUpdate)
  }

  def updateRoadWidthAsset(): Unit = {
    val lastUpdate = obtainLastExecutionDate(roadWidthImporterOperations.assetName, roadWidthAssetId)
    roadWidthImporterOperations.updateAssets(lastUpdate)
  }

  def importTrafficSigns(): Unit = {
    trafficSignTierekisteriImporter.importAssets()
  }

  def updateTrafficSigns(): Unit = {
    val lastUpdate = obtainLastExecutionDate(trafficSignTierekisteriImporter.assetName, trafficSignsId)
    trafficSignTierekisteriImporter.updateAssets(lastUpdate)
  }

  def importSpeedLimits(): Unit = {
    speedLimitTierekisteriImporter.importAssets();
  }

  def importPavedRoadAsset(): Unit = {
    pavedRoadImporterOperations.importAssets()
  }

  def updatePavedRoadAsset(): Unit = {
    val lastUpdate = obtainLastExecutionDate(pavedRoadImporterOperations.assetName, pavedRoadAssetId)
    pavedRoadImporterOperations.updateAssets(lastUpdate)
  }

  def importMassTransitLaneAsset(): Unit = {
    massTransitLaneImporterOperations.importAssets()
  }

  def updateMassTransitLaneAsset(): Unit = {
    val lastUpdate = obtainLastExecutionDate(massTransitLaneImporterOperations.assetName, massTransitLaneAssetId)
    massTransitLaneImporterOperations.updateAssets(lastUpdate)
  }

  def importDamagedByThawAsset(): Unit = {
    damagedByThawAssetImporterOperations.importAssets()
  }

  def updateDamagedByThawAsset(): Unit = {
    val lastUpdate = obtainLastExecutionDate(damagedByThawAssetImporterOperations.assetName, damagedByThawAssetId)
    damagedByThawAssetImporterOperations.updateAssets(lastUpdate)
  }

  def importEuropeanRoadAsset(): Unit = {
    europeanRoadImporterOperations.importAssets()
  }

  def updateEuropeanRoadAsset(): Unit = {
    val lastUpdate = obtainLastExecutionDate(europeanRoadImporterOperations.assetName, europeanRoadAssetId)
    europeanRoadImporterOperations.updateAssets(lastUpdate)
  }
}<|MERGE_RESOLUTION|>--- conflicted
+++ resolved
@@ -49,13 +49,12 @@
     new DamagedByThawTierekisteriImporter()
   }
 
-<<<<<<< HEAD
   lazy val europeanRoadImporterOperations: EuropeanRoadTierekisteriImporter = {
     new EuropeanRoadTierekisteriImporter()
-=======
+  }
+
   lazy val speedLimitTierekisteriImporter: SpeedLimitsTierekisteriImporter = {
     new SpeedLimitsTierekisteriImporter()
->>>>>>> a171a6b2
   }
 
   lazy val assetDao : OracleAssetDao = {
