--- conflicted
+++ resolved
@@ -1,4 +1,3 @@
-<<<<<<< HEAD
 package fi.liikennevirasto.digiroad2.oracle
 
 import java.sql.Date
@@ -10,7 +9,8 @@
 import slick.driver.JdbcDriver.backend.Database
 import Database.dynamicSession
 import fi.liikennevirasto.digiroad2.util.ViiteProperties
-import fi.liikennevirasto.digiroad2.{GeometryUtils, Point}
+import fi.liikennevirasto.GeometryUtils
+import fi.liikennevirasto.digiroad2.Point
 import oracle.spatial.geometry.JGeometry
 import oracle.sql.STRUCT
 import org.postgis.PGgeometry
@@ -28,6 +28,22 @@
     if (transactionOpen.get())
       throw new IllegalThreadStateException("Attempted to open nested transaction")
     else {
+      try {
+        transactionOpen.set(true)
+        Database.forDataSource(OracleDatabase.ds).withDynTransaction {
+          setSessionLanguage()
+          f
+        }
+      } finally {
+        transactionOpen.set(false)
+      }
+    }
+  }
+
+  def withDynTransactionNewOrExisting[T](f: => T): T = {
+    if (transactionOpen.get()) {
+      f
+    } else {
       try {
         transactionOpen.set(true)
         Database.forDataSource(OracleDatabase.ds).withDynTransaction {
@@ -157,168 +173,4 @@
 */
   }
 
-=======
-package fi.liikennevirasto.digiroad2.oracle
-
-import java.sql.Date
-
-import javax.sql.DataSource
-import com.jolbox.bonecp.{BoneCPConfig, BoneCPDataSource, ConnectionHandle}
-import fi.liikennevirasto.digiroad2.asset.BoundingRectangle
-import oracle.jdbc.{OracleDriver, driver}
-import org.joda.time.LocalDate
-import slick.driver.JdbcDriver.backend.Database
-import slick.jdbc.StaticQuery.interpolation
-import Database.dynamicSession
-import fi.liikennevirasto.digiroad2.util.ViiteProperties
-import fi.liikennevirasto.GeometryUtils
-import fi.liikennevirasto.digiroad2.Point
-import oracle.spatial.geometry.JGeometry
-import oracle.sql.STRUCT
-
-object OracleDatabase {
-  lazy val ds: DataSource = initDataSource
-
-  private val transactionOpen = new ThreadLocal[Boolean] {
-    override def initialValue(): Boolean = { false }
-  }
-
-  def withDynTransaction[T](f: => T): T = {
-    if (transactionOpen.get())
-      throw new IllegalThreadStateException("Attempted to open nested transaction")
-    else {
-      try {
-        transactionOpen.set(true)
-        Database.forDataSource(OracleDatabase.ds).withDynTransaction {
-          setSessionLanguage()
-          f
-        }
-      } finally {
-        transactionOpen.set(false)
-      }
-    }
-  }
-
-  def withDynTransactionNewOrExisting[T](f: => T): T = {
-    if (transactionOpen.get()) {
-      f
-    } else {
-      try {
-        transactionOpen.set(true)
-        Database.forDataSource(OracleDatabase.ds).withDynTransaction {
-          setSessionLanguage()
-          f
-        }
-      } finally {
-        transactionOpen.set(false)
-      }
-    }
-  }
-
-  def withDynSession[T](f: => T): T = {
-    if (transactionOpen.get())
-      throw new IllegalThreadStateException("Attempted to open nested session")
-    else {
-      try {
-        transactionOpen.set(true)
-        Database.forDataSource(OracleDatabase.ds).withDynSession {
-          setSessionLanguage()
-          f
-        }
-      } finally {
-        transactionOpen.set(false)
-      }
-    }
-  }
-
-  def isWithinSession: Boolean = {
-    transactionOpen.get()
-  }
-
-  def setSessionLanguage() {
-    sqlu"""alter session set nls_language = 'american'""".execute
-  }
-
-  def jodaToSqlDate(jodaDate: LocalDate): Date = {
-    new Date(jodaDate.toDate.getTime)
-  }
-
-  def initDataSource: DataSource = {
-    Class.forName("oracle.jdbc.driver.OracleDriver")
-    val cfg = new BoneCPConfig(ViiteProperties.bonecpProperties)
-    new BoneCPDataSource(cfg)
-  }
-
-  def boundingBoxFilter(bounds: BoundingRectangle, geometryColumn: String): String = {
-    val leftBottomX = bounds.leftBottom.x
-    val leftBottomY = bounds.leftBottom.y
-    val rightTopX = bounds.rightTop.x
-    val rightTopY = bounds.rightTop.y
-    s"""
-        mdsys.sdo_filter($geometryColumn,
-                         sdo_cs.viewport_transform(
-                         mdsys.sdo_geometry(
-                         2003,
-                         0,
-                         NULL,
-                         mdsys.sdo_elem_info_array(1,1003,3),
-                         mdsys.sdo_ordinate_array($leftBottomX,
-                                                  $leftBottomY,
-                                                  $rightTopX,
-                                                  $rightTopY)
-                         ),
-                         3067
-                         ),
-                         'querytype=WINDOW'
-                         ) = 'TRUE'
-    """
-  }
-
-  def createJGeometry(points: Seq[Point], con: java.sql.Connection): STRUCT = {
-    val ordinates = points.flatMap(p => Seq(p.x, p.y, p.z)).toArray
-    val dim = 4
-    val srid = 3067
-    val oracleConn = dynamicSession.conn.asInstanceOf[ConnectionHandle].getInternalConnection
-      JGeometry.store(JGeometry.createLinearLineString(ordinates, dim, srid), oracleConn)
-  }
-
-  def createRoadsJGeometry(points: Seq[Point], con: java.sql.Connection, endMValue:Double): STRUCT = {
-    val ordinates = points.flatMap(p => Seq(GeometryUtils.roundN(p.x), GeometryUtils.roundN(p.y), GeometryUtils.roundN(p.z), GeometryUtils.roundN(endMValue))).toArray
-    val dim = 4
-    val srid = 3067
-    val oracleConn = dynamicSession.conn.asInstanceOf[ConnectionHandle].getInternalConnection
-    JGeometry.store(JGeometry.createLinearLineString(ordinates, dim, srid), oracleConn)
-  }
-
-  def createPointJGeometry(point: Point): STRUCT = {
-    val coordinates = Array(GeometryUtils.roundN(point.x), GeometryUtils.roundN(point.y), 0, 0)
-    val dim = 4
-    val srid = 3067
-    val oracleConn = dynamicSession.conn.asInstanceOf[ConnectionHandle].getInternalConnection
-    JGeometry.store(JGeometry.createPoint(coordinates, dim, srid), oracleConn)
-  }
-
-  def loadJGeometryToGeometry(geometry: Option[Object]): Seq[Point] = {
-    // Convert STRUCT into geometry
-    val geom = geometry.map(g => g.asInstanceOf[STRUCT])
-    if (geom.nonEmpty) {
-      val jgeom: JGeometry = JGeometry.load(geom.get)
-      jgeom.getOrdinatesArray.toList.sliding(3, 3).toList.map(p => Point(p.head, p.tail.head, p.last))
-    } else {
-      Seq()
-    }
-  }
-
-  def loadRoadsJGeometryToGeometry(geometry: Option[Object]): Seq[Point] = {
-    // Convert STRUCT into geometry
-    val geom = geometry.map(g => g.asInstanceOf[STRUCT])
-    if (geom.nonEmpty) {
-      val jgeom: JGeometry = JGeometry.load(geom.get)
-      jgeom.getOrdinatesArray.toList.sliding(4, 4).toList.map(p => Point(p.head, p.tail.head, p.tail.tail.head))
-    } else {
-      Seq()
-    }
-  }
-
->>>>>>> 8d16675c
 }