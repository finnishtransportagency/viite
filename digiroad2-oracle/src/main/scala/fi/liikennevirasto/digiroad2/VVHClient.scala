--- conflicted
+++ resolved
@@ -140,12 +140,6 @@
   private val roadLinkDataService = "Roadlink_data"
   private val roadLinkDataHistoryService = "Roadlink_data_history"
 
-<<<<<<< HEAD
-=======
-  private val roadLinkDataService = "Roadlink_data"
-  private val roadLinkDataHistoryService = "Roadlink_data_history"
-
->>>>>>> c5943373
 
   private def withFilter[T](attributeName: String, ids: Set[T]): String = {
     val filter =
@@ -225,9 +219,7 @@
     val layerSelection = """"layerId":0,"""
     val fieldSelection = customFieldSelection match {
       case Some(fs) => s""""outFields":"""" + fs + """,CONSTRUCTIONTYPE""""
-<<<<<<< HEAD
-=======
-      case _ => s""""outFields":"MTKID,LINKID,MTKHEREFLIP,MUNICIPALITYCODE,VERTICALLEVEL,HORIZONTALACCURACY,VERTICALACCURACY,MTKCLASS,ADMINCLASS,DIRECTIONTYPE,CONSTRUCTIONTYPE,ROADNAME_FI,ROADNAME_SM,ROADNAME_SE,FROM_LEFT,TO_LEFT,FROM_RIGHT,TO_RIGHT,LAST_EDITED_DATE,ROADNUMBER,ROADPARTNUMBER,VALIDFROM,GEOMETRY_EDITED_DATE,CREATED_DATE,SURFACETYPE,END_DATE""""
+      case _ => s""""outFields":"LINKID,GEOMETRY,END_DATE""""
     }
     val definitionEnd = "}]"
     val definition = definitionStart + layerSelection + filter + fieldSelection + definitionEnd
@@ -239,7 +231,6 @@
     val layerSelection = """"layerId":0,"""
     val fieldSelection = customFieldSelection match {
       case Some(fs) => s""""outFields":"""" + fs + """,CONSTRUCTIONTYPE""""
->>>>>>> c5943373
       case _ => s""""outFields":"LINKID,GEOMETRY,END_DATE""""
     }
     val definitionEnd = "}]"
@@ -259,11 +250,7 @@
   def queryByRoadNumbersBoundsAndMunicipalities(bounds: BoundingRectangle, roadNumbers: Seq[(Int, Int)], municipalities: Set[Int] = Set(), includeAllPublicRoads: Boolean = false): Seq[VVHRoadlink] = {
     val roadNumberFilters = withRoadNumbersFilter(roadNumbers, includeAllPublicRoads, "")
     val definition = layerDefinition(combineFiltersWithAnd(withMunicipalityFilter(municipalities), roadNumberFilters))
-<<<<<<< HEAD
     val url = vvhRestApiEndPoint + roadLinkData_Service + "/FeatureServer/query?" +
-=======
-    val url = vvhRestApiEndPoint + roadLinkDataService + "/FeatureServer/query?" +
->>>>>>> c5943373
       s"layerDefs=$definition&geometry=" + bounds.leftBottom.x + "," + bounds.leftBottom.y + "," + bounds.rightTop.x + "," + bounds.rightTop.y +
       "&geometryType=esriGeometryEnvelope&spatialRel=esriSpatialRelIntersects&" + queryParameters()
 
@@ -275,37 +262,12 @@
 
   /**
     * Returns VVH road links in bounding box area. Municipalities are optional.
-<<<<<<< HEAD
     * Used by VVHClient.fetchByMunicipalitiesAndBoundsF, RoadLinkService.getVVHRoadLinks(bounds, municipalities), RoadLinkService.getVVHRoadLinks(bounds),
     * PointAssetOperations.getByBoundingBox and ServicePointImporter.importServicePoints.
-=======
-    * Used by VVHClient.fetchVVHRoadlinksF, RoadLinkService.getVVHRoadLinks(bounds, municipalities), RoadLinkService.getVVHRoadLinks(bounds),
-    * PointAssetService.getByBoundingBox and ServicePointImporter.importServicePoints.
-    */
-  def fetchVVHRoadlinksWithLinkIds(bounds: BoundingRectangle, linkIds: Set[Long], municipalities: Set[Int] = Set()): Seq[VVHRoadlink] = {
-    val definition = layerDefinition(withLinkIdFilter(linkIds))
-    val url = vvhRestApiEndPoint + roadLinkDataService + "/FeatureServer/query?" +
-      s"layerDefs=$definition&geometry=" + bounds.leftBottom.x + "," + bounds.leftBottom.y + "," + bounds.rightTop.x + "," + bounds.rightTop.y +
-      "&geometryType=esriGeometryEnvelope&spatialRel=esriSpatialRelIntersects&" + queryParameters()
-
-    fetchVVHFeatures(url) match {
-      case Left(features) => features.map(extractVVHFeature)
-      case Right(error) => throw new VVHClientException(error.toString)
-    }
-  }
-  /**
-    * Returns VVH road links in bounding box area. Municipalities are optional.
-    * Used by VVHClient.fetchVVHRoadlinksF, RoadLinkService.getVVHRoadLinks(bounds, municipalities), RoadLinkService.getVVHRoadLinks(bounds),
-    * PointAssetService.getByBoundingBox and ServicePointImporter.importServicePoints.
->>>>>>> c5943373
     */
   def queryByMunicipalitesAndBounds(bounds: BoundingRectangle, municipalities: Set[Int] = Set()): Seq[VVHRoadlink] = {
     val definition = layerDefinition(withMunicipalityFilter(municipalities))
-<<<<<<< HEAD
     val url = vvhRestApiEndPoint + roadLinkData_Service + "/FeatureServer/query?" +
-=======
-    val url = vvhRestApiEndPoint + roadLinkDataService + "/FeatureServer/query?" +
->>>>>>> c5943373
       s"layerDefs=$definition&geometry=" + bounds.leftBottom.x + "," + bounds.leftBottom.y + "," + bounds.rightTop.x + "," + bounds.rightTop.y +
       "&geometryType=esriGeometryEnvelope&spatialRel=esriSpatialRelIntersects&" + queryParameters()
 
@@ -430,11 +392,7 @@
     */
   def queryByMunicipality(municipality: Int): Seq[VVHRoadlink] = {
     val definition = layerDefinition(withMunicipalityFilter(Set(municipality)))
-<<<<<<< HEAD
     val url = vvhRestApiEndPoint + roadLinkData_Service + "/FeatureServer/query?" +
-=======
-    val url = vvhRestApiEndPoint + roadLinkDataService + "/FeatureServer/query?" +
->>>>>>> c5943373
       s"layerDefs=$definition&${queryParameters()}"
 
     fetchVVHFeatures(url) match {
@@ -451,11 +409,7 @@
   def queryByRoadNumbersAndMunicipality(municipality: Int, roadNumbers: Seq[(Int, Int)]): Seq[VVHRoadlink] = {
     val roadNumberFilters = withRoadNumbersFilter(roadNumbers, true, "")
     val definition = layerDefinition(combineFiltersWithAnd(withMunicipalityFilter(Set(municipality)), roadNumberFilters))
-<<<<<<< HEAD
     val url = vvhRestApiEndPoint + roadLinkData_Service + "/FeatureServer/query?" +
-=======
-    val url = vvhRestApiEndPoint + roadLinkDataService + "/FeatureServer/query?" +
->>>>>>> c5943373
       s"layerDefs=$definition&${queryParameters()}"
 
     fetchVVHFeatures(url) match {
@@ -519,11 +473,7 @@
     val idGroups: List[Set[Long]] = linkIds.grouped(batchSize).toList
     idGroups.par.flatMap { ids =>
       val definition = layerDefinition(filter(ids), fieldSelection)
-<<<<<<< HEAD
       val url = vvhRestApiEndPoint + roadLinkData_Service + "/FeatureServer/query?" +
-=======
-      val url = vvhRestApiEndPoint + roadLinkDataService + "/FeatureServer/query?" +
->>>>>>> c5943373
         s"layerDefs=$definition&${queryParameters(fetchGeometry)}"
       fetchVVHFeatures(url) match {
         case Left(features) => features.map { feature =>
@@ -615,17 +565,11 @@
       "MTKHEREFLIP",
       "VALIDFROM",
       "GEOMETRY_EDITED_DATE",
-      "END_DATE",
       "CREATED_DATE",
       "LAST_EDITED_DATE",
-<<<<<<< HEAD
       "SURFACETYPE",
       "SUBTYPE",
       "END_DATE").contains(x)
-=======
-      "END_DATE",
-      "SURFACETYPE").contains(x)
->>>>>>> c5943373
     }.filter { case (_, value) =>
       value != null
     }
@@ -742,108 +686,3 @@
   }
 }
 
-class VVHComplementaryClient(vvhRestApiEndPoint: String) extends VVHClient(vvhRestApiEndPoint){
-
-  private val roadLinkComplementaryService = "Roadlink_complimentary"
-
-  /**
-    * Returns VVH road links in bounding box area. Municipalities are optional.
-    * Used by VVHClient.fetchByBoundsAndMunicipalitiesF.
-    */
-  def queryByBoundsAndMunicipalities(bounds: BoundingRectangle, municipalities: Set[Int] = Set()): Seq[VVHRoadlink] = {
-    val definition = layerDefinition(withMunicipalityFilter(municipalities), Option("MTKID,LINKID,MTKHEREFLIP,MUNICIPALITYCODE,VERTICALLEVEL,HORIZONTALACCURACY,VERTICALACCURACY,MTKCLASS,ADMINCLASS,DIRECTIONTYPE,ROADNAME_FI,ROADNAME_SM,ROADNAME_SE,FROM_LEFT,TO_LEFT,FROM_RIGHT,TO_RIGHT,LAST_EDITED_DATE,ROADNUMBER,ROADPARTNUMBER,VALIDFROM,GEOMETRY_EDITED_DATE,CREATED_DATE,SURFACETYPE,SUBTYPE"))
-    val url = vvhRestApiEndPoint + roadLinkComplementaryService + "/FeatureServer/query?" +
-      s"layerDefs=$definition&geometry=" + bounds.leftBottom.x + "," + bounds.leftBottom.y + "," + bounds.rightTop.x + "," + bounds.rightTop.y +
-      "&geometryType=esriGeometryEnvelope&spatialRel=esriSpatialRelIntersects&" + queryParameters()
-
-    resolveComplementaryVVHFeatures(url) match {
-      case Left(features) => features.map(extractVVHFeature)
-      case Right(error) => throw new VVHClientException(error.toString)
-    }
-  }
-
-  /**
-    * Returns VVH complementary road links in a municipality
-    * Used by VVHClient.fetchByMunicipalityAndRoadNumbers.
-    */
-  def queryByMunicipalityAndRoadNumbers(municipality: Int, roadNumbers: Seq[(Int, Int)]): Seq[VVHRoadlink] = {
-    val roadNumberFilters = withRoadNumbersFilter(roadNumbers, true, "")
-    val definition = layerDefinition(combineFiltersWithAnd(withMunicipalityFilter(Set(municipality)), roadNumberFilters), Option("MTKID,LINKID,MTKHEREFLIP,MUNICIPALITYCODE,VERTICALLEVEL,HORIZONTALACCURACY,VERTICALACCURACY,MTKCLASS,ADMINCLASS,DIRECTIONTYPE,ROADNAME_FI,ROADNAME_SM,ROADNAME_SE,FROM_LEFT,TO_LEFT,FROM_RIGHT,TO_RIGHT,LAST_EDITED_DATE,ROADNUMBER,ROADPARTNUMBER,VALIDFROM,GEOMETRY_EDITED_DATE,CREATED_DATE,SURFACETYPE,SUBTYPE"))
-    val url = vvhRestApiEndPoint + roadLinkComplementaryService + "/FeatureServer/query?" +
-      s"layerDefs=$definition&geometry=" +
-      "&geometryType=esriGeometryEnvelope&spatialRel=esriSpatialRelIntersects&" + queryParameters()
-
-    resolveComplementaryVVHFeatures(url) match {
-      case Left(features) => features.map(extractVVHFeature)
-      case Right(error) => throw new VVHClientException(error.toString)
-    }
-  }
-
-  /**
-    * Returns VVH road links. Uses Scala Future for concurrent operations.
-    * Used by RoadLinkService.getComplementaryRoadLinksFromVVH(bounds, municipalities).
-    */
-  def fetchByBoundsAndMunicipalitiesF(bounds: BoundingRectangle, municipalities: Set[Int]): Future[Seq[VVHRoadlink]] = {
-    Future(queryByBoundsAndMunicipalities(bounds, municipalities))
-  }
-
-  /**
-    * Returns VVH road links. Uses Scala Future for concurrent operations.
-    * Used by RoadLinkService.getComplementaryRoadLinksFromVVH(municipality).
-    */
-  def fetchByMunicipalityAndRoadNumbers(municipality: Int, roadNumbers: Seq[(Int, Int)]): Future[Seq[VVHRoadlink]] = {
-    Future(queryByMunicipalityAndRoadNumbers(municipality, roadNumbers))
-  }
-
-  private def resolveComplementaryVVHFeatures(url: String): Either[List[Map[String, Any]], VVHError] = {
-    val request = new HttpGet(url)
-    val client = HttpClientBuilder.create().build()
-    val response = client.execute(request)
-    try {
-      val content: Map[String, Any] = parse(StreamInput(response.getEntity.getContent)).values.asInstanceOf[Map[String, Any]]
-      val optionalLayers = content.get("layers").map(_.asInstanceOf[List[Map[String, Any]]])
-      val optionalFeatureLayer = optionalLayers.flatMap { layers => layers.find { layer => layer.contains("features") } }
-      val optionalFeatures = optionalFeatureLayer.flatMap { featureLayer => featureLayer.get("features").map(_.asInstanceOf[List[Map[String, Any]]]) }
-      optionalFeatures.map(Left(_)).getOrElse(Right(VVHError(content, url)))
-    } finally {
-      response.close()
-    }
-  }
-
-  /**
-    * Returns VVH road links.
-    * Used by RoadLinkService.getComplementaryLinkMiddlePointByLinkId(linkId).
-    */
-   def fetchComplementaryRoadlinks(linkIds: Set[Long]): Seq[VVHRoadlink] = {
-    fetchComplementaryRoadlinks(linkIds, None, true, roadLinkFromFeature, withLinkIdFilter)
-  }
-
-  /**
-    * Returns VVH road links.
-    * Used by VVHClient.fetchComplementaryRoadlinks(linkId).
-    */
-  def fetchComplementaryRoadlinks[T](linkIds: Set[Long],
-                                     fieldSelection: Option[String],
-                                     fetchGeometry: Boolean,
-                                     resultTransition: (Map[String, Any], List[List[Double]]) => T,
-                                     filter: Set[Long] => String): Seq[T] = {
-    val batchSize = 1000
-    val idGroups: List[Set[Long]] = linkIds.grouped(batchSize).toList
-    idGroups.par.flatMap { ids =>
-      val definition = layerDefinition(filter(ids), fieldSelection)
-      val url = vvhRestApiEndPoint + roadLinkComplementaryService + "/FeatureServer/query?" +
-        s"layerDefs=$definition&${queryParameters(fetchGeometry)}"
-      fetchVVHFeatures(url) match {
-        case Left(features) => features.map { feature =>
-          val attributes = extractFeatureAttributes(feature)
-          val geometry = if (fetchGeometry) extractFeatureGeometry(feature) else Nil
-          resultTransition(attributes, geometry)
-        }
-        case Right(error) => throw new VVHClientException(error.toString)
-      }
-    }.toList
-  }
-}
-
-
-
