--- conflicted
+++ resolved
@@ -53,22 +53,14 @@
   override def create(asset: IncomingRailwayCrossing, username: String, geometry: Seq[Point], municipality: Int, administrativeClass: Option[AdministrativeClass] = None, linkSource: LinkGeomSource): Long = {
     val mValue = GeometryUtils.calculateLinearReferenceFromPoint(Point(asset.lon, asset.lat, 0), geometry)
     withDynTransaction {
-<<<<<<< HEAD
-      OracleRailwayCrossingDao.create(asset, mValue, municipality, username, VVHClient.createVVHTimeStamp())
-=======
-      OracleRailwayCrossingDao.create(asset, mValue, municipality, username, VVHClient.createVVHTimeStamp(5), linkSource)
->>>>>>> 0560555b
+      OracleRailwayCrossingDao.create(asset, mValue, municipality, username, VVHClient.createVVHTimeStamp(), linkSource)
     }
   }
 
   override def update(id: Long, updatedAsset: IncomingRailwayCrossing, geometry: Seq[Point], municipality: Int, username: String, linkSource: LinkGeomSource): Long = {
     val mValue = GeometryUtils.calculateLinearReferenceFromPoint(Point(updatedAsset.lon, updatedAsset.lat, 0), geometry)
     withDynTransaction {
-<<<<<<< HEAD
-      OracleRailwayCrossingDao.update(id, updatedAsset, mValue, municipality, username, Some(VVHClient.createVVHTimeStamp()))
-=======
-      OracleRailwayCrossingDao.update(id, updatedAsset, mValue, municipality, username, Some(VVHClient.createVVHTimeStamp(5)), linkSource)
->>>>>>> 0560555b
+      OracleRailwayCrossingDao.update(id, updatedAsset, mValue, municipality, username, Some(VVHClient.createVVHTimeStamp()), linkSource)
     }
     id
   }
