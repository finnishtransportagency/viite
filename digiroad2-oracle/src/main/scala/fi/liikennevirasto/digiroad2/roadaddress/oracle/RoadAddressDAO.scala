package fi.liikennevirasto.digiroad2.roadaddress.oracle

import slick.jdbc.{GetResult, PositionedResult, StaticQuery => Q}
import org.joda.time.DateTime
import fi.liikennevirasto.digiroad2.Point
import com.github.tototoshi.slick.MySQLJodaSupport._
import fi.liikennevirasto.digiroad2.asset.SideCode
import fi.liikennevirasto.digiroad2.asset.SideCode.{AgainstDigitizing, BothDirections, TowardsDigitizing, Unknown}
import fi.liikennevirasto.digiroad2.util.Track
import slick.driver.JdbcDriver.backend.Database.dynamicSession
import slick.jdbc.StaticQuery.interpolation


case class RoadAddress(id: Long, roadNumber: Long, roadPartNumber: Long, track: Track, discontinuity: Int, startAddrMValue: Long, endAddrMValue: Long, startDate: Option[DateTime] = None,
<<<<<<< HEAD
                       endDate: Option[DateTime] = None, lrmPositionId: Long, linkId: Long, startMValue: Double, endMValue: Double, sideCode: SideCode, floating: Boolean = false,
                       geom: Seq[Point], expired: Boolean, createdBy: Option[String], createdDate: Option[DateTime], modifiedDate: Option[DateTime])

case class RoadAddressRow(id: Long, roadNumber: Long, roadPartNumber: Long, track: Track, discontinuity: Int, startAddrMValue: Long, endAddrMValue: Long, startDate: Option[DateTime] = None,
                       endDate: Option[DateTime] = None, lrmPositionId: Long, linkId: Long, startMValue: Double, endMValue: Double, sideCode: SideCode, floating: Boolean = false,
                       geom: Seq[Point], expired: Boolean, createdBy: Option[String], createdDate: Option[DateTime], modifiedDate: Option[DateTime])
=======
                       endDate: Option[DateTime] = None, lrmPositionId: Long, linkId: Long,
                       startMValue: Double, endMValue: Double, sideCode: SideCode, floating: Boolean = false, geom: Seq[Point]) {
  def addressMValueToLRM(addrMValue: Long): Option[Double] = {
    if (addrMValue < startAddrMValue || addrMValue > endAddrMValue)
      None
    else
    // Linear approximation: addrM = a*mValue + b <=> mValue = (addrM - b) / a
    sideCode match {
      case TowardsDigitizing => Some((addrMValue - startAddrMValue) * lrmLength / addressLength + startMValue)
      case AgainstDigitizing => Some(endMValue - (addrMValue - startAddrMValue) * lrmLength / addressLength)
      case _ => None
    }
  }
  private val addressLength: Long = endAddrMValue - startAddrMValue
  private val lrmLength: Double = Math.abs(endMValue - startMValue)
}
>>>>>>> 8c90816d

class RoadAddressDAO {

  def getRoadAddress(queryFilter: String => String): Seq[RoadAddress] = {
    val query =
      s"""
           select ra.id, ra.road_number, ra.road_part_number, ra.track_code, ra.discontinuity, ra.start_addr_m, ra.end_addr_m, ra.start_date, ra.end_date,
           ra.lrm_position_id, pos.link_id, pos.start_measure, pos.end_measure, pos.side_code,
           ra.floating,
           (SELECT X FROM TABLE(SDO_UTIL.GETVERTICES(ra.geometry)) t WHERE id = 1) as X,
           (SELECT Y FROM TABLE(SDO_UTIL.GETVERTICES(ra.geometry)) t WHERE id = 1) as Y,
           (SELECT X FROM TABLE(SDO_UTIL.GETVERTICES(ra.geometry)) t WHERE id = 2) as X2,
           (SELECT Y FROM TABLE(SDO_UTIL.GETVERTICES(ra.geometry)) t WHERE id = 2) as Y2,
           case when ra.valid_to <= sysdate then 1 else 0 end as expired, ra.created_by, ra.start_date, pos.modified_date
           from road_address ra
           join lrm_position pos on ra.lrm_position_id = pos.id"""

    queryList(queryFilter(query))
  }

  def withRoadAddress(road: Long, roadPart: Long, track: Int, mValue: Double)(query: String): String = {
    query + s" WHERE ra.road_number = $road AND ra.road_part_number = $roadPart " +
      s"  AND ra.track_code = $track AND ra.start_addr_M <= $mValue AND ra.end_addr_M > $mValue" +
<<<<<<< HEAD
      s"  AND (ra.valid_to > sysdate or ra.valid_to is null)"
=======
      s" and (ra.valid_to > sysdate or ra.valid_to is null) "
>>>>>>> 8c90816d
  }

  def withLinkIdAndMeasure(linkId: Long, startM: Long, endM: Long, road: Option[Int] = None)(query: String): String = {

    val qfilter = (road) match {
      case Some(road) => "AND road_number = " + road
      case (_) => " "
    }
    query + s" WHERE pos.link_id = $linkId AND pos.start_Measure <= $startM AND pos.end_Measure > $endM " +
<<<<<<< HEAD
            s" and (ra.valid_to > sysdate or ra.valid_to is null)" + qfilter
  }

  def withBetweenDates(sinceDate: DateTime, untilDate: DateTime)(query: String): String = {
    query + s" WHERE ra.start_date >= CAST(TO_TIMESTAMP_TZ(REPLACE(REPLACE('$sinceDate', 'T', ''), 'Z', ''), 'YYYY-MM-DD HH24:MI:SS.FFTZH:TZM') AS DATE)" +
            s" AND ra.start_date <= CAST(TO_TIMESTAMP_TZ(REPLACE(REPLACE('$untilDate', 'T', ''), 'Z', ''), 'YYYY-MM-DD HH24:MI:SS.FFTZH:TZM') AS DATE)"

=======
      s" and (ra.valid_to > sysdate or ra.valid_to is null) " + qfilter
  }

  def withRoadAddressSinglePart(roadNumber: Long, startRoadPartNumber: Long, track: Int, startM: Long, endM: Option[Long], optFloating: Option[Int] = None)(query: String): String = {
    val floating = optFloating match {
      case Some(floatingValue) => "ra.floating = " + floatingValue + ""
      case None => ""
    }

    val endAddr = endM match {
      case Some(endValue) => s"AND ra.start_addr_m <= $endValue"
      case _ => ""
    }

    query + s" where ra.road_number = $roadNumber " +
      s" AND (ra.road_part_number = $startRoadPartNumber AND ra.end_addr_m >= $startM $endAddr) " +
      s" AND ra.TRACK_CODE = $track " +
      s" AND (ra.valid_to IS NULL OR ra.valid_to > sysdate) " +
      s" AND (ra.valid_from IS NULL OR ra.valid_from <= sysdate) " + floating +
      s" ORDER BY ra.road_number, ra.road_part_number, ra.track_code, ra.start_addr_m "
  }

  def withRoadAddressTwoParts(roadNumber: Long, startRoadPartNumber: Long, endRoadPartNumber: Long, track: Int, startM: Long, endM: Long, optFloating: Option[Int] = None)(query: String): String = {
    val floating = optFloating match {
      case Some(floatingValue) => "ra.floating = " + floatingValue + ""
      case None => ""
    }

    query + s" where ra.road_number = $roadNumber " +
      s" AND ((ra.road_part_number = $startRoadPartNumber AND ra.end_addr_m >= $startM) OR (ra.road_part_number = $endRoadPartNumber AND ra.start_addr_m <= $endM)) " +
      s" AND ra.TRACK_CODE = $track " +
      s" AND (ra.valid_to IS NULL OR ra.valid_to > sysdate) AND (ra.valid_from IS NULL OR ra.valid_from <= sysdate) " + floating +
      s" ORDER BY ra.road_number, ra.road_part_number, ra.track_code, ra.start_addr_m "
  }

  def withRoadAddressMultiParts(roadNumber: Long, startRoadPartNumber: Long, endRoadPartNumber: Long, track: Int, startM: Double, endM: Double, optFloating: Option[Int] = None)(query: String): String = {
    val floating = optFloating match {
      case Some(floatingValue) => "ra.floating = " + floatingValue + ""
      case None => ""
    }

    query + s" where ra.road_number = $roadNumber " +
      s" AND ((ra.road_part_number = $startRoadPartNumber AND ra.end_addr_m >= $startM) " +
      s" OR (ra.road_part_number = $endRoadPartNumber AND ra.start_addr_m <= $endM) " +
      s" OR ((ra.road_part_number > $startRoadPartNumber) AND (ra.road_part_number < $endRoadPartNumber))) " +
      s" AND ra.TRACK_CODE = $track " +
      s" AND (ra.valid_to IS NULL OR ra.valid_to > sysdate) AND (ra.valid_from IS NULL OR ra.valid_from <= sysdate) " + floating +
      s" ORDER BY ra.road_number, ra.road_part_number, ra.track_code, ra.start_addr_m "
>>>>>>> 8c90816d
  }

  def getRoadNumbers(): Seq[Long] = {
    sql"""
			select distinct (ra.road_number)
      from road_address ra
      where ra.valid_to is null OR ra.valid_to > SYSDATE
		  """.as[Long].list
  }

  def getRoadAddressesFiltered(roadNumber: Long, roadPartNumber: Long, startM: Double, endM: Double): Seq[RoadAddress] = {
    val where =
      s""" where (( ra.start_addr_m >= $startM and ra.end_addr_m <= $endM ) or ( $startM >= ra.start_addr_m and $startM < ra.end_addr_m) or
         ( $endM > ra.start_addr_m and $endM <= ra.end_addr_m)) and ra.road_number= $roadNumber and ra.road_part_number= $roadPartNumber
         and (valid_to is null OR valid_to > SYSDATE) and ra.floating = 0 """

    val query =
      s"""
			select distinct ra.id, ra.road_number, ra.road_part_number, ra.track_code,
      ra.discontinuity, ra.start_addr_m, ra.end_addr_m, ra.start_date, ra.end_date, ra.lrm_position_id, pos.link_id,
      pos.start_measure, pos.end_measure, pos.side_code, ra.floating,
      case when ra.valid_to <= sysdate then 1 else 0 end as expired, ra.created_by, ra.start_date, pos.modified_date
      from road_address ra
      join lrm_position pos on ra.lrm_position_id = pos.id
      $where
      """
    queryRoadAddresses(query)
  }

  def getByLinkIdAndMeasures(linkId: Long, startM: Double, endM: Double): List[RoadAddress] = {

    val where =
      s""" where pos.link_id = $linkId and
         (( pos.start_measure >= $startM and pos.end_measure <= $endM ) or
         ( $endM >= pos.start_measure and $endM <= pos.end_measure)) """

    val query =
      s"""
			 select ra.id, ra.road_number, ra.road_part_number, ra.track_code,
       ra.discontinuity, ra.start_addr_m, ra.end_addr_m, ra.start_date, ra.end_date, ra.lrm_position_id, pos.link_id, pos.start_measure, pos.end_measure,
       pos.side_code, ra.floating, t.X, t.Y, t2.X, t2.Y,
       case when ra.valid_to <= sysdate then 1 else 0 end as expired, ra.created_by, ra.start_date, pos.modified_date
       from road_address ra cross join
       TABLE(SDO_UTIL.GETVERTICES(ra.geometry)) t cross join
       TABLE(SDO_UTIL.GETVERTICES(ra.geometry)) t2
       join lrm_position pos on ra.lrm_position_id = pos.id
			 $where
		  """

    queryList(query)
  }

  implicit val getTrack = GetResult[Track](r => Track.apply(r.nextInt()))

  implicit val getRoadAddressRow = new GetResult[RoadAddressRow] {
    def apply(r: PositionedResult) = {
      val id = r.nextLong
      val roadNumber = r.nextLong
      val roadPartNumber = r.nextLong
      val track = r.nextInt
      val discontinuity = r.nextInt
      val startAddrMValue = r.nextLong
      val endAddrMValue = r.nextLong
      val startDate = r.nextTimestampOption().map(new DateTime(_))
      val endDate = r.nextTimestampOption().map(new DateTime(_))
      val lrmPositionId = r.nextLong
      val linkId = r.nextLong
      val startMValue = r.nextDouble
      val endMValue = r.nextDouble
      val sideCode = r.nextInt
      val floating = r.nextBoolean
      val geom = Seq(Point(x = r.nextDouble, y = r.nextDouble), Point(x = r.nextDouble, y = r.nextDouble))
      val expired = r.nextBoolean
      val createdBy = r.nextStringOption()
      val createdDate = r.nextTimestampOption().map(new DateTime(_))
      val modifiedDate = r.nextTimestampOption().map(new DateTime(_))
      RoadAddressRow(id, roadNumber, roadPartNumber, Track.apply(track), discontinuity,
        startAddrMValue, endAddrMValue, startDate, endDate, lrmPositionId, linkId, startMValue, endMValue, SideCode.apply(sideCode),
        floating, geom, expired, createdBy, createdDate, modifiedDate)
    }
  }
  private def queryList(query: String) = {
    val resultList = Q.queryNA[RoadAddressRow](query).list

    resultList.map {row =>
      RoadAddress(id = row.id, roadNumber = row.roadNumber, roadPartNumber = row.roadPartNumber, track = row.track, discontinuity = row.discontinuity, startAddrMValue = row.startAddrMValue, endAddrMValue = row.endAddrMValue, startDate = row.startDate,
      endDate = row.endDate, lrmPositionId = row.lrmPositionId, linkId = row.linkId, startMValue = row.startMValue, endMValue = row.endMValue, sideCode = row.sideCode, floating = row.floating,
      geom = row.geom, expired = row.expired, createdBy = row.createdBy, createdDate = row.createdDate, modifiedDate = row.modifiedDate)
    }
  }

  private def queryRoadAddresses(query: String) = {
    val tuples = Q.queryNA[(Long, Long, Long, Int, Int, Long, Long, Option[DateTime],
      Option[DateTime], Long, Long, Double, Double, Int,
      Boolean, Boolean, Option[String], Option[DateTime], Option[DateTime])](query).list

    tuples.map {
      case (id, roadNumber, roadPartNumber, track, discontinuity, startAddrMValue, endAddrMValue, startDate, endDate, lrmPositionId,
      linkId, startMValue, endMValue, sideCode, floating, expired, createdBy, createdDate, modifiedDate) =>

        RoadAddress(id, roadNumber, roadPartNumber, Track.apply(track), discontinuity,
          startAddrMValue, endAddrMValue, startDate, endDate, lrmPositionId, linkId, startMValue, endMValue, SideCode.apply(sideCode),
          floating, Seq(), expired, createdBy, createdDate, modifiedDate)
    }
  }

}<|MERGE_RESOLUTION|>--- conflicted
+++ resolved
@@ -12,16 +12,9 @@
 
 
 case class RoadAddress(id: Long, roadNumber: Long, roadPartNumber: Long, track: Track, discontinuity: Int, startAddrMValue: Long, endAddrMValue: Long, startDate: Option[DateTime] = None,
-<<<<<<< HEAD
-                       endDate: Option[DateTime] = None, lrmPositionId: Long, linkId: Long, startMValue: Double, endMValue: Double, sideCode: SideCode, floating: Boolean = false,
-                       geom: Seq[Point], expired: Boolean, createdBy: Option[String], createdDate: Option[DateTime], modifiedDate: Option[DateTime])
-
-case class RoadAddressRow(id: Long, roadNumber: Long, roadPartNumber: Long, track: Track, discontinuity: Int, startAddrMValue: Long, endAddrMValue: Long, startDate: Option[DateTime] = None,
-                       endDate: Option[DateTime] = None, lrmPositionId: Long, linkId: Long, startMValue: Double, endMValue: Double, sideCode: SideCode, floating: Boolean = false,
-                       geom: Seq[Point], expired: Boolean, createdBy: Option[String], createdDate: Option[DateTime], modifiedDate: Option[DateTime])
-=======
                        endDate: Option[DateTime] = None, lrmPositionId: Long, linkId: Long,
-                       startMValue: Double, endMValue: Double, sideCode: SideCode, floating: Boolean = false, geom: Seq[Point]) {
+                       startMValue: Double, endMValue: Double, sideCode: SideCode, floating: Boolean = false, geom: Seq[Point],
+                       expired: Boolean, createdBy: Option[String], createdDate: Option[DateTime], modifiedDate: Option[DateTime]) {
   def addressMValueToLRM(addrMValue: Long): Option[Double] = {
     if (addrMValue < startAddrMValue || addrMValue > endAddrMValue)
       None
@@ -36,7 +29,10 @@
   private val addressLength: Long = endAddrMValue - startAddrMValue
   private val lrmLength: Double = Math.abs(endMValue - startMValue)
 }
->>>>>>> 8c90816d
+
+case class RoadAddressRow(id: Long, roadNumber: Long, roadPartNumber: Long, track: Track, discontinuity: Int, startAddrMValue: Long, endAddrMValue: Long, startDate: Option[DateTime] = None,
+                          endDate: Option[DateTime] = None, lrmPositionId: Long, linkId: Long, startMValue: Double, endMValue: Double, sideCode: SideCode, floating: Boolean = false,
+                          geom: Seq[Point], expired: Boolean, createdBy: Option[String], createdDate: Option[DateTime], modifiedDate: Option[DateTime])
 
 class RoadAddressDAO {
 
@@ -60,11 +56,7 @@
   def withRoadAddress(road: Long, roadPart: Long, track: Int, mValue: Double)(query: String): String = {
     query + s" WHERE ra.road_number = $road AND ra.road_part_number = $roadPart " +
       s"  AND ra.track_code = $track AND ra.start_addr_M <= $mValue AND ra.end_addr_M > $mValue" +
-<<<<<<< HEAD
       s"  AND (ra.valid_to > sysdate or ra.valid_to is null)"
-=======
-      s" and (ra.valid_to > sysdate or ra.valid_to is null) "
->>>>>>> 8c90816d
   }
 
   def withLinkIdAndMeasure(linkId: Long, startM: Long, endM: Long, road: Option[Int] = None)(query: String): String = {
@@ -74,15 +66,6 @@
       case (_) => " "
     }
     query + s" WHERE pos.link_id = $linkId AND pos.start_Measure <= $startM AND pos.end_Measure > $endM " +
-<<<<<<< HEAD
-            s" and (ra.valid_to > sysdate or ra.valid_to is null)" + qfilter
-  }
-
-  def withBetweenDates(sinceDate: DateTime, untilDate: DateTime)(query: String): String = {
-    query + s" WHERE ra.start_date >= CAST(TO_TIMESTAMP_TZ(REPLACE(REPLACE('$sinceDate', 'T', ''), 'Z', ''), 'YYYY-MM-DD HH24:MI:SS.FFTZH:TZM') AS DATE)" +
-            s" AND ra.start_date <= CAST(TO_TIMESTAMP_TZ(REPLACE(REPLACE('$untilDate', 'T', ''), 'Z', ''), 'YYYY-MM-DD HH24:MI:SS.FFTZH:TZM') AS DATE)"
-
-=======
       s" and (ra.valid_to > sysdate or ra.valid_to is null) " + qfilter
   }
 
@@ -131,7 +114,12 @@
       s" AND ra.TRACK_CODE = $track " +
       s" AND (ra.valid_to IS NULL OR ra.valid_to > sysdate) AND (ra.valid_from IS NULL OR ra.valid_from <= sysdate) " + floating +
       s" ORDER BY ra.road_number, ra.road_part_number, ra.track_code, ra.start_addr_m "
->>>>>>> 8c90816d
+  }
+
+  def withBetweenDates(sinceDate: DateTime, untilDate: DateTime)(query: String): String = {
+    query + s" WHERE ra.start_date >= CAST(TO_TIMESTAMP_TZ(REPLACE(REPLACE('$sinceDate', 'T', ''), 'Z', ''), 'YYYY-MM-DD HH24:MI:SS.FFTZH:TZM') AS DATE)" +
+      s" AND ra.start_date <= CAST(TO_TIMESTAMP_TZ(REPLACE(REPLACE('$untilDate', 'T', ''), 'Z', ''), 'YYYY-MM-DD HH24:MI:SS.FFTZH:TZM') AS DATE)"
+
   }
 
   def getRoadNumbers(): Seq[Long] = {
