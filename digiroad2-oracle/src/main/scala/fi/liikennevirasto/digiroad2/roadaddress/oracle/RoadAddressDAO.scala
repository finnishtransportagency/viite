package fi.liikennevirasto.digiroad2.roadaddress.oracle

import slick.jdbc.StaticQuery
import org.joda.time.DateTime
import fi.liikennevirasto.digiroad2.Point
import slick.jdbc.{GetResult, StaticQuery => Q}
import com.github.tototoshi.slick.MySQLJodaSupport._
import fi.liikennevirasto.digiroad2.asset.SideCode
import fi.liikennevirasto.digiroad2.util.Track
import slick.driver.JdbcDriver.backend.Database.dynamicSession
import slick.jdbc.StaticQuery.interpolation


case class RoadAddress(id: Long, roadNumber: Long, roadPartNumber: Long, track: Track, discontinuity: Int, startAddrMValue: Long, endAddrMValue: Long, startDate: Option[DateTime] = None,
                       endDate: Option[DateTime] = None, lrmPositionId: Long, linkId: Long,
                       startMValue: Double, endMValue: Double, sideCode: SideCode, floating: Boolean = false, geom: Seq[Point])

class RoadAddressDAO {

  def getRoadAddress(queryFilter: String => String): Seq[RoadAddress] = {
    val query =
      s"""
           select ra.id, ra.road_number, ra.road_part_number, ra.track_code, ra.discontinuity, ra.start_addr_m, ra.end_addr_m, ra.start_date, ra.end_date,
           ra.lrm_position_id, pos.link_id, pos.start_measure, pos.end_measure, pos.side_code,
           ra.floating,
           (SELECT X FROM TABLE(SDO_UTIL.GETVERTICES(ra.geometry)) t WHERE id = 1) as X,
           (SELECT Y FROM TABLE(SDO_UTIL.GETVERTICES(ra.geometry)) t WHERE id = 1) as Y,
           (SELECT X FROM TABLE(SDO_UTIL.GETVERTICES(ra.geometry)) t WHERE id = 2) as X2,
           (SELECT Y FROM TABLE(SDO_UTIL.GETVERTICES(ra.geometry)) t WHERE id = 2) as Y2
           from road_address ra
           join lrm_position pos on ra.lrm_position_id = pos.id"""

    queryList(queryFilter(query) + " and (ra.valid_to > sysdate or ra.valid_to is null) ")
  }

  def withRoadAddress(road: Long, roadPart: Long, track: Int, mValue: Double)(query: String): String = {
    query + s" WHERE ra.road_number = $road AND ra.road_part_number = $roadPart " +
      s"  AND ra.track_code = $track AND ra.start_addr_M <= $mValue AND ra.end_addr_M > $mValue"
  }

  def withLinkIdAndMeasure(linkId: Long, startM: Long, endM: Long, road: Option[Int] = None)(query: String): String = {

    val qfilter = (road) match {
      case Some(road) => "AND road_number = " + road
      case (_) => " "
    }
    query + s" WHERE pos.link_id = $linkId AND pos.start_Measure <= $startM AND pos.end_Measure > $endM " + qfilter
  }

  def getRoadNumbers(): Seq[Long] = {
    sql"""
			select distinct (ra.road_number)
      from road_address ra
      where ra.valid_to is null OR ra.valid_to > SYSDATE
		  """.as[Long].list
  }

  def getRoadAddressesFiltered(roadNumber: Long, roadPartNumber: Long, startM: Double, endM: Double): Seq[RoadAddress] = {
    val where =
      s""" where (( ra.start_addr_m >= $startM and ra.end_addr_m <= $endM ) or ( $startM >= ra.start_addr_m and $startM < ra.end_addr_m) or
         ( $endM > ra.start_addr_m and $endM <= ra.end_addr_m)) and ra.road_number= $roadNumber and ra.road_part_number= $roadPartNumber
<<<<<<< HEAD
          and (valid_to is null OR valid_to > SYSDATE) and ra.floating = 0 """
=======
         and (valid_to is null OR valid_to > SYSDATE) and ra.floating = 0 """
>>>>>>> 9187e5d8

    val query =
      s"""
			select distinct ra.id, ra.road_number, ra.road_part_number, ra.track_code,
      ra.discontinuity, ra.start_addr_m, ra.end_addr_m, ra.start_date, ra.end_date, ra.lrm_position_id, pos.link_id,
      pos.start_measure, pos.end_measure, pos.side_code, ra.floating, ra.valid_to
      from road_address ra
      join lrm_position pos on ra.lrm_position_id = pos.id
      $where
      """
    queryRoadAddresses(query)
  }

  def getByLinkIdAndMeasures(linkId: Long, startM: Double, endM: Double): List[RoadAddress] = {

    val where =
      s""" where pos.link_id = $linkId and
         (( pos.start_measure >= $startM and pos.end_measure <= $endM ) or
         ( $endM >= pos.start_measure and $endM <= pos.end_measure)) """

    val query =
      s"""
			 select ra.id, ra.road_number, ra.road_part_number, ra.track_code,
       ra.discontinuity, ra.start_addr_m, ra.end_addr_m, ra.start_date, ra.end_date, ra.lrm_position_id, pos.link_id, pos.start_measure, pos.end_measure,
       pos.side_code, ra.floating, t.X, t.Y, t2.X, t2.Y
       from road_address ra cross join
       TABLE(SDO_UTIL.GETVERTICES(ra.geometry)) t cross join
       TABLE(SDO_UTIL.GETVERTICES(ra.geometry)) t2
       join lrm_position pos on ra.lrm_position_id = pos.id
			 $where
		  """

    queryList(query)
  }

  implicit val getTrack = GetResult[Track](r => Track.apply(r.nextInt()))

  private def queryList(query: String) = {
    val tuples = Q.queryNA[(Long, Long, Long, Int, Int, Long, Long, Option[DateTime],
      Option[DateTime], Long, Long, Double, Double, Int,
      Boolean, Double, Double, Double, Double)](query).list

    tuples.map {
      case (id, roadNumber, roadPartNumber, track, discontinuity, startAddrMValue, endAddrMValue, startDate, endDate, lrmPositionId,
      linkId, startMValue, endMValue, sideCode, floating, x, y, x2, y2) =>

        RoadAddress(id, roadNumber, roadPartNumber, Track.apply(track), discontinuity,
          startAddrMValue, endAddrMValue, startDate, endDate, lrmPositionId, linkId, startMValue, endMValue, SideCode.apply(sideCode),
          floating, Seq(Point(x, y), Point(x2, y2)))
    }
  }

  private def queryRoadAddresses(query: String) = {
    val tuples = Q.queryNA[(Long, Long, Long, Int, Int, Long, Long, Option[DateTime],
      Option[DateTime], Long, Long, Double, Double, Int,
      Boolean)](query).list

    tuples.map {
      case (id, roadNumber, roadPartNumber, track, discontinuity, startAddrMValue, endAddrMValue, startDate, endDate, lrmPositionId,
      linkId, startMValue, endMValue, sideCode, floating) =>

        RoadAddress(id, roadNumber, roadPartNumber, Track.apply(track), discontinuity,
          startAddrMValue, endAddrMValue, startDate, endDate, lrmPositionId, linkId, startMValue, endMValue, SideCode.apply(sideCode),
          floating, Seq())
    }
  }

}<|MERGE_RESOLUTION|>--- conflicted
+++ resolved
@@ -59,11 +59,7 @@
     val where =
       s""" where (( ra.start_addr_m >= $startM and ra.end_addr_m <= $endM ) or ( $startM >= ra.start_addr_m and $startM < ra.end_addr_m) or
          ( $endM > ra.start_addr_m and $endM <= ra.end_addr_m)) and ra.road_number= $roadNumber and ra.road_part_number= $roadPartNumber
-<<<<<<< HEAD
-          and (valid_to is null OR valid_to > SYSDATE) and ra.floating = 0 """
-=======
          and (valid_to is null OR valid_to > SYSDATE) and ra.floating = 0 """
->>>>>>> 9187e5d8
 
     val query =
       s"""
