package fi.liikennevirasto.digiroad2.roadaddress.oracle

import slick.jdbc.{GetResult, PositionedResult, StaticQuery => Q}
import org.joda.time.DateTime
import fi.liikennevirasto.digiroad2.Point
import com.github.tototoshi.slick.MySQLJodaSupport._
import fi.liikennevirasto.digiroad2.asset.SideCode
import fi.liikennevirasto.digiroad2.asset.SideCode.{AgainstDigitizing, BothDirections, TowardsDigitizing, Unknown}
import fi.liikennevirasto.digiroad2.util.Track
import slick.driver.JdbcDriver.backend.Database.dynamicSession
import slick.jdbc.StaticQuery.interpolation


case class RoadAddress(id: Long, roadNumber: Long, roadPartNumber: Long, track: Track, discontinuity: Int, startAddrMValue: Long, endAddrMValue: Long, startDate: Option[DateTime] = None,
                       endDate: Option[DateTime] = None, lrmPositionId: Long, linkId: Long,
                       startMValue: Double, endMValue: Double, sideCode: SideCode, floating: Boolean = false, geom: Seq[Point],
                       expired: Boolean, createdBy: Option[String], createdDate: Option[DateTime], modifiedDate: Option[DateTime]) {
  def addressMValueToLRM(addrMValue: Long): Option[Double] = {
    if (addrMValue < startAddrMValue || addrMValue > endAddrMValue)
      None
    else
    // Linear approximation: addrM = a*mValue + b <=> mValue = (addrM - b) / a
      sideCode match {
        case TowardsDigitizing => Some((addrMValue - startAddrMValue) * lrmLength / addressLength + startMValue)
        case AgainstDigitizing => Some(endMValue - (addrMValue - startAddrMValue) * lrmLength / addressLength)
        case _ => None
      }
  }
  private val addressLength: Long = endAddrMValue - startAddrMValue
  private val lrmLength: Double = Math.abs(endMValue - startMValue)
}

case class RoadAddressRow(id: Long, roadNumber: Long, roadPartNumber: Long, track: Track, discontinuity: Int, startAddrMValue: Long, endAddrMValue: Long, startDate: Option[DateTime] = None,
                          endDate: Option[DateTime] = None, lrmPositionId: Long, linkId: Long, startMValue: Double, endMValue: Double, sideCode: SideCode, floating: Boolean = false,
                          geom: Seq[Point], expired: Boolean, createdBy: Option[String], createdDate: Option[DateTime], modifiedDate: Option[DateTime])

class RoadAddressDAO {

  def getRoadAddress(queryFilter: String => String): Seq[RoadAddress] = {
    val query =
      s"""
           select ra.id, ra.road_number, ra.road_part_number, ra.track_code, ra.discontinuity, ra.start_addr_m, ra.end_addr_m, ra.start_date, ra.end_date,
           ra.lrm_position_id, pos.link_id, pos.start_measure, pos.end_measure, pos.side_code,
           ra.floating,
           (SELECT X FROM TABLE(SDO_UTIL.GETVERTICES(ra.geometry)) t WHERE id = 1) as X,
           (SELECT Y FROM TABLE(SDO_UTIL.GETVERTICES(ra.geometry)) t WHERE id = 1) as Y,
           (SELECT X FROM TABLE(SDO_UTIL.GETVERTICES(ra.geometry)) t WHERE id = 2) as X2,
           (SELECT Y FROM TABLE(SDO_UTIL.GETVERTICES(ra.geometry)) t WHERE id = 2) as Y2,
           case when ra.valid_to <= sysdate then 1 else 0 end as expired, ra.created_by, ra.start_date, pos.modified_date
           from road_address ra
           join lrm_position pos on ra.lrm_position_id = pos.id"""

    queryList(queryFilter(query))
  }

  def withRoadNumber(road: Long, roadPart:Long, track: Int)(query: String): String = {
    query + s" WHERE ra.road_number = $road AND ra.TRACK_CODE = $track AND ra.road_part_number = $roadPart and (ra.valid_to > sysdate or ra.valid_to is null) and ra.floating = 0"
  }

<<<<<<< HEAD
  def withRoadNumber(road: Long, trackCodes: Set[Int])(query: String): String = {
    query + s" WHERE ra.road_number = $road AND ra.TRACK_CODE in (${trackCodes.mkString(",")}) AND (ra.valid_to > sysdate or ra.valid_to is null) AND ra.floating = 0"
=======
  def withRoadNumber(road: Long, roadPart:Long)(query: String): String = {
    query + s" WHERE ra.road_number = $road AND ra.road_part_number = $roadPart and (ra.valid_to > sysdate or ra.valid_to is null) and ra.floating = 0"
>>>>>>> 75816424
  }

  def withRoadAddress(road: Long, roadPart: Long, track: Int, mValue: Double)(query: String): String = {
    query + s" WHERE ra.road_number = $road AND ra.road_part_number = $roadPart " +
      s"  AND ra.track_code = $track AND ra.start_addr_M <= $mValue AND ra.end_addr_M > $mValue" +
      s"  AND (ra.valid_to > sysdate or ra.valid_to is null)"
  }

  def withLinkIdAndMeasure(linkId: Long, startM: Long, endM: Long, road: Option[Int] = None)(query: String): String = {

    val qfilter = (road) match {
      case Some(road) => "AND road_number = " + road
      case (_) => " "
    }
    query + s" WHERE pos.link_id = $linkId AND pos.start_Measure <= $startM AND pos.end_Measure > $endM " +
      s" and (ra.valid_to > sysdate or ra.valid_to is null) " + qfilter
  }

  def withRoadAddressSinglePart(roadNumber: Long, startRoadPartNumber: Long, track: Int, startM: Long, endM: Option[Long], optFloating: Option[Int] = None)(query: String): String = {
    val floating = optFloating match {
      case Some(floatingValue) => s"AND ra.floating = $floatingValue"
      case None => ""
    }

    val endAddr = endM match {
      case Some(endValue) => s"AND ra.start_addr_m <= $endValue"
      case _ => ""
    }

    query + s" where ra.road_number = $roadNumber " +
      s" AND (ra.road_part_number = $startRoadPartNumber AND ra.end_addr_m >= $startM $endAddr) " +
      s" AND ra.TRACK_CODE = $track " +
      s" AND (ra.valid_to IS NULL OR ra.valid_to > sysdate) " +
      s" AND (ra.valid_from IS NULL OR ra.valid_from <= sysdate) " + floating +
      s" ORDER BY ra.road_number, ra.road_part_number, ra.track_code, ra.start_addr_m "
  }

  def withRoadAddressTwoParts(roadNumber: Long, startRoadPartNumber: Long, endRoadPartNumber: Long, track: Int, startM: Long, endM: Long, optFloating: Option[Int] = None)(query: String): String = {
    val floating = optFloating match {
      case Some(floatingValue) => "ra.floating = " + floatingValue + ""
      case None => ""
    }

    query + s" where ra.road_number = $roadNumber " +
      s" AND ((ra.road_part_number = $startRoadPartNumber AND ra.end_addr_m >= $startM) OR (ra.road_part_number = $endRoadPartNumber AND ra.start_addr_m <= $endM)) " +
      s" AND ra.TRACK_CODE = $track " +
      s" AND (ra.valid_to IS NULL OR ra.valid_to > sysdate) AND (ra.valid_from IS NULL OR ra.valid_from <= sysdate) " + floating +
      s" ORDER BY ra.road_number, ra.road_part_number, ra.track_code, ra.start_addr_m "
  }

  def withRoadAddressMultiParts(roadNumber: Long, startRoadPartNumber: Long, endRoadPartNumber: Long, track: Int, startM: Double, endM: Double, optFloating: Option[Int] = None)(query: String): String = {
    val floating = optFloating match {
      case Some(floatingValue) => "ra.floating = " + floatingValue + ""
      case None => ""
    }

    query + s" where ra.road_number = $roadNumber " +
      s" AND ((ra.road_part_number = $startRoadPartNumber AND ra.end_addr_m >= $startM) " +
      s" OR (ra.road_part_number = $endRoadPartNumber AND ra.start_addr_m <= $endM) " +
      s" OR ((ra.road_part_number > $startRoadPartNumber) AND (ra.road_part_number < $endRoadPartNumber))) " +
      s" AND ra.TRACK_CODE = $track " +
      s" AND (ra.valid_to IS NULL OR ra.valid_to > sysdate) AND (ra.valid_from IS NULL OR ra.valid_from <= sysdate) " + floating +
      s" ORDER BY ra.road_number, ra.road_part_number, ra.track_code, ra.start_addr_m "
  }

  def withBetweenDates(sinceDate: DateTime, untilDate: DateTime)(query: String): String = {
    query + s" WHERE ra.start_date >= CAST(TO_TIMESTAMP_TZ(REPLACE(REPLACE('$sinceDate', 'T', ''), 'Z', ''), 'YYYY-MM-DD HH24:MI:SS.FFTZH:TZM') AS DATE)" +
      s" AND ra.start_date <= CAST(TO_TIMESTAMP_TZ(REPLACE(REPLACE('$untilDate', 'T', ''), 'Z', ''), 'YYYY-MM-DD HH24:MI:SS.FFTZH:TZM') AS DATE)"

  }

  def getRoadNumbers(): Seq[Long] = {
    sql"""
			select distinct (ra.road_number)
      from road_address ra
      where ra.valid_to is null OR ra.valid_to > SYSDATE
		  """.as[Long].list
  }

  def getRoadAddressesFiltered(roadNumber: Long, roadPartNumber: Long, startM: Double, endM: Double): Seq[RoadAddress] = {
    val where =
      s""" where (( ra.start_addr_m >= $startM and ra.end_addr_m <= $endM ) or ( $startM >= ra.start_addr_m and $startM < ra.end_addr_m) or
         ( $endM > ra.start_addr_m and $endM <= ra.end_addr_m)) and ra.road_number= $roadNumber and ra.road_part_number= $roadPartNumber
         and (valid_to is null OR valid_to > SYSDATE) and ra.floating = 0 """

    val query =
      s"""
			select distinct ra.id, ra.road_number, ra.road_part_number, ra.track_code,
      ra.discontinuity, ra.start_addr_m, ra.end_addr_m, ra.start_date, ra.end_date, ra.lrm_position_id, pos.link_id,
      pos.start_measure, pos.end_measure, pos.side_code, ra.floating,
      case when ra.valid_to <= sysdate then 1 else 0 end as expired, ra.created_by, ra.start_date, pos.modified_date
      from road_address ra
      join lrm_position pos on ra.lrm_position_id = pos.id
      $where
      """
    queryRoadAddresses(query)
  }

  def getByLinkIdAndMeasures(linkId: Long, startM: Double, endM: Double): List[RoadAddress] = {

    val where =
      s""" where pos.link_id = $linkId and
         (( pos.start_measure >= $startM and pos.end_measure <= $endM ) or
         ( $endM >= pos.start_measure and $endM <= pos.end_measure)) """

    val query =
      s"""
			 select ra.id, ra.road_number, ra.road_part_number, ra.track_code,
       ra.discontinuity, ra.start_addr_m, ra.end_addr_m, ra.start_date, ra.end_date, ra.lrm_position_id, pos.link_id, pos.start_measure, pos.end_measure,
       pos.side_code, ra.floating, t.X, t.Y, t2.X, t2.Y,
       case when ra.valid_to <= sysdate then 1 else 0 end as expired, ra.created_by, ra.start_date, pos.modified_date
       from road_address ra cross join
       TABLE(SDO_UTIL.GETVERTICES(ra.geometry)) t cross join
       TABLE(SDO_UTIL.GETVERTICES(ra.geometry)) t2
       join lrm_position pos on ra.lrm_position_id = pos.id
			 $where
		  """

    queryList(query)
  }

  implicit val getTrack = GetResult[Track](r => Track.apply(r.nextInt()))

  implicit val getRoadAddressRow = new GetResult[RoadAddressRow] {
    def apply(r: PositionedResult) = {
      val id = r.nextLong
      val roadNumber = r.nextLong
      val roadPartNumber = r.nextLong
      val track = r.nextInt
      val discontinuity = r.nextInt
      val startAddrMValue = r.nextLong
      val endAddrMValue = r.nextLong
      val startDate = r.nextTimestampOption().map(new DateTime(_))
      val endDate = r.nextTimestampOption().map(new DateTime(_))
      val lrmPositionId = r.nextLong
      val linkId = r.nextLong
      val startMValue = r.nextDouble
      val endMValue = r.nextDouble
      val sideCode = r.nextInt
      val floating = r.nextBoolean
      val geom = Seq(Point(x = r.nextDouble, y = r.nextDouble), Point(x = r.nextDouble, y = r.nextDouble))
      val expired = r.nextBoolean
      val createdBy = r.nextStringOption()
      val createdDate = r.nextTimestampOption().map(new DateTime(_))
      val modifiedDate = r.nextTimestampOption().map(new DateTime(_))
      RoadAddressRow(id, roadNumber, roadPartNumber, Track.apply(track), discontinuity,
        startAddrMValue, endAddrMValue, startDate, endDate, lrmPositionId, linkId, startMValue, endMValue, SideCode.apply(sideCode),
        floating, geom, expired, createdBy, createdDate, modifiedDate)
    }
  }
  private def queryList(query: String) = {
    val resultList = Q.queryNA[RoadAddressRow](query).list

    resultList.map {row =>
      RoadAddress(id = row.id, roadNumber = row.roadNumber, roadPartNumber = row.roadPartNumber, track = row.track, discontinuity = row.discontinuity, startAddrMValue = row.startAddrMValue, endAddrMValue = row.endAddrMValue, startDate = row.startDate,
      endDate = row.endDate, lrmPositionId = row.lrmPositionId, linkId = row.linkId, startMValue = row.startMValue, endMValue = row.endMValue, sideCode = row.sideCode, floating = row.floating,
      geom = row.geom, expired = row.expired, createdBy = row.createdBy, createdDate = row.createdDate, modifiedDate = row.modifiedDate)
    }
  }

  private def queryRoadAddresses(query: String) = {
    val tuples = Q.queryNA[(Long, Long, Long, Int, Int, Long, Long, Option[DateTime],
      Option[DateTime], Long, Long, Double, Double, Int,
      Boolean, Boolean, Option[String], Option[DateTime], Option[DateTime])](query).list

    tuples.map {
      case (id, roadNumber, roadPartNumber, track, discontinuity, startAddrMValue, endAddrMValue, startDate, endDate, lrmPositionId,
      linkId, startMValue, endMValue, sideCode, floating, expired, createdBy, createdDate, modifiedDate) =>

        RoadAddress(id, roadNumber, roadPartNumber, Track.apply(track), discontinuity,
          startAddrMValue, endAddrMValue, startDate, endDate, lrmPositionId, linkId, startMValue, endMValue, SideCode.apply(sideCode),
          floating, Seq(), expired, createdBy, createdDate, modifiedDate)
    }
  }

}<|MERGE_RESOLUTION|>--- conflicted
+++ resolved
@@ -57,13 +57,12 @@
     query + s" WHERE ra.road_number = $road AND ra.TRACK_CODE = $track AND ra.road_part_number = $roadPart and (ra.valid_to > sysdate or ra.valid_to is null) and ra.floating = 0"
   }
 
-<<<<<<< HEAD
   def withRoadNumber(road: Long, trackCodes: Set[Int])(query: String): String = {
     query + s" WHERE ra.road_number = $road AND ra.TRACK_CODE in (${trackCodes.mkString(",")}) AND (ra.valid_to > sysdate or ra.valid_to is null) AND ra.floating = 0"
-=======
+  }
+
   def withRoadNumber(road: Long, roadPart:Long)(query: String): String = {
     query + s" WHERE ra.road_number = $road AND ra.road_part_number = $roadPart and (ra.valid_to > sysdate or ra.valid_to is null) and ra.floating = 0"
->>>>>>> 75816424
   }
 
   def withRoadAddress(road: Long, roadPart: Long, track: Int, mValue: Double)(query: String): String = {
