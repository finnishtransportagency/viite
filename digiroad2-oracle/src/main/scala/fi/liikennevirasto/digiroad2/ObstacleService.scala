package fi.liikennevirasto.digiroad2

import fi.liikennevirasto.digiroad2.PointAssetFiller.AssetAdjustment
import fi.liikennevirasto.digiroad2.asset.{AdministrativeClass, BoundingRectangle, LinkGeomSource}
import fi.liikennevirasto.digiroad2.linearasset.{RoadLink, RoadLinkLike}
import fi.liikennevirasto.digiroad2.pointasset.oracle._
import fi.liikennevirasto.digiroad2.user.User
import org.slf4j.LoggerFactory

case class IncomingObstacle(lon: Double, lat: Double, linkId: Long, obstacleType: Int) extends IncomingPointAsset

class ObstacleService(val roadLinkService: RoadLinkService) extends PointAssetOperations {
  type IncomingAsset = IncomingObstacle
  type PersistedAsset = Obstacle

  override def typeId: Int = 220

  override def fetchPointAssets(queryFilter: String => String, roadLinks: Seq[RoadLinkLike]): Seq[Obstacle] = OracleObstacleDao.fetchByFilter(queryFilter)

  override def setFloating(persistedAsset: Obstacle, floating: Boolean) = {
    persistedAsset.copy(floating = floating)
  }

  override def create(asset: IncomingObstacle, username: String, geometry: Seq[Point], municipality: Int, administrativeClass: Option[AdministrativeClass] = None, linkSource: LinkGeomSource): Long = {
    val mValue = GeometryUtils.calculateLinearReferenceFromPoint(Point(asset.lon, asset.lat, 0), geometry)
    withDynTransaction {
<<<<<<< HEAD
      OracleObstacleDao.create(asset, mValue, username, municipality, VVHClient.createVVHTimeStamp())
=======
      OracleObstacleDao.create(asset, mValue, username, municipality, VVHClient.createVVHTimeStamp(5), linkSource)
>>>>>>> 0560555b
    }
  }

  override def update(id: Long, updatedAsset: IncomingObstacle, geometry: Seq[Point], municipality: Int, username: String, linkSource: LinkGeomSource): Long = {
    val mValue = GeometryUtils.calculateLinearReferenceFromPoint(Point(updatedAsset.lon, updatedAsset.lat, 0), geometry)
    withDynTransaction {
<<<<<<< HEAD
      OracleObstacleDao.update(id, updatedAsset, mValue, username, municipality, Some(VVHClient.createVVHTimeStamp()))
=======
      OracleObstacleDao.update(id, updatedAsset, mValue, username, municipality, Some(VVHClient.createVVHTimeStamp(5)), linkSource)
>>>>>>> 0560555b
    }
    id
  }

  override def getByBoundingBox(user: User, bounds: BoundingRectangle) : Seq[PersistedAsset] = {
    val (roadLinks, changeInfo) = roadLinkService.getRoadLinksWithComplementaryAndChangesFromVVH(bounds)
    super.getByBoundingBox(user, bounds, roadLinks, changeInfo, floatingAdjustment(adjustmentOperation, createOperation))
  }

  private def createOperation(asset: PersistedAsset, adjustment: AssetAdjustment): PersistedAsset = {
    createPersistedAsset(asset, adjustment)
  }

  private def adjustmentOperation(persistedAsset: PersistedAsset, adjustment: AssetAdjustment): Long = {
    val updated = IncomingObstacle(adjustment.lon, adjustment.lat, adjustment.linkId, persistedAsset.obstacleType)
    OracleObstacleDao.update(adjustment.assetId, updated, adjustment.mValue, "vvh_generated", persistedAsset.municipalityCode, Some(adjustment.vvhTimeStamp), LinkGeomSource.apply(persistedAsset.linkSource))
  }

  override def getByMunicipality(municipalityCode: Int): Seq[PersistedAsset] = {
    val (roadLinks, changeInfo) = roadLinkService.getRoadLinksWithComplementaryAndChangesFromVVH(municipalityCode)
    val mapRoadLinks = roadLinks.map(l => l.linkId -> l).toMap
    getByMunicipality(municipalityCode, mapRoadLinks, roadLinks, changeInfo, floatingAdjustment(adjustmentOperation, createOperation))
  }

  private def createPersistedAsset[T](persistedStop: PersistedAsset, asset: AssetAdjustment) = {

    new PersistedAsset(asset.assetId, asset.linkId, asset.lon, asset.lat,
      asset.mValue, asset.floating, persistedStop.vvhTimeStamp, persistedStop.municipalityCode, persistedStop.obstacleType, persistedStop.createdBy,
      persistedStop.createdAt, persistedStop.modifiedBy, persistedStop.modifiedAt, persistedStop.linkSource)

  }

  def getFloatingObstacles(floating: Int, lastIdUpdate: Long, batchSize: Int): Seq[Obstacle] = {
    OracleObstacleDao.selectFloatings(floating, lastIdUpdate, batchSize)
  }

  def updateFloatingAsset(obstacleUpdated: Obstacle) = {
    OracleObstacleDao.updateFloatingAsset(obstacleUpdated)
  }
}

<|MERGE_RESOLUTION|>--- conflicted
+++ resolved
@@ -24,22 +24,14 @@
   override def create(asset: IncomingObstacle, username: String, geometry: Seq[Point], municipality: Int, administrativeClass: Option[AdministrativeClass] = None, linkSource: LinkGeomSource): Long = {
     val mValue = GeometryUtils.calculateLinearReferenceFromPoint(Point(asset.lon, asset.lat, 0), geometry)
     withDynTransaction {
-<<<<<<< HEAD
-      OracleObstacleDao.create(asset, mValue, username, municipality, VVHClient.createVVHTimeStamp())
-=======
-      OracleObstacleDao.create(asset, mValue, username, municipality, VVHClient.createVVHTimeStamp(5), linkSource)
->>>>>>> 0560555b
+      OracleObstacleDao.create(asset, mValue, username, municipality, VVHClient.createVVHTimeStamp(), linkSource)
     }
   }
 
   override def update(id: Long, updatedAsset: IncomingObstacle, geometry: Seq[Point], municipality: Int, username: String, linkSource: LinkGeomSource): Long = {
     val mValue = GeometryUtils.calculateLinearReferenceFromPoint(Point(updatedAsset.lon, updatedAsset.lat, 0), geometry)
     withDynTransaction {
-<<<<<<< HEAD
-      OracleObstacleDao.update(id, updatedAsset, mValue, username, municipality, Some(VVHClient.createVVHTimeStamp()))
-=======
       OracleObstacleDao.update(id, updatedAsset, mValue, username, municipality, Some(VVHClient.createVVHTimeStamp(5)), linkSource)
->>>>>>> 0560555b
     }
     id
   }
