--- conflicted
+++ resolved
@@ -220,11 +220,6 @@
   lazy val roadLinkData: VVHRoadLinkClient = new VVHRoadLinkClient(vvhRestApiEndPoint)
   lazy val frozenTimeRoadLinkData: VVHRoadLinkClient = new VVHFrozenTimeRoadLinkClientServicePoint(vvhRestApiEndPoint)
   lazy val complementaryData: VVHComplementaryClient = new VVHComplementaryClient(vvhRestApiEndPoint)
-<<<<<<< HEAD
-  lazy val suravageData: VVHSuravageClient = new VVHSuravageClient(vvhRestApiEndPoint)
-=======
-  lazy val historyData: VVHHistoryClient = new VVHHistoryClient(vvhRestApiEndPoint)
->>>>>>> 0b25dac8
 
   def fetchRoadLinkByLinkId(linkId: String): Option[VVHRoadlink] = {
     roadLinkData.fetchByLinkId(linkId) match {
@@ -877,108 +872,4 @@
       }
     }
   }
-}
-
-<<<<<<< HEAD
-class VVHSuravageClient(vvhRestApiEndPoint: String) extends VVHRoadLinkClient(vvhRestApiEndPoint) {
-
-  protected override val restApiEndPoint: String = vvhRestApiEndPoint
-  protected override val serviceName = "Roadlink_suravage"
-  protected override val linkGeomSource: LinkGeomSource = LinkGeomSource.SuravageLinkInterface
-  protected override val disableGeometry = false
-
-  override def defaultOutFields(): String = {
-    "LINKID,MUNICIPALITYCODE,MTKCLASS,ADMINCLASS,DIRECTIONTYPE,ROADNAME_FI,ROADNAME_SM,ROADNAME_SE,LAST_EDITED_DATE,ROADNUMBER,ROADPARTNUMBER,VALIDFROM,GEOMETRY_EDITED_DATE,CREATED_DATE,SUBTYPE,CONSTRUCTIONTYPE,GEOMETRYLENGTH,TRACK_CODE"
-  }
-
-  def fetchSuravageByMunicipalitiesAndBoundsF(bounds: BoundingRectangle, municipalities: Set[Int]): Future[Seq[VVHRoadlink]] = {
-    Future(queryByMunicipalitiesAndBounds(bounds, municipalities, None))
-  }
-
-  def fetchSuravageByLinkIdsF(linkIds: Set[String] = Set()): Future[Seq[VVHRoadlink]] = {
-    Future(fetchSuravageByLinkIds(linkIds))
-  }
-
-  def fetchSuravageByLinkIds(linkIds: Set[String] = Set()): Seq[VVHRoadlink] = {
-    queryByLinkIds(linkIds, None, fetchGeometry = true, extractRoadLinkFeature, withLinkIdFilter)
-  }
-
-  def fetchSuravageByMunicipality(municipality: Int): Future[Seq[VVHRoadlink]] = {
-    Future(queryByMunicipality(municipality))
-=======
-class VVHHistoryClient(vvhRestApiEndPoint: String) extends VVHRoadLinkClient(vvhRestApiEndPoint) {
-
-  protected override val restApiEndPoint: String = vvhRestApiEndPoint
-  protected override val serviceName = "Roadlink_data_history"
-  protected override val linkGeomSource: LinkGeomSource.HistoryLinkInterface.type = LinkGeomSource.HistoryLinkInterface
-  protected override val disableGeometry = false
-
-  protected override def defaultOutFields(): String = {
-    "MTKID,LINKID,MUNICIPALITYCODE,MTKCLASS,ADMINCLASS,DIRECTIONTYPE,CONSTRUCTIONTYPE,ROADNAME_FI,ROADNAME_SM,ROADNAME_SE,LAST_EDITED_DATE,ROADNUMBER,ROADPARTNUMBER,VALIDFROM,GEOMETRY_EDITED_DATE,END_DATE,CREATED_DATE,CONSTRUCTIONTYPE,GEOMETRYLENGTH"
-  }
-
-  protected override def mapFields(content: Map[String, Any], url: String): Either[List[Map[String, Any]], VVHError] = {
-    val optionalFeatures = if (content.contains("layers")) {
-      val optionalLayers = content.get("layers").map(_.asInstanceOf[List[Map[String, Any]]])
-      val optionalFeatureLayer = optionalLayers.flatMap { layers => layers.find { layer => layer.contains("features") } }
-      optionalFeatureLayer.flatMap { featureLayer => featureLayer.get("features").map(_.asInstanceOf[List[Map[String, Any]]]) }
-    }
-    else {
-      content.get("features").map(_.asInstanceOf[List[Map[String, Any]]])
-    }
-    optionalFeatures.map(Left(_)).getOrElse(Right(VVHError(content, url)))
-  }
-
-  protected def extractVVHHistoricFeature(feature: Map[String, Any]): VVHHistoryRoadLink = {
-    val attributes = extractFeatureAttributes(feature)
-    val path = extractFeatureGeometry(feature)
-    val linkGeometry: Seq[Point] = path.map(point => {
-      Point(point(0), point(1))
-    })
-    val municipalityCode = attributes("MUNICIPALITYCODE").asInstanceOf[BigInt].toInt
-    val linkGeometryForApi = Map("points" -> path.map(point => Map("x" -> point(0), "y" -> point(1), "z" -> 0.0, "m" -> point(2))))
-    val linkGeometryWKTForApi = Map("geometryWKT" -> ("LINESTRING ZM (" + path.map(point => point(0) + " " + point(1) + " " + 0.0 + " " + point(2)).mkString(", ") + ")"))
-    val linkId = attributes("LINKID").asInstanceOf[BigInt].longValue()
-    val createdDate = attributes("CREATED_DATE").asInstanceOf[BigInt].longValue()
-    val endTime = attributes("END_DATE").asInstanceOf[BigInt].longValue()
-    val mtkClass = attributes("MTKCLASS")
-    val featureClassCode = if (mtkClass != null) // Complementary geometries have no MTK Class
-      attributes("MTKCLASS").asInstanceOf[BigInt].intValue()
-    else
-      0
-    val featureClass = VVHClient.featureClassCodeToFeatureClass.getOrElse(featureClassCode, FeatureClass.AllOthers)
-
-    VVHHistoryRoadLink(linkId, municipalityCode, linkGeometry, extractAdministrativeClass(attributes),
-      extractTrafficDirection(attributes), featureClass, createdDate, endTime, extractAttributes(attributes) ++ linkGeometryForApi ++ linkGeometryWKTForApi)
-  }
-
-  /**
-    * Returns VVH road link history data in bounding box area. Municipalities are optional.
-    * Used by VVHClient.fetchVVHRoadlinksF, RoadLinkService.getVVHRoadLinks(bounds, municipalities), RoadLinkService.getVVHRoadLinks(bounds),
-    * PointAssetService.getByBoundingBox and ServicePointImporter.importServicePoints.
-    */
-  def fetchVVHRoadLinkByLinkIds(linkIds: Set[Long] = Set()): Seq[VVHHistoryRoadLink] = {
-    if (linkIds.isEmpty)
-      Nil
-    else {
-      val batchSize = 1000
-      val idGroups: List[Set[Long]] = linkIds.grouped(batchSize).toList
-      idGroups.par.flatMap { ids =>
-        val definition = layerDefinition(withLinkIdFilter(ids))
-        val url = serviceUrl(definition, queryParameters())
-
-        fetchVVHFeatures(url) match {
-          case Left(features) => features.map(extractVVHHistoricFeature)
-          case Right(error) =>
-            logger.error("VVH error: " + error)
-            throw new VVHClientException(error.toString)
-        }
-      }.toList
-    }
-  }
-
-  def fetchVVHRoadLinkByLinkIdsF(linkIds: Set[Long] = Set()): Future[Seq[VVHHistoryRoadLink]] = {
-    Future(fetchVVHRoadLinkByLinkIds(linkIds))
->>>>>>> 0b25dac8
-  }
 }