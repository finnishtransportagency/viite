--- conflicted
+++ resolved
@@ -302,26 +302,8 @@
     */
   protected def roadLinkStatusFilter(feature: Map[String, Any]): Boolean = {
     val attributes = feature("attributes").asInstanceOf[Map[String, Any]]
-<<<<<<< HEAD
     val linkStatus = extractAttributes(attributes).getOrElse("CONSTRUCTIONTYPE", BigInt(0)).asInstanceOf[BigInt]
     linkStatus == LifecycleStatus.InUse.value || linkStatus == LifecycleStatus.Planned.value || linkStatus == LifecycleStatus.UnderConstruction.value
-=======
-    val linkStatusValue = extractAttributes(attributes).getOrElse("CONSTRUCTIONTYPE", BigInt(0)).asInstanceOf[BigInt].toInt
-    ConstructionType.filteredLinkStatus.contains(ConstructionType.apply(linkStatusValue))
-  }
-
-
-  /**
-    * Returns VVH road links in bounding box area. Municipalities are optional.
-    * Used by VVHClient.fetchByRoadNumbersBoundsAndMunicipalitiesF.
-    */
-  protected def queryByMunicipalitiesAndBounds(bounds: BoundingRectangle, roadNumbers: Seq[(Int, Int)], municipalities: Set[Int] = Set(), includeAllPublicRoads: Boolean = false): Seq[VVHRoadlink] = {
-    val roadNumberFilters = if (roadNumbers.nonEmpty || includeAllPublicRoads)
-      Some(withRoadNumbersFilter(roadNumbers, includeAllPublicRoads))
-    else
-      None
-    queryByMunicipalitiesAndBounds(bounds, municipalities, roadNumberFilters)
->>>>>>> ad9da419
   }
 
   /**
