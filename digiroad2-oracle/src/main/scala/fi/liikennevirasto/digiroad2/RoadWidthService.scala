package fi.liikennevirasto.digiroad2

import fi.liikennevirasto.digiroad2.asset._
import fi.liikennevirasto.digiroad2.linearasset.LinearAssetFiller.{ChangeSet, MValueAdjustment}
import fi.liikennevirasto.digiroad2.linearasset._
import fi.liikennevirasto.digiroad2.linearasset.oracle.{AssetLastModification, OracleLinearAssetDao}
import fi.liikennevirasto.digiroad2.util.{LinearAssetUtils, PolygonTools}
import org.joda.time.DateTime


class RoadWidthService(roadLinkServiceImpl: RoadLinkService, eventBusImpl: DigiroadEventBus) extends LinearAssetOperations {
  override def roadLinkService: RoadLinkService = roadLinkServiceImpl
  override def dao: OracleLinearAssetDao = new OracleLinearAssetDao(roadLinkServiceImpl.vvhClient, roadLinkServiceImpl)
  override def eventBus: DigiroadEventBus = eventBusImpl
  override def vvhClient: VVHClient = roadLinkServiceImpl.vvhClient
  override def polygonTools: PolygonTools = new PolygonTools()

  override def getUncheckedLinearAssets(areas: Option[Set[Int]]) = throw new UnsupportedOperationException("Not supported method")

  override protected def getByRoadLinks(typeId: Int, roadLinks: Seq[RoadLink], changes: Seq[ChangeInfo]): Seq[PieceWiseLinearAsset] = {
<<<<<<< HEAD
//    val timing = System.currentTimeMillis
//
//    val linkIds = roadLinks.map(_.linkId)
//    val removedLinkIds = LinearAssetUtils.deletedRoadLinkIds(changes, roadLinks)
//
//    logger.info("Finnish delete road links at %d ms after start".format(System.currentTimeMillis - timing))
//    val (expiredAssets, existingAssets) =
//      withDynTransaction {
//            dao.fetchLinearAssetsByLinkIds(LinearAssetTypes.RoadWidthAssetTypeId, linkIds ++ removedLinkIds, LinearAssetTypes.numericValuePropertyId, true).partition(_.expired == true)
//        }
//
//    logger.info("Finnish fetch from database at %d ms after start".format(System.currentTimeMillis - timing))
//    val (assetsOnChangedLinks, assetsWithoutChangedLinks) = existingAssets.partition(a => LinearAssetUtils.newChangeInfoDetected(a, changes))
//
//    val projectableTargetRoadLinks = roadLinks.filter(rl => rl.linkType.value == UnknownLinkType.value || rl.isCarTrafficRoad)
//
//    val (expiredRoadWidthAssetIds, newRoadWidthAssets) = getRoadWidthAssetChanges(existingAssets, expiredAssets, roadLinks, changes)
//
//    val combinedAssets = assetsOnChangedLinks.filterNot(
//      a => expiredRoadWidthAssetIds.contains(a.id) || assetsWithoutChangedLinks.exists(_.id == a.id) || assetsWithoutChangedLinks.exists(_.id == a.id)
//    ) ++ newRoadWidthAssets
//
//    val filledNewAssets = fillNewRoadLinksWithPreviousAssetsData(projectableTargetRoadLinks,
//      combinedAssets, assetsOnChangedLinks, changes) ++ assetsWithoutChangedLinks
//
//    val newAssets = newRoadWidthAssets.filterNot(a => filledNewAssets.exists(f => f.linkId == a.linkId)) ++ filledNewAssets
//
//    if (newAssets.nonEmpty) {
//      logger.info("Transferred %d assets in %d ms ".format(newAssets.length, System.currentTimeMillis - timing))
//    }
//    val groupedAssets = (existingAssets.filterNot(a => expiredRoadWidthAssetIds.contains(a.id) || newAssets.exists(_.linkId == a.linkId)) ++ newAssets).groupBy(_.linkId)
//    val (filledTopology, changeSet) = NumericalLimitFiller.fillTopology(roadLinks, groupedAssets, typeId)
//
//    val expiredAssetIds = existingAssets.filter(asset => removedLinkIds.contains(asset.linkId)).map(_.id).toSet ++
//      changeSet.expiredAssetIds
//
//    eventBus.publish("roadWidth:update", changeSet.copy(expiredAssetIds = expiredRoadWidthAssetIds.filterNot(_ == 0L)))
//
//    //Remove the asset ids ajusted in the "roadWidth:update" otherwise if the "roadWidth:saveProjectedRoadWidth" is executed after the "roadWidth:update"
//    //it will update the mValues to the previous ones
//    eventBus.publish("RoadWidth:saveProjectedRoadWidth", newAssets.filterNot(a => changeSet.adjustedMValues.exists(_.assetId == a.id)))
//
//    logger.info("Finnish get asset roadLinks at %d ms after start".format(System.currentTimeMillis - timing))
//
//    filledTopology
    super.getByRoadLinks(typeId, roadLinks, changes)
=======

    val linkIds = roadLinks.map(_.linkId)
    val mappedChanges = LinearAssetUtils.getMappedChanges(changes)

    val removedLinkIds = LinearAssetUtils.deletedRoadLinkIds(mappedChanges, linkIds.toSet)

    val (existingAssets) =
      withDynTransaction {
          dao.fetchLinearAssetsByLinkIds(LinearAssetTypes.RoadWidthAssetTypeId, linkIds ++ removedLinkIds, LinearAssetTypes.numericValuePropertyId)
      }

    val timing = System.currentTimeMillis

    val (assetsOnChangedLinks, assetsWithoutChangedLinks) = existingAssets.partition(a => LinearAssetUtils.newChangeInfoDetected(a, mappedChanges))

    val projectableTargetRoadLinks = roadLinks.filter(rl => rl.linkType.value == UnknownLinkType.value || rl.isCarTrafficRoad)

    val (expiredRoadWidthAssetIds, newRoadWidthAssets) = getRoadWidthAssetChanges(existingAssets, roadLinks, changes, (newAssetIds) => withDynTransaction {
      dao.fetchExpireAssetLastModificationsByLinkIds(LinearAssetTypes.RoadWidthAssetTypeId, newAssetIds)
    })

    val combinedAssets = assetsOnChangedLinks.filterNot(a => expiredRoadWidthAssetIds.contains(a.id)) ++ newRoadWidthAssets

    val filledNewAssets = fillNewRoadLinksWithPreviousAssetsData(projectableTargetRoadLinks,
      combinedAssets, assetsOnChangedLinks, changes) ++ assetsWithoutChangedLinks

    val newAssets = newRoadWidthAssets.filterNot(a => filledNewAssets.contains(a)) ++ filledNewAssets

    if (newAssets.nonEmpty) {
      logger.info("Transferred %d assets in %d ms ".format(newAssets.length, System.currentTimeMillis - timing))
    }
    val groupedAssets = (existingAssets.filterNot(a => expiredRoadWidthAssetIds.contains(a.id) || newAssets.exists(_.linkId == a.linkId)) ++ newAssets).groupBy(_.linkId)
    val (filledTopology, changeSet) = NumericalLimitFiller.fillTopology(roadLinks, groupedAssets, typeId)

    val expiredAssetIds = existingAssets.filter(asset => removedLinkIds.contains(asset.linkId)).map(_.id).toSet ++
      changeSet.expiredAssetIds

    eventBus.publish("roadWidth:update", changeSet.copy(expiredAssetIds = expiredRoadWidthAssetIds.filterNot(_ == 0L)))

    //Remove the asset ids ajusted in the "roadWidth:update" otherwise if the "roadWidth:saveProjectedRoadWidth" is executed after the "roadWidth:update"
    //it will update the mValues to the previous ones
    eventBus.publish("RoadWidth:saveProjectedRoadWidth", newAssets.filterNot(a => changeSet.adjustedMValues.exists(_.assetId == a.id)))

    filledTopology
>>>>>>> a8c64742
  }

  def getRoadWidthAssetChanges(linearAssets: Seq[PersistedLinearAsset], roadLinks: Seq[RoadLink], changeInfos: Seq[ChangeInfo], fetchModifications: (Seq[Long]) => Seq[AssetLastModification]): (Set[Long], Seq[PersistedLinearAsset]) = {

    val mappedLastChanges = changeInfos.filter(_.newId.isDefined).groupBy(_.newId.get).mapValues(c => c.maxBy(_.vvhTimeStamp))
    val mappedLinearAssets = linearAssets.groupBy(_.linkId)
    val mappedRoadLinks = roadLinks.
      filter(road => road.administrativeClass == Municipality || road.administrativeClass == Private).
      filter(road => MTKClassWidth.values.toSeq.contains(road.extractMTKClass(road.attributes))).
      groupBy(_.linkId).mapValues(_.head)

    //Map all existing assets by roadlink and changeinfo
    val changedAssets = mappedLastChanges.map {
      case (linkId, changeInfo) =>
        (mappedRoadLinks.get(linkId), changeInfo, mappedLinearAssets.getOrElse(linkId, Seq()))
    }

    val expiredAssetsIds = changedAssets.flatMap {
      case (_, changeInfo, assets) =>
        assets.filter(asset => asset.modifiedBy.getOrElse(asset.createdBy.getOrElse("")) == "dr1_conversion" ||
          (asset.vvhTimeStamp < changeInfo.vvhTimeStamp && asset.modifiedBy.getOrElse(asset.createdBy.getOrElse("")) == "vvh_mtkclass_default")
        ).map(_.id)
      case _ =>
        List()
    }.toSet

    val newAssetIds = changedAssets.filter(_._3.isEmpty).map(_._2.newId.get)
    val assetsLastModification = if(newAssetIds.isEmpty) Map[Long, AssetLastModification]() else {
      fetchModifications(newAssetIds.toSeq).groupBy(_.linkId)
    }

    val newAssets = changedAssets.flatMap{
      case (Some(roadLink), changeInfo, assets) if assets.isEmpty =>
        assetsLastModification.get(roadLink.linkId) match {
          case Some(_) =>
            None
          case _ =>
            Some(PersistedLinearAsset(0L, roadLink.linkId, SideCode.BothDirections.value, Some(NumericValue(roadLink.extractMTKClass(roadLink.attributes).width)),
              0, GeometryUtils.geometryLength(roadLink.geometry), Some("vvh_mtkclass_default"), None, None, None, false, LinearAssetTypes.RoadWidthAssetTypeId, changeInfo.vvhTimeStamp, None, linkSource = roadLink.linkSource))
        }
      case (Some(roadLink), changeInfo, assets) =>
        //if the asset was created by changeInfo and there is a new changeInfo, expire and crete a new asset
        assets.filter(asset => expiredAssetsIds.contains(asset.id)).map { asset =>
        PersistedLinearAsset(0L, roadLink.linkId, SideCode.BothDirections.value, Some(NumericValue(roadLink.extractMTKClass(roadLink.attributes).width)),
          asset.startMeasure, asset.endMeasure, asset.createdBy, None, Some("vvh_mtkclass_default"), None, false, LinearAssetTypes.RoadWidthAssetTypeId, changeInfo.vvhTimeStamp, None, linkSource = roadLink.linkSource)}
      case _ =>
        None
    }.toSeq

    (expiredAssetsIds, newAssets)
  }

  override def persistProjectedLinearAssets(newLinearAssets: Seq[PersistedLinearAsset]): Unit ={
    if (newLinearAssets.nonEmpty)
      logger.info("Saving projected road Width assets")

    val (toInsert, toUpdate) = newLinearAssets.partition(_.id == 0L)
    withDynTransaction {
        val roadLinks = roadLinkService.getRoadLinksAndComplementariesFromVVH(newLinearAssets.map(_.linkId).toSet, newTransaction = false)
        val persisted = dao.fetchLinearAssetsByIds(toUpdate.map(_.id).toSet, LinearAssetTypes.numericValuePropertyId).groupBy(_.id)
      updateProjected(toUpdate, persisted)

      if (newLinearAssets.nonEmpty)
        logger.info("Updated ids/linkids " + toUpdate.map(a => (a.id, a.linkId)))

      toInsert.foreach{ linearAsset =>
        val id = dao.createLinearAsset(linearAsset.typeId, linearAsset.linkId, linearAsset.expired, linearAsset.sideCode,
          Measures(linearAsset.startMeasure, linearAsset.endMeasure), linearAsset.createdBy.getOrElse(LinearAssetTypes.VvhGenerated), linearAsset.vvhTimeStamp, getLinkSource(roadLinks.find(_.linkId == linearAsset.linkId)))
        linearAsset.value match {
          case Some(NumericValue(intValue)) =>
            dao.insertValue(id, LinearAssetTypes.numericValuePropertyId, intValue)
          case _ => None
        }
      }
      if (newLinearAssets.nonEmpty)
        logger.info("Added assets for linkids " + toInsert.map(_.linkId))
    }
  }

  override protected def updateProjected(toUpdate: Seq[PersistedLinearAsset], persisted: Map[Long, Seq[PersistedLinearAsset]]) = {
    def valueChanged(assetToPersist: PersistedLinearAsset, persistedLinearAsset: Option[PersistedLinearAsset]) = {
      !persistedLinearAsset.exists(_.value == assetToPersist.value)
    }
    def mValueChanged(assetToPersist: PersistedLinearAsset, persistedLinearAsset: Option[PersistedLinearAsset]) = {
      !persistedLinearAsset.exists(pl => pl.startMeasure == assetToPersist.startMeasure &&
        pl.endMeasure == assetToPersist.endMeasure &&
        pl.vvhTimeStamp == assetToPersist.vvhTimeStamp)
    }
    def sideCodeChanged(assetToPersist: PersistedLinearAsset, persistedLinearAsset: Option[PersistedLinearAsset]) = {
      !persistedLinearAsset.exists(_.sideCode == assetToPersist.sideCode)
    }
    toUpdate.foreach { linearAsset =>
      val persistedLinearAsset = persisted.getOrElse(linearAsset.id, Seq()).headOption
      val id = linearAsset.id
      if (valueChanged(linearAsset, persistedLinearAsset)) {
        linearAsset.value match {
          case Some(NumericValue(intValue)) =>
            dao.updateValue(id, intValue, LinearAssetTypes.numericValuePropertyId, LinearAssetTypes.VvhGenerated)
          case _ => None
        }
      }
      if (mValueChanged(linearAsset, persistedLinearAsset)) dao.updateMValues(linearAsset.id, (linearAsset.startMeasure, linearAsset.endMeasure), linearAsset.vvhTimeStamp)
      if (sideCodeChanged(linearAsset, persistedLinearAsset)) dao.updateSideCode(linearAsset.id, SideCode(linearAsset.sideCode))
    }
  }

  override protected def updateWithoutTransaction(ids: Seq[Long], value: Value, username: String, measures: Option[Measures] = None, vvhTimeStamp: Option[Long] = None, sideCode: Option[Int] = None): Seq[Long] = {
    if (ids.isEmpty)
      return ids

    ids.flatMap { id =>
      updateValueByExpiration(id, value.asInstanceOf[NumericValue], LinearAssetTypes.numericValuePropertyId, username, measures, vvhTimeStamp, sideCode)
    }
  }

  override protected def createWithoutTransaction(typeId: Int, linkId: Long, value: Value, sideCode: Int, measures: Measures, username: String, vvhTimeStamp: Long, roadLink: Option[RoadLinkLike], fromUpdate: Boolean = false,
                                                  createdByFromUpdate: Option[String] = Some(""),
                                                  createdDateTimeFromUpdate: Option[DateTime] = Some(DateTime.now())): Long = {
    val id = dao.createLinearAsset(typeId, linkId, expired = false, sideCode, measures, username,
      vvhTimeStamp, getLinkSource(roadLink), fromUpdate, createdByFromUpdate, createdDateTimeFromUpdate)
    value match {
      case NumericValue(intValue) =>
        dao.insertValue(id, LinearAssetTypes.numericValuePropertyId, intValue)
      case _ => None
    }
    id
  }

  override def updateChangeSet(changeSet: ChangeSet) : Unit = {
    withDynTransaction {

      val ids = changeSet.expiredAssetIds.toSeq
      if (ids.nonEmpty)
        logger.info("Expiring ids " + ids.mkString(", "))
      ids.foreach(dao.updateExpiration(_, expired = true, "vvh_mtkclass_default"))
    }
  }

  override def getPersistedAssetsByIds(typeId: Int, ids: Set[Long]): Seq[PersistedLinearAsset] = {
    withDynTransaction {
      dao.fetchLinearAssetsByIds(ids, LinearAssetTypes.getValuePropertyId(typeId))
    }
  }
}<|MERGE_RESOLUTION|>--- conflicted
+++ resolved
@@ -18,54 +18,6 @@
   override def getUncheckedLinearAssets(areas: Option[Set[Int]]) = throw new UnsupportedOperationException("Not supported method")
 
   override protected def getByRoadLinks(typeId: Int, roadLinks: Seq[RoadLink], changes: Seq[ChangeInfo]): Seq[PieceWiseLinearAsset] = {
-<<<<<<< HEAD
-//    val timing = System.currentTimeMillis
-//
-//    val linkIds = roadLinks.map(_.linkId)
-//    val removedLinkIds = LinearAssetUtils.deletedRoadLinkIds(changes, roadLinks)
-//
-//    logger.info("Finnish delete road links at %d ms after start".format(System.currentTimeMillis - timing))
-//    val (expiredAssets, existingAssets) =
-//      withDynTransaction {
-//            dao.fetchLinearAssetsByLinkIds(LinearAssetTypes.RoadWidthAssetTypeId, linkIds ++ removedLinkIds, LinearAssetTypes.numericValuePropertyId, true).partition(_.expired == true)
-//        }
-//
-//    logger.info("Finnish fetch from database at %d ms after start".format(System.currentTimeMillis - timing))
-//    val (assetsOnChangedLinks, assetsWithoutChangedLinks) = existingAssets.partition(a => LinearAssetUtils.newChangeInfoDetected(a, changes))
-//
-//    val projectableTargetRoadLinks = roadLinks.filter(rl => rl.linkType.value == UnknownLinkType.value || rl.isCarTrafficRoad)
-//
-//    val (expiredRoadWidthAssetIds, newRoadWidthAssets) = getRoadWidthAssetChanges(existingAssets, expiredAssets, roadLinks, changes)
-//
-//    val combinedAssets = assetsOnChangedLinks.filterNot(
-//      a => expiredRoadWidthAssetIds.contains(a.id) || assetsWithoutChangedLinks.exists(_.id == a.id) || assetsWithoutChangedLinks.exists(_.id == a.id)
-//    ) ++ newRoadWidthAssets
-//
-//    val filledNewAssets = fillNewRoadLinksWithPreviousAssetsData(projectableTargetRoadLinks,
-//      combinedAssets, assetsOnChangedLinks, changes) ++ assetsWithoutChangedLinks
-//
-//    val newAssets = newRoadWidthAssets.filterNot(a => filledNewAssets.exists(f => f.linkId == a.linkId)) ++ filledNewAssets
-//
-//    if (newAssets.nonEmpty) {
-//      logger.info("Transferred %d assets in %d ms ".format(newAssets.length, System.currentTimeMillis - timing))
-//    }
-//    val groupedAssets = (existingAssets.filterNot(a => expiredRoadWidthAssetIds.contains(a.id) || newAssets.exists(_.linkId == a.linkId)) ++ newAssets).groupBy(_.linkId)
-//    val (filledTopology, changeSet) = NumericalLimitFiller.fillTopology(roadLinks, groupedAssets, typeId)
-//
-//    val expiredAssetIds = existingAssets.filter(asset => removedLinkIds.contains(asset.linkId)).map(_.id).toSet ++
-//      changeSet.expiredAssetIds
-//
-//    eventBus.publish("roadWidth:update", changeSet.copy(expiredAssetIds = expiredRoadWidthAssetIds.filterNot(_ == 0L)))
-//
-//    //Remove the asset ids ajusted in the "roadWidth:update" otherwise if the "roadWidth:saveProjectedRoadWidth" is executed after the "roadWidth:update"
-//    //it will update the mValues to the previous ones
-//    eventBus.publish("RoadWidth:saveProjectedRoadWidth", newAssets.filterNot(a => changeSet.adjustedMValues.exists(_.assetId == a.id)))
-//
-//    logger.info("Finnish get asset roadLinks at %d ms after start".format(System.currentTimeMillis - timing))
-//
-//    filledTopology
-    super.getByRoadLinks(typeId, roadLinks, changes)
-=======
 
     val linkIds = roadLinks.map(_.linkId)
     val mappedChanges = LinearAssetUtils.getMappedChanges(changes)
@@ -110,7 +62,6 @@
     eventBus.publish("RoadWidth:saveProjectedRoadWidth", newAssets.filterNot(a => changeSet.adjustedMValues.exists(_.assetId == a.id)))
 
     filledTopology
->>>>>>> a8c64742
   }
 
   def getRoadWidthAssetChanges(linearAssets: Seq[PersistedLinearAsset], roadLinks: Seq[RoadLink], changeInfos: Seq[ChangeInfo], fetchModifications: (Seq[Long]) => Seq[AssetLastModification]): (Set[Long], Seq[PersistedLinearAsset]) = {
