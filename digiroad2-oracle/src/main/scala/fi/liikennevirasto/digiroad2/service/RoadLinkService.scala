package fi.liikennevirasto.digiroad2.service

import java.io.{File, FilenameFilter, IOException}
import java.util.concurrent.TimeUnit

import fi.liikennevirasto.GeometryUtils
import fi.liikennevirasto.digiroad2.asset.Asset._
import fi.liikennevirasto.digiroad2.asset._
import fi.liikennevirasto.digiroad2.client.kmtk.{ChangeInfo, KMTKClient, KMTKRoadLink}
import fi.liikennevirasto.digiroad2.client.vvh._
import fi.liikennevirasto.digiroad2.dao.ComplementaryFilterDAO
import fi.liikennevirasto.digiroad2.dao.LinkDAO
import fi.liikennevirasto.digiroad2.linearasset.{KMTKID, RoadLink}
import fi.liikennevirasto.digiroad2.oracle.OracleDatabase
<<<<<<< HEAD
import fi.liikennevirasto.digiroad2.util.RoadLinkSerializer
=======
import fi.liikennevirasto.digiroad2.util.{VVHSerializer, ViiteProperties}
>>>>>>> ad9da419
import fi.liikennevirasto.digiroad2.{DigiroadEventBus, Point}
import org.joda.time.DateTime
import org.slf4j.{Logger, LoggerFactory}
import slick.jdbc.{GetResult, PositionedResult}

import scala.concurrent.ExecutionContext.Implicits.global
import scala.concurrent.duration.Duration
import scala.concurrent.{Await, Future}

case class IncompleteLink(linkId: Long, municipalityCode: Int, administrativeClass: AdministrativeClass)
case class RoadLinkChangeSet(adjustedRoadLinks: Seq[RoadLink], incompleteLinks: Seq[IncompleteLink])
case class ChangedRoadlink(link: RoadLink, value: String, createdAt: Option[DateTime], changeType: String /*TODO create and use ChangeType case object*/)

/**
  * This class performs operations related to road links. It uses KMTKClient and VVHClient to get data from KMTK and VVH Rest API.
  *
  * @param kmtkClient
  * @param eventbus
  * @param serializer
  */
class RoadLinkService(val vvhClient: VVHClient, val kmtkClient: KMTKClient, val eventbus: DigiroadEventBus, val serializer: RoadLinkSerializer) {
  val logger: Logger = LoggerFactory.getLogger(getClass)

  val complementaryFilterDAO = new ComplementaryFilterDAO

  val linkDAO: LinkDAO = new LinkDAO

  def withDynTransaction[T](f: => T): T = OracleDatabase.withDynTransaction(f)

  def withDynSession[T](f: => T): T = OracleDatabase.withDynSession(f)

  implicit val getDateTime = new GetResult[DateTime] {
    def apply(r: PositionedResult): DateTime = {
      new DateTime(r.nextTimestamp())
    }
  }

  def getRoadLinksAndComplementary(kmtkIds: Set[KMTKID]): Seq[RoadLink] = {
    enrichRoadLinksFromKMTK(fetchRoadLinks(kmtkIds)) ++ enrichRoadLinksFromVVH(fetchComplementary(kmtkIds))
  }

  // TODO parallel processing (Future)
  def getRoadLinksAndComplementaryByBounds(bounds: BoundingRectangle, municipalities: Set[Int]): Seq[RoadLink] = {
    getRoadLinksByBounds(bounds, municipalities) ++ getComplementaryByBounds(bounds, municipalities)
  }

  // TODO Return Future? fetchByBoundsAndMunicipalitiesF
  def getRoadLinksByBounds(bounds: BoundingRectangle, municipalities: Set[Int] = Set()): Seq[RoadLink] = {
    enrichRoadLinksFromKMTK(kmtkClient.roadLinkData.fetchByBoundsAndMunicipalities(bounds, municipalities))
  }

  // TODO Return Future? fetchWalkwaysByBoundsAndMunicipalitiesF
  def getComplementaryByBounds(bounds: BoundingRectangle, municipalities: Set[Int] = Set()): Seq[RoadLink] = {
    enrichRoadLinksFromVVH(vvhClient.complementaryData.fetchWalkwaysByBoundsAndMunicipalities(bounds, municipalities))
  }

  def fetchRoadLinks(kmtkIds: Iterable[KMTKID]): Seq[KMTKRoadLink] = {
    if (kmtkIds.nonEmpty) kmtkClient.roadLinkData.fetchByIds(kmtkIds.filter(i => i.isKMTK))
    else Seq.empty[KMTKRoadLink]
  }

  def fetchComplementary(kmtkIds: Iterable[KMTKID]): Seq[VVHRoadlink] = {
    if (kmtkIds.nonEmpty) vvhClient.complementaryData.fetchByLinkIds(kmtkIds.filter(i => i.isVVH).map(_.uuid))
    else Seq.empty[VVHRoadlink]
  }

<<<<<<< HEAD
  def getMidPointByLinkId(id: KMTKID): Option[Point] = {
    val roadLinkOption = if (id.isKMTK)
      kmtkClient.roadLinkData.fetchById(id)
    else
      vvhClient.complementaryData.fetchByLinkId(id.uuid)
=======
  def getMidPointByLinkId(linkId: Long): Option[Point] = {
    val client = if (useFrozenLinkInterface) vvhClient.frozenTimeRoadLinkData else vvhClient.roadLinkData
    val roadLinkOption = client.fetchByLinkId(linkId).orElse(vvhClient.complementaryData.fetchByLinkId(linkId))
>>>>>>> ad9da419
    roadLinkOption.map {
      roadLink =>
        GeometryUtils.calculatePointFromLinearReference(roadLink.geometry, roadLink.length / 2.0).getOrElse(Point(roadLink.geometry.head.x, roadLink.geometry.head.y))
    }
  }
  /**
    * Returns road link middle point by mtk id. Used to select a road link by url to be shown on map (for example: index.html#linkProperty/mtkid/12345).
    *
    *
    */
  def getRoadLinkMiddlePointByMtkId(mtkId: Long):  Option[Point] = {
<<<<<<< HEAD
    kmtkClient.roadLinkData.fetchByMtkId(mtkId).flatMap { roadLink =>
      Option(GeometryUtils.midPointGeometry(roadLink.geometry))
    }.headOption
  }

  def getRoadLinkByLinkId(linkId: Long): Option[RoadLink] = {
    val link = linkDAO.fetch(linkId)
    if (link.isDefined) {
      getRoadLinksByIds(Set(link.get.kmtkId)).headOption
    } else {
      None
=======
    val client = if (useFrozenLinkInterface) vvhClient.frozenTimeRoadLinkData else vvhClient.roadLinkData
    client.fetchByMmlId(mtkId).flatMap { vvhRoadLink =>
      Option(GeometryUtils.midPointGeometry(vvhRoadLink.geometry))
>>>>>>> ad9da419
    }
  }

  def getRoadLinksAndComplementaryByLinkIds(linkIds: Iterable[Long]): Seq[RoadLink] = {
    if (linkIds.nonEmpty) {
      val links = linkDAO.fetch(linkIds)
      val roadLinks = fetchRoadLinks(links.map(_.kmtkId))
      val complementary = fetchComplementary(links.map(_.kmtkId))
      enrichRoadLinksFromKMTK(roadLinks) ++ enrichRoadLinksFromVVH(complementary)
    } else {
      Seq.empty[RoadLink]
    }
  }

  def getRoadLinksByIds(kmtkIds: Iterable[KMTKID]): Seq[RoadLink] = {
    if (kmtkIds.nonEmpty) {
      val roadLinks = fetchRoadLinks(kmtkIds)
      val complementary = fetchComplementary(kmtkIds)
      enrichRoadLinksFromKMTK(roadLinks) ++ enrichRoadLinksFromVVH(complementary)
    } else {
      Seq.empty[RoadLink]
    }
  }

  /**
    * This method returns road links by municipality.
    *
    * @param municipality
    * @return Road links
    */
  def getCachedRoadLinksFromKMTK(municipality: Int): Seq[RoadLink] = {
    getCachedRoadLinksAndChanges(municipality)._1
  }

  def getRoadLinksByLinkId(linkId: Long): Seq[RoadLink] = {
    val link = linkDAO.fetch(linkId)
    if (link.isDefined) {
      getRoadLinksAndComplementary(Set(link.get.kmtkId))
    } else {
      Seq.empty[RoadLink]
    }
  }

  private def getRoadLinksAndChangesFromKMTK(bounds: BoundingRectangle, roadNumbers: Seq[(Int, Int)],
                                            municipalities: Set[Int] = Set(), everything: Boolean,
                                            publicRoads: Boolean): (Seq[RoadLink], Seq[ChangeInfo]) = {
    val (changes, links) = Await.result(kmtkClient.roadLinkChangeInfo.fetchByBoundsAndMunicipalitiesF(bounds, municipalities)
      .zip(if (everything) {
        kmtkClient.roadLinkData.fetchByBoundsAndMunicipalitiesF(bounds, municipalities)
      } else {
        kmtkClient.roadLinkData.fetchByRoadNumbersBoundsAndMunicipalitiesF(bounds, municipalities, roadNumbers, publicRoads)
      }), atMost = Duration.Inf)

    (enrichRoadLinksFromKMTK(links), changes)
  }

  def reloadRoadLinksWithComplementaryAndChanges(municipalities: Int): (Seq[RoadLink], Seq[ChangeInfo], Seq[RoadLink]) = {
    val fut = for {
      f1Result <- vvhClient.complementaryData.fetchComplementaryByMunicipalitiesF(municipalities)
      f2Result <- kmtkClient.roadLinkChangeInfo.fetchByMunicipalityF(municipalities)
      f3Result <- kmtkClient.roadLinkData.fetchByMunicipalityF(municipalities)
    } yield (f1Result, f2Result, f3Result)

    val (complementaryLinks, changes, links) = Await.result(fut, Duration.Inf)

    (enrichRoadLinksFromKMTK(links), changes, enrichRoadLinksFromVVH(filterComplementaryLinks(complementaryLinks)))
  }

  def getRoadLinksAndChangesFromKMTK(municipality: Int): (Seq[RoadLink], Seq[ChangeInfo]) = {
    getCachedRoadLinksAndChanges(municipality)
  }

  def getRoadLinksWithComplementaryAndChanges(municipality: Int): (Seq[RoadLink], Seq[ChangeInfo]) = {
    getCachedRoadLinksWithComplementaryAndChanges(municipality)
  }

  // TODO Is this method really needed? It's used only in tests.
  def getRoadLinksHistoryFromKMTK(linkIds: Set[Long]): Seq[RoadLink] = {
    if (linkIds.nonEmpty) {
      val links = linkDAO.fetch(linkIds)
      val historyData = Await.result(kmtkClient.roadLinkData.fetchByIdsF(links.map(_.kmtkId)), atMost = Duration.Inf)
      val groupedData = historyData.groupBy(_.linkId)
      // groupedData.mapValues(_.maxBy(_.endDate)).values.toSeq // TODO fix this
      throw new NotImplementedError() // TODO
    } else
      Nil
  }

  def getAllVisibleRoadLinks(linkIds: Set[Long]): Seq[RoadLink] = {
    val links = linkDAO.fetch(linkIds)
    val fut = for {
      f1Result <- kmtkClient.roadLinkData.fetchByIdsF(links.map(_.kmtkId))
      f2Result <- vvhClient.complementaryData.fetchByLinkIdsF(linkIds.map(_.toString))
    } yield (f1Result, f2Result)

    val (roadLinks, complementaryData) = Await.result(fut, Duration.Inf)

    enrichRoadLinksFromKMTK(roadLinks) ++ enrichRoadLinksFromVVH(complementaryData)
  }

  /**
    * Returns road links without change data by bounding box and road numbers and municipalities.
    */
  private def getRoadLinksFromKMTK(bounds: BoundingRectangle, roadNumbers: Seq[(Int, Int)],
                                  municipalities: Set[Int] = Set(),
                                  publicRoads: Boolean): Seq[RoadLink] = {
    val links = Await.result(
      kmtkClient.roadLinkData.fetchByRoadNumbersBoundsAndMunicipalitiesF(bounds, municipalities, roadNumbers, publicRoads),
      atMost = Duration.Inf)

    enrichRoadLinksFromKMTK(links)
  }

  def getRoadLinks(bounds: BoundingRectangle, roadNumbers: Seq[(Int, Int)], municipalities: Set[Int],
                   everything: Boolean, publicRoads: Boolean): Seq[RoadLink] =
    if (bounds.area >= 1E6)
      getRoadLinksFromKMTK(bounds, roadNumbers, municipalities, publicRoads)
    else
      getRoadLinksAndChangesFromKMTK(bounds, roadNumbers, municipalities, everything, publicRoads)._1

  /**
    * Returns the road links from KMTK by municipality.
    *
    * @param municipality A integer, representative of the municipality Id.
    */
  def getRoadLinksByMunicipality(municipality: Int): Seq[RoadLink] = {
    val links = kmtkClient.roadLinkData.fetchByMunicipality(municipality)
    enrichRoadLinksFromKMTK(links)
  }

  def getChangeInfoF(bounds: BoundingRectangle, municipalities: Set[Int]): Future[Seq[ChangeInfo]] = {
    kmtkClient.roadLinkChangeInfo.fetchByBoundsAndMunicipalitiesF(bounds, municipalities)
  }

  def getChangeInfoFromKMTKF(kmtkIds: Iterable[KMTKID]): Future[Seq[ChangeInfo]] = {
    kmtkClient.roadLinkChangeInfo.fetchByIdsF(kmtkIds)
  }

  /**
    * This method performs formatting operations to given road links:
    * - auto-generation of functional class and link type by feature class
    * - information transfer from old link to new link from change data
    * It also passes updated links and incomplete links to be saved to db by actor.
    *
    * @param vvhRoadLinks
    * @return Road links
    */
  protected def enrichRoadLinksFromVVH(vvhRoadLinks: Seq[VVHRoadlink]): Seq[RoadLink] = {
    val groupedLinks = vvhRoadLinks.groupBy(_.kmtkId).mapValues(_.head)

    def autoGenerateProperties(roadLink: RoadLink): RoadLink = {
      val vvhRoadLink = groupedLinks.get(roadLink.kmtkId)
      vvhRoadLink.get.featureClass match {
        case FeatureClass.TractorRoad => roadLink.copy(functionalClass = 7, linkType = TractorRoad)
        case FeatureClass.DrivePath => roadLink.copy(functionalClass = 6, linkType = SingleCarriageway)
        case FeatureClass.CycleOrPedestrianPath => roadLink.copy(functionalClass = 8, linkType = CycleOrPedestrianPath)
        case _ => roadLink //similar logic used in RoadAddressBuilder
      }
    }

    getRoadLinkDataByLinkIds(vvhRoadLinks).map(autoGenerateProperties)
  }

  protected def enrichRoadLinksFromKMTK(kmtkRoadLinks: Seq[KMTKRoadLink]): Seq[RoadLink] = {
    val groupedLinks = kmtkRoadLinks.groupBy(_.kmtkId).mapValues(_.head)

    def autoGenerateProperties(roadLink: RoadLink): RoadLink = {
      val kmtkRoadLink = groupedLinks.get(roadLink.kmtkId)
      kmtkRoadLink.get.featureClass match {
        case FeatureClass.TractorRoad => roadLink.copy(functionalClass = 7, linkType = TractorRoad)
        case FeatureClass.DrivePath => roadLink.copy(functionalClass = 6, linkType = SingleCarriageway)
        case FeatureClass.CycleOrPedestrianPath => roadLink.copy(functionalClass = 8, linkType = CycleOrPedestrianPath)
        case _ => roadLink //similar logic used in RoadAddressBuilder
      }
    }

    getRoadLinkData(kmtkRoadLinks).map(autoGenerateProperties)
  }

  /**
    * Passes VVH road links to adjustedRoadLinks to get road links. Used by RoadLinkService.enrichRoadLinksFromVVH.
    */
  private def getRoadLinkDataByLinkIds(vvhRoadLinks: Seq[VVHRoadlink]): Seq[RoadLink] = {
    vvhRoadLinks.map { link =>
      RoadLink(link.linkId, link.kmtkId, link.geometry,
        GeometryUtils.geometryLength(link.geometry),
        link.administrativeClass,
        99,
        link.trafficDirection,
        UnknownLinkType,
        link.modifiedAt.map(DateTimePropertyFormat.print),
        None, link.attributes, link.constructionType, link.linkSource)
    }
  }

  /**
    * Passes KMTK road links to adjustedRoadLinks to get road links. Used by RoadLinkService.enrichRoadLinksFromKMTK.
    */
  private def getRoadLinkData(kmtkRoadLinks: Seq[KMTKRoadLink]): Seq[RoadLink] = {
    kmtkRoadLinks.map { link =>
      RoadLink(link.linkId, link.kmtkId, link.geometry,
        GeometryUtils.geometryLength(link.geometry),
        link.administrativeClass,
        99,
        link.trafficDirection,
        UnknownLinkType,
        link.modifiedAt.map(DateTimePropertyFormat.print),
        None, link.attributes, link.constructionType, link.linkSource)
    }
  }

  private val cacheDirectory = ViiteProperties.cacheDirectory

  private def getCacheDirectory: Option[File] = {
    val file = new File(cacheDirectory)
    try {
      if ((file.exists || file.mkdir()) && file.isDirectory) {
        return Option(file)
      } else {
        logger.error("Unable to create cache directory " + cacheDirectory)
      }
    } catch {
      case ex: SecurityException =>
        logger.error("Unable to create cache directory due to security", ex)
      case ex: IOException =>
        logger.error("Unable to create cache directory due to I/O error", ex)
    }
    None
  }

  private val geometryCacheFileNames = "geom_%d_%d.cached"
  private val changeCacheFileNames = "changes_%d_%d.cached"
  private val geometryCacheStartsMatch = "geom_%d_"
  private val changeCacheStartsMatch = "changes_%d_"
  private val allCacheEndsMatch = ".cached"
  private val complementaryCacheFileNames = "complementary_%d_%d.cached"
  private val complementaryCacheStartsMatch = "complementary_%d_"

  private def deleteOldCacheFiles(municipalityCode: Int, dir: Option[File], maxAge: Long) = {
    val oldCacheFiles = dir.map(cacheDir => cacheDir.listFiles(new FilenameFilter {
      override def accept(dir: File, name: String): Boolean = {
        name.startsWith(geometryCacheStartsMatch.format(municipalityCode))
      }
    }).filter(f => f.lastModified() + maxAge < System.currentTimeMillis))
    oldCacheFiles.getOrElse(Array()).foreach(f =>
      try {
        f.delete()
      } catch {
        case ex: Exception => logger.warn("Unable to delete old Geometry cache file " + f.toPath, ex)
      }
    )
    val oldChangesCacheFiles = dir.map(cacheDir => cacheDir.listFiles(new FilenameFilter {
      override def accept(dir: File, name: String): Boolean = {
        name.startsWith(changeCacheStartsMatch.format(municipalityCode))
      }
    }).filter(f => f.lastModified() + maxAge < System.currentTimeMillis))
    oldChangesCacheFiles.getOrElse(Array()).foreach(f =>
      try {
        f.delete()
      } catch {
        case ex: Exception => logger.warn("Unable to delete old change cache file " + f.toPath, ex)
      }
    )
    val oldCompCacheFiles = dir.map(cacheDir => cacheDir.listFiles(new FilenameFilter {
      override def accept(dir: File, name: String): Boolean = {
        name.startsWith(complementaryCacheStartsMatch.format(municipalityCode))
      }
    }).filter(f => f.lastModified() + maxAge < System.currentTimeMillis))
    oldCompCacheFiles.getOrElse(Array()).foreach(f =>
      try {
        f.delete()
      } catch {
        case ex: Exception => logger.warn("Unable to delete old Complementary cache file " + f.toPath, ex)
      }
    )
  }

  private def getCacheWithComplementaryFiles(municipalityCode: Int, dir: Option[File]): Option[(File, File, File)] = {
    val sixHoursLimit = 6L * 60 * 60 * 1000
    deleteOldCacheFiles(municipalityCode, dir, sixHoursLimit)

    val cachedGeometryFile = dir.map(cacheDir => cacheDir.listFiles(new FilenameFilter {
      override def accept(dir: File, name: String): Boolean = {
        name.startsWith(geometryCacheStartsMatch.format(municipalityCode))
      }
    }).filter(f => f.lastModified() + sixHoursLimit > System.currentTimeMillis))

    val cachedChangesFile = dir.map(cacheDir => cacheDir.listFiles(new FilenameFilter {
      override def accept(dir: File, name: String): Boolean = {
        name.startsWith(changeCacheStartsMatch.format(municipalityCode))
      }
    }).filter(f => f.lastModified() + sixHoursLimit > System.currentTimeMillis))

    val cachedComplementaryFile = dir.map(cacheDir => cacheDir.listFiles(new FilenameFilter {
      override def accept(dir: File, name: String): Boolean = {
        name.startsWith(complementaryCacheStartsMatch.format(municipalityCode))
      }
    }).filter(f => f.lastModified() + sixHoursLimit > System.currentTimeMillis))

    if (cachedGeometryFile.nonEmpty && cachedGeometryFile.get.nonEmpty && cachedGeometryFile.get.head.canRead &&
      cachedChangesFile.nonEmpty && cachedChangesFile.get.nonEmpty && cachedChangesFile.get.head.canRead &&
      cachedComplementaryFile.nonEmpty && cachedComplementaryFile.get.nonEmpty && cachedComplementaryFile.get.head.canRead) {
      Some(cachedGeometryFile.get.head, cachedChangesFile.get.head, cachedComplementaryFile.get.head)
    } else {
      None
    }
  }

  private def getCachedRoadLinksAndChanges(municipalityCode: Int): (Seq[RoadLink], Seq[ChangeInfo]) = {
    val (roadLinks, changes, _) = getCachedRoadLinks(municipalityCode)
    (roadLinks, changes)
  }

  private def getCachedRoadLinksWithComplementaryAndChanges(municipalityCode: Int): (Seq[RoadLink], Seq[ChangeInfo]) = {
    val (roadLinks, changes, complementaries) = getCachedRoadLinks(municipalityCode)
    (roadLinks ++ complementaries, changes)
  }

  private def getCachedRoadLinks(municipalityCode: Int): (Seq[RoadLink], Seq[ChangeInfo], Seq[RoadLink]) = {
    val dir = getCacheDirectory
    val cachedFiles = getCacheWithComplementaryFiles(municipalityCode, dir)
    cachedFiles match {
      case Some((geometryFile, changesFile, complementaryFile)) =>
        logger.info("Returning cached result")
        (serializer.readCachedGeometry(geometryFile), serializer.readCachedChanges(changesFile), serializer.readCachedGeometry(complementaryFile))
      case _ =>
        val (roadLinks, changes, complementary) = reloadRoadLinksWithComplementaryAndChanges(municipalityCode)
        if (dir.nonEmpty) {
          try {
            val newGeomFile = new File(dir.get, geometryCacheFileNames.format(municipalityCode, System.currentTimeMillis))
            if (serializer.writeCache(newGeomFile, roadLinks)) {
              logger.info("New cached file created: " + newGeomFile + " containing " + roadLinks.size + " items")
            } else {
              logger.error("Writing cached geom file failed!")
            }
            val newChangeFile = new File(dir.get, changeCacheFileNames.format(municipalityCode, System.currentTimeMillis))
            if (serializer.writeCache(newChangeFile, changes)) {
              logger.info("New cached file created: " + newChangeFile + " containing " + changes.size + " items")
            } else {
              logger.error("Writing cached changes file failed!")
            }
            val newComplementaryFile = new File(dir.get, complementaryCacheFileNames.format(municipalityCode, System.currentTimeMillis))
            if (serializer.writeCache(newComplementaryFile, complementary)) {
              logger.info("New cached file created: " + newComplementaryFile + " containing " + complementary.size + " items")
            } else {
              logger.error("Writing cached complementary file failed!")
            }
          } catch {
            case ex: Exception => logger.warn("Failed cache IO when writing:", ex)
          }
        }
        (roadLinks, changes, complementary)
    }
  }

  def clearCache(): Int = {
    val dir = getCacheDirectory
    var cleared = 0
    dir.foreach(d => d.listFiles(new FilenameFilter {
      override def accept(dir: File, name: String): Boolean = {
        name.endsWith(allCacheEndsMatch)
      }
    }).foreach { f =>
      logger.info("Clearing cache: " + f.getAbsolutePath)
      f.delete()
      cleared = cleared + 1
    }
    )
    cleared
  }

  def getComplementaryRoadLinksFromVVH(bounds: BoundingRectangle, municipalities: Set[Int] = Set()): Seq[RoadLink] = {
    val vvhRoadLinks = Await.result(vvhClient.complementaryData.fetchByBoundsAndMunicipalitiesF(bounds, municipalities), atMost = Duration.create(1, TimeUnit.HOURS))
    (enrichRoadLinksFromVVH(filterComplementaryLinks(vvhRoadLinks)), Seq.empty[ChangeInfo])._1
  }

  def getComplementaryRoadLinksFromVVH(municipality: Int): Seq[RoadLink] = {
    val vvhRoadLinks = Await.result(vvhClient.complementaryData.fetchByMunicipalityF(municipality), Duration.create(1, TimeUnit.HOURS))
    enrichRoadLinksFromVVH(filterComplementaryLinks(vvhRoadLinks))
  }

  def getCurrentAndComplementaryRoadLinksByMunicipality(municipality: Int, roadNumbers: Seq[(Int, Int)]): Seq[RoadLink] = {
    val complementaryF = vvhClient.complementaryData.fetchByMunicipalityAndRoadNumbersF(municipality, roadNumbers)
    val currentF = kmtkClient.roadLinkData.fetchByMunicipalityAndRoadNumbersF(municipality, roadNumbers)
    val (compLinks, vvhRoadLinks) = Await.result(complementaryF.zip(currentF), atMost = Duration.create(1, TimeUnit.HOURS))
    enrichRoadLinksFromKMTK(vvhRoadLinks) ++ enrichRoadLinksFromVVH(filterComplementaryLinks(compLinks))
  }

  def getCurrentAndComplementaryRoadLinks(linkIds: Set[Long]): Seq[RoadLink] = {
    val links = linkDAO.fetch(linkIds)
    val roadLinks = kmtkClient.roadLinkData.fetchByIds(links.map(_.kmtkId))
    val roadLinksVVH = vvhClient.complementaryData.fetchByLinkIds(linkIds.map(_.toString))
    enrichRoadLinksFromKMTK(roadLinks) ++ enrichRoadLinksFromVVH(roadLinksVVH)
  }

  def filterComplementaryLinks(links: Seq[VVHRoadlink]): Seq[VVHRoadlink] = {
    val includedLinks = withDynSession {
      complementaryFilterDAO.fetchAll()
    }
    links.filter(l => includedLinks.contains(l.linkId))
  }
}<|MERGE_RESOLUTION|>--- conflicted
+++ resolved
@@ -12,11 +12,7 @@
 import fi.liikennevirasto.digiroad2.dao.LinkDAO
 import fi.liikennevirasto.digiroad2.linearasset.{KMTKID, RoadLink}
 import fi.liikennevirasto.digiroad2.oracle.OracleDatabase
-<<<<<<< HEAD
-import fi.liikennevirasto.digiroad2.util.RoadLinkSerializer
-=======
-import fi.liikennevirasto.digiroad2.util.{VVHSerializer, ViiteProperties}
->>>>>>> ad9da419
+import fi.liikennevirasto.digiroad2.util.{RoadLinkSerializer, ViiteProperties}
 import fi.liikennevirasto.digiroad2.{DigiroadEventBus, Point}
 import org.joda.time.DateTime
 import org.slf4j.{Logger, LoggerFactory}
@@ -83,17 +79,11 @@
     else Seq.empty[VVHRoadlink]
   }
 
-<<<<<<< HEAD
   def getMidPointByLinkId(id: KMTKID): Option[Point] = {
     val roadLinkOption = if (id.isKMTK)
       kmtkClient.roadLinkData.fetchById(id)
     else
       vvhClient.complementaryData.fetchByLinkId(id.uuid)
-=======
-  def getMidPointByLinkId(linkId: Long): Option[Point] = {
-    val client = if (useFrozenLinkInterface) vvhClient.frozenTimeRoadLinkData else vvhClient.roadLinkData
-    val roadLinkOption = client.fetchByLinkId(linkId).orElse(vvhClient.complementaryData.fetchByLinkId(linkId))
->>>>>>> ad9da419
     roadLinkOption.map {
       roadLink =>
         GeometryUtils.calculatePointFromLinearReference(roadLink.geometry, roadLink.length / 2.0).getOrElse(Point(roadLink.geometry.head.x, roadLink.geometry.head.y))
@@ -105,7 +95,6 @@
     *
     */
   def getRoadLinkMiddlePointByMtkId(mtkId: Long):  Option[Point] = {
-<<<<<<< HEAD
     kmtkClient.roadLinkData.fetchByMtkId(mtkId).flatMap { roadLink =>
       Option(GeometryUtils.midPointGeometry(roadLink.geometry))
     }.headOption
@@ -117,11 +106,6 @@
       getRoadLinksByIds(Set(link.get.kmtkId)).headOption
     } else {
       None
-=======
-    val client = if (useFrozenLinkInterface) vvhClient.frozenTimeRoadLinkData else vvhClient.roadLinkData
-    client.fetchByMmlId(mtkId).flatMap { vvhRoadLink =>
-      Option(GeometryUtils.midPointGeometry(vvhRoadLink.geometry))
->>>>>>> ad9da419
     }
   }
 
