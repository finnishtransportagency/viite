<<<<<<< HEAD
package fi.liikennevirasto.digiroad2.service

import java.io.{File, FilenameFilter, IOException}
import java.util.Properties
import java.util.concurrent.TimeUnit

import fi.liikennevirasto.digiroad2.asset.Asset._
import fi.liikennevirasto.digiroad2.asset._
import fi.liikennevirasto.digiroad2.client.vvh._
import fi.liikennevirasto.digiroad2.linearasset.RoadLink
import fi.liikennevirasto.digiroad2.oracle.OracleDatabase
import fi.liikennevirasto.digiroad2.util.VVHSerializer
import fi.liikennevirasto.digiroad2.{DigiroadEventBus, GeometryUtils, Point}
import org.joda.time.DateTime
import org.slf4j.{Logger, LoggerFactory}
import slick.jdbc.{GetResult, PositionedResult}

import scala.concurrent.ExecutionContext.Implicits.global
import scala.concurrent.duration.Duration
import scala.concurrent.{Await, Future}

case class IncompleteLink(linkId: Long, municipalityCode: Int, administrativeClass: AdministrativeClass)
case class RoadLinkChangeSet(adjustedRoadLinks: Seq[RoadLink], incompleteLinks: Seq[IncompleteLink])
case class ChangedVVHRoadlink(link: RoadLink, value: String, createdAt: Option[DateTime], changeType: String /*TODO create and use ChangeType case object*/)

//TODO delete all the references to frozen interface
/**
  * This class performs operations related to road links. It uses VVHClient to get data from VVH Rest API.
  *
  * @param vvhClient
  * @param eventbus
  * @param vvhSerializer
  */
class RoadLinkService(val vvhClient: VVHClient, val eventbus: DigiroadEventBus, val vvhSerializer: VVHSerializer) {
  val logger: Logger = LoggerFactory.getLogger(getClass)

  def withDynTransaction[T](f: => T): T = OracleDatabase.withDynTransaction(f)

  def withDynSession[T](f: => T): T = OracleDatabase.withDynSession(f)

  implicit val getDateTime = new GetResult[DateTime] {
    def apply(r: PositionedResult): DateTime = {
      new DateTime(r.nextTimestamp())
    }
  }

  def getRoadLinksAndComplementaryFromVVH(linkIds: Set[Long]): Seq[RoadLink] = {
    val vvhRoadLinks = fetchVVHRoadLinksAndComplementaryFromVVH(linkIds)
    enrichRoadLinksFromVVH(vvhRoadLinks)
  }

  /**
    * This method returns "real" road links and "complementary" road links by bounding box and municipalities.
    *
    * @param bounds
    * @param municipalities
    * @return Road links
    */
  def getRoadLinksAndComplementaryFromVVH(bounds: BoundingRectangle, municipalities: Set[Int] = Set()): Seq[RoadLink] =
    getRoadLinksWithComplementaryAndChangesFromVVH(bounds, municipalities)._1


  def fetchVVHRoadLinksAndComplementaryFromVVH(linkIds: Set[Long]): Seq[VVHRoadlink] = {
    if (linkIds.nonEmpty) vvhClient.roadLinkData.fetchByLinkIds(linkIds) ++ vvhClient.complementaryData.fetchByLinkIds(linkIds)
    else Seq.empty[VVHRoadlink]
  }

  def getMidPointByLinkId(linkId: Long): Option[Point] = {
    val roadLinkOption = vvhClient.roadLinkData.fetchByLinkId(linkId).orElse(vvhClient.complementaryData.fetchByLinkId(linkId).orElse(vvhClient.suravageData.fetchByLinkId(linkId)))
    roadLinkOption.map{
      roadLink =>
        GeometryUtils.calculatePointFromLinearReference(roadLink.geometry, roadLink.length / 2.0).getOrElse(Point(roadLink.geometry.head.x, roadLink.geometry.head.y))
    }
  }

  def getRoadLinkByLinkIdFromVVH(linkId: Long): Option[RoadLink] = getRoadLinksByLinkIdsFromVVH(Set(linkId)).headOption

  def getRoadLinksByLinkIdsFromVVH(linkIds: Set[Long], frozenTimeVVHAPIServiceEnabled: Boolean = false): Seq[RoadLink] = {
    val vvhRoadLinks = getVVHRoadlinks(linkIds, frozenTimeVVHAPIServiceEnabled)
    enrichRoadLinksFromVVH(vvhRoadLinks)
  }

  def getSuravageRoadLinksByLinkIdsFromVVH(linkIds: Set[Long]): Seq[RoadLink] = {
    val vvhSuravageLinks = getSuravageRoadLinksFromVVH(linkIds)
    enrichRoadLinksFromVVH(vvhSuravageLinks)
  }

  def getSuravageVVHRoadLinksByLinkIdsFromVVH(linkIds: Set[Long]): Seq[VVHRoadlink] = {
    getSuravageRoadLinksFromVVH(linkIds)
  }

  /**
    * This method returns road links by municipality.
    *
    * @param municipality
    * @return Road links
    */
  def getCachedRoadLinksFromVVH(municipality: Int): Seq[RoadLink] = {
    getCachedRoadLinksAndChanges(municipality)._1
  }

  /**
    * This method returns road links by bounding box and municipalities.
    *
    * @param bounds
    * @return Road links
    */
  def getRoadLinksFromVVH(bounds: BoundingRectangle): Seq[RoadLink] =
    getRoadLinksAndChangesFromVVHWithFrozenAPI(bounds)._1

  /**
    * This method returns VVH road links by link ids.
    *
    * @param linkIds
    * @return VVHRoadLinks
    */
  def getVVHRoadlinks(linkIds: Set[Long], frozenTimeVVHAPIServiceEnabled: Boolean = false): Seq[VVHRoadlink] = {
    if (linkIds.nonEmpty) {
      if (frozenTimeVVHAPIServiceEnabled) {
        vvhClient.frozenTimeRoadLinkData.fetchByLinkIds(linkIds)
      } else {
        fetchVVHRoadLinksAndComplementaryFromVVH(linkIds)
      }
    }
    else Seq.empty[VVHRoadlink]
  }

  /**
    * Returns road links and change data from VVH by bounding box and road numbers and municipalities. Used by RoadLinkService.getRoadLinksFromVVH and SpeedLimitService.get.
    */
  private def getRoadLinksAndChangesFromVVH(bounds: BoundingRectangle, roadNumbers: Seq[(Int, Int)],
                                            municipalities: Set[Int] = Set(), everything: Boolean,
                                            publicRoads: Boolean): (Seq[RoadLink], Seq[ChangeInfo]) = {
    val (changes, links) = Await.result(vvhClient.roadLinkChangeInfo.fetchByBoundsAndMunicipalitiesF(bounds, municipalities)
      .zip(if (everything) {
        vvhClient.roadLinkData.fetchByMunicipalitiesAndBoundsF(bounds, municipalities)
      } else {
        vvhClient.roadLinkData.fetchByRoadNumbersBoundsAndMunicipalitiesF(bounds, municipalities, roadNumbers, publicRoads)
      }), atMost = Duration.Inf)

    (enrichRoadLinksFromVVH(links), changes)
  }

  /**
    *
    * @param bounds
    * @param frozenTimeVVHAPIServiceEnabled
    * @return Road links and change data from frozen API if frozenTimeVVHAPIServiceEnabled is true. Otherwise returns from normal VVH interface
    */
  def getRoadLinksAndChangesFromVVHWithFrozenAPI(bounds: BoundingRectangle, frozenTimeVVHAPIServiceEnabled: Boolean = false): (Seq[RoadLink], Seq[ChangeInfo]) = {
    if (frozenTimeVVHAPIServiceEnabled) {
      val (changes, links) =
        Await.result(Future(Seq.empty[ChangeInfo]).zip(vvhClient.frozenTimeRoadLinkData.fetchByMunicipalitiesAndBoundsF(bounds, Set[Int]())), atMost = Duration.Inf)
      (enrichRoadLinksFromVVH(links), changes)
    } else {
      val (changes, links) =
        Await.result(vvhClient.roadLinkChangeInfo.fetchByBoundsAndMunicipalitiesF(bounds, Set[Int]()).zip(vvhClient.roadLinkData.fetchByMunicipalitiesAndBoundsF(bounds, Set[Int]())), atMost = Duration.Inf)
      (enrichRoadLinksFromVVH(links), changes)
    }
  }

  /**
    * This method returns "real" road links, "complementary" road links and change data by bounding box and municipalities.
    *
    * @param bounds
    * @param municipalities
    * @return Road links and change data
    */
  private def getRoadLinksWithComplementaryAndChangesFromVVH(bounds: BoundingRectangle, municipalities: Set[Int] = Set()): (Seq[RoadLink], Seq[ChangeInfo]) = {
    val fut = for {
      f1Result <- vvhClient.complementaryData.fetchWalkwaysByBoundsAndMunicipalitiesF(bounds, municipalities)
      f2Result <- vvhClient.roadLinkChangeInfo.fetchByBoundsAndMunicipalitiesF(bounds, municipalities)
      f3Result <- vvhClient.roadLinkData.fetchByMunicipalitiesAndBoundsF(bounds, municipalities)
    } yield (f1Result, f2Result, f3Result)
    val (complementaryLinks, changes, links) = Await.result(fut, Duration.Inf)
    (enrichRoadLinksFromVVH(links ++ complementaryLinks), changes)
  }

  def reloadRoadLinksWithComplementaryAndChangesFromVVH(municipalities: Int): (Seq[RoadLink], Seq[ChangeInfo], Seq[RoadLink]) = {
    val fut = for {
      f1Result <- vvhClient.complementaryData.fetchWalkwaysByMunicipalitiesF(municipalities)
      f2Result <- vvhClient.roadLinkChangeInfo.fetchByMunicipalityF(municipalities)
      f3Result <- vvhClient.roadLinkData.fetchByMunicipalityF(municipalities)
    } yield (f1Result, f2Result, f3Result)

    val (complementaryLinks, changes, links) = Await.result(fut, Duration.Inf)

    (enrichRoadLinksFromVVH(links), changes, enrichRoadLinksFromVVH(complementaryLinks))
  }

  def getRoadLinksAndChangesFromVVH(municipality: Int): (Seq[RoadLink], Seq[ChangeInfo]) = {
    getCachedRoadLinksAndChanges(municipality)
  }

  def getRoadLinksWithComplementaryAndChangesFromVVH(municipality: Int): (Seq[RoadLink], Seq[ChangeInfo]) = {
    getCachedRoadLinksWithComplementaryAndChanges(municipality)
  }

  def getRoadLinksHistoryFromVVH(roadAddressesLinkIds: Set[Long]): Seq[VVHHistoryRoadLink] = {
    if (roadAddressesLinkIds.nonEmpty) {
      val historyData = Await.result(vvhClient.historyData.fetchVVHRoadLinkByLinkIdsF(roadAddressesLinkIds), atMost = Duration.Inf)
      val groupedData = historyData.groupBy(_.linkId)
      groupedData.mapValues(_.maxBy(_.endDate)).values.toSeq
    } else
      Nil
  }

  def getCurrentAndHistoryRoadLinksFromVVH(linkIds: Set[Long],
                                           useFrozenVVHLinks: Boolean = false): (Seq[RoadLink], Seq[VVHHistoryRoadLink]) = {
    val fut = for {
      f1Result <- vvhClient.historyData.fetchVVHRoadLinkByLinkIdsF(linkIds)
      f2Result <- if (useFrozenVVHLinks) vvhClient.frozenTimeRoadLinkData.fetchByLinkIdsF(linkIds) else {
        vvhClient.roadLinkData.fetchByLinkIdsF(linkIds)
      }
      f3Result <- vvhClient.complementaryData.fetchByLinkIdsF(linkIds)
    } yield (f1Result, f2Result, f3Result)

    val (historyData, currentData, complementaryData) = Await.result(fut, Duration.Inf)
    val uniqueHistoryData = historyData.groupBy(_.linkId).mapValues(_.maxBy(_.endDate)).values.toSeq

    (enrichRoadLinksFromVVH(currentData ++ complementaryData), uniqueHistoryData)
  }

  def getAllRoadLinksFromVVH(linkIds: Set[Long]): (Seq[RoadLink], Seq[VVHHistoryRoadLink]) = {
    val fut = for {
      f1Result <- vvhClient.historyData.fetchVVHRoadLinkByLinkIdsF(linkIds)
      f2Result <- vvhClient.roadLinkData.fetchByLinkIdsF(linkIds)
      f3Result <- vvhClient.complementaryData.fetchByLinkIdsF(linkIds)
      f4Result <- vvhClient.suravageData.fetchByLinkIdsF(linkIds)
    } yield (f1Result, f2Result, f3Result, f4Result)

    val (historyData, currentData, complementaryData, suravageData) = Await.result(fut, Duration.Inf)
    val uniqueHistoryData = historyData.groupBy(_.linkId).mapValues(_.maxBy(_.endDate)).values.toSeq

    (enrichRoadLinksFromVVH(currentData ++ complementaryData ++ suravageData), uniqueHistoryData)
  }

  def getAllVisibleRoadLinksFromVVH(linkIds: Set[Long], frozenTimeVVHAPIServiceEnabled: Boolean = false): Seq[RoadLink] = {
    val fut = for {
      f1Result <- vvhClient.roadLinkData.fetchByLinkIdsF(linkIds)
      f2Result <- vvhClient.complementaryData.fetchByLinkIdsF(linkIds)
      f3Result <- vvhClient.suravageData.fetchByLinkIdsF(linkIds)
    } yield (f1Result, f2Result, f3Result)

    val (currentData, complementaryData, suravageData) = Await.result(fut, Duration.Inf)

    enrichRoadLinksFromVVH(currentData ++ complementaryData ++ suravageData)
  }

  /**
    * Returns road links without change data from VVH by bounding box and road numbers and municipalities.
    */
  private def getRoadLinksFromVVH(bounds: BoundingRectangle, roadNumbers: Seq[(Int, Int)],
                                     municipalities: Set[Int] = Set(),
                                     publicRoads: Boolean): Seq[RoadLink] = {

    val links = Await.result(vvhClient.roadLinkData.fetchByRoadNumbersBoundsAndMunicipalitiesF(bounds, municipalities, roadNumbers, publicRoads),
      atMost = Duration.Inf)
    (enrichRoadLinksFromVVH(links), Seq())._1
  }

  def getRoadLinksFromVVH(bounds: BoundingRectangle, roadNumbers: Seq[(Int, Int)], municipalities: Set[Int],
                          everything: Boolean, publicRoads: Boolean): Seq[RoadLink] =
    if (bounds.area >= 1E6)
      getRoadLinksFromVVH(bounds, roadNumbers, municipalities, publicRoads)
    else
      getRoadLinksAndChangesFromVVH(bounds, roadNumbers, municipalities, everything, publicRoads)._1

  /**
    * Returns the road links from VVH by municipality.
    *
    * @param municipality A integer, representative of the municipality Id.
    */
  def getRoadLinksFromVVHByMunicipality(municipality: Int, frozenTimeVVHAPIServiceEnabled: Boolean = false): Seq[RoadLink] = {
    val links = if (frozenTimeVVHAPIServiceEnabled) {
      vvhClient.frozenTimeRoadLinkData.fetchByMunicipality(municipality)
    } else vvhClient.roadLinkData.fetchByMunicipality(municipality)
    (enrichRoadLinksFromVVH(links), Seq())._1
  }

  def getChangeInfoFromVVHF(bounds: BoundingRectangle, municipalities: Set[Int]): Future[Seq[ChangeInfo]] = {
    vvhClient.roadLinkChangeInfo.fetchByBoundsAndMunicipalitiesF(bounds, municipalities)
  }

  def getChangeInfoFromVVHF(linkIds: Set[Long]): Future[Seq[ChangeInfo]] = {
    vvhClient.roadLinkChangeInfo.fetchByLinkIdsF(linkIds)
  }

  /**
    * This method performs formatting operations to given vvh road links:
    * - auto-generation of functional class and link type by feature class
    * - information transfer from old link to new link from change data
    * It also passes updated links and incomplete links to be saved to db by actor.
    *
    * @param vvhRoadLinks
    * @return Road links
    */
  protected def enrichRoadLinksFromVVH(vvhRoadLinks: Seq[VVHRoadlink]): Seq[RoadLink] = {
    val groupedLinks = vvhRoadLinks.groupBy(_.linkId).mapValues(_.head)

    def autoGenerateProperties(roadLink: RoadLink): RoadLink = {
      val vvhRoadLink = groupedLinks.get(roadLink.linkId)
      vvhRoadLink.get.featureClass match {
        case FeatureClass.TractorRoad => roadLink.copy(functionalClass = 7, linkType = TractorRoad)
        case FeatureClass.DrivePath => roadLink.copy(functionalClass = 6, linkType = SingleCarriageway)
        case FeatureClass.CycleOrPedestrianPath => roadLink.copy(functionalClass = 8, linkType = CycleOrPedestrianPath)
        case _ => roadLink //similar logic used in RoadAddressBuilder
      }
    }

    getRoadLinkDataByLinkIds(vvhRoadLinks).map(autoGenerateProperties)
  }

  /**
    * Passes VVH road links to adjustedRoadLinks to get road links. Used by RoadLinkService.enrichRoadLinksFromVVH.
    */
  private def getRoadLinkDataByLinkIds(vvhRoadLinks: Seq[VVHRoadlink]): Seq[RoadLink] = {
    vvhRoadLinks.map { link =>
      RoadLink(link.linkId, link.geometry,
        GeometryUtils.geometryLength(link.geometry),
        link.administrativeClass,
        99,
        link.trafficDirection,
        UnknownLinkType,
        link.modifiedAt.map(DateTimePropertyFormat.print),
        None, link.attributes, link.constructionType, link.linkSource)
    }
  }

  private val cacheDirectory = {
    val properties = new Properties()
    properties.load(getClass.getResourceAsStream("/digiroad2.properties"))
    properties.getProperty("digiroad2.cache.directory", "/tmp/viite.cache")
  }

  private def getCacheDirectory: Option[File] = {
    val file = new File(cacheDirectory)
    try {
      if ((file.exists || file.mkdir()) && file.isDirectory) {
        return Option(file)
      } else {
        logger.error("Unable to create cache directory " + cacheDirectory)
      }
    } catch {
      case ex: SecurityException =>
        logger.error("Unable to create cache directory due to security", ex)
      case ex: IOException =>
        logger.error("Unable to create cache directory due to I/O error", ex)
    }
    None
  }

  private val geometryCacheFileNames = "geom_%d_%d.cached"
  private val changeCacheFileNames = "changes_%d_%d.cached"
  private val geometryCacheStartsMatch = "geom_%d_"
  private val changeCacheStartsMatch = "changes_%d_"
  private val allCacheEndsMatch = ".cached"
  private val complementaryCacheFileNames = "complementary_%d_%d.cached"
  private val complementaryCacheStartsMatch = "complementary_%d_"

  private def deleteOldCacheFiles(municipalityCode: Int, dir: Option[File], maxAge: Long) = {
    val oldCacheFiles = dir.map(cacheDir => cacheDir.listFiles(new FilenameFilter {
      override def accept(dir: File, name: String): Boolean = {
        name.startsWith(geometryCacheStartsMatch.format(municipalityCode))
      }
    }).filter(f => f.lastModified() + maxAge < System.currentTimeMillis))
    oldCacheFiles.getOrElse(Array()).foreach(f =>
      try {
        f.delete()
      } catch {
        case ex: Exception => logger.warn("Unable to delete old Geometry cache file " + f.toPath, ex)
      }
    )
    val oldChangesCacheFiles = dir.map(cacheDir => cacheDir.listFiles(new FilenameFilter {
      override def accept(dir: File, name: String): Boolean = {
        name.startsWith(changeCacheStartsMatch.format(municipalityCode))
      }
    }).filter(f => f.lastModified() + maxAge < System.currentTimeMillis))
    oldChangesCacheFiles.getOrElse(Array()).foreach(f =>
      try {
        f.delete()
      } catch {
        case ex: Exception => logger.warn("Unable to delete old change cache file " + f.toPath, ex)
      }
    )
    val oldCompCacheFiles = dir.map(cacheDir => cacheDir.listFiles(new FilenameFilter {
      override def accept(dir: File, name: String): Boolean = {
        name.startsWith(complementaryCacheStartsMatch.format(municipalityCode))
      }
    }).filter(f => f.lastModified() + maxAge < System.currentTimeMillis))
    oldCompCacheFiles.getOrElse(Array()).foreach(f =>
      try {
        f.delete()
      } catch {
        case ex: Exception => logger.warn("Unable to delete old Complementary cache file " + f.toPath, ex)
      }
    )
  }

  private def getCacheWithComplementaryFiles(municipalityCode: Int, dir: Option[File]): (Option[(File, File, File)]) = {
    val twentyHours = 20L * 60 * 60 * 1000
    deleteOldCacheFiles(municipalityCode, dir, twentyHours)

    val cachedGeometryFile = dir.map(cacheDir => cacheDir.listFiles(new FilenameFilter {
      override def accept(dir: File, name: String): Boolean = {
        name.startsWith(geometryCacheStartsMatch.format(municipalityCode))
      }
    }).filter(f => f.lastModified() + twentyHours > System.currentTimeMillis))

    val cachedChangesFile = dir.map(cacheDir => cacheDir.listFiles(new FilenameFilter {
      override def accept(dir: File, name: String): Boolean = {
        name.startsWith(changeCacheStartsMatch.format(municipalityCode))
      }
    }).filter(f => f.lastModified() + twentyHours > System.currentTimeMillis))

    val cachedComplementaryFile = dir.map(cacheDir => cacheDir.listFiles(new FilenameFilter {
      override def accept(dir: File, name: String): Boolean = {
        name.startsWith(complementaryCacheStartsMatch.format(municipalityCode))
      }
    }).filter(f => f.lastModified() + twentyHours > System.currentTimeMillis))

    if (cachedGeometryFile.nonEmpty && cachedGeometryFile.get.nonEmpty && cachedGeometryFile.get.head.canRead &&
      cachedChangesFile.nonEmpty && cachedChangesFile.get.nonEmpty && cachedChangesFile.get.head.canRead &&
      cachedComplementaryFile.nonEmpty && cachedComplementaryFile.get.nonEmpty && cachedComplementaryFile.get.head.canRead) {
      Some(cachedGeometryFile.get.head, cachedChangesFile.get.head, cachedComplementaryFile.get.head)
    } else {
      None
    }
  }

  //getRoadLinksFromVVHFuture expects to get only "normal" roadlinks from getCachedRoadLinksAndChanges  method.
  private def getCachedRoadLinksAndChanges(municipalityCode: Int): (Seq[RoadLink], Seq[ChangeInfo]) = {
    val (roadLinks, changes, _) = getCachedRoadLinks(municipalityCode)
    (roadLinks, changes)
  }

  private def getCachedRoadLinksWithComplementaryAndChanges(municipalityCode: Int): (Seq[RoadLink], Seq[ChangeInfo]) = {
    val (roadLinks, changes, complementaries) = getCachedRoadLinks(municipalityCode)
    (roadLinks ++ complementaries, changes)
  }

  private def getCachedRoadLinks(municipalityCode: Int): (Seq[RoadLink], Seq[ChangeInfo], Seq[RoadLink]) = {
    val dir = getCacheDirectory
    val cachedFiles = getCacheWithComplementaryFiles(municipalityCode, dir)
    cachedFiles match {
      case Some((geometryFile, changesFile, complementaryFile)) =>
        logger.info("Returning cached result")
        (vvhSerializer.readCachedGeometry(geometryFile), vvhSerializer.readCachedChanges(changesFile), vvhSerializer.readCachedGeometry(complementaryFile))
      case _ =>
        val (roadLinks, changes, complementary) = reloadRoadLinksWithComplementaryAndChangesFromVVH(municipalityCode)
        if (dir.nonEmpty) {
          try {
            val newGeomFile = new File(dir.get, geometryCacheFileNames.format(municipalityCode, System.currentTimeMillis))
            if (vvhSerializer.writeCache(newGeomFile, roadLinks)) {
              logger.info("New cached file created: " + newGeomFile + " containing " + roadLinks.size + " items")
            } else {
              logger.error("Writing cached geom file failed!")
            }
            val newChangeFile = new File(dir.get, changeCacheFileNames.format(municipalityCode, System.currentTimeMillis))
            if (vvhSerializer.writeCache(newChangeFile, changes)) {
              logger.info("New cached file created: " + newChangeFile + " containing " + changes.size + " items")
            } else {
              logger.error("Writing cached changes file failed!")
            }
            val newComplementaryFile = new File(dir.get, complementaryCacheFileNames.format(municipalityCode, System.currentTimeMillis))
            if (vvhSerializer.writeCache(newComplementaryFile, complementary)) {
              logger.info("New cached file created: " + newComplementaryFile + " containing " + complementary.size + " items")
            } else {
              logger.error("Writing cached complementary file failed!")
            }
          } catch {
            case ex: Exception => logger.warn("Failed cache IO when writing:", ex)
          }
        }
        (roadLinks, changes, complementary)
    }
  }

  def clearCache(): Int = {
    val dir = getCacheDirectory
    var cleared = 0
    dir.foreach(d => d.listFiles(new FilenameFilter {
      override def accept(dir: File, name: String): Boolean = {
        name.endsWith(allCacheEndsMatch)
      }
    }).foreach { f =>
      logger.info("Clearing cache: " + f.getAbsolutePath)
      f.delete()
      cleared = cleared + 1
    }
    )
    cleared
  }

  def getComplementaryRoadLinksFromVVH(bounds: BoundingRectangle, municipalities: Set[Int] = Set()): Seq[RoadLink] = {
    val vvhRoadLinks = Await.result(vvhClient.complementaryData.fetchByMunicipalitiesAndBoundsF(bounds, municipalities), atMost = Duration.create(1, TimeUnit.HOURS))
    (enrichRoadLinksFromVVH(vvhRoadLinks), Seq.empty[ChangeInfo])._1
  }

  def getSuravageLinksFromVVHF(bounds: BoundingRectangle, municipalities: Set[Int] = Set()): Seq[VVHRoadlink] = {
    Await.result(vvhClient.suravageData.fetchSuravageByMunicipalitiesAndBoundsF(bounds, municipalities), atMost = Duration.create(1, TimeUnit.HOURS))
  }

  def getSuravageLinksFromVVH(bounds: BoundingRectangle, municipalities: Set[Int] = Set()): Seq[RoadLink] = {
    val vvhRoadLinks = vvhClient.suravageData.fetchByMunicipalitiesAndBounds(bounds, municipalities)
    enrichRoadLinksFromVVH(vvhRoadLinks)
  }

  def getSuravageRoadLinks(municipality: Int): Seq[RoadLink] = {
    val vvhRoadLinks = Await.result(vvhClient.suravageData.fetchSuravageByMunicipality(municipality), atMost = Duration.create(1, TimeUnit.HOURS))
    (enrichRoadLinksFromVVH(vvhRoadLinks), Seq.empty[ChangeInfo])._1
  }

  def getSuravageRoadLinksFromVVH(linkIdsToGet: Set[Long]): Seq[VVHRoadlink] = {
    Await.result(vvhClient.suravageData.fetchSuravageByLinkIdsF(linkIdsToGet), Duration.create(1, TimeUnit.HOURS))
  }

  def getComplementaryRoadLinksFromVVH(municipality: Int): Seq[RoadLink] = {
    val vvhRoadLinks = Await.result(vvhClient.complementaryData.fetchByMunicipalityF(municipality), Duration.create(1, TimeUnit.HOURS))
    (enrichRoadLinksFromVVH(vvhRoadLinks), Seq.empty[ChangeInfo])._1
  }

  def getCurrentAndComplementaryRoadLinksFromVVH(municipality: Int, roadNumbers: Seq[(Int, Int)], frozenTimeVVHAPIServiceEnabled: Boolean = false): Seq[RoadLink] = {
    val complementaryF = vvhClient.complementaryData.fetchByMunicipalityAndRoadNumbersF(municipality, roadNumbers)
    val currentF = if (frozenTimeVVHAPIServiceEnabled) vvhClient.frozenTimeRoadLinkData.fetchByMunicipalityAndRoadNumbersF(municipality, roadNumbers) else vvhClient.roadLinkData.fetchByMunicipalityAndRoadNumbersF(municipality, roadNumbers)
    val (compLinks, vvhRoadLinks) = Await.result(complementaryF.zip(currentF), atMost = Duration.create(1, TimeUnit.HOURS))
    (enrichRoadLinksFromVVH(compLinks ++ vvhRoadLinks), Seq.empty[ChangeInfo])._1
  }

  def getCurrentAndComplementaryVVHRoadLinks(linkIds: Set[Long], frozenTimeVVHAPIServiceEnabled: Boolean = false): Seq[VVHRoadlink] = {
    val roadLinks = if (frozenTimeVVHAPIServiceEnabled) vvhClient.frozenTimeRoadLinkData.fetchByLinkIds(linkIds) else vvhClient.roadLinkData.fetchByLinkIds(linkIds)
    vvhClient.complementaryData.fetchByLinkIds(linkIds) ++ roadLinks
  }

  def getCurrentAndComplementaryAndSuravageRoadLinksFromVVH(linkIds: Set[Long], frozenTimeVVHAPIServiceEnabled: Boolean = false): Seq[RoadLink] = {
    val roadLinks = if (frozenTimeVVHAPIServiceEnabled) vvhClient.frozenTimeRoadLinkData.fetchByLinkIds(linkIds) else vvhClient.roadLinkData.fetchByLinkIds(linkIds)
    val roadLinksSuravage = vvhClient.suravageData.fetchSuravageByLinkIds(linkIds)
    val roadLinksVVH = vvhClient.complementaryData.fetchByLinkIds(linkIds) ++ roadLinks ++ roadLinksSuravage
    enrichRoadLinksFromVVH(roadLinksVVH)
  }
}
=======
package fi.liikennevirasto.digiroad2.service

import java.io.{File, FilenameFilter, IOException}
import java.util.Properties
import java.util.concurrent.TimeUnit

import fi.liikennevirasto.digiroad2.asset.Asset._
import fi.liikennevirasto.digiroad2.asset._
import fi.liikennevirasto.digiroad2.client.vvh._
import fi.liikennevirasto.digiroad2.linearasset.RoadLink
import fi.liikennevirasto.digiroad2.oracle.OracleDatabase
import fi.liikennevirasto.digiroad2.util.VVHSerializer
import fi.liikennevirasto.digiroad2.{DigiroadEventBus, GeometryUtils, Point}
import org.joda.time.DateTime
import org.slf4j.{Logger, LoggerFactory}
import slick.jdbc.{GetResult, PositionedResult}

import scala.concurrent.ExecutionContext.Implicits.global
import scala.concurrent.duration.Duration
import scala.concurrent.{Await, Future}

case class IncompleteLink(linkId: Long, municipalityCode: Int, administrativeClass: AdministrativeClass)
case class RoadLinkChangeSet(adjustedRoadLinks: Seq[RoadLink], incompleteLinks: Seq[IncompleteLink])
case class ChangedVVHRoadlink(link: RoadLink, value: String, createdAt: Option[DateTime], changeType: String /*TODO create and use ChangeType case object*/)

//TODO delete all the references to frozen interface
/**
  * This class performs operations related to road links. It uses VVHClient to get data from VVH Rest API.
  *
  * @param vvhClient
  * @param eventbus
  * @param vvhSerializer
  */
class RoadLinkService(val vvhClient: VVHClient, val eventbus: DigiroadEventBus, val vvhSerializer: VVHSerializer) {
  val logger: Logger = LoggerFactory.getLogger(getClass)

  def withDynTransaction[T](f: => T): T = OracleDatabase.withDynTransaction(f)

  def withDynSession[T](f: => T): T = OracleDatabase.withDynSession(f)

  implicit val getDateTime = new GetResult[DateTime] {
    def apply(r: PositionedResult): DateTime = {
      new DateTime(r.nextTimestamp())
    }
  }

  def getRoadLinksAndComplementaryFromVVH(linkIds: Set[Long]): Seq[RoadLink] = {
    val vvhRoadLinks = fetchVVHRoadLinksAndComplementaryFromVVH(linkIds)
    enrichRoadLinksFromVVH(vvhRoadLinks)
  }

  /**
    * This method returns "real" road links and "complementary" road links by bounding box and municipalities.
    *
    * @param bounds
    * @param municipalities
    * @return Road links
    */
  def getRoadLinksAndComplementaryFromVVH(bounds: BoundingRectangle, municipalities: Set[Int] = Set()): Seq[RoadLink] =
    getRoadLinksWithComplementaryAndChangesFromVVH(bounds, municipalities)._1


  def fetchVVHRoadLinksAndComplementaryFromVVH(linkIds: Set[Long]): Seq[VVHRoadlink] = {
    if (linkIds.nonEmpty) vvhClient.roadLinkData.fetchByLinkIds(linkIds) ++ vvhClient.complementaryData.fetchByLinkIds(linkIds)
    else Seq.empty[VVHRoadlink]
  }

  def getMidPointByLinkId(linkId: Long): Option[Point] = {
    val roadLinkOption = vvhClient.roadLinkData.fetchByLinkId(linkId).orElse(vvhClient.complementaryData.fetchByLinkId(linkId).orElse(vvhClient.suravageData.fetchByLinkId(linkId)))
    roadLinkOption.map{
      roadLink =>
        GeometryUtils.calculatePointFromLinearReference(roadLink.geometry, roadLink.length / 2.0).getOrElse(Point(roadLink.geometry.head.x, roadLink.geometry.head.y))
    }
  }

  def getRoadLinkByLinkIdFromVVH(linkId: Long): Option[RoadLink] = getRoadLinksByLinkIdsFromVVH(Set(linkId)).headOption

  def getRoadLinksByLinkIdsFromVVH(linkIds: Set[Long], frozenTimeVVHAPIServiceEnabled: Boolean = false): Seq[RoadLink] = {
    val vvhRoadLinks = getVVHRoadlinks(linkIds, frozenTimeVVHAPIServiceEnabled)
    enrichRoadLinksFromVVH(vvhRoadLinks)
  }

  def getSuravageRoadLinksByLinkIdsFromVVH(linkIds: Set[Long]): Seq[RoadLink] = {
    val vvhSuravageLinks = getSuravageRoadLinksFromVVH(linkIds)
    enrichRoadLinksFromVVH(vvhSuravageLinks)
  }

  /**
    * This method returns road links by municipality.
    *
    * @param municipality
    * @return Road links
    */
  def getCachedRoadLinksFromVVH(municipality: Int): Seq[RoadLink] = {
    getCachedRoadLinksAndChanges(municipality)._1
  }

  /**
    * This method returns VVH road links by link ids.
    *
    * @param linkIds
    * @return VVHRoadLinks
    */
  def getVVHRoadlinks(linkIds: Set[Long], frozenTimeVVHAPIServiceEnabled: Boolean = false): Seq[VVHRoadlink] = {
    if (linkIds.nonEmpty) {
      if (frozenTimeVVHAPIServiceEnabled) {
        vvhClient.frozenTimeRoadLinkData.fetchByLinkIds(linkIds)
      } else {
        fetchVVHRoadLinksAndComplementaryFromVVH(linkIds)
      }
    }
    else Seq.empty[VVHRoadlink]
  }

  /**
    * Returns road links and change data from VVH by bounding box and road numbers and municipalities. Used by RoadLinkService.getRoadLinksFromVVH and SpeedLimitService.get.
    */
  private def getRoadLinksAndChangesFromVVH(bounds: BoundingRectangle, roadNumbers: Seq[(Int, Int)],
                                            municipalities: Set[Int] = Set(), everything: Boolean,
                                            publicRoads: Boolean): (Seq[RoadLink], Seq[ChangeInfo]) = {
    val (changes, links) = Await.result(vvhClient.roadLinkChangeInfo.fetchByBoundsAndMunicipalitiesF(bounds, municipalities)
      .zip(if (everything) {
        vvhClient.roadLinkData.fetchByMunicipalitiesAndBoundsF(bounds, municipalities)
      } else {
        vvhClient.roadLinkData.fetchByRoadNumbersBoundsAndMunicipalitiesF(bounds, municipalities, roadNumbers, publicRoads)
      }), atMost = Duration.Inf)

    (enrichRoadLinksFromVVH(links), changes)
  }

  /**
    * This method returns "real" road links, "complementary" road links and change data by bounding box and municipalities.
    *
    * @param bounds
    * @param municipalities
    * @return Road links and change data
    */
  private def getRoadLinksWithComplementaryAndChangesFromVVH(bounds: BoundingRectangle, municipalities: Set[Int] = Set()): (Seq[RoadLink], Seq[ChangeInfo]) = {
    val fut = for {
      f1Result <- vvhClient.complementaryData.fetchWalkwaysByBoundsAndMunicipalitiesF(bounds, municipalities)
      f2Result <- vvhClient.roadLinkChangeInfo.fetchByBoundsAndMunicipalitiesF(bounds, municipalities)
      f3Result <- vvhClient.roadLinkData.fetchByMunicipalitiesAndBoundsF(bounds, municipalities)
    } yield (f1Result, f2Result, f3Result)
    val (complementaryLinks, changes, links) = Await.result(fut, Duration.Inf)
    (enrichRoadLinksFromVVH(links ++ complementaryLinks), changes)
  }

  def reloadRoadLinksWithComplementaryAndChangesFromVVH(municipalities: Int): (Seq[RoadLink], Seq[ChangeInfo], Seq[RoadLink]) = {
    val fut = for {
      f1Result <- vvhClient.complementaryData.fetchWalkwaysByMunicipalitiesF(municipalities)
      f2Result <- vvhClient.roadLinkChangeInfo.fetchByMunicipalityF(municipalities)
      f3Result <- vvhClient.roadLinkData.fetchByMunicipalityF(municipalities)
    } yield (f1Result, f2Result, f3Result)

    val (complementaryLinks, changes, links) = Await.result(fut, Duration.Inf)

    (enrichRoadLinksFromVVH(links), changes, enrichRoadLinksFromVVH(complementaryLinks))
  }

  def getRoadLinksAndChangesFromVVH(municipality: Int): (Seq[RoadLink], Seq[ChangeInfo]) = {
    getCachedRoadLinksAndChanges(municipality)
  }

  def getRoadLinksWithComplementaryAndChangesFromVVH(municipality: Int): (Seq[RoadLink], Seq[ChangeInfo]) = {
    getCachedRoadLinksWithComplementaryAndChanges(municipality)
  }

  def getRoadLinksHistoryFromVVH(roadAddressesLinkIds: Set[Long]): Seq[VVHHistoryRoadLink] = {
    if (roadAddressesLinkIds.nonEmpty) {
      val historyData = Await.result(vvhClient.historyData.fetchVVHRoadLinkByLinkIdsF(roadAddressesLinkIds), atMost = Duration.Inf)
      val groupedData = historyData.groupBy(_.linkId)
      groupedData.mapValues(_.maxBy(_.endDate)).values.toSeq
    } else
      Nil
  }

  def getCurrentAndHistoryRoadLinksFromVVH(linkIds: Set[Long],
                                           useFrozenVVHLinks: Boolean = false): (Seq[RoadLink], Seq[VVHHistoryRoadLink]) = {
    val fut = for {
      f1Result <- vvhClient.historyData.fetchVVHRoadLinkByLinkIdsF(linkIds)
      f2Result <- if (useFrozenVVHLinks) vvhClient.frozenTimeRoadLinkData.fetchByLinkIdsF(linkIds) else {
        vvhClient.roadLinkData.fetchByLinkIdsF(linkIds)
      }
      f3Result <- vvhClient.complementaryData.fetchByLinkIdsF(linkIds)
    } yield (f1Result, f2Result, f3Result)

    val (historyData, currentData, complementaryData) = Await.result(fut, Duration.Inf)
    val uniqueHistoryData = historyData.groupBy(_.linkId).mapValues(_.maxBy(_.endDate)).values.toSeq

    (enrichRoadLinksFromVVH(currentData ++ complementaryData), uniqueHistoryData)
  }

  def getAllRoadLinksFromVVH(linkIds: Set[Long]): (Seq[RoadLink], Seq[VVHHistoryRoadLink]) = {
    val fut = for {
      f1Result <- vvhClient.historyData.fetchVVHRoadLinkByLinkIdsF(linkIds)
      f2Result <- vvhClient.roadLinkData.fetchByLinkIdsF(linkIds)
      f3Result <- vvhClient.complementaryData.fetchByLinkIdsF(linkIds)
      f4Result <- vvhClient.suravageData.fetchByLinkIdsF(linkIds)
    } yield (f1Result, f2Result, f3Result, f4Result)

    val (historyData, currentData, complementaryData, suravageData) = Await.result(fut, Duration.Inf)
    val uniqueHistoryData = historyData.groupBy(_.linkId).mapValues(_.maxBy(_.endDate)).values.toSeq

    (enrichRoadLinksFromVVH(currentData ++ complementaryData ++ suravageData), uniqueHistoryData)
  }

  def getAllVisibleRoadLinksFromVVH(linkIds: Set[Long], frozenTimeVVHAPIServiceEnabled: Boolean = false): Seq[RoadLink] = {
    val fut = for {
      f1Result <- vvhClient.roadLinkData.fetchByLinkIdsF(linkIds)
      f2Result <- vvhClient.complementaryData.fetchByLinkIdsF(linkIds)
      f3Result <- vvhClient.suravageData.fetchByLinkIdsF(linkIds)
    } yield (f1Result, f2Result, f3Result)

    val (currentData, complementaryData, suravageData) = Await.result(fut, Duration.Inf)

    enrichRoadLinksFromVVH(currentData ++ complementaryData ++ suravageData)
  }

  /**
    * Returns road links without change data from VVH by bounding box and road numbers and municipalities.
    */
  private def getRoadLinksFromVVH(bounds: BoundingRectangle, roadNumbers: Seq[(Int, Int)],
                                  municipalities: Set[Int] = Set(),
                                  publicRoads: Boolean, frozenTimeVVHAPIServiceEnabled: Boolean): Seq[RoadLink] = {
    val links = Await.result(

      if (frozenTimeVVHAPIServiceEnabled)
        vvhClient.frozenTimeRoadLinkData.fetchByRoadNumbersBoundsAndMunicipalitiesF(bounds, municipalities, roadNumbers, publicRoads)
      else
        vvhClient.roadLinkData.fetchByRoadNumbersBoundsAndMunicipalitiesF(bounds, municipalities, roadNumbers, publicRoads),
      atMost = Duration.Inf)

    (enrichRoadLinksFromVVH(links), Seq())._1
  }

  def getRoadLinksFromVVH(bounds: BoundingRectangle, roadNumbers: Seq[(Int, Int)], municipalities: Set[Int],
                          everything: Boolean, publicRoads: Boolean, frozenTimeVVHAPIServiceEnabled: Boolean): Seq[RoadLink] =
    if (bounds.area >= 1E6 || frozenTimeVVHAPIServiceEnabled)
      getRoadLinksFromVVH(bounds, roadNumbers, municipalities, publicRoads, frozenTimeVVHAPIServiceEnabled)
    else
      getRoadLinksAndChangesFromVVH(bounds, roadNumbers, municipalities, everything, publicRoads)._1

  /**
    * Returns the road links from VVH by municipality.
    *
    * @param municipality A integer, representative of the municipality Id.
    */
  def getRoadLinksFromVVHByMunicipality(municipality: Int, frozenTimeVVHAPIServiceEnabled: Boolean = false): Seq[RoadLink] = {
    val links = if (frozenTimeVVHAPIServiceEnabled) {
      vvhClient.frozenTimeRoadLinkData.fetchByMunicipality(municipality)
    } else vvhClient.roadLinkData.fetchByMunicipality(municipality)
    (enrichRoadLinksFromVVH(links), Seq())._1
  }

  def getChangeInfoFromVVHF(bounds: BoundingRectangle, municipalities: Set[Int]): Future[Seq[ChangeInfo]] = {
    vvhClient.roadLinkChangeInfo.fetchByBoundsAndMunicipalitiesF(bounds, municipalities)
  }

  def getChangeInfoFromVVHF(linkIds: Set[Long]): Future[Seq[ChangeInfo]] = {
    vvhClient.roadLinkChangeInfo.fetchByLinkIdsF(linkIds)
  }

  /**
    * This method performs formatting operations to given vvh road links:
    * - auto-generation of functional class and link type by feature class
    * - information transfer from old link to new link from change data
    * It also passes updated links and incomplete links to be saved to db by actor.
    *
    * @param vvhRoadLinks
    * @return Road links
    */
  protected def enrichRoadLinksFromVVH(vvhRoadLinks: Seq[VVHRoadlink]): Seq[RoadLink] = {
    val groupedLinks = vvhRoadLinks.groupBy(_.linkId).mapValues(_.head)

    def autoGenerateProperties(roadLink: RoadLink): RoadLink = {
      val vvhRoadLink = groupedLinks.get(roadLink.linkId)
      vvhRoadLink.get.featureClass match {
        case FeatureClass.TractorRoad => roadLink.copy(functionalClass = 7, linkType = TractorRoad)
        case FeatureClass.DrivePath => roadLink.copy(functionalClass = 6, linkType = SingleCarriageway)
        case FeatureClass.CycleOrPedestrianPath => roadLink.copy(functionalClass = 8, linkType = CycleOrPedestrianPath)
        case _ => roadLink //similar logic used in RoadAddressBuilder
      }
    }

    getRoadLinkDataByLinkIds(vvhRoadLinks).map(autoGenerateProperties)
  }

  /**
    * Passes VVH road links to adjustedRoadLinks to get road links. Used by RoadLinkService.enrichRoadLinksFromVVH.
    */
  private def getRoadLinkDataByLinkIds(vvhRoadLinks: Seq[VVHRoadlink]): Seq[RoadLink] = {
    vvhRoadLinks.map { link =>
      RoadLink(link.linkId, link.geometry,
        GeometryUtils.geometryLength(link.geometry),
        link.administrativeClass,
        99,
        link.trafficDirection,
        UnknownLinkType,
        link.modifiedAt.map(DateTimePropertyFormat.print),
        None, link.attributes, link.constructionType, link.linkSource)
    }
  }

  private val cacheDirectory = {
    val properties = new Properties()
    properties.load(getClass.getResourceAsStream("/digiroad2.properties"))
    properties.getProperty("digiroad2.cache.directory", "/tmp/viite.cache")
  }

  private def getCacheDirectory: Option[File] = {
    val file = new File(cacheDirectory)
    try {
      if ((file.exists || file.mkdir()) && file.isDirectory) {
        return Option(file)
      } else {
        logger.error("Unable to create cache directory " + cacheDirectory)
      }
    } catch {
      case ex: SecurityException =>
        logger.error("Unable to create cache directory due to security", ex)
      case ex: IOException =>
        logger.error("Unable to create cache directory due to I/O error", ex)
    }
    None
  }

  private val geometryCacheFileNames = "geom_%d_%d.cached"
  private val changeCacheFileNames = "changes_%d_%d.cached"
  private val geometryCacheStartsMatch = "geom_%d_"
  private val changeCacheStartsMatch = "changes_%d_"
  private val allCacheEndsMatch = ".cached"
  private val complementaryCacheFileNames = "complementary_%d_%d.cached"
  private val complementaryCacheStartsMatch = "complementary_%d_"

  private def deleteOldCacheFiles(municipalityCode: Int, dir: Option[File], maxAge: Long) = {
    val oldCacheFiles = dir.map(cacheDir => cacheDir.listFiles(new FilenameFilter {
      override def accept(dir: File, name: String): Boolean = {
        name.startsWith(geometryCacheStartsMatch.format(municipalityCode))
      }
    }).filter(f => f.lastModified() + maxAge < System.currentTimeMillis))
    oldCacheFiles.getOrElse(Array()).foreach(f =>
      try {
        f.delete()
      } catch {
        case ex: Exception => logger.warn("Unable to delete old Geometry cache file " + f.toPath, ex)
      }
    )
    val oldChangesCacheFiles = dir.map(cacheDir => cacheDir.listFiles(new FilenameFilter {
      override def accept(dir: File, name: String): Boolean = {
        name.startsWith(changeCacheStartsMatch.format(municipalityCode))
      }
    }).filter(f => f.lastModified() + maxAge < System.currentTimeMillis))
    oldChangesCacheFiles.getOrElse(Array()).foreach(f =>
      try {
        f.delete()
      } catch {
        case ex: Exception => logger.warn("Unable to delete old change cache file " + f.toPath, ex)
      }
    )
    val oldCompCacheFiles = dir.map(cacheDir => cacheDir.listFiles(new FilenameFilter {
      override def accept(dir: File, name: String): Boolean = {
        name.startsWith(complementaryCacheStartsMatch.format(municipalityCode))
      }
    }).filter(f => f.lastModified() + maxAge < System.currentTimeMillis))
    oldCompCacheFiles.getOrElse(Array()).foreach(f =>
      try {
        f.delete()
      } catch {
        case ex: Exception => logger.warn("Unable to delete old Complementary cache file " + f.toPath, ex)
      }
    )
  }

  private def getCacheWithComplementaryFiles(municipalityCode: Int, dir: Option[File]): (Option[(File, File, File)]) = {
    val twentyHours = 20L * 60 * 60 * 1000
    deleteOldCacheFiles(municipalityCode, dir, twentyHours)

    val cachedGeometryFile = dir.map(cacheDir => cacheDir.listFiles(new FilenameFilter {
      override def accept(dir: File, name: String): Boolean = {
        name.startsWith(geometryCacheStartsMatch.format(municipalityCode))
      }
    }).filter(f => f.lastModified() + twentyHours > System.currentTimeMillis))

    val cachedChangesFile = dir.map(cacheDir => cacheDir.listFiles(new FilenameFilter {
      override def accept(dir: File, name: String): Boolean = {
        name.startsWith(changeCacheStartsMatch.format(municipalityCode))
      }
    }).filter(f => f.lastModified() + twentyHours > System.currentTimeMillis))

    val cachedComplementaryFile = dir.map(cacheDir => cacheDir.listFiles(new FilenameFilter {
      override def accept(dir: File, name: String): Boolean = {
        name.startsWith(complementaryCacheStartsMatch.format(municipalityCode))
      }
    }).filter(f => f.lastModified() + twentyHours > System.currentTimeMillis))

    if (cachedGeometryFile.nonEmpty && cachedGeometryFile.get.nonEmpty && cachedGeometryFile.get.head.canRead &&
      cachedChangesFile.nonEmpty && cachedChangesFile.get.nonEmpty && cachedChangesFile.get.head.canRead &&
      cachedComplementaryFile.nonEmpty && cachedComplementaryFile.get.nonEmpty && cachedComplementaryFile.get.head.canRead) {
      Some(cachedGeometryFile.get.head, cachedChangesFile.get.head, cachedComplementaryFile.get.head)
    } else {
      None
    }
  }

  //getRoadLinksFromVVHFuture expects to get only "normal" roadlinks from getCachedRoadLinksAndChanges  method.
  private def getCachedRoadLinksAndChanges(municipalityCode: Int): (Seq[RoadLink], Seq[ChangeInfo]) = {
    val (roadLinks, changes, _) = getCachedRoadLinks(municipalityCode)
    (roadLinks, changes)
  }

  private def getCachedRoadLinksWithComplementaryAndChanges(municipalityCode: Int): (Seq[RoadLink], Seq[ChangeInfo]) = {
    val (roadLinks, changes, complementaries) = getCachedRoadLinks(municipalityCode)
    (roadLinks ++ complementaries, changes)
  }

  private def getCachedRoadLinks(municipalityCode: Int): (Seq[RoadLink], Seq[ChangeInfo], Seq[RoadLink]) = {
    val dir = getCacheDirectory
    val cachedFiles = getCacheWithComplementaryFiles(municipalityCode, dir)
    cachedFiles match {
      case Some((geometryFile, changesFile, complementaryFile)) =>
        logger.info("Returning cached result")
        (vvhSerializer.readCachedGeometry(geometryFile), vvhSerializer.readCachedChanges(changesFile), vvhSerializer.readCachedGeometry(complementaryFile))
      case _ =>
        val (roadLinks, changes, complementary) = reloadRoadLinksWithComplementaryAndChangesFromVVH(municipalityCode)
        if (dir.nonEmpty) {
          try {
            val newGeomFile = new File(dir.get, geometryCacheFileNames.format(municipalityCode, System.currentTimeMillis))
            if (vvhSerializer.writeCache(newGeomFile, roadLinks)) {
              logger.info("New cached file created: " + newGeomFile + " containing " + roadLinks.size + " items")
            } else {
              logger.error("Writing cached geom file failed!")
            }
            val newChangeFile = new File(dir.get, changeCacheFileNames.format(municipalityCode, System.currentTimeMillis))
            if (vvhSerializer.writeCache(newChangeFile, changes)) {
              logger.info("New cached file created: " + newChangeFile + " containing " + changes.size + " items")
            } else {
              logger.error("Writing cached changes file failed!")
            }
            val newComplementaryFile = new File(dir.get, complementaryCacheFileNames.format(municipalityCode, System.currentTimeMillis))
            if (vvhSerializer.writeCache(newComplementaryFile, complementary)) {
              logger.info("New cached file created: " + newComplementaryFile + " containing " + complementary.size + " items")
            } else {
              logger.error("Writing cached complementary file failed!")
            }
          } catch {
            case ex: Exception => logger.warn("Failed cache IO when writing:", ex)
          }
        }
        (roadLinks, changes, complementary)
    }
  }

  def clearCache(): Int = {
    val dir = getCacheDirectory
    var cleared = 0
    dir.foreach(d => d.listFiles(new FilenameFilter {
      override def accept(dir: File, name: String): Boolean = {
        name.endsWith(allCacheEndsMatch)
      }
    }).foreach { f =>
      logger.info("Clearing cache: " + f.getAbsolutePath)
      f.delete()
      cleared = cleared + 1
    }
    )
    cleared
  }

  def getComplementaryRoadLinksFromVVH(bounds: BoundingRectangle, municipalities: Set[Int] = Set()): Seq[RoadLink] = {
    val vvhRoadLinks = Await.result(vvhClient.complementaryData.fetchByMunicipalitiesAndBoundsF(bounds, municipalities), atMost = Duration.create(1, TimeUnit.HOURS))
    (enrichRoadLinksFromVVH(vvhRoadLinks), Seq.empty[ChangeInfo])._1
  }

  def getSuravageLinksFromVVHF(bounds: BoundingRectangle, municipalities: Set[Int] = Set()): Future[Seq[VVHRoadlink]] = {
    vvhClient.suravageData.fetchSuravageByMunicipalitiesAndBoundsF(bounds, municipalities)
  }

  def getSuravageLinksFromVVH(bounds: BoundingRectangle, municipalities: Set[Int] = Set()): Seq[RoadLink] = {
    val vvhRoadLinks = vvhClient.suravageData.fetchByMunicipalitiesAndBounds(bounds, municipalities)
    enrichRoadLinksFromVVH(vvhRoadLinks)
  }

  def getSuravageRoadLinks(municipality: Int): Seq[RoadLink] = {
    val vvhRoadLinks = Await.result(vvhClient.suravageData.fetchSuravageByMunicipality(municipality), atMost = Duration.create(1, TimeUnit.HOURS))
    (enrichRoadLinksFromVVH(vvhRoadLinks), Seq.empty[ChangeInfo])._1
  }

  def getSuravageRoadLinksFromVVH(linkIdsToGet: Set[Long]): Seq[VVHRoadlink] = {
    Await.result(vvhClient.suravageData.fetchSuravageByLinkIdsF(linkIdsToGet), atMost = Duration.create(1, TimeUnit.HOURS))
  }

  def getComplementaryRoadLinksFromVVH(municipality: Int): Seq[RoadLink] = {
    val vvhRoadLinks = Await.result(vvhClient.complementaryData.fetchByMunicipalityF(municipality), Duration.create(1, TimeUnit.HOURS))
    (enrichRoadLinksFromVVH(vvhRoadLinks), Seq.empty[ChangeInfo])._1
  }

  def getCurrentAndComplementaryRoadLinksFromVVH(municipality: Int, roadNumbers: Seq[(Int, Int)], frozenTimeVVHAPIServiceEnabled: Boolean = false): Seq[RoadLink] = {
    val complementaryF = vvhClient.complementaryData.fetchByMunicipalityAndRoadNumbersF(municipality, roadNumbers)
    val currentF = if (frozenTimeVVHAPIServiceEnabled) vvhClient.frozenTimeRoadLinkData.fetchByMunicipalityAndRoadNumbersF(municipality, roadNumbers) else vvhClient.roadLinkData.fetchByMunicipalityAndRoadNumbersF(municipality, roadNumbers)
    val (compLinks, vvhRoadLinks) = Await.result(complementaryF.zip(currentF), atMost = Duration.create(1, TimeUnit.HOURS))
    (enrichRoadLinksFromVVH(compLinks ++ vvhRoadLinks), Seq.empty[ChangeInfo])._1
  }

  def getCurrentAndComplementaryVVHRoadLinks(linkIds: Set[Long], frozenTimeVVHAPIServiceEnabled: Boolean = false): Seq[VVHRoadlink] = {
    val roadLinks = if (frozenTimeVVHAPIServiceEnabled) vvhClient.frozenTimeRoadLinkData.fetchByLinkIds(linkIds) else vvhClient.roadLinkData.fetchByLinkIds(linkIds)
    vvhClient.complementaryData.fetchByLinkIds(linkIds) ++ roadLinks
  }

  def getCurrentAndComplementaryAndSuravageRoadLinksFromVVH(linkIds: Set[Long], frozenTimeVVHAPIServiceEnabled: Boolean = false): Seq[RoadLink] = {
    val roadLinks = if (frozenTimeVVHAPIServiceEnabled) vvhClient.frozenTimeRoadLinkData.fetchByLinkIds(linkIds) else vvhClient.roadLinkData.fetchByLinkIds(linkIds)
    val roadLinksSuravage = vvhClient.suravageData.fetchSuravageByLinkIds(linkIds)
    val roadLinksVVH = vvhClient.complementaryData.fetchByLinkIds(linkIds) ++ roadLinks ++ roadLinksSuravage
    enrichRoadLinksFromVVH(roadLinksVVH)
  }
}
>>>>>>> c4d43131
<|MERGE_RESOLUTION|>--- conflicted
+++ resolved
@@ -1,4 +1,3 @@
-<<<<<<< HEAD
 package fi.liikennevirasto.digiroad2.service
 
 import java.io.{File, FilenameFilter, IOException}
@@ -101,15 +100,6 @@
   }
 
   /**
-    * This method returns road links by bounding box and municipalities.
-    *
-    * @param bounds
-    * @return Road links
-    */
-  def getRoadLinksFromVVH(bounds: BoundingRectangle): Seq[RoadLink] =
-    getRoadLinksAndChangesFromVVHWithFrozenAPI(bounds)._1
-
-  /**
     * This method returns VVH road links by link ids.
     *
     * @param linkIds
@@ -143,24 +133,6 @@
   }
 
   /**
-    *
-    * @param bounds
-    * @param frozenTimeVVHAPIServiceEnabled
-    * @return Road links and change data from frozen API if frozenTimeVVHAPIServiceEnabled is true. Otherwise returns from normal VVH interface
-    */
-  def getRoadLinksAndChangesFromVVHWithFrozenAPI(bounds: BoundingRectangle, frozenTimeVVHAPIServiceEnabled: Boolean = false): (Seq[RoadLink], Seq[ChangeInfo]) = {
-    if (frozenTimeVVHAPIServiceEnabled) {
-      val (changes, links) =
-        Await.result(Future(Seq.empty[ChangeInfo]).zip(vvhClient.frozenTimeRoadLinkData.fetchByMunicipalitiesAndBoundsF(bounds, Set[Int]())), atMost = Duration.Inf)
-      (enrichRoadLinksFromVVH(links), changes)
-    } else {
-      val (changes, links) =
-        Await.result(vvhClient.roadLinkChangeInfo.fetchByBoundsAndMunicipalitiesF(bounds, Set[Int]()).zip(vvhClient.roadLinkData.fetchByMunicipalitiesAndBoundsF(bounds, Set[Int]())), atMost = Duration.Inf)
-      (enrichRoadLinksFromVVH(links), changes)
-    }
-  }
-
-  /**
     * This method returns "real" road links, "complementary" road links and change data by bounding box and municipalities.
     *
     * @param bounds
@@ -252,18 +224,23 @@
     * Returns road links without change data from VVH by bounding box and road numbers and municipalities.
     */
   private def getRoadLinksFromVVH(bounds: BoundingRectangle, roadNumbers: Seq[(Int, Int)],
-                                     municipalities: Set[Int] = Set(),
-                                     publicRoads: Boolean): Seq[RoadLink] = {
-
-    val links = Await.result(vvhClient.roadLinkData.fetchByRoadNumbersBoundsAndMunicipalitiesF(bounds, municipalities, roadNumbers, publicRoads),
+                                  municipalities: Set[Int] = Set(),
+                                  publicRoads: Boolean, frozenTimeVVHAPIServiceEnabled: Boolean): Seq[RoadLink] = {
+    val links = Await.result(
+
+      if (frozenTimeVVHAPIServiceEnabled)
+        vvhClient.frozenTimeRoadLinkData.fetchByRoadNumbersBoundsAndMunicipalitiesF(bounds, municipalities, roadNumbers, publicRoads)
+      else
+        vvhClient.roadLinkData.fetchByRoadNumbersBoundsAndMunicipalitiesF(bounds, municipalities, roadNumbers, publicRoads),
       atMost = Duration.Inf)
+
     (enrichRoadLinksFromVVH(links), Seq())._1
   }
 
   def getRoadLinksFromVVH(bounds: BoundingRectangle, roadNumbers: Seq[(Int, Int)], municipalities: Set[Int],
-                          everything: Boolean, publicRoads: Boolean): Seq[RoadLink] =
-    if (bounds.area >= 1E6)
-      getRoadLinksFromVVH(bounds, roadNumbers, municipalities, publicRoads)
+                          everything: Boolean, publicRoads: Boolean, frozenTimeVVHAPIServiceEnabled: Boolean): Seq[RoadLink] =
+    if (bounds.area >= 1E6 || frozenTimeVVHAPIServiceEnabled)
+      getRoadLinksFromVVH(bounds, roadNumbers, municipalities, publicRoads, frozenTimeVVHAPIServiceEnabled)
     else
       getRoadLinksAndChangesFromVVH(bounds, roadNumbers, municipalities, everything, publicRoads)._1
 
@@ -539,521 +516,4 @@
     val roadLinksVVH = vvhClient.complementaryData.fetchByLinkIds(linkIds) ++ roadLinks ++ roadLinksSuravage
     enrichRoadLinksFromVVH(roadLinksVVH)
   }
-}
-=======
-package fi.liikennevirasto.digiroad2.service
-
-import java.io.{File, FilenameFilter, IOException}
-import java.util.Properties
-import java.util.concurrent.TimeUnit
-
-import fi.liikennevirasto.digiroad2.asset.Asset._
-import fi.liikennevirasto.digiroad2.asset._
-import fi.liikennevirasto.digiroad2.client.vvh._
-import fi.liikennevirasto.digiroad2.linearasset.RoadLink
-import fi.liikennevirasto.digiroad2.oracle.OracleDatabase
-import fi.liikennevirasto.digiroad2.util.VVHSerializer
-import fi.liikennevirasto.digiroad2.{DigiroadEventBus, GeometryUtils, Point}
-import org.joda.time.DateTime
-import org.slf4j.{Logger, LoggerFactory}
-import slick.jdbc.{GetResult, PositionedResult}
-
-import scala.concurrent.ExecutionContext.Implicits.global
-import scala.concurrent.duration.Duration
-import scala.concurrent.{Await, Future}
-
-case class IncompleteLink(linkId: Long, municipalityCode: Int, administrativeClass: AdministrativeClass)
-case class RoadLinkChangeSet(adjustedRoadLinks: Seq[RoadLink], incompleteLinks: Seq[IncompleteLink])
-case class ChangedVVHRoadlink(link: RoadLink, value: String, createdAt: Option[DateTime], changeType: String /*TODO create and use ChangeType case object*/)
-
-//TODO delete all the references to frozen interface
-/**
-  * This class performs operations related to road links. It uses VVHClient to get data from VVH Rest API.
-  *
-  * @param vvhClient
-  * @param eventbus
-  * @param vvhSerializer
-  */
-class RoadLinkService(val vvhClient: VVHClient, val eventbus: DigiroadEventBus, val vvhSerializer: VVHSerializer) {
-  val logger: Logger = LoggerFactory.getLogger(getClass)
-
-  def withDynTransaction[T](f: => T): T = OracleDatabase.withDynTransaction(f)
-
-  def withDynSession[T](f: => T): T = OracleDatabase.withDynSession(f)
-
-  implicit val getDateTime = new GetResult[DateTime] {
-    def apply(r: PositionedResult): DateTime = {
-      new DateTime(r.nextTimestamp())
-    }
-  }
-
-  def getRoadLinksAndComplementaryFromVVH(linkIds: Set[Long]): Seq[RoadLink] = {
-    val vvhRoadLinks = fetchVVHRoadLinksAndComplementaryFromVVH(linkIds)
-    enrichRoadLinksFromVVH(vvhRoadLinks)
-  }
-
-  /**
-    * This method returns "real" road links and "complementary" road links by bounding box and municipalities.
-    *
-    * @param bounds
-    * @param municipalities
-    * @return Road links
-    */
-  def getRoadLinksAndComplementaryFromVVH(bounds: BoundingRectangle, municipalities: Set[Int] = Set()): Seq[RoadLink] =
-    getRoadLinksWithComplementaryAndChangesFromVVH(bounds, municipalities)._1
-
-
-  def fetchVVHRoadLinksAndComplementaryFromVVH(linkIds: Set[Long]): Seq[VVHRoadlink] = {
-    if (linkIds.nonEmpty) vvhClient.roadLinkData.fetchByLinkIds(linkIds) ++ vvhClient.complementaryData.fetchByLinkIds(linkIds)
-    else Seq.empty[VVHRoadlink]
-  }
-
-  def getMidPointByLinkId(linkId: Long): Option[Point] = {
-    val roadLinkOption = vvhClient.roadLinkData.fetchByLinkId(linkId).orElse(vvhClient.complementaryData.fetchByLinkId(linkId).orElse(vvhClient.suravageData.fetchByLinkId(linkId)))
-    roadLinkOption.map{
-      roadLink =>
-        GeometryUtils.calculatePointFromLinearReference(roadLink.geometry, roadLink.length / 2.0).getOrElse(Point(roadLink.geometry.head.x, roadLink.geometry.head.y))
-    }
-  }
-
-  def getRoadLinkByLinkIdFromVVH(linkId: Long): Option[RoadLink] = getRoadLinksByLinkIdsFromVVH(Set(linkId)).headOption
-
-  def getRoadLinksByLinkIdsFromVVH(linkIds: Set[Long], frozenTimeVVHAPIServiceEnabled: Boolean = false): Seq[RoadLink] = {
-    val vvhRoadLinks = getVVHRoadlinks(linkIds, frozenTimeVVHAPIServiceEnabled)
-    enrichRoadLinksFromVVH(vvhRoadLinks)
-  }
-
-  def getSuravageRoadLinksByLinkIdsFromVVH(linkIds: Set[Long]): Seq[RoadLink] = {
-    val vvhSuravageLinks = getSuravageRoadLinksFromVVH(linkIds)
-    enrichRoadLinksFromVVH(vvhSuravageLinks)
-  }
-
-  /**
-    * This method returns road links by municipality.
-    *
-    * @param municipality
-    * @return Road links
-    */
-  def getCachedRoadLinksFromVVH(municipality: Int): Seq[RoadLink] = {
-    getCachedRoadLinksAndChanges(municipality)._1
-  }
-
-  /**
-    * This method returns VVH road links by link ids.
-    *
-    * @param linkIds
-    * @return VVHRoadLinks
-    */
-  def getVVHRoadlinks(linkIds: Set[Long], frozenTimeVVHAPIServiceEnabled: Boolean = false): Seq[VVHRoadlink] = {
-    if (linkIds.nonEmpty) {
-      if (frozenTimeVVHAPIServiceEnabled) {
-        vvhClient.frozenTimeRoadLinkData.fetchByLinkIds(linkIds)
-      } else {
-        fetchVVHRoadLinksAndComplementaryFromVVH(linkIds)
-      }
-    }
-    else Seq.empty[VVHRoadlink]
-  }
-
-  /**
-    * Returns road links and change data from VVH by bounding box and road numbers and municipalities. Used by RoadLinkService.getRoadLinksFromVVH and SpeedLimitService.get.
-    */
-  private def getRoadLinksAndChangesFromVVH(bounds: BoundingRectangle, roadNumbers: Seq[(Int, Int)],
-                                            municipalities: Set[Int] = Set(), everything: Boolean,
-                                            publicRoads: Boolean): (Seq[RoadLink], Seq[ChangeInfo]) = {
-    val (changes, links) = Await.result(vvhClient.roadLinkChangeInfo.fetchByBoundsAndMunicipalitiesF(bounds, municipalities)
-      .zip(if (everything) {
-        vvhClient.roadLinkData.fetchByMunicipalitiesAndBoundsF(bounds, municipalities)
-      } else {
-        vvhClient.roadLinkData.fetchByRoadNumbersBoundsAndMunicipalitiesF(bounds, municipalities, roadNumbers, publicRoads)
-      }), atMost = Duration.Inf)
-
-    (enrichRoadLinksFromVVH(links), changes)
-  }
-
-  /**
-    * This method returns "real" road links, "complementary" road links and change data by bounding box and municipalities.
-    *
-    * @param bounds
-    * @param municipalities
-    * @return Road links and change data
-    */
-  private def getRoadLinksWithComplementaryAndChangesFromVVH(bounds: BoundingRectangle, municipalities: Set[Int] = Set()): (Seq[RoadLink], Seq[ChangeInfo]) = {
-    val fut = for {
-      f1Result <- vvhClient.complementaryData.fetchWalkwaysByBoundsAndMunicipalitiesF(bounds, municipalities)
-      f2Result <- vvhClient.roadLinkChangeInfo.fetchByBoundsAndMunicipalitiesF(bounds, municipalities)
-      f3Result <- vvhClient.roadLinkData.fetchByMunicipalitiesAndBoundsF(bounds, municipalities)
-    } yield (f1Result, f2Result, f3Result)
-    val (complementaryLinks, changes, links) = Await.result(fut, Duration.Inf)
-    (enrichRoadLinksFromVVH(links ++ complementaryLinks), changes)
-  }
-
-  def reloadRoadLinksWithComplementaryAndChangesFromVVH(municipalities: Int): (Seq[RoadLink], Seq[ChangeInfo], Seq[RoadLink]) = {
-    val fut = for {
-      f1Result <- vvhClient.complementaryData.fetchWalkwaysByMunicipalitiesF(municipalities)
-      f2Result <- vvhClient.roadLinkChangeInfo.fetchByMunicipalityF(municipalities)
-      f3Result <- vvhClient.roadLinkData.fetchByMunicipalityF(municipalities)
-    } yield (f1Result, f2Result, f3Result)
-
-    val (complementaryLinks, changes, links) = Await.result(fut, Duration.Inf)
-
-    (enrichRoadLinksFromVVH(links), changes, enrichRoadLinksFromVVH(complementaryLinks))
-  }
-
-  def getRoadLinksAndChangesFromVVH(municipality: Int): (Seq[RoadLink], Seq[ChangeInfo]) = {
-    getCachedRoadLinksAndChanges(municipality)
-  }
-
-  def getRoadLinksWithComplementaryAndChangesFromVVH(municipality: Int): (Seq[RoadLink], Seq[ChangeInfo]) = {
-    getCachedRoadLinksWithComplementaryAndChanges(municipality)
-  }
-
-  def getRoadLinksHistoryFromVVH(roadAddressesLinkIds: Set[Long]): Seq[VVHHistoryRoadLink] = {
-    if (roadAddressesLinkIds.nonEmpty) {
-      val historyData = Await.result(vvhClient.historyData.fetchVVHRoadLinkByLinkIdsF(roadAddressesLinkIds), atMost = Duration.Inf)
-      val groupedData = historyData.groupBy(_.linkId)
-      groupedData.mapValues(_.maxBy(_.endDate)).values.toSeq
-    } else
-      Nil
-  }
-
-  def getCurrentAndHistoryRoadLinksFromVVH(linkIds: Set[Long],
-                                           useFrozenVVHLinks: Boolean = false): (Seq[RoadLink], Seq[VVHHistoryRoadLink]) = {
-    val fut = for {
-      f1Result <- vvhClient.historyData.fetchVVHRoadLinkByLinkIdsF(linkIds)
-      f2Result <- if (useFrozenVVHLinks) vvhClient.frozenTimeRoadLinkData.fetchByLinkIdsF(linkIds) else {
-        vvhClient.roadLinkData.fetchByLinkIdsF(linkIds)
-      }
-      f3Result <- vvhClient.complementaryData.fetchByLinkIdsF(linkIds)
-    } yield (f1Result, f2Result, f3Result)
-
-    val (historyData, currentData, complementaryData) = Await.result(fut, Duration.Inf)
-    val uniqueHistoryData = historyData.groupBy(_.linkId).mapValues(_.maxBy(_.endDate)).values.toSeq
-
-    (enrichRoadLinksFromVVH(currentData ++ complementaryData), uniqueHistoryData)
-  }
-
-  def getAllRoadLinksFromVVH(linkIds: Set[Long]): (Seq[RoadLink], Seq[VVHHistoryRoadLink]) = {
-    val fut = for {
-      f1Result <- vvhClient.historyData.fetchVVHRoadLinkByLinkIdsF(linkIds)
-      f2Result <- vvhClient.roadLinkData.fetchByLinkIdsF(linkIds)
-      f3Result <- vvhClient.complementaryData.fetchByLinkIdsF(linkIds)
-      f4Result <- vvhClient.suravageData.fetchByLinkIdsF(linkIds)
-    } yield (f1Result, f2Result, f3Result, f4Result)
-
-    val (historyData, currentData, complementaryData, suravageData) = Await.result(fut, Duration.Inf)
-    val uniqueHistoryData = historyData.groupBy(_.linkId).mapValues(_.maxBy(_.endDate)).values.toSeq
-
-    (enrichRoadLinksFromVVH(currentData ++ complementaryData ++ suravageData), uniqueHistoryData)
-  }
-
-  def getAllVisibleRoadLinksFromVVH(linkIds: Set[Long], frozenTimeVVHAPIServiceEnabled: Boolean = false): Seq[RoadLink] = {
-    val fut = for {
-      f1Result <- vvhClient.roadLinkData.fetchByLinkIdsF(linkIds)
-      f2Result <- vvhClient.complementaryData.fetchByLinkIdsF(linkIds)
-      f3Result <- vvhClient.suravageData.fetchByLinkIdsF(linkIds)
-    } yield (f1Result, f2Result, f3Result)
-
-    val (currentData, complementaryData, suravageData) = Await.result(fut, Duration.Inf)
-
-    enrichRoadLinksFromVVH(currentData ++ complementaryData ++ suravageData)
-  }
-
-  /**
-    * Returns road links without change data from VVH by bounding box and road numbers and municipalities.
-    */
-  private def getRoadLinksFromVVH(bounds: BoundingRectangle, roadNumbers: Seq[(Int, Int)],
-                                  municipalities: Set[Int] = Set(),
-                                  publicRoads: Boolean, frozenTimeVVHAPIServiceEnabled: Boolean): Seq[RoadLink] = {
-    val links = Await.result(
-
-      if (frozenTimeVVHAPIServiceEnabled)
-        vvhClient.frozenTimeRoadLinkData.fetchByRoadNumbersBoundsAndMunicipalitiesF(bounds, municipalities, roadNumbers, publicRoads)
-      else
-        vvhClient.roadLinkData.fetchByRoadNumbersBoundsAndMunicipalitiesF(bounds, municipalities, roadNumbers, publicRoads),
-      atMost = Duration.Inf)
-
-    (enrichRoadLinksFromVVH(links), Seq())._1
-  }
-
-  def getRoadLinksFromVVH(bounds: BoundingRectangle, roadNumbers: Seq[(Int, Int)], municipalities: Set[Int],
-                          everything: Boolean, publicRoads: Boolean, frozenTimeVVHAPIServiceEnabled: Boolean): Seq[RoadLink] =
-    if (bounds.area >= 1E6 || frozenTimeVVHAPIServiceEnabled)
-      getRoadLinksFromVVH(bounds, roadNumbers, municipalities, publicRoads, frozenTimeVVHAPIServiceEnabled)
-    else
-      getRoadLinksAndChangesFromVVH(bounds, roadNumbers, municipalities, everything, publicRoads)._1
-
-  /**
-    * Returns the road links from VVH by municipality.
-    *
-    * @param municipality A integer, representative of the municipality Id.
-    */
-  def getRoadLinksFromVVHByMunicipality(municipality: Int, frozenTimeVVHAPIServiceEnabled: Boolean = false): Seq[RoadLink] = {
-    val links = if (frozenTimeVVHAPIServiceEnabled) {
-      vvhClient.frozenTimeRoadLinkData.fetchByMunicipality(municipality)
-    } else vvhClient.roadLinkData.fetchByMunicipality(municipality)
-    (enrichRoadLinksFromVVH(links), Seq())._1
-  }
-
-  def getChangeInfoFromVVHF(bounds: BoundingRectangle, municipalities: Set[Int]): Future[Seq[ChangeInfo]] = {
-    vvhClient.roadLinkChangeInfo.fetchByBoundsAndMunicipalitiesF(bounds, municipalities)
-  }
-
-  def getChangeInfoFromVVHF(linkIds: Set[Long]): Future[Seq[ChangeInfo]] = {
-    vvhClient.roadLinkChangeInfo.fetchByLinkIdsF(linkIds)
-  }
-
-  /**
-    * This method performs formatting operations to given vvh road links:
-    * - auto-generation of functional class and link type by feature class
-    * - information transfer from old link to new link from change data
-    * It also passes updated links and incomplete links to be saved to db by actor.
-    *
-    * @param vvhRoadLinks
-    * @return Road links
-    */
-  protected def enrichRoadLinksFromVVH(vvhRoadLinks: Seq[VVHRoadlink]): Seq[RoadLink] = {
-    val groupedLinks = vvhRoadLinks.groupBy(_.linkId).mapValues(_.head)
-
-    def autoGenerateProperties(roadLink: RoadLink): RoadLink = {
-      val vvhRoadLink = groupedLinks.get(roadLink.linkId)
-      vvhRoadLink.get.featureClass match {
-        case FeatureClass.TractorRoad => roadLink.copy(functionalClass = 7, linkType = TractorRoad)
-        case FeatureClass.DrivePath => roadLink.copy(functionalClass = 6, linkType = SingleCarriageway)
-        case FeatureClass.CycleOrPedestrianPath => roadLink.copy(functionalClass = 8, linkType = CycleOrPedestrianPath)
-        case _ => roadLink //similar logic used in RoadAddressBuilder
-      }
-    }
-
-    getRoadLinkDataByLinkIds(vvhRoadLinks).map(autoGenerateProperties)
-  }
-
-  /**
-    * Passes VVH road links to adjustedRoadLinks to get road links. Used by RoadLinkService.enrichRoadLinksFromVVH.
-    */
-  private def getRoadLinkDataByLinkIds(vvhRoadLinks: Seq[VVHRoadlink]): Seq[RoadLink] = {
-    vvhRoadLinks.map { link =>
-      RoadLink(link.linkId, link.geometry,
-        GeometryUtils.geometryLength(link.geometry),
-        link.administrativeClass,
-        99,
-        link.trafficDirection,
-        UnknownLinkType,
-        link.modifiedAt.map(DateTimePropertyFormat.print),
-        None, link.attributes, link.constructionType, link.linkSource)
-    }
-  }
-
-  private val cacheDirectory = {
-    val properties = new Properties()
-    properties.load(getClass.getResourceAsStream("/digiroad2.properties"))
-    properties.getProperty("digiroad2.cache.directory", "/tmp/viite.cache")
-  }
-
-  private def getCacheDirectory: Option[File] = {
-    val file = new File(cacheDirectory)
-    try {
-      if ((file.exists || file.mkdir()) && file.isDirectory) {
-        return Option(file)
-      } else {
-        logger.error("Unable to create cache directory " + cacheDirectory)
-      }
-    } catch {
-      case ex: SecurityException =>
-        logger.error("Unable to create cache directory due to security", ex)
-      case ex: IOException =>
-        logger.error("Unable to create cache directory due to I/O error", ex)
-    }
-    None
-  }
-
-  private val geometryCacheFileNames = "geom_%d_%d.cached"
-  private val changeCacheFileNames = "changes_%d_%d.cached"
-  private val geometryCacheStartsMatch = "geom_%d_"
-  private val changeCacheStartsMatch = "changes_%d_"
-  private val allCacheEndsMatch = ".cached"
-  private val complementaryCacheFileNames = "complementary_%d_%d.cached"
-  private val complementaryCacheStartsMatch = "complementary_%d_"
-
-  private def deleteOldCacheFiles(municipalityCode: Int, dir: Option[File], maxAge: Long) = {
-    val oldCacheFiles = dir.map(cacheDir => cacheDir.listFiles(new FilenameFilter {
-      override def accept(dir: File, name: String): Boolean = {
-        name.startsWith(geometryCacheStartsMatch.format(municipalityCode))
-      }
-    }).filter(f => f.lastModified() + maxAge < System.currentTimeMillis))
-    oldCacheFiles.getOrElse(Array()).foreach(f =>
-      try {
-        f.delete()
-      } catch {
-        case ex: Exception => logger.warn("Unable to delete old Geometry cache file " + f.toPath, ex)
-      }
-    )
-    val oldChangesCacheFiles = dir.map(cacheDir => cacheDir.listFiles(new FilenameFilter {
-      override def accept(dir: File, name: String): Boolean = {
-        name.startsWith(changeCacheStartsMatch.format(municipalityCode))
-      }
-    }).filter(f => f.lastModified() + maxAge < System.currentTimeMillis))
-    oldChangesCacheFiles.getOrElse(Array()).foreach(f =>
-      try {
-        f.delete()
-      } catch {
-        case ex: Exception => logger.warn("Unable to delete old change cache file " + f.toPath, ex)
-      }
-    )
-    val oldCompCacheFiles = dir.map(cacheDir => cacheDir.listFiles(new FilenameFilter {
-      override def accept(dir: File, name: String): Boolean = {
-        name.startsWith(complementaryCacheStartsMatch.format(municipalityCode))
-      }
-    }).filter(f => f.lastModified() + maxAge < System.currentTimeMillis))
-    oldCompCacheFiles.getOrElse(Array()).foreach(f =>
-      try {
-        f.delete()
-      } catch {
-        case ex: Exception => logger.warn("Unable to delete old Complementary cache file " + f.toPath, ex)
-      }
-    )
-  }
-
-  private def getCacheWithComplementaryFiles(municipalityCode: Int, dir: Option[File]): (Option[(File, File, File)]) = {
-    val twentyHours = 20L * 60 * 60 * 1000
-    deleteOldCacheFiles(municipalityCode, dir, twentyHours)
-
-    val cachedGeometryFile = dir.map(cacheDir => cacheDir.listFiles(new FilenameFilter {
-      override def accept(dir: File, name: String): Boolean = {
-        name.startsWith(geometryCacheStartsMatch.format(municipalityCode))
-      }
-    }).filter(f => f.lastModified() + twentyHours > System.currentTimeMillis))
-
-    val cachedChangesFile = dir.map(cacheDir => cacheDir.listFiles(new FilenameFilter {
-      override def accept(dir: File, name: String): Boolean = {
-        name.startsWith(changeCacheStartsMatch.format(municipalityCode))
-      }
-    }).filter(f => f.lastModified() + twentyHours > System.currentTimeMillis))
-
-    val cachedComplementaryFile = dir.map(cacheDir => cacheDir.listFiles(new FilenameFilter {
-      override def accept(dir: File, name: String): Boolean = {
-        name.startsWith(complementaryCacheStartsMatch.format(municipalityCode))
-      }
-    }).filter(f => f.lastModified() + twentyHours > System.currentTimeMillis))
-
-    if (cachedGeometryFile.nonEmpty && cachedGeometryFile.get.nonEmpty && cachedGeometryFile.get.head.canRead &&
-      cachedChangesFile.nonEmpty && cachedChangesFile.get.nonEmpty && cachedChangesFile.get.head.canRead &&
-      cachedComplementaryFile.nonEmpty && cachedComplementaryFile.get.nonEmpty && cachedComplementaryFile.get.head.canRead) {
-      Some(cachedGeometryFile.get.head, cachedChangesFile.get.head, cachedComplementaryFile.get.head)
-    } else {
-      None
-    }
-  }
-
-  //getRoadLinksFromVVHFuture expects to get only "normal" roadlinks from getCachedRoadLinksAndChanges  method.
-  private def getCachedRoadLinksAndChanges(municipalityCode: Int): (Seq[RoadLink], Seq[ChangeInfo]) = {
-    val (roadLinks, changes, _) = getCachedRoadLinks(municipalityCode)
-    (roadLinks, changes)
-  }
-
-  private def getCachedRoadLinksWithComplementaryAndChanges(municipalityCode: Int): (Seq[RoadLink], Seq[ChangeInfo]) = {
-    val (roadLinks, changes, complementaries) = getCachedRoadLinks(municipalityCode)
-    (roadLinks ++ complementaries, changes)
-  }
-
-  private def getCachedRoadLinks(municipalityCode: Int): (Seq[RoadLink], Seq[ChangeInfo], Seq[RoadLink]) = {
-    val dir = getCacheDirectory
-    val cachedFiles = getCacheWithComplementaryFiles(municipalityCode, dir)
-    cachedFiles match {
-      case Some((geometryFile, changesFile, complementaryFile)) =>
-        logger.info("Returning cached result")
-        (vvhSerializer.readCachedGeometry(geometryFile), vvhSerializer.readCachedChanges(changesFile), vvhSerializer.readCachedGeometry(complementaryFile))
-      case _ =>
-        val (roadLinks, changes, complementary) = reloadRoadLinksWithComplementaryAndChangesFromVVH(municipalityCode)
-        if (dir.nonEmpty) {
-          try {
-            val newGeomFile = new File(dir.get, geometryCacheFileNames.format(municipalityCode, System.currentTimeMillis))
-            if (vvhSerializer.writeCache(newGeomFile, roadLinks)) {
-              logger.info("New cached file created: " + newGeomFile + " containing " + roadLinks.size + " items")
-            } else {
-              logger.error("Writing cached geom file failed!")
-            }
-            val newChangeFile = new File(dir.get, changeCacheFileNames.format(municipalityCode, System.currentTimeMillis))
-            if (vvhSerializer.writeCache(newChangeFile, changes)) {
-              logger.info("New cached file created: " + newChangeFile + " containing " + changes.size + " items")
-            } else {
-              logger.error("Writing cached changes file failed!")
-            }
-            val newComplementaryFile = new File(dir.get, complementaryCacheFileNames.format(municipalityCode, System.currentTimeMillis))
-            if (vvhSerializer.writeCache(newComplementaryFile, complementary)) {
-              logger.info("New cached file created: " + newComplementaryFile + " containing " + complementary.size + " items")
-            } else {
-              logger.error("Writing cached complementary file failed!")
-            }
-          } catch {
-            case ex: Exception => logger.warn("Failed cache IO when writing:", ex)
-          }
-        }
-        (roadLinks, changes, complementary)
-    }
-  }
-
-  def clearCache(): Int = {
-    val dir = getCacheDirectory
-    var cleared = 0
-    dir.foreach(d => d.listFiles(new FilenameFilter {
-      override def accept(dir: File, name: String): Boolean = {
-        name.endsWith(allCacheEndsMatch)
-      }
-    }).foreach { f =>
-      logger.info("Clearing cache: " + f.getAbsolutePath)
-      f.delete()
-      cleared = cleared + 1
-    }
-    )
-    cleared
-  }
-
-  def getComplementaryRoadLinksFromVVH(bounds: BoundingRectangle, municipalities: Set[Int] = Set()): Seq[RoadLink] = {
-    val vvhRoadLinks = Await.result(vvhClient.complementaryData.fetchByMunicipalitiesAndBoundsF(bounds, municipalities), atMost = Duration.create(1, TimeUnit.HOURS))
-    (enrichRoadLinksFromVVH(vvhRoadLinks), Seq.empty[ChangeInfo])._1
-  }
-
-  def getSuravageLinksFromVVHF(bounds: BoundingRectangle, municipalities: Set[Int] = Set()): Future[Seq[VVHRoadlink]] = {
-    vvhClient.suravageData.fetchSuravageByMunicipalitiesAndBoundsF(bounds, municipalities)
-  }
-
-  def getSuravageLinksFromVVH(bounds: BoundingRectangle, municipalities: Set[Int] = Set()): Seq[RoadLink] = {
-    val vvhRoadLinks = vvhClient.suravageData.fetchByMunicipalitiesAndBounds(bounds, municipalities)
-    enrichRoadLinksFromVVH(vvhRoadLinks)
-  }
-
-  def getSuravageRoadLinks(municipality: Int): Seq[RoadLink] = {
-    val vvhRoadLinks = Await.result(vvhClient.suravageData.fetchSuravageByMunicipality(municipality), atMost = Duration.create(1, TimeUnit.HOURS))
-    (enrichRoadLinksFromVVH(vvhRoadLinks), Seq.empty[ChangeInfo])._1
-  }
-
-  def getSuravageRoadLinksFromVVH(linkIdsToGet: Set[Long]): Seq[VVHRoadlink] = {
-    Await.result(vvhClient.suravageData.fetchSuravageByLinkIdsF(linkIdsToGet), atMost = Duration.create(1, TimeUnit.HOURS))
-  }
-
-  def getComplementaryRoadLinksFromVVH(municipality: Int): Seq[RoadLink] = {
-    val vvhRoadLinks = Await.result(vvhClient.complementaryData.fetchByMunicipalityF(municipality), Duration.create(1, TimeUnit.HOURS))
-    (enrichRoadLinksFromVVH(vvhRoadLinks), Seq.empty[ChangeInfo])._1
-  }
-
-  def getCurrentAndComplementaryRoadLinksFromVVH(municipality: Int, roadNumbers: Seq[(Int, Int)], frozenTimeVVHAPIServiceEnabled: Boolean = false): Seq[RoadLink] = {
-    val complementaryF = vvhClient.complementaryData.fetchByMunicipalityAndRoadNumbersF(municipality, roadNumbers)
-    val currentF = if (frozenTimeVVHAPIServiceEnabled) vvhClient.frozenTimeRoadLinkData.fetchByMunicipalityAndRoadNumbersF(municipality, roadNumbers) else vvhClient.roadLinkData.fetchByMunicipalityAndRoadNumbersF(municipality, roadNumbers)
-    val (compLinks, vvhRoadLinks) = Await.result(complementaryF.zip(currentF), atMost = Duration.create(1, TimeUnit.HOURS))
-    (enrichRoadLinksFromVVH(compLinks ++ vvhRoadLinks), Seq.empty[ChangeInfo])._1
-  }
-
-  def getCurrentAndComplementaryVVHRoadLinks(linkIds: Set[Long], frozenTimeVVHAPIServiceEnabled: Boolean = false): Seq[VVHRoadlink] = {
-    val roadLinks = if (frozenTimeVVHAPIServiceEnabled) vvhClient.frozenTimeRoadLinkData.fetchByLinkIds(linkIds) else vvhClient.roadLinkData.fetchByLinkIds(linkIds)
-    vvhClient.complementaryData.fetchByLinkIds(linkIds) ++ roadLinks
-  }
-
-  def getCurrentAndComplementaryAndSuravageRoadLinksFromVVH(linkIds: Set[Long], frozenTimeVVHAPIServiceEnabled: Boolean = false): Seq[RoadLink] = {
-    val roadLinks = if (frozenTimeVVHAPIServiceEnabled) vvhClient.frozenTimeRoadLinkData.fetchByLinkIds(linkIds) else vvhClient.roadLinkData.fetchByLinkIds(linkIds)
-    val roadLinksSuravage = vvhClient.suravageData.fetchSuravageByLinkIds(linkIds)
-    val roadLinksVVH = vvhClient.complementaryData.fetchByLinkIds(linkIds) ++ roadLinks ++ roadLinksSuravage
-    enrichRoadLinksFromVVH(roadLinksVVH)
-  }
-}
->>>>>>> c4d43131
+}