package fi.liikennevirasto.digiroad2.linearasset.oracle

import fi.liikennevirasto.digiroad2._
import fi.liikennevirasto.digiroad2.asset._
import fi.liikennevirasto.digiroad2.linearasset._
import fi.liikennevirasto.digiroad2.masstransitstop.oracle.{Queries, Sequences}
import fi.liikennevirasto.digiroad2.oracle.MassQuery
import org.joda.time.DateTime
import slick.driver.JdbcDriver.backend.Database
import Database.dynamicSession
import _root_.oracle.sql.STRUCT
import com.github.tototoshi.slick.MySQLJodaSupport._
import org.slf4j.LoggerFactory
import slick.jdbc.StaticQuery.interpolation
import slick.jdbc.{GetResult, PositionedParameters, PositionedResult, SetParameter, StaticQuery => Q}

case class PersistedSpeedLimit(id: Long, linkId: Long, sideCode: SideCode, value: Option[Int], startMeasure: Double, endMeasure: Double,
                               modifiedBy: Option[String], modifiedDate: Option[DateTime], createdBy: Option[String], createdDate: Option[DateTime],
                               vvhTimeStamp: Long, geomModifiedDate: Option[DateTime], expired: Boolean = false)

class OracleLinearAssetDao(val vvhClient: VVHClient) {

  def MassQueryThreshold = 500
  /**
    * Returns unknown speed limits by municipality. Used by SpeedLimitService.getUnknown.
    */
  def getUnknownSpeedLimits(municipalities: Option[Set[Int]]): Map[String, Map[String, Any]] = {
    case class UnknownLimit(linkId: Long, municipality: String, administrativeClass: String)
    def toUnknownLimit(x: (Long, String, Int)) = UnknownLimit(x._1, x._2, AdministrativeClass(x._3).toString)
    val optionalMunicipalities = municipalities.map(_.mkString(","))
    val unknownSpeedLimitQuery = """
      select s.link_id, m.name_fi, s.administrative_class
      from unknown_speed_limit s
      join municipality m on s.municipality_code = m.id
      """

    val sql = optionalMunicipalities match {
      case Some(m) => unknownSpeedLimitQuery + s" and municipality_code in ($m)"
      case _ => unknownSpeedLimitQuery
    }

    val limitsByMunicipality = Q.queryNA[(Long, String, Int)](sql).list
      .map(toUnknownLimit)
      .groupBy(_.municipality)
      .mapValues {
      _.groupBy(_.administrativeClass)
        .mapValues(_.map(_.linkId))
    }

    addCountsFor(limitsByMunicipality)
  }

  private def addCountsFor(unknownLimitsByMunicipality: Map[String, Map[String, Any]]): Map[String, Map[String, Any]] = {
    val unknownSpeedLimitCounts =  sql"""
      select name_fi, s.administrative_class, count(*)
      from unknown_speed_limit s
      join municipality m on s.municipality_code = m.id
      group by name_fi, administrative_class
    """.as[(String, Int, Int)].list

    unknownLimitsByMunicipality.map { case (municipality, values) =>
      val municipalityCount = unknownSpeedLimitCounts.find(x => x._1 == municipality && x._2 == Municipality.value).map(_._3).getOrElse(0)
      val stateCount = unknownSpeedLimitCounts.find(x => x._1 == municipality && x._2 == State.value).map(_._3).getOrElse(0)
      val privateCount = unknownSpeedLimitCounts.find(x => x._1 == municipality && x._2 == Private.value).map(_._3).getOrElse(0)

      val valuesWithCounts = values +
        ("municipalityCount" -> municipalityCount) +
        ("stateCount" -> stateCount) +
        ("privateCount" -> privateCount) +
        ("totalCount" -> (municipalityCount + stateCount + privateCount))

      (municipality -> valuesWithCounts)
    }
  }

  /**
    * Saves unknown speed limits to unknown speed limits list. Used by SpeedLimitService.persistUnknown.
    */
  def persistUnknownSpeedLimits(limits: Seq[UnknownSpeedLimit]): Unit = {
    val statement = dynamicSession.prepareStatement("""
        insert into unknown_speed_limit (link_id, municipality_code, administrative_class)
        select ?, ?, ?
        from dual
        where not exists (select * from unknown_speed_limit where link_id = ?)
      """)
    try {
      limits.foreach { limit =>
        statement.setLong(1, limit.linkId)
        statement.setInt(2, limit.municipalityCode)
        statement.setInt(3, limit.administrativeClass.value)
        statement.setLong(4, limit.linkId)
        statement.addBatch()
      }
      statement.executeBatch()
    } finally {
      statement.close()
    }
  }

  /**
    * Removes speed limits from unknown speed limits list. Used by SpeedLimitService.purgeUnknown.
    */
  def purgeFromUnknownSpeedLimits(linkId: Long, roadLinkLength: Double): Unit = {
    val speedLimits = fetchSpeedLimitsByLinkId(linkId)

    def calculateRemainders(sideCode: SideCode): Seq[(Double, Double)] = {
      val limitEndPoints = speedLimits.filter(sl => sl._3 == SideCode.BothDirections || sl._3 == sideCode).map { case(_, _, _, _, start, end, _, _) => (start, end) }
      limitEndPoints.foldLeft(Seq((0.0, roadLinkLength)))(GeometryUtils.subtractIntervalFromIntervals).filter { case (start, end) => math.abs(end - start) > 0.1}
    }

    val towardsRemainders = calculateRemainders(SideCode.TowardsDigitizing)
    val againstRemainders = calculateRemainders(SideCode.AgainstDigitizing)
    if (towardsRemainders.isEmpty && againstRemainders.isEmpty) {
      sqlu"""delete from unknown_speed_limit where link_id = $linkId""".execute
    }
  }

  val logger = LoggerFactory.getLogger(getClass)

  /**
    * No usages in OTH.
    */
  implicit object GetByteArray extends GetResult[Array[Byte]] {
    def apply(rs: PositionedResult) = rs.nextBytes()
  }

  /**
    * No usages in OTH.
    */
  implicit object GetSideCode extends GetResult[SideCode] {
    def apply(rs: PositionedResult) = SideCode(rs.nextInt())
  }

  /**
    * No usages in OTH.
    */
  implicit object SetStruct extends SetParameter[STRUCT] {
    def apply(v: STRUCT, pp: PositionedParameters) {
      pp.setObject(v, java.sql.Types.STRUCT)
    }
  }

  /**
    * No usages in OTH.
    */
  implicit val SetParameterFromLong: SetParameter[Seq[Long]] = new SetParameter[Seq[Long]] {
    def apply(seq: Seq[Long], p: PositionedParameters): Unit = {
      seq.foreach(p.setLong)
    }
  }

  /**
    * Returns data for municipality validation. Used by OracleLinearAssetDao.splitSpeedLimit and OracleLinearAssetDao.updateSpeedLimitValue.
    */
  def getLinksWithLengthFromVVH(assetTypeId: Int, id: Long): Seq[(Long, Double, Seq[Point], Int)] = {
    val links = sql"""
      select pos.link_id, pos.start_measure, pos.end_measure
        from ASSET a
        join ASSET_LINK al on a.id = al.asset_id
        join LRM_POSITION pos on al.position_id = pos.id
        where a.asset_type_id = $assetTypeId and a.id = $id
        """.as[(Long, Double, Double)].list

    val roadLinksByLinkId = vvhClient.fetchVVHRoadlinks(links.map(_._1).toSet)

    links.map { case (linkId, startMeasure, endMeasure) =>
      val vvhRoadLink = roadLinksByLinkId.find(_.linkId == linkId).getOrElse(throw new NoSuchElementException)
      val truncatedGeometry = GeometryUtils.truncateGeometry(vvhRoadLink.geometry, startMeasure, endMeasure)
      (linkId, endMeasure - startMeasure, truncatedGeometry, vvhRoadLink.municipalityCode)
    }
  }

  private def fetchSpeedLimitsByLinkIds(linkIds: Seq[Long]) = {
    MassQuery.withIds(linkIds.toSet) { idTableName =>
      sql"""
        select a.id, pos.link_id, pos.side_code, e.value, pos.start_measure, pos.end_measure, a.modified_by,
        a.modified_date, a.created_by, a.created_date, pos.adjusted_timestamp, pos.modified_date
           from asset a
           join asset_link al on a.id = al.asset_id
           join lrm_position pos on al.position_id = pos.id
           join property p on a.asset_type_id = p.asset_type_id and p.public_id = 'rajoitus'
           join single_choice_value s on s.asset_id = a.id and s.property_id = p.id
           join enumerated_value e on s.enumerated_value_id = e.id
           join  #$idTableName i on i.id = pos.link_id
           where a.asset_type_id = 20 and floating = 0 AND
           (valid_to IS NULL OR valid_to > CURRENT_TIMESTAMP) """.as[(Long, Long, SideCode, Option[Int], Double, Double, Option[String], Option[DateTime], Option[String], Option[DateTime], Long, Option[DateTime])].list
    }
  }

  /**
    * Iterates a set of asset ids with a property id and returns linear assets. Used by LinearAssetService.getPersistedAssetsByIds,
    * LinearAssetService.split and LinearAssetService.separate.
    */
  def fetchLinearAssetsByIds(ids: Set[Long], valuePropertyId: String): Seq[PersistedLinearAsset] = {
    MassQuery.withIds(ids) { idTableName =>
      val assets = sql"""
        select a.id, pos.link_id, pos.side_code, s.value, pos.start_measure, pos.end_measure,
               a.created_by, a.created_date, a.modified_by, a.modified_date,
               case when a.valid_to <= sysdate then 1 else 0 end as expired, a.asset_type_id,
               pos.adjusted_timestamp, pos.modified_date
          from asset a
          join asset_link al on a.id = al.asset_id
          join lrm_position pos on al.position_id = pos.id
          join property p on p.public_id = $valuePropertyId
          join #$idTableName i on i.id = a.id
          left join number_property_value s on s.asset_id = a.id and s.property_id = p.id
          where a.floating = 0
      """.as[(Long, Long, Int, Option[Int], Double, Double, Option[String], Option[DateTime], Option[String], Option[DateTime], Boolean, Int, Long, Option[DateTime])].list
      assets.map { case (id, linkId, sideCode, value, startMeasure, endMeasure, createdBy, createdDate, modifiedBy, modifiedDate, expired, typeId, vvhTimeStamp, geomModifiedDate) =>
        PersistedLinearAsset(id, linkId, sideCode, value.map(NumericValue), startMeasure, endMeasure, createdBy, createdDate, modifiedBy, modifiedDate, expired, typeId, vvhTimeStamp, geomModifiedDate)
      }
    }
  }

  /**
    * Iterates a set of asset ids with a property id and returns linear assets with textual value. Used by LinearAssetService.getPersistedAssetsByIds.
    */
  def fetchAssetsWithTextualValuesByIds(ids: Set[Long], valuePropertyId: String): Seq[PersistedLinearAsset] = {
    MassQuery.withIds(ids) { idTableName =>
      val assets = sql"""
        select a.id, pos.link_id, pos.side_code, s.value_fi, pos.start_measure, pos.end_measure,
               a.created_by, a.created_date, a.modified_by, a.modified_date,
               case when a.valid_to <= sysdate then 1 else 0 end as expired, a.asset_type_id,
               pos.adjusted_timestamp, pos.modified_date
          from asset a
          join asset_link al on a.id = al.asset_id
          join lrm_position pos on al.position_id = pos.id
          join property p on p.public_id = $valuePropertyId
          join #$idTableName i on i.id = a.id
          left join text_property_value s on s.asset_id = a.id and s.property_id = p.id
          where a.floating = 0
      """.as[(Long, Long, Int, Option[String], Double, Double, Option[String], Option[DateTime], Option[String], Option[DateTime], Boolean, Int, Long, Option[DateTime])].list
      assets.map { case (id, linkId, sideCode, value, startMeasure, endMeasure, createdBy, createdDate, modifiedBy, modifiedDate, expired, typeId, vvhTimeStamp, geomModifiedDate) =>
        PersistedLinearAsset(id, linkId, sideCode, value.map(TextualValue), startMeasure, endMeasure, createdBy, createdDate, modifiedBy, modifiedDate, expired, typeId, vvhTimeStamp, geomModifiedDate)
      }
    }
  }

  /**
    * Iterates a set of link ids with asset type id and property id and returns linear assets. Used by LinearAssetService.getByRoadLinks.
    */
  def fetchLinearAssetsByLinkIds(assetTypeId: Int, linkIds: Seq[Long], valuePropertyId: String): Seq[PersistedLinearAsset] = {
    MassQuery.withIds(linkIds.toSet) { idTableName =>
      val assets = sql"""
        select a.id, pos.link_id, pos.side_code, s.value as total_weight_limit, pos.start_measure, pos.end_measure,
               a.created_by, a.created_date, a.modified_by, a.modified_date,
               case when a.valid_to <= sysdate then 1 else 0 end as expired, a.asset_type_id,
               pos.adjusted_timestamp, pos.modified_date
          from asset a
          join asset_link al on a.id = al.asset_id
          join lrm_position pos on al.position_id = pos.id
          join property p on p.public_id = $valuePropertyId
          join #$idTableName i on i.id = pos.link_id
          left join number_property_value s on s.asset_id = a.id and s.property_id = p.id
          where a.asset_type_id = $assetTypeId
          and (a.valid_to >= sysdate or a.valid_to is null)
          and a.floating = 0"""
        .as[(Long, Long, Int, Option[Int], Double, Double, Option[String], Option[DateTime], Option[String], Option[DateTime], Boolean, Int, Long, Option[DateTime])].list
      assets.map { case(id, linkId, sideCode, value, startMeasure, endMeasure, createdBy, createdDate, modifiedBy, modifiedDate, expired, typeId, vvhTimeStamp, geomModifiedDate) =>
        PersistedLinearAsset(id, linkId, sideCode, value.map(NumericValue), startMeasure, endMeasure, createdBy, createdDate, modifiedBy, modifiedDate, expired, typeId, vvhTimeStamp, geomModifiedDate)
      }
    }
  }

  /**
    * Iterates a set of link ids with asset type id and property id and returns linear assets. Used by LinearAssetService.getByRoadLinks.
    */
  def fetchAssetsWithTextualValuesByLinkIds(assetTypeId: Int, linkIds: Seq[Long], valuePropertyId: String): Seq[PersistedLinearAsset] = {
    MassQuery.withIds(linkIds.toSet) { idTableName =>
      val assets = sql"""
        select a.id, pos.link_id, pos.side_code, s.value_fi, pos.start_measure, pos.end_measure,
               a.created_by, a.created_date, a.modified_by, a.modified_date,
               case when a.valid_to <= sysdate then 1 else 0 end as expired, a.asset_type_id,
               pos.adjusted_timestamp, pos.modified_date
          from asset a
          join asset_link al on a.id = al.asset_id
          join lrm_position pos on al.position_id = pos.id
          join property p on p.public_id = $valuePropertyId
          join #$idTableName i on i.id = pos.link_id
          left join text_property_value s on s.asset_id = a.id and s.property_id = p.id
          where a.asset_type_id = $assetTypeId
          and (a.valid_to >= sysdate or a.valid_to is null)
          and a.floating = 0"""
        .as[(Long, Long, Int, Option[String], Double, Double, Option[String], Option[DateTime], Option[String], Option[DateTime], Boolean, Int, Long, Option[DateTime])].list
      assets.map { case(id, linkId, sideCode, value, startMeasure, endMeasure, createdBy, createdDate, modifiedBy, modifiedDate, expired, typeId, vvhTimeStamp, geomModifiedDate) =>
        PersistedLinearAsset(id, linkId, sideCode, value.map(TextualValue), startMeasure, endMeasure, createdBy, createdDate, modifiedBy, modifiedDate, expired, typeId, vvhTimeStamp, geomModifiedDate)
      }
    }
  }

  /**
    * Iterates a set of link ids with prohibition asset type id and floating flag and returns linear assets. Used by LinearAssetService.getByRoadLinks
    * and CsvGenerator.generateDroppedProhibitions.
    */
  def fetchProhibitionsByLinkIds(prohibitionAssetTypeId: Int, linkIds: Seq[Long], includeFloating: Boolean = false): Seq[PersistedLinearAsset] = {
    val floatingFilter = if (includeFloating) "" else "and a.floating = 0"

    val assets = MassQuery.withIds(linkIds.toSet) { idTableName =>
      sql"""
        select a.id, pos.link_id, pos.side_code,
               pv.id, pv.type,
               pvp.type, pvp.start_hour, pvp.end_hour,
               pe.type,
               pos.start_measure, pos.end_measure,
               a.created_by, a.created_date, a.modified_by, a.modified_date,
               case when a.valid_to <= sysdate then 1 else 0 end as expired,
<<<<<<< HEAD
               pos.adjusted_timestamp, pos.modified_date, pv.additional_info
=======
               pos.adjusted_timestamp, pos.modified_date, pvp.start_minute, pvp.end_minute
>>>>>>> 2b3a79ad
          from asset a
          join asset_link al on a.id = al.asset_id
          join lrm_position pos on al.position_id = pos.id
          join prohibition_value pv on pv.asset_id = a.id
          join #$idTableName i on i.id = pos.link_id
          left join prohibition_validity_period pvp on pvp.prohibition_value_id = pv.id
          left join prohibition_exception pe on pe.prohibition_value_id = pv.id
          where a.asset_type_id = $prohibitionAssetTypeId
          and (a.valid_to >= sysdate or a.valid_to is null)
          #$floatingFilter"""
<<<<<<< HEAD
        .as[(Long, Long, Int, Long, Int, Option[Int], Option[Int], Option[Int], Option[Int], Double, Double, Option[String], Option[DateTime], Option[String], Option[DateTime], Boolean, Long, Option[DateTime], String)].list
=======
        .as[(Long, Long, Int, Long, Int, Option[Int], Option[Int], Option[Int], Option[Int], Double, Double, Option[String], Option[DateTime], Option[String], Option[DateTime], Boolean, Long, Option[DateTime], Option[Int], Option[Int])].list
>>>>>>> 2b3a79ad
    }

    val groupedByAssetId = assets.groupBy(_._1)
    val groupedByProhibitionId = groupedByAssetId.mapValues(_.groupBy(_._4))

    groupedByProhibitionId.map { case (assetId, rowsByProhibitionId) =>
<<<<<<< HEAD
      val (_, linkId, sideCode, _, _, _, _, _, _, startMeasure, endMeasure, createdBy, createdDate, modifiedBy, modifiedDate, expired, vvhTimeStamp, geomModifiedDate, _) = groupedByAssetId(assetId).head
=======
      val (_, linkId, sideCode, _, _, _, _, _, _, startMeasure, endMeasure, createdBy, createdDate, modifiedBy, modifiedDate, expired, vvhTimeStamp, geomModifiedDate, _, _) = groupedByAssetId(assetId).head
>>>>>>> 2b3a79ad
      val prohibitionValues = rowsByProhibitionId.keys.toSeq.sorted.map { prohibitionId =>
        val rows = rowsByProhibitionId(prohibitionId)
        val prohibitionType = rows.head._5
        val prohibitionAdditionalInfo = rows.head._19
        val exceptions = rows.flatMap(_._9).toSet
        val validityPeriods = rows.filter(_._6.isDefined).map { case row =>
          ValidityPeriod(row._7.get, row._8.get, ValidityPeriodDayOfWeek(row._6.get), row._19.get, row._20.get)
        }.toSet
        ProhibitionValue(prohibitionType, validityPeriods, exceptions, prohibitionAdditionalInfo)
      }
      PersistedLinearAsset(assetId, linkId, sideCode, Some(Prohibitions(prohibitionValues)), startMeasure, endMeasure, createdBy, createdDate, modifiedBy, modifiedDate, expired, prohibitionAssetTypeId, vvhTimeStamp, geomModifiedDate)
    }.toSeq
  }

  /**
    * Iterates a set of asset ids with prohibition asset type id and floating flag and returns linear assets. User by LinearAssetSErvice.getPersistedAssetsByIds.
    */
  def fetchProhibitionsByIds(prohibitionAssetTypeId: Int, ids: Set[Long], includeFloating: Boolean = false): Seq[PersistedLinearAsset] = {
    val floatingFilter = if (includeFloating) "" else "and a.floating = 0"

    val assets = MassQuery.withIds(ids.toSet) { idTableName =>
      sql"""
        select a.id, pos.link_id, pos.side_code,
               pv.id, pv.type,
               pvp.type, pvp.start_hour, pvp.end_hour,
               pe.type,
               pos.start_measure, pos.end_measure,
               a.created_by, a.created_date, a.modified_by, a.modified_date,
               case when a.valid_to <= sysdate then 1 else 0 end as expired,
               pos.adjusted_timestamp, pos.modified_date
          from asset a
          join asset_link al on a.id = al.asset_id
          join lrm_position pos on al.position_id = pos.id
          join prohibition_value pv on pv.asset_id = a.id
          join #$idTableName i on i.id = a.id
          left join prohibition_validity_period pvp on pvp.prohibition_value_id = pv.id
          left join prohibition_exception pe on pe.prohibition_value_id = pv.id
          where a.asset_type_id = $prohibitionAssetTypeId
          and (a.valid_to >= sysdate or a.valid_to is null)
          #$floatingFilter"""
        .as[(Long, Long, Int, Long, Int, Option[Int], Option[Int], Option[Int], Option[Int], Double, Double, Option[String], Option[DateTime], Option[String], Option[DateTime], Boolean, Long, Option[DateTime])].list
    }

    val groupedByAssetId = assets.groupBy(_._1)
    val groupedByProhibitionId = groupedByAssetId.mapValues(_.groupBy(_._4))

    groupedByProhibitionId.map { case (assetId, rowsByProhibitionId) =>
      val (_, linkId, sideCode, _, _, _, _, _, _, startMeasure, endMeasure, createdBy, createdDate, modifiedBy, modifiedDate, expired, vvhTimeStamp, geomModifiedDate) = groupedByAssetId(assetId).head
      val prohibitionValues = rowsByProhibitionId.keys.toSeq.sorted.map { prohibitionId =>
        val rows = rowsByProhibitionId(prohibitionId)
        val prohibitionType = rows.head._5
        val exceptions = rows.flatMap(_._9).toSet
        val validityPeriods = rows.filter(_._6.isDefined).map { case row =>
          ValidityPeriod(row._7.get, row._8.get, ValidityPeriodDayOfWeek(row._6.get))
        }.toSet
        ProhibitionValue(prohibitionType, validityPeriods, exceptions)
      }
      PersistedLinearAsset(assetId, linkId, sideCode, Some(Prohibitions(prohibitionValues)), startMeasure, endMeasure, createdBy, createdDate, modifiedBy, modifiedDate, expired, prohibitionAssetTypeId, vvhTimeStamp, geomModifiedDate)
    }.toSeq
  }


  private def fetchSpeedLimitsByLinkId(linkId: Long) = {
    sql"""
      select a.id, pos.link_id, pos.side_code, e.value, pos.start_measure, pos.end_measure, pos.adjusted_timestamp, pos.modified_date
         from asset a
         join asset_link al on a.id = al.asset_id
         join lrm_position pos on al.position_id = pos.id
         join property p on a.asset_type_id = p.asset_type_id and p.public_id = 'rajoitus'
         join single_choice_value s on s.asset_id = a.id and s.property_id = p.id
         join enumerated_value e on s.enumerated_value_id = e.id
         where a.asset_type_id = 20 and floating = 0 and pos.link_id = $linkId
           and (a.valid_to >= sysdate or a.valid_to is null) """.as[(Long, Long, SideCode, Option[Int], Double, Double, Long, Option[String])].list
  }

  /**
    * Returns only car traffic roads as a topology and speed limits that match these road links.
    * Used by SpeedLimitService.get (by bounding box and a list of municipalities) and SpeedLimitService.get (by municipality)
    */
  def getSpeedLimitLinksByRoadLinks(roadLinks: Seq[RoadLink]): (Seq[SpeedLimit],  Seq[RoadLink]) = {
    val topology = roadLinks.filter(_.isCarTrafficRoad)
    val speedLimitLinks = fetchSpeedLimitsByLinkIds(topology.map(_.linkId)).map(createGeometryForSegment(topology))
    (speedLimitLinks, topology)
  }

  def getSpeedLimitsChangedSince(sinceDate: DateTime, untilDate: DateTime) = {
    val speedLimits = sql"""
        select a.id, pos.link_id, pos.side_code, e.value, pos.start_measure, pos.end_measure, a.modified_by, a.modified_date, a.created_by, a.created_date, pos.adjusted_timestamp, pos.modified_date,
               case when a.valid_to <= sysdate then 1 else 0 end as expired
         from asset a
         join asset_link al on a.id = al.asset_id
         join lrm_position pos on al.position_id = pos.id
         join property p on a.asset_type_id = p.asset_type_id and p.public_id = 'rajoitus'
         join single_choice_value s on s.asset_id = a.id and s.property_id = p.id
         join enumerated_value e on s.enumerated_value_id = e.id
         where
         a.asset_type_id = 20
         and floating = 0
         and (
           (a.valid_to > $sinceDate and a.valid_to <= $untilDate)
           or
           (a.modified_date > $sinceDate and a.modified_date <= $untilDate)
           or
           (a.created_date > $sinceDate and a.created_date <= $untilDate)
         )
    """.as[(Long, Long, SideCode, Option[Int], Double, Double, Option[String], Option[DateTime], Option[String], Option[DateTime], Long, Option[DateTime], Boolean)].list

    speedLimits.map { case (id, linkId, sideCode, value, startMeasure, endMeasure, modifiedBy, modifiedDate, createdBy, createdDate, vvhTimeStamp, geomModifiedDate, expired) =>
      PersistedSpeedLimit(id, linkId, sideCode, value, startMeasure, endMeasure, modifiedBy, modifiedDate, createdBy, createdDate, vvhTimeStamp , geomModifiedDate, expired)
    }
  }

  def getLinearAssetsChangedSince(assetTypeId: Int, sinceDate: DateTime, untilDate: DateTime) = {
    val assets = sql"""
        select a.id, pos.link_id, pos.side_code, s.value as total_weight_limit, pos.start_measure, pos.end_measure,
               a.created_by, a.created_date, a.modified_by, a.modified_date,
               case when a.valid_to <= sysdate then 1 else 0 end as expired, a.asset_type_id, pos.adjusted_timestamp, pos.modified_date
          from asset a
          join asset_link al on a.id = al.asset_id
          join lrm_position pos on al.position_id = pos.id
          join property p on p.public_id = 'mittarajoitus'
          left join number_property_value s on s.asset_id = a.id and s.property_id = p.id
          where
          a.asset_type_id = $assetTypeId
          and (
            (a.valid_to > $sinceDate and a.valid_to <= $untilDate)
            or
            (a.modified_date > $sinceDate and a.modified_date <= $untilDate)
            or
            (a.created_date > $sinceDate and a.created_date <= $untilDate)
          )
          and a.floating = 0"""
      .as[(Long, Long, Int, Option[Int], Double, Double, Option[String], Option[DateTime], Option[String], Option[DateTime], Boolean, Int, Long, Option[DateTime])].list

    assets.map { case(id, linkId, sideCode, value, startMeasure, endMeasure, createdBy, createdDate, modifiedBy, modifiedDate, expired, typeId, vvhTimeStamp, geomModifiedDate) =>
      PersistedLinearAsset(id, linkId, sideCode, value.map(NumericValue), startMeasure, endMeasure, createdBy, createdDate, modifiedBy, modifiedDate, expired, typeId, vvhTimeStamp, geomModifiedDate)
    }
  }

  private def createGeometryForSegment(topology: Seq[RoadLink])(segment: (Long, Long, SideCode, Option[Int], Double, Double, Option[String], Option[DateTime], Option[String], Option[DateTime], Long, Option[DateTime])) = {
    val (assetId, linkId, sideCode, speedLimit, startMeasure, endMeasure, modifiedBy, modifiedDate, createdBy, createdDate, vvhTimeStamp, geomModifiedDate) = segment
    val roadLink = topology.find(_.linkId == linkId).get
    val geometry = GeometryUtils.truncateGeometry(roadLink.geometry, startMeasure, endMeasure)
    SpeedLimit(assetId, linkId, sideCode, roadLink.trafficDirection, speedLimit.map(NumericValue), geometry, startMeasure, endMeasure, modifiedBy, modifiedDate, createdBy, createdDate, vvhTimeStamp, geomModifiedDate)
  }

  /**
    * Returns speed limits by asset id. Used by SpeedLimitService.loadSpeedLimit.
    */
  def getSpeedLimitLinksById(id: Long): Seq[SpeedLimit] = {
    val speedLimits = sql"""
      select a.id, pos.link_id, pos.side_code, e.value, pos.start_measure, pos.end_measure, a.modified_by, a.modified_date, a.created_by, a.created_date, pos.adjusted_timestamp, pos.modified_date
        from ASSET a
        join ASSET_LINK al on a.id = al.asset_id
        join LRM_POSITION pos on al.position_id = pos.id
        join PROPERTY p on a.asset_type_id = p.asset_type_id and p.public_id = 'rajoitus'
        join SINGLE_CHOICE_VALUE s on s.asset_id = a.id and s.property_id = p.id
        join ENUMERATED_VALUE e on s.enumerated_value_id = e.id
        where a.asset_type_id = 20 and a.id = $id
        """.as[(Long, Long, SideCode, Option[Int], Double, Double, Option[String], Option[DateTime], Option[String], Option[DateTime], Long, Option[DateTime])].list

    val roadLinksByLinkId = vvhClient.fetchVVHRoadlinks(speedLimits.map(_._2).toSet)

    speedLimits.map { case (assetId, linkId, sideCode, value, startMeasure, endMeasure, modifiedBy, modifiedDate, createdBy, createdDate, vvhTimeStamp, geomModifiedDate) =>
      val vvhRoadLink = roadLinksByLinkId.find(_.linkId == linkId).getOrElse(throw new NoSuchElementException)
      SpeedLimit(assetId, linkId, sideCode, vvhRoadLink.trafficDirection, value.map(NumericValue), GeometryUtils.truncateGeometry(vvhRoadLink.geometry, startMeasure, endMeasure), startMeasure, endMeasure, modifiedBy, modifiedDate, createdBy, createdDate, vvhTimeStamp, geomModifiedDate)
    }
  }

  private def massQueryCurrentSpeedLimitsByLinkIds(ids: Set[Long]): List[SpeedLimit] = {
    val speedLimits = MassQuery.withIds(ids) { idTableName =>
      sql"""select a.id, pos.link_id, pos.side_code, e.value,
            pos.start_measure, pos.end_measure,
            a.modified_by, a.modified_date, a.created_by, a.created_date,
            pos.adjusted_timestamp, pos.modified_date
        from ASSET a
        join ASSET_LINK al on a.id = al.asset_id
        join LRM_POSITION pos on al.position_id = pos.id
        join PROPERTY p on a.asset_type_id = p.asset_type_id and p.public_id = 'rajoitus'
        join SINGLE_CHOICE_VALUE s on s.asset_id = a.id and s.property_id = p.id
        join ENUMERATED_VALUE e on s.enumerated_value_id = e.id
        join #$idTableName i on (i.id = pos.link_id)
        where a.asset_type_id = 20 AND (a.valid_to IS NULL OR a.valid_to >= CURRENT_TIMESTAMP ) AND a.floating = 0""".as[
        (Long, Long, SideCode, Option[Int], Double, Double, Option[String], Option[DateTime], Option[String], Option[DateTime], Long, Option[DateTime])
        ].list
    }
    speedLimits.map {
      case (assetId, linkId, sideCode, value, startMeasure, endMeasure, modifiedBy, modifiedDate, createdBy, createdDate, vvhTimeStamp, geomModifiedDate) =>
        SpeedLimit(assetId, linkId, sideCode, TrafficDirection.UnknownDirection, value.map(NumericValue), Seq(Point(0.0, 0.0)), startMeasure, endMeasure, modifiedBy, modifiedDate, createdBy, createdDate, vvhTimeStamp, geomModifiedDate)
    }
  }

  /**
    * Returns speed limits that match a set of link ids. Used by SpeedLimitService.fillNewRoadLinksWithPreviousSpeedLimitData.
    */
  def getCurrentSpeedLimitsByLinkIds(ids: Option[Set[Long]]): List[SpeedLimit] = {
    if (ids.isEmpty) {
      List()
    } else {
      val idSet = ids.get
      if (idSet.size > MassQueryThreshold) {
        massQueryCurrentSpeedLimitsByLinkIds(idSet)
      } else {
        getCurrentSpeedLimitsByLinkIds(idSet)
      }
    }
  }

  private def getCurrentSpeedLimitsByLinkIds(ids: Set[Long]): List[SpeedLimit] = {
    def makeLinkIdSql(s: String) = {
      s.length match {
        case 0 => " and 1=0"
        case _ => s" and pos.link_id in (" + s + ")"
      }
    }

    val idString = ids.mkString(",")
    val sql = "select a.id, pos.link_id, pos.side_code, e.value, pos.start_measure, pos.end_measure, a.modified_by, a.modified_date, a.created_by, a.created_date, pos.adjusted_timestamp, pos.modified_date " +
      "from ASSET a " +
      "join ASSET_LINK al on a.id = al.asset_id " +
      "join LRM_POSITION pos on al.position_id = pos.id " +
      "join PROPERTY p on a.asset_type_id = p.asset_type_id and p.public_id = 'rajoitus' " +
      "join SINGLE_CHOICE_VALUE s on s.asset_id = a.id and s.property_id = p.id " +
      "join ENUMERATED_VALUE e on s.enumerated_value_id = e.id " +
      "where a.asset_type_id = 20 AND (a.valid_to IS NULL OR a.valid_to >= CURRENT_TIMESTAMP ) AND a.floating = 0"

    val idSql = sql + makeLinkIdSql(idString)
    Q.queryNA[(Long, Long, SideCode, Option[Int], Double, Double, Option[String], Option[DateTime], Option[String], Option[DateTime], Long, Option[DateTime])](idSql).list.map {
      case (assetId, linkId, sideCode, value, startMeasure, endMeasure, modifiedBy, modifiedDate, createdBy, createdDate, vvhTimeStamp, geomModifiedDate) =>
        SpeedLimit(assetId, linkId, sideCode, TrafficDirection.UnknownDirection, value.map(NumericValue), Seq(Point(0.0, 0.0)), startMeasure, endMeasure, modifiedBy, modifiedDate, createdBy, createdDate, vvhTimeStamp, geomModifiedDate)
    }
  }

  /**
    * Returns speed limit by asset id. Used by SpeedLimitService.separate.
    */
  def getPersistedSpeedLimit(id: Long): Option[PersistedSpeedLimit] = {
    val speedLimit = sql"""
      select a.id, pos.link_id, pos.side_code, e.value, pos.start_measure, pos.end_measure, a.modified_by, a.modified_date, a.created_by, a.created_date, pos.adjusted_timestamp, pos.modified_date        from ASSET a
        join ASSET_LINK al on a.id = al.asset_id
        join LRM_POSITION pos on al.position_id = pos.id
        join PROPERTY p on a.asset_type_id = p.asset_type_id and p.public_id = 'rajoitus'
        join SINGLE_CHOICE_VALUE s on s.asset_id = a.id and s.property_id = p.id
        join ENUMERATED_VALUE e on s.enumerated_value_id = e.id
        where a.asset_type_id = 20 and a.id = $id
        """.as[(Long, Long, SideCode, Option[Int], Double, Double, Option[String], Option[DateTime], Option[String], Option[DateTime], Long, Option[DateTime])].firstOption

    speedLimit.map { case (id, linkId, sideCode, value, startMeasure, endMeasure, modifiedBy, modifiedDate, createdBy, createdDate, vvhTimeStamp, geomModifiedDate) =>
      PersistedSpeedLimit(id, linkId, sideCode, value, startMeasure, endMeasure, modifiedBy, modifiedDate, createdBy, createdDate, vvhTimeStamp, geomModifiedDate)
    }
  }

  /**
    * Returns details of speed limit by asset id. Used only in unit tests (OracleLinearAssetDaoSpec).
    */
  def getSpeedLimitDetails(id: Long): (Option[String], Option[DateTime], Option[String], Option[DateTime], Option[Int]) = {
    val (modifiedBy, modifiedDate, createdBy, createdDate, value) = sql"""
      select a.modified_by, a.modified_date, a.created_by, a.created_date, e.value
      from ASSET a
      join PROPERTY p on a.asset_type_id = p.asset_type_id and p.public_id = 'rajoitus'
      join SINGLE_CHOICE_VALUE s on s.asset_id = a.id and s.property_id = p.id
      join ENUMERATED_VALUE e on s.enumerated_value_id = e.id
      where a.id = $id
    """.as[(Option[String], Option[DateTime], Option[String], Option[DateTime], Option[Int])].first
    (modifiedBy, modifiedDate, createdBy, createdDate, value)
  }

  /**
    * Returns m-values and side code by asset id. Used by OracleLinearAssetDao.splitSpeedLimit.
    */
  def getLinkGeometryData(id: Long): (Double, Double, SideCode, Long) = {
    sql"""
      select lrm.START_MEASURE, lrm.END_MEASURE, lrm.SIDE_CODE, lrm.ADJUSTED_TIMESTAMP
        from asset a
        join asset_link al on a.ID = al.ASSET_ID
        join lrm_position lrm on lrm.id = al.POSITION_ID
        where a.id = $id
    """.as[(Double, Double, SideCode, Long)].first
  }

  /**
    * Creates new speed limit with municipality validation. Returns id of new speed limit.
    * Used by SpeedLimitService.create.
    */
  def createSpeedLimit(creator: String, linkId: Long, linkMeasures: (Double, Double), sideCode: SideCode, value: Int,
                       vvhTimeStamp: Long, municipalityValidation: (Int) => Unit): Option[Long] = {
    municipalityValidation(vvhClient.fetchVVHRoadlink(linkId).get.municipalityCode)
    createSpeedLimitWithoutDuplicates(creator, linkId, linkMeasures, sideCode, value, None, None, None, None)
  }

  /**
    * Creates new speed limit. Returns id of new speed limit. SpeedLimitService.persistProjectedLimit and SpeedLimitService.separate.
    */
  def createSpeedLimit(creator: String, linkId: Long, linkMeasures: (Double, Double), sideCode: SideCode, value: Int, vvhTimeStamp: Option[Long], createdDate: Option[DateTime] = None, modifiedBy: Option[String] = None, modifiedAt: Option[DateTime] = None) =
    createSpeedLimitWithoutDuplicates(creator, linkId, linkMeasures, sideCode, value, vvhTimeStamp, createdDate, modifiedBy, modifiedAt)

  /**
    * Saves enumerated value to db. Used by OracleLinearAssetDao.createSpeedLimitWithoutDuplicates and AssetDataImporter.splitSpeedLimits.
    * Used as a parameter for OracleLinearAssetDao.forceCreateLinearAsset.
    */
  def insertEnumeratedValue(assetId: Long, valuePropertyId: String, value: Int) = {
    val propertyId = Q.query[String, Long](Queries.propertyIdByPublicId).apply(valuePropertyId).first
    sqlu"""
       insert into single_choice_value(asset_id, enumerated_value_id, property_id, modified_date)
       values ($assetId, (select id from enumerated_value where property_id = $propertyId and value = $value), $propertyId, current_timestamp)
     """.execute
  }

  /**
    * Saves number property value to db. Used by LinearAssetService.createWithoutTransaction and AssetDataImporter.splitLinearAssets.
    */
  def insertValue(assetId: Long, valuePropertyId: String, value: Int) = {
    val numberPropertyValueId = Sequences.nextPrimaryKeySeqValue
    val propertyId = Q.query[String, Long](Queries.propertyIdByPublicId).apply(valuePropertyId).first
    sqlu"""
       insert into number_property_value(id, asset_id, property_id, value)
       values ($numberPropertyValueId, $assetId, $propertyId, $value)
     """.execute
  }

  /**
    * Saves textual property value to db. Used by LinearAssetService.createWithoutTransaction.
    */
  def insertValue(assetId: Long, valuePropertyId: String, value: String) = {
    val propertyId = Q.query[String, Long](Queries.propertyIdByPublicId).apply(valuePropertyId).first
    Queries.insertTextProperty(assetId, propertyId, value).execute
  }

  /**
    * Saves linear asset to db. Returns id of new linear asset. Used by OracleLinearAssetDao.createSpeedLimitWithoutDuplicates,
    * AssetDataImporter.splitSpeedLimits and AssetDataImporter.splitLinearAssets.
    */
  def forceCreateLinearAsset(creator: String, typeId: Int, linkId: Long, linkMeasures: (Double, Double), sideCode: SideCode, value: Option[Int], valueInsertion: (Long, Int) => Unit, vvhTimeStamp: Option[Long], createdDate: Option[DateTime], modifiedBy: Option[String], modifiedAt: Option[DateTime]): Long = {
    val (startMeasure, endMeasure) = linkMeasures
    val assetId = Sequences.nextPrimaryKeySeqValue
    val lrmPositionId = Sequences.nextLrmPositionPrimaryKeySeqValue
    val sideCodeValue = sideCode.value

    val creationDate = createdDate match {
      case Some(datetime) => s"""TO_TIMESTAMP_TZ('$datetime', 'YYYY-MM-DD"T"HH24:MI:SS.FF3TZH:TZM')"""
      case None => "sysdate"
    }

    val modifiedDate = modifiedAt match {
      case Some(datetime) => s"""TO_TIMESTAMP_TZ('$datetime', 'YYYY-MM-DD"T"HH24:MI:SS.FF3TZH:TZM')"""
      case None => "NULL"
    }

    val insertAll =
      s"""
       insert all
         into asset(id, asset_type_id, created_by, created_date, modified_by, modified_date)
         values ($assetId, $typeId, '$creator', $creationDate, '${modifiedBy.getOrElse("NULL")}', $modifiedDate)

         into lrm_position(id, start_measure, end_measure, link_id, side_code, adjusted_timestamp, modified_date)
         values ($lrmPositionId, $startMeasure, $endMeasure, $linkId, $sideCodeValue, ${vvhTimeStamp.getOrElse(0)}, CURRENT_TIMESTAMP)

         into asset_link(asset_id, position_id)
         values ($assetId, $lrmPositionId)
       select * from dual
      """
    Q.updateNA(insertAll).execute

    value.foreach(valueInsertion(assetId, _))

    assetId
  }
  
  private def createSpeedLimitWithoutDuplicates(creator: String, linkId: Long, linkMeasures: (Double, Double), sideCode: SideCode, value: Int, vvhTimeStamp: Option[Long], createdDate: Option[DateTime], modifiedBy: Option[String], modifiedAt: Option[DateTime]): Option[Long] = {
    val (startMeasure, endMeasure) = linkMeasures
    val existingLrmPositions = fetchSpeedLimitsByLinkId(linkId).filter(sl => sideCode == SideCode.BothDirections || sl._3 == sideCode).map { case(_, _, _, _, start, end, _, _) => (start, end) }
    val remainders = existingLrmPositions.foldLeft(Seq((startMeasure, endMeasure)))(GeometryUtils.subtractIntervalFromIntervals).filter { case (start, end) => math.abs(end - start) > 0.01}
    if (remainders.length == 1) {
      Some(forceCreateLinearAsset(creator, 20, linkId, linkMeasures, sideCode, Some(value), (id, value) => insertEnumeratedValue(id, "rajoitus", value), vvhTimeStamp, createdDate, modifiedBy, modifiedAt))
    } else {
      None
    }
  }

  /**
    * Updates m-values in db. Used by OracleLinearAssetDao.splitSpeedLimit, LinearAssetService.persistMValueAdjustments and LinearAssetService.split.
    */
  def updateMValues(id: Long, linkMeasures: (Double, Double)): Unit = {
    val (startMeasure, endMeasure) = linkMeasures
    sqlu"""
      update LRM_POSITION
      set
        start_measure = $startMeasure,
        end_measure = $endMeasure,
        modified_date = CURRENT_TIMESTAMP
      where id = (
        select lrm.id
          from asset a
          join asset_link al on a.ID = al.ASSET_ID
          join lrm_position lrm on lrm.id = al.POSITION_ID
          where a.id = $id)
    """.execute
  }

  /**
    * Updates m-values and vvh time stamp in db. Used by OracleLinearAssetDao.splitSpeedLimit, LinearAssetService.persistMValueAdjustments and LinearAssetService.split.
    */
  def updateMValues(id: Long, linkMeasures: (Double, Double), vvhTimeStamp: Long): Unit = {
    val (startMeasure, endMeasure) = linkMeasures
    sqlu"""
      update LRM_POSITION
      set
        start_measure = $startMeasure,
        end_measure = $endMeasure,
        adjusted_timestamp = $vvhTimeStamp,
        modified_date = CURRENT_TIMESTAMP
      where id = (
        select lrm.id
          from asset a
          join asset_link al on a.ID = al.ASSET_ID
          join lrm_position lrm on lrm.id = al.POSITION_ID
          where a.id = $id)
    """.execute
  }

  /**
    * Updates side codes in db. Used by SpeedLimitService.separate, LinearAssetService.persistSideCodeAdjustments and LinearAssetService.separate.
    */
  def updateSideCode(id: Long, sideCode: SideCode): Unit = {
    val sideCodeValue = sideCode.value
    sqlu"""
      update LRM_POSITION
      set
        side_code = $sideCodeValue,
        modified_date = CURRENT_TIMESTAMP
      where id = (
        select lrm.id
          from asset a
          join asset_link al on a.ID = al.ASSET_ID
          join lrm_position lrm on lrm.id = al.POSITION_ID
          where a.id = $id)
    """.execute
  }

  /**
    * Splits speed limit by given split measure. Updates old asset and creates new asset. Returns new asset id.
    * Used by SpeedLimitService.split.
    */
  def splitSpeedLimit(id: Long, splitMeasure: Double, value: Int, username: String, municipalityValidation: (Int) => Unit): Long = {
    def withMunicipalityValidation(vvhLinks: Seq[(Long, Double, Seq[Point], Int)]) = {
      vvhLinks.foreach(vvhLink => municipalityValidation(vvhLink._4))
      vvhLinks
    }

    val (startMeasure, endMeasure, sideCode, vvhTimeStamp) = getLinkGeometryData(id)
    val link: (Long, Double, (Point, Point)) =
      withMunicipalityValidation(getLinksWithLengthFromVVH(20, id)).headOption.map { case (linkId, length, geometry, _) =>
        (linkId, length, GeometryUtils.geometryEndpoints(geometry))
      }.get

    Queries.updateAssetModified(id, username).execute
    val (existingLinkMeasures, createdLinkMeasures) = GeometryUtils.createSplit(splitMeasure, (startMeasure, endMeasure))

    updateMValues(id, existingLinkMeasures)
    val createdId = createSpeedLimitWithoutDuplicates(username, link._1, createdLinkMeasures, sideCode, value, Option(vvhTimeStamp), None, None, None).get
    createdId
  }

  /**
    * Updates speed limit value. Used by SpeedLimitService.updateValues, SpeedLimitService.split and SpeedLimitService.separate.
    */
  def updateSpeedLimitValue(id: Long, value: Int, username: String, municipalityValidation: Int => Unit): Option[Long] = {
    def validateMunicipalities(vvhLinks: Seq[(Long, Double, Seq[Point], Int)]): Unit = {
      vvhLinks.foreach(vvhLink => municipalityValidation(vvhLink._4))
    }

    validateMunicipalities(getLinksWithLengthFromVVH(20, id))
    val propertyId = Q.query[String, Long](Queries.propertyIdByPublicId).apply("rajoitus").first
    val assetsUpdated = Queries.updateAssetModified(id, username).first
    val propertiesUpdated = Queries.updateSingleChoiceProperty(id, propertyId, value.toLong).first
    if (assetsUpdated == 1 && propertiesUpdated == 1) {
      Some(id)
    } else {
      dynamicSession.rollback()
      None
    }
  }

  /**
    * Sets floating flag of linear assets true in db. Used in LinearAssetService.drop and AssetDataImporter.splitSpeedLimits.
    */
  def floatLinearAssets(ids: Set[Long]): Unit = {
    if (ids.nonEmpty) {
      MassQuery.withIds(ids) { idTableName =>
        sqlu"""update asset set floating = 1 where id in (select id from #$idTableName)""".execute
      }
    }
  }

  /**
    * Updates validity of asset in db. Used by LinearAssetService.expire, LinearAssetService.split and LinearAssetService.separate.
    */
  def updateExpiration(id: Long, expired: Boolean, username: String) = {
    val assetsUpdated = Queries.updateAssetModified(id, username).first
    val propertiesUpdated = if (expired) {
      sqlu"update asset set valid_to = sysdate where id = $id".first
    } else {
      sqlu"update asset set valid_to = null where id = $id".first
    }
    if (assetsUpdated == 1 && propertiesUpdated == 1) {
      Some(id)
    } else {
      None
    }
  }

  /**
    * Creates new linear asset. Return id of new asset. Used by LinearAssetService.createWithoutTransaction
    */
  def createLinearAsset(typeId: Int, linkId: Long, expired: Boolean, sideCode: Int, startMeasure: Double, endMeasure: Double, username: String, vvhTimeStamp: Long = 0L): Long  = {
    val id = Sequences.nextPrimaryKeySeqValue
    val lrmPositionId = Sequences.nextLrmPositionPrimaryKeySeqValue
    val validTo = if(expired) "sysdate" else "null"
    sqlu"""
      insert all
        into asset(id, asset_type_id, created_by, created_date, valid_to)
        values ($id, $typeId, $username, sysdate, #$validTo)

        into lrm_position(id, start_measure, end_measure, link_id, side_code, modified_date, adjusted_timestamp)
        values ($lrmPositionId, $startMeasure, $endMeasure, $linkId, $sideCode, CURRENT_TIMESTAMP, $vvhTimeStamp)

        into asset_link(asset_id, position_id)
        values ($id, $lrmPositionId)
      select * from dual
    """.execute

    id
  }

  /**
    * Updates number property value. Used by LinearAssetService.updateWithoutTransaction.
    */
  def clearValue(id: Long, valuePropertyId: String, username: String): Option[Long] = {
    val propertyId = Q.query[String, Long](Queries.propertyIdByPublicId).apply(valuePropertyId).first
    val assetsUpdated = Queries.updateAssetModified(id, username).first
    val propertiesUpdated =
      sqlu"update number_property_value set value = null where asset_id = $id and property_id = $propertyId".first
    if (assetsUpdated == 1 && propertiesUpdated == 1) {
      Some(id)
    } else {
      None
    }
  }

  /**
    * Updates number property value. Used by LinearAssetService.updateWithoutTransaction.
    */
  def updateValue(id: Long, value: Int, valuePropertyId: String, username: String): Option[Long] = {
    val propertyId = Q.query[String, Long](Queries.propertyIdByPublicId).apply(valuePropertyId).first
    val assetsUpdated = Queries.updateAssetModified(id, username).first
    val propertiesUpdated =
      sqlu"update number_property_value set value = $value where asset_id = $id and property_id = $propertyId".first
    if (assetsUpdated == 1 && propertiesUpdated == 1) {
      Some(id)
    } else {
      None
    }
  }

  /**
    * Updates textual property value. Used by LinearAssetService.updateWithoutTransaction.
    */
  def updateValue(id: Long, value: String, valuePropertyId: String, username: String): Option[Long] = {
    val propertyId = Q.query[String, Long](Queries.propertyIdByPublicId).apply(valuePropertyId).first
    val assetsUpdated = Queries.updateAssetModified(id, username).first
    val propertiesUpdated = Queries.updateTextProperty(id, propertyId, value).first
    if (assetsUpdated == 1 && propertiesUpdated == 1) {
      Some(id)
    } else {
      None
    }
  }

  /**
    *  Updates prohibition value. Used by LinearAssetService.updateWithoutTransaction.
    */
  def updateProhibitionValue(id: Long, value: Prohibitions, username: String): Option[Long] = {
    Queries.updateAssetModified(id, username).first

    val prohibitionValueIds = sql"""select id from PROHIBITION_VALUE where asset_id = $id""".as[Int].list.mkString(",")
    if (prohibitionValueIds.nonEmpty) {
      sqlu"""delete from PROHIBITION_EXCEPTION where prohibition_value_id in (#$prohibitionValueIds)""".execute
      sqlu"""delete from PROHIBITION_VALIDITY_PERIOD where prohibition_value_id in (#$prohibitionValueIds)""".execute
      sqlu"""delete from PROHIBITION_VALUE where asset_id = $id""".execute
    }

    insertProhibitionValue(id, value)
    Some(id)
  }

  /**
    * Saves prohibition value to db. Used by OracleLinearAssetDao.updateProhibitionValue and LinearAssetService.createWithoutTransaction.
    */
  def insertProhibitionValue(assetId: Long, value: Prohibitions): Unit = {
    value.prohibitions.foreach { (prohibition: ProhibitionValue) =>
      val prohibitionId = Sequences.nextPrimaryKeySeqValue
      val prohibitionType = prohibition.typeId
      val additionalInfo = prohibition.additionalInfo
      sqlu"""insert into PROHIBITION_VALUE (ID, ASSET_ID, TYPE, ADDITIONAL_INFO) values ($prohibitionId, $assetId, $prohibitionType, $additionalInfo)""".first

      prohibition.validityPeriods.foreach { validityPeriod =>
        val validityId = Sequences.nextPrimaryKeySeqValue
        val startHour = validityPeriod.startHour
        val endHour = validityPeriod.endHour
        val daysOfWeek = validityPeriod.days.value
        val startMinute = validityPeriod.startMinute
        val endMinute = validityPeriod.endMinute
        sqlu"""insert into PROHIBITION_VALIDITY_PERIOD (ID, PROHIBITION_VALUE_ID, TYPE, START_HOUR, END_HOUR, START_MINUTE, END_MINUTE)
               values ($validityId, $prohibitionId, $daysOfWeek, $startHour, $endHour, $startMinute, $endMinute)""".execute
      }
      prohibition.exceptions.foreach { exceptionType =>
        val exceptionId = Sequences.nextPrimaryKeySeqValue
        sqlu""" insert into PROHIBITION_EXCEPTION (ID, PROHIBITION_VALUE_ID, TYPE) values ($exceptionId, $prohibitionId, $exceptionType)""".execute
      }
    }
  }

  /**
    * When invoked will expire all assets of a given type.
    * It is required that the invoker takes care of the transaction.
    * @param typeId Represets the id of the type given (for example 110 is the typeId used for pavement information)
    */
  def expireAllAssetsByTypeId (typeId: Int): Unit = {
    sqlu"update asset set valid_to = sysdate - 1/86400 where asset_type_id = $typeId".execute
  }
}

<|MERGE_RESOLUTION|>--- conflicted
+++ resolved
@@ -1,969 +1,957 @@
-package fi.liikennevirasto.digiroad2.linearasset.oracle
-
-import fi.liikennevirasto.digiroad2._
-import fi.liikennevirasto.digiroad2.asset._
-import fi.liikennevirasto.digiroad2.linearasset._
-import fi.liikennevirasto.digiroad2.masstransitstop.oracle.{Queries, Sequences}
-import fi.liikennevirasto.digiroad2.oracle.MassQuery
-import org.joda.time.DateTime
-import slick.driver.JdbcDriver.backend.Database
-import Database.dynamicSession
-import _root_.oracle.sql.STRUCT
-import com.github.tototoshi.slick.MySQLJodaSupport._
-import org.slf4j.LoggerFactory
-import slick.jdbc.StaticQuery.interpolation
-import slick.jdbc.{GetResult, PositionedParameters, PositionedResult, SetParameter, StaticQuery => Q}
-
-case class PersistedSpeedLimit(id: Long, linkId: Long, sideCode: SideCode, value: Option[Int], startMeasure: Double, endMeasure: Double,
-                               modifiedBy: Option[String], modifiedDate: Option[DateTime], createdBy: Option[String], createdDate: Option[DateTime],
-                               vvhTimeStamp: Long, geomModifiedDate: Option[DateTime], expired: Boolean = false)
-
-class OracleLinearAssetDao(val vvhClient: VVHClient) {
-
-  def MassQueryThreshold = 500
-  /**
-    * Returns unknown speed limits by municipality. Used by SpeedLimitService.getUnknown.
-    */
-  def getUnknownSpeedLimits(municipalities: Option[Set[Int]]): Map[String, Map[String, Any]] = {
-    case class UnknownLimit(linkId: Long, municipality: String, administrativeClass: String)
-    def toUnknownLimit(x: (Long, String, Int)) = UnknownLimit(x._1, x._2, AdministrativeClass(x._3).toString)
-    val optionalMunicipalities = municipalities.map(_.mkString(","))
-    val unknownSpeedLimitQuery = """
-      select s.link_id, m.name_fi, s.administrative_class
-      from unknown_speed_limit s
-      join municipality m on s.municipality_code = m.id
-      """
-
-    val sql = optionalMunicipalities match {
-      case Some(m) => unknownSpeedLimitQuery + s" and municipality_code in ($m)"
-      case _ => unknownSpeedLimitQuery
-    }
-
-    val limitsByMunicipality = Q.queryNA[(Long, String, Int)](sql).list
-      .map(toUnknownLimit)
-      .groupBy(_.municipality)
-      .mapValues {
-      _.groupBy(_.administrativeClass)
-        .mapValues(_.map(_.linkId))
-    }
-
-    addCountsFor(limitsByMunicipality)
-  }
-
-  private def addCountsFor(unknownLimitsByMunicipality: Map[String, Map[String, Any]]): Map[String, Map[String, Any]] = {
-    val unknownSpeedLimitCounts =  sql"""
-      select name_fi, s.administrative_class, count(*)
-      from unknown_speed_limit s
-      join municipality m on s.municipality_code = m.id
-      group by name_fi, administrative_class
-    """.as[(String, Int, Int)].list
-
-    unknownLimitsByMunicipality.map { case (municipality, values) =>
-      val municipalityCount = unknownSpeedLimitCounts.find(x => x._1 == municipality && x._2 == Municipality.value).map(_._3).getOrElse(0)
-      val stateCount = unknownSpeedLimitCounts.find(x => x._1 == municipality && x._2 == State.value).map(_._3).getOrElse(0)
-      val privateCount = unknownSpeedLimitCounts.find(x => x._1 == municipality && x._2 == Private.value).map(_._3).getOrElse(0)
-
-      val valuesWithCounts = values +
-        ("municipalityCount" -> municipalityCount) +
-        ("stateCount" -> stateCount) +
-        ("privateCount" -> privateCount) +
-        ("totalCount" -> (municipalityCount + stateCount + privateCount))
-
-      (municipality -> valuesWithCounts)
-    }
-  }
-
-  /**
-    * Saves unknown speed limits to unknown speed limits list. Used by SpeedLimitService.persistUnknown.
-    */
-  def persistUnknownSpeedLimits(limits: Seq[UnknownSpeedLimit]): Unit = {
-    val statement = dynamicSession.prepareStatement("""
-        insert into unknown_speed_limit (link_id, municipality_code, administrative_class)
-        select ?, ?, ?
-        from dual
-        where not exists (select * from unknown_speed_limit where link_id = ?)
-      """)
-    try {
-      limits.foreach { limit =>
-        statement.setLong(1, limit.linkId)
-        statement.setInt(2, limit.municipalityCode)
-        statement.setInt(3, limit.administrativeClass.value)
-        statement.setLong(4, limit.linkId)
-        statement.addBatch()
-      }
-      statement.executeBatch()
-    } finally {
-      statement.close()
-    }
-  }
-
-  /**
-    * Removes speed limits from unknown speed limits list. Used by SpeedLimitService.purgeUnknown.
-    */
-  def purgeFromUnknownSpeedLimits(linkId: Long, roadLinkLength: Double): Unit = {
-    val speedLimits = fetchSpeedLimitsByLinkId(linkId)
-
-    def calculateRemainders(sideCode: SideCode): Seq[(Double, Double)] = {
-      val limitEndPoints = speedLimits.filter(sl => sl._3 == SideCode.BothDirections || sl._3 == sideCode).map { case(_, _, _, _, start, end, _, _) => (start, end) }
-      limitEndPoints.foldLeft(Seq((0.0, roadLinkLength)))(GeometryUtils.subtractIntervalFromIntervals).filter { case (start, end) => math.abs(end - start) > 0.1}
-    }
-
-    val towardsRemainders = calculateRemainders(SideCode.TowardsDigitizing)
-    val againstRemainders = calculateRemainders(SideCode.AgainstDigitizing)
-    if (towardsRemainders.isEmpty && againstRemainders.isEmpty) {
-      sqlu"""delete from unknown_speed_limit where link_id = $linkId""".execute
-    }
-  }
-
-  val logger = LoggerFactory.getLogger(getClass)
-
-  /**
-    * No usages in OTH.
-    */
-  implicit object GetByteArray extends GetResult[Array[Byte]] {
-    def apply(rs: PositionedResult) = rs.nextBytes()
-  }
-
-  /**
-    * No usages in OTH.
-    */
-  implicit object GetSideCode extends GetResult[SideCode] {
-    def apply(rs: PositionedResult) = SideCode(rs.nextInt())
-  }
-
-  /**
-    * No usages in OTH.
-    */
-  implicit object SetStruct extends SetParameter[STRUCT] {
-    def apply(v: STRUCT, pp: PositionedParameters) {
-      pp.setObject(v, java.sql.Types.STRUCT)
-    }
-  }
-
-  /**
-    * No usages in OTH.
-    */
-  implicit val SetParameterFromLong: SetParameter[Seq[Long]] = new SetParameter[Seq[Long]] {
-    def apply(seq: Seq[Long], p: PositionedParameters): Unit = {
-      seq.foreach(p.setLong)
-    }
-  }
-
-  /**
-    * Returns data for municipality validation. Used by OracleLinearAssetDao.splitSpeedLimit and OracleLinearAssetDao.updateSpeedLimitValue.
-    */
-  def getLinksWithLengthFromVVH(assetTypeId: Int, id: Long): Seq[(Long, Double, Seq[Point], Int)] = {
-    val links = sql"""
-      select pos.link_id, pos.start_measure, pos.end_measure
-        from ASSET a
-        join ASSET_LINK al on a.id = al.asset_id
-        join LRM_POSITION pos on al.position_id = pos.id
-        where a.asset_type_id = $assetTypeId and a.id = $id
-        """.as[(Long, Double, Double)].list
-
-    val roadLinksByLinkId = vvhClient.fetchVVHRoadlinks(links.map(_._1).toSet)
-
-    links.map { case (linkId, startMeasure, endMeasure) =>
-      val vvhRoadLink = roadLinksByLinkId.find(_.linkId == linkId).getOrElse(throw new NoSuchElementException)
-      val truncatedGeometry = GeometryUtils.truncateGeometry(vvhRoadLink.geometry, startMeasure, endMeasure)
-      (linkId, endMeasure - startMeasure, truncatedGeometry, vvhRoadLink.municipalityCode)
-    }
-  }
-
-  private def fetchSpeedLimitsByLinkIds(linkIds: Seq[Long]) = {
-    MassQuery.withIds(linkIds.toSet) { idTableName =>
-      sql"""
-        select a.id, pos.link_id, pos.side_code, e.value, pos.start_measure, pos.end_measure, a.modified_by,
-        a.modified_date, a.created_by, a.created_date, pos.adjusted_timestamp, pos.modified_date
-           from asset a
-           join asset_link al on a.id = al.asset_id
-           join lrm_position pos on al.position_id = pos.id
-           join property p on a.asset_type_id = p.asset_type_id and p.public_id = 'rajoitus'
-           join single_choice_value s on s.asset_id = a.id and s.property_id = p.id
-           join enumerated_value e on s.enumerated_value_id = e.id
-           join  #$idTableName i on i.id = pos.link_id
-           where a.asset_type_id = 20 and floating = 0 AND
-           (valid_to IS NULL OR valid_to > CURRENT_TIMESTAMP) """.as[(Long, Long, SideCode, Option[Int], Double, Double, Option[String], Option[DateTime], Option[String], Option[DateTime], Long, Option[DateTime])].list
-    }
-  }
-
-  /**
-    * Iterates a set of asset ids with a property id and returns linear assets. Used by LinearAssetService.getPersistedAssetsByIds,
-    * LinearAssetService.split and LinearAssetService.separate.
-    */
-  def fetchLinearAssetsByIds(ids: Set[Long], valuePropertyId: String): Seq[PersistedLinearAsset] = {
-    MassQuery.withIds(ids) { idTableName =>
-      val assets = sql"""
-        select a.id, pos.link_id, pos.side_code, s.value, pos.start_measure, pos.end_measure,
-               a.created_by, a.created_date, a.modified_by, a.modified_date,
-               case when a.valid_to <= sysdate then 1 else 0 end as expired, a.asset_type_id,
-               pos.adjusted_timestamp, pos.modified_date
-          from asset a
-          join asset_link al on a.id = al.asset_id
-          join lrm_position pos on al.position_id = pos.id
-          join property p on p.public_id = $valuePropertyId
-          join #$idTableName i on i.id = a.id
-          left join number_property_value s on s.asset_id = a.id and s.property_id = p.id
-          where a.floating = 0
-      """.as[(Long, Long, Int, Option[Int], Double, Double, Option[String], Option[DateTime], Option[String], Option[DateTime], Boolean, Int, Long, Option[DateTime])].list
-      assets.map { case (id, linkId, sideCode, value, startMeasure, endMeasure, createdBy, createdDate, modifiedBy, modifiedDate, expired, typeId, vvhTimeStamp, geomModifiedDate) =>
-        PersistedLinearAsset(id, linkId, sideCode, value.map(NumericValue), startMeasure, endMeasure, createdBy, createdDate, modifiedBy, modifiedDate, expired, typeId, vvhTimeStamp, geomModifiedDate)
-      }
-    }
-  }
-
-  /**
-    * Iterates a set of asset ids with a property id and returns linear assets with textual value. Used by LinearAssetService.getPersistedAssetsByIds.
-    */
-  def fetchAssetsWithTextualValuesByIds(ids: Set[Long], valuePropertyId: String): Seq[PersistedLinearAsset] = {
-    MassQuery.withIds(ids) { idTableName =>
-      val assets = sql"""
-        select a.id, pos.link_id, pos.side_code, s.value_fi, pos.start_measure, pos.end_measure,
-               a.created_by, a.created_date, a.modified_by, a.modified_date,
-               case when a.valid_to <= sysdate then 1 else 0 end as expired, a.asset_type_id,
-               pos.adjusted_timestamp, pos.modified_date
-          from asset a
-          join asset_link al on a.id = al.asset_id
-          join lrm_position pos on al.position_id = pos.id
-          join property p on p.public_id = $valuePropertyId
-          join #$idTableName i on i.id = a.id
-          left join text_property_value s on s.asset_id = a.id and s.property_id = p.id
-          where a.floating = 0
-      """.as[(Long, Long, Int, Option[String], Double, Double, Option[String], Option[DateTime], Option[String], Option[DateTime], Boolean, Int, Long, Option[DateTime])].list
-      assets.map { case (id, linkId, sideCode, value, startMeasure, endMeasure, createdBy, createdDate, modifiedBy, modifiedDate, expired, typeId, vvhTimeStamp, geomModifiedDate) =>
-        PersistedLinearAsset(id, linkId, sideCode, value.map(TextualValue), startMeasure, endMeasure, createdBy, createdDate, modifiedBy, modifiedDate, expired, typeId, vvhTimeStamp, geomModifiedDate)
-      }
-    }
-  }
-
-  /**
-    * Iterates a set of link ids with asset type id and property id and returns linear assets. Used by LinearAssetService.getByRoadLinks.
-    */
-  def fetchLinearAssetsByLinkIds(assetTypeId: Int, linkIds: Seq[Long], valuePropertyId: String): Seq[PersistedLinearAsset] = {
-    MassQuery.withIds(linkIds.toSet) { idTableName =>
-      val assets = sql"""
-        select a.id, pos.link_id, pos.side_code, s.value as total_weight_limit, pos.start_measure, pos.end_measure,
-               a.created_by, a.created_date, a.modified_by, a.modified_date,
-               case when a.valid_to <= sysdate then 1 else 0 end as expired, a.asset_type_id,
-               pos.adjusted_timestamp, pos.modified_date
-          from asset a
-          join asset_link al on a.id = al.asset_id
-          join lrm_position pos on al.position_id = pos.id
-          join property p on p.public_id = $valuePropertyId
-          join #$idTableName i on i.id = pos.link_id
-          left join number_property_value s on s.asset_id = a.id and s.property_id = p.id
-          where a.asset_type_id = $assetTypeId
-          and (a.valid_to >= sysdate or a.valid_to is null)
-          and a.floating = 0"""
-        .as[(Long, Long, Int, Option[Int], Double, Double, Option[String], Option[DateTime], Option[String], Option[DateTime], Boolean, Int, Long, Option[DateTime])].list
-      assets.map { case(id, linkId, sideCode, value, startMeasure, endMeasure, createdBy, createdDate, modifiedBy, modifiedDate, expired, typeId, vvhTimeStamp, geomModifiedDate) =>
-        PersistedLinearAsset(id, linkId, sideCode, value.map(NumericValue), startMeasure, endMeasure, createdBy, createdDate, modifiedBy, modifiedDate, expired, typeId, vvhTimeStamp, geomModifiedDate)
-      }
-    }
-  }
-
-  /**
-    * Iterates a set of link ids with asset type id and property id and returns linear assets. Used by LinearAssetService.getByRoadLinks.
-    */
-  def fetchAssetsWithTextualValuesByLinkIds(assetTypeId: Int, linkIds: Seq[Long], valuePropertyId: String): Seq[PersistedLinearAsset] = {
-    MassQuery.withIds(linkIds.toSet) { idTableName =>
-      val assets = sql"""
-        select a.id, pos.link_id, pos.side_code, s.value_fi, pos.start_measure, pos.end_measure,
-               a.created_by, a.created_date, a.modified_by, a.modified_date,
-               case when a.valid_to <= sysdate then 1 else 0 end as expired, a.asset_type_id,
-               pos.adjusted_timestamp, pos.modified_date
-          from asset a
-          join asset_link al on a.id = al.asset_id
-          join lrm_position pos on al.position_id = pos.id
-          join property p on p.public_id = $valuePropertyId
-          join #$idTableName i on i.id = pos.link_id
-          left join text_property_value s on s.asset_id = a.id and s.property_id = p.id
-          where a.asset_type_id = $assetTypeId
-          and (a.valid_to >= sysdate or a.valid_to is null)
-          and a.floating = 0"""
-        .as[(Long, Long, Int, Option[String], Double, Double, Option[String], Option[DateTime], Option[String], Option[DateTime], Boolean, Int, Long, Option[DateTime])].list
-      assets.map { case(id, linkId, sideCode, value, startMeasure, endMeasure, createdBy, createdDate, modifiedBy, modifiedDate, expired, typeId, vvhTimeStamp, geomModifiedDate) =>
-        PersistedLinearAsset(id, linkId, sideCode, value.map(TextualValue), startMeasure, endMeasure, createdBy, createdDate, modifiedBy, modifiedDate, expired, typeId, vvhTimeStamp, geomModifiedDate)
-      }
-    }
-  }
-
-  /**
-    * Iterates a set of link ids with prohibition asset type id and floating flag and returns linear assets. Used by LinearAssetService.getByRoadLinks
-    * and CsvGenerator.generateDroppedProhibitions.
-    */
-  def fetchProhibitionsByLinkIds(prohibitionAssetTypeId: Int, linkIds: Seq[Long], includeFloating: Boolean = false): Seq[PersistedLinearAsset] = {
-    val floatingFilter = if (includeFloating) "" else "and a.floating = 0"
-
-    val assets = MassQuery.withIds(linkIds.toSet) { idTableName =>
-      sql"""
-        select a.id, pos.link_id, pos.side_code,
-               pv.id, pv.type,
-               pvp.type, pvp.start_hour, pvp.end_hour,
-               pe.type,
-               pos.start_measure, pos.end_measure,
-               a.created_by, a.created_date, a.modified_by, a.modified_date,
-               case when a.valid_to <= sysdate then 1 else 0 end as expired,
-<<<<<<< HEAD
-               pos.adjusted_timestamp, pos.modified_date, pv.additional_info
-=======
-               pos.adjusted_timestamp, pos.modified_date, pvp.start_minute, pvp.end_minute
->>>>>>> 2b3a79ad
-          from asset a
-          join asset_link al on a.id = al.asset_id
-          join lrm_position pos on al.position_id = pos.id
-          join prohibition_value pv on pv.asset_id = a.id
-          join #$idTableName i on i.id = pos.link_id
-          left join prohibition_validity_period pvp on pvp.prohibition_value_id = pv.id
-          left join prohibition_exception pe on pe.prohibition_value_id = pv.id
-          where a.asset_type_id = $prohibitionAssetTypeId
-          and (a.valid_to >= sysdate or a.valid_to is null)
-          #$floatingFilter"""
-<<<<<<< HEAD
-        .as[(Long, Long, Int, Long, Int, Option[Int], Option[Int], Option[Int], Option[Int], Double, Double, Option[String], Option[DateTime], Option[String], Option[DateTime], Boolean, Long, Option[DateTime], String)].list
-=======
-        .as[(Long, Long, Int, Long, Int, Option[Int], Option[Int], Option[Int], Option[Int], Double, Double, Option[String], Option[DateTime], Option[String], Option[DateTime], Boolean, Long, Option[DateTime], Option[Int], Option[Int])].list
->>>>>>> 2b3a79ad
-    }
-
-    val groupedByAssetId = assets.groupBy(_._1)
-    val groupedByProhibitionId = groupedByAssetId.mapValues(_.groupBy(_._4))
-
-    groupedByProhibitionId.map { case (assetId, rowsByProhibitionId) =>
-<<<<<<< HEAD
-      val (_, linkId, sideCode, _, _, _, _, _, _, startMeasure, endMeasure, createdBy, createdDate, modifiedBy, modifiedDate, expired, vvhTimeStamp, geomModifiedDate, _) = groupedByAssetId(assetId).head
-=======
-      val (_, linkId, sideCode, _, _, _, _, _, _, startMeasure, endMeasure, createdBy, createdDate, modifiedBy, modifiedDate, expired, vvhTimeStamp, geomModifiedDate, _, _) = groupedByAssetId(assetId).head
->>>>>>> 2b3a79ad
-      val prohibitionValues = rowsByProhibitionId.keys.toSeq.sorted.map { prohibitionId =>
-        val rows = rowsByProhibitionId(prohibitionId)
-        val prohibitionType = rows.head._5
-        val prohibitionAdditionalInfo = rows.head._19
-        val exceptions = rows.flatMap(_._9).toSet
-        val validityPeriods = rows.filter(_._6.isDefined).map { case row =>
-          ValidityPeriod(row._7.get, row._8.get, ValidityPeriodDayOfWeek(row._6.get), row._19.get, row._20.get)
-        }.toSet
-        ProhibitionValue(prohibitionType, validityPeriods, exceptions, prohibitionAdditionalInfo)
-      }
-      PersistedLinearAsset(assetId, linkId, sideCode, Some(Prohibitions(prohibitionValues)), startMeasure, endMeasure, createdBy, createdDate, modifiedBy, modifiedDate, expired, prohibitionAssetTypeId, vvhTimeStamp, geomModifiedDate)
-    }.toSeq
-  }
-
-  /**
-    * Iterates a set of asset ids with prohibition asset type id and floating flag and returns linear assets. User by LinearAssetSErvice.getPersistedAssetsByIds.
-    */
-  def fetchProhibitionsByIds(prohibitionAssetTypeId: Int, ids: Set[Long], includeFloating: Boolean = false): Seq[PersistedLinearAsset] = {
-    val floatingFilter = if (includeFloating) "" else "and a.floating = 0"
-
-    val assets = MassQuery.withIds(ids.toSet) { idTableName =>
-      sql"""
-        select a.id, pos.link_id, pos.side_code,
-               pv.id, pv.type,
-               pvp.type, pvp.start_hour, pvp.end_hour,
-               pe.type,
-               pos.start_measure, pos.end_measure,
-               a.created_by, a.created_date, a.modified_by, a.modified_date,
-               case when a.valid_to <= sysdate then 1 else 0 end as expired,
-               pos.adjusted_timestamp, pos.modified_date
-          from asset a
-          join asset_link al on a.id = al.asset_id
-          join lrm_position pos on al.position_id = pos.id
-          join prohibition_value pv on pv.asset_id = a.id
-          join #$idTableName i on i.id = a.id
-          left join prohibition_validity_period pvp on pvp.prohibition_value_id = pv.id
-          left join prohibition_exception pe on pe.prohibition_value_id = pv.id
-          where a.asset_type_id = $prohibitionAssetTypeId
-          and (a.valid_to >= sysdate or a.valid_to is null)
-          #$floatingFilter"""
-        .as[(Long, Long, Int, Long, Int, Option[Int], Option[Int], Option[Int], Option[Int], Double, Double, Option[String], Option[DateTime], Option[String], Option[DateTime], Boolean, Long, Option[DateTime])].list
-    }
-
-    val groupedByAssetId = assets.groupBy(_._1)
-    val groupedByProhibitionId = groupedByAssetId.mapValues(_.groupBy(_._4))
-
-    groupedByProhibitionId.map { case (assetId, rowsByProhibitionId) =>
-      val (_, linkId, sideCode, _, _, _, _, _, _, startMeasure, endMeasure, createdBy, createdDate, modifiedBy, modifiedDate, expired, vvhTimeStamp, geomModifiedDate) = groupedByAssetId(assetId).head
-      val prohibitionValues = rowsByProhibitionId.keys.toSeq.sorted.map { prohibitionId =>
-        val rows = rowsByProhibitionId(prohibitionId)
-        val prohibitionType = rows.head._5
-        val exceptions = rows.flatMap(_._9).toSet
-        val validityPeriods = rows.filter(_._6.isDefined).map { case row =>
-          ValidityPeriod(row._7.get, row._8.get, ValidityPeriodDayOfWeek(row._6.get))
-        }.toSet
-        ProhibitionValue(prohibitionType, validityPeriods, exceptions)
-      }
-      PersistedLinearAsset(assetId, linkId, sideCode, Some(Prohibitions(prohibitionValues)), startMeasure, endMeasure, createdBy, createdDate, modifiedBy, modifiedDate, expired, prohibitionAssetTypeId, vvhTimeStamp, geomModifiedDate)
-    }.toSeq
-  }
-
-
-  private def fetchSpeedLimitsByLinkId(linkId: Long) = {
-    sql"""
-      select a.id, pos.link_id, pos.side_code, e.value, pos.start_measure, pos.end_measure, pos.adjusted_timestamp, pos.modified_date
-         from asset a
-         join asset_link al on a.id = al.asset_id
-         join lrm_position pos on al.position_id = pos.id
-         join property p on a.asset_type_id = p.asset_type_id and p.public_id = 'rajoitus'
-         join single_choice_value s on s.asset_id = a.id and s.property_id = p.id
-         join enumerated_value e on s.enumerated_value_id = e.id
-         where a.asset_type_id = 20 and floating = 0 and pos.link_id = $linkId
-           and (a.valid_to >= sysdate or a.valid_to is null) """.as[(Long, Long, SideCode, Option[Int], Double, Double, Long, Option[String])].list
-  }
-
-  /**
-    * Returns only car traffic roads as a topology and speed limits that match these road links.
-    * Used by SpeedLimitService.get (by bounding box and a list of municipalities) and SpeedLimitService.get (by municipality)
-    */
-  def getSpeedLimitLinksByRoadLinks(roadLinks: Seq[RoadLink]): (Seq[SpeedLimit],  Seq[RoadLink]) = {
-    val topology = roadLinks.filter(_.isCarTrafficRoad)
-    val speedLimitLinks = fetchSpeedLimitsByLinkIds(topology.map(_.linkId)).map(createGeometryForSegment(topology))
-    (speedLimitLinks, topology)
-  }
-
-  def getSpeedLimitsChangedSince(sinceDate: DateTime, untilDate: DateTime) = {
-    val speedLimits = sql"""
-        select a.id, pos.link_id, pos.side_code, e.value, pos.start_measure, pos.end_measure, a.modified_by, a.modified_date, a.created_by, a.created_date, pos.adjusted_timestamp, pos.modified_date,
-               case when a.valid_to <= sysdate then 1 else 0 end as expired
-         from asset a
-         join asset_link al on a.id = al.asset_id
-         join lrm_position pos on al.position_id = pos.id
-         join property p on a.asset_type_id = p.asset_type_id and p.public_id = 'rajoitus'
-         join single_choice_value s on s.asset_id = a.id and s.property_id = p.id
-         join enumerated_value e on s.enumerated_value_id = e.id
-         where
-         a.asset_type_id = 20
-         and floating = 0
-         and (
-           (a.valid_to > $sinceDate and a.valid_to <= $untilDate)
-           or
-           (a.modified_date > $sinceDate and a.modified_date <= $untilDate)
-           or
-           (a.created_date > $sinceDate and a.created_date <= $untilDate)
-         )
-    """.as[(Long, Long, SideCode, Option[Int], Double, Double, Option[String], Option[DateTime], Option[String], Option[DateTime], Long, Option[DateTime], Boolean)].list
-
-    speedLimits.map { case (id, linkId, sideCode, value, startMeasure, endMeasure, modifiedBy, modifiedDate, createdBy, createdDate, vvhTimeStamp, geomModifiedDate, expired) =>
-      PersistedSpeedLimit(id, linkId, sideCode, value, startMeasure, endMeasure, modifiedBy, modifiedDate, createdBy, createdDate, vvhTimeStamp , geomModifiedDate, expired)
-    }
-  }
-
-  def getLinearAssetsChangedSince(assetTypeId: Int, sinceDate: DateTime, untilDate: DateTime) = {
-    val assets = sql"""
-        select a.id, pos.link_id, pos.side_code, s.value as total_weight_limit, pos.start_measure, pos.end_measure,
-               a.created_by, a.created_date, a.modified_by, a.modified_date,
-               case when a.valid_to <= sysdate then 1 else 0 end as expired, a.asset_type_id, pos.adjusted_timestamp, pos.modified_date
-          from asset a
-          join asset_link al on a.id = al.asset_id
-          join lrm_position pos on al.position_id = pos.id
-          join property p on p.public_id = 'mittarajoitus'
-          left join number_property_value s on s.asset_id = a.id and s.property_id = p.id
-          where
-          a.asset_type_id = $assetTypeId
-          and (
-            (a.valid_to > $sinceDate and a.valid_to <= $untilDate)
-            or
-            (a.modified_date > $sinceDate and a.modified_date <= $untilDate)
-            or
-            (a.created_date > $sinceDate and a.created_date <= $untilDate)
-          )
-          and a.floating = 0"""
-      .as[(Long, Long, Int, Option[Int], Double, Double, Option[String], Option[DateTime], Option[String], Option[DateTime], Boolean, Int, Long, Option[DateTime])].list
-
-    assets.map { case(id, linkId, sideCode, value, startMeasure, endMeasure, createdBy, createdDate, modifiedBy, modifiedDate, expired, typeId, vvhTimeStamp, geomModifiedDate) =>
-      PersistedLinearAsset(id, linkId, sideCode, value.map(NumericValue), startMeasure, endMeasure, createdBy, createdDate, modifiedBy, modifiedDate, expired, typeId, vvhTimeStamp, geomModifiedDate)
-    }
-  }
-
-  private def createGeometryForSegment(topology: Seq[RoadLink])(segment: (Long, Long, SideCode, Option[Int], Double, Double, Option[String], Option[DateTime], Option[String], Option[DateTime], Long, Option[DateTime])) = {
-    val (assetId, linkId, sideCode, speedLimit, startMeasure, endMeasure, modifiedBy, modifiedDate, createdBy, createdDate, vvhTimeStamp, geomModifiedDate) = segment
-    val roadLink = topology.find(_.linkId == linkId).get
-    val geometry = GeometryUtils.truncateGeometry(roadLink.geometry, startMeasure, endMeasure)
-    SpeedLimit(assetId, linkId, sideCode, roadLink.trafficDirection, speedLimit.map(NumericValue), geometry, startMeasure, endMeasure, modifiedBy, modifiedDate, createdBy, createdDate, vvhTimeStamp, geomModifiedDate)
-  }
-
-  /**
-    * Returns speed limits by asset id. Used by SpeedLimitService.loadSpeedLimit.
-    */
-  def getSpeedLimitLinksById(id: Long): Seq[SpeedLimit] = {
-    val speedLimits = sql"""
-      select a.id, pos.link_id, pos.side_code, e.value, pos.start_measure, pos.end_measure, a.modified_by, a.modified_date, a.created_by, a.created_date, pos.adjusted_timestamp, pos.modified_date
-        from ASSET a
-        join ASSET_LINK al on a.id = al.asset_id
-        join LRM_POSITION pos on al.position_id = pos.id
-        join PROPERTY p on a.asset_type_id = p.asset_type_id and p.public_id = 'rajoitus'
-        join SINGLE_CHOICE_VALUE s on s.asset_id = a.id and s.property_id = p.id
-        join ENUMERATED_VALUE e on s.enumerated_value_id = e.id
-        where a.asset_type_id = 20 and a.id = $id
-        """.as[(Long, Long, SideCode, Option[Int], Double, Double, Option[String], Option[DateTime], Option[String], Option[DateTime], Long, Option[DateTime])].list
-
-    val roadLinksByLinkId = vvhClient.fetchVVHRoadlinks(speedLimits.map(_._2).toSet)
-
-    speedLimits.map { case (assetId, linkId, sideCode, value, startMeasure, endMeasure, modifiedBy, modifiedDate, createdBy, createdDate, vvhTimeStamp, geomModifiedDate) =>
-      val vvhRoadLink = roadLinksByLinkId.find(_.linkId == linkId).getOrElse(throw new NoSuchElementException)
-      SpeedLimit(assetId, linkId, sideCode, vvhRoadLink.trafficDirection, value.map(NumericValue), GeometryUtils.truncateGeometry(vvhRoadLink.geometry, startMeasure, endMeasure), startMeasure, endMeasure, modifiedBy, modifiedDate, createdBy, createdDate, vvhTimeStamp, geomModifiedDate)
-    }
-  }
-
-  private def massQueryCurrentSpeedLimitsByLinkIds(ids: Set[Long]): List[SpeedLimit] = {
-    val speedLimits = MassQuery.withIds(ids) { idTableName =>
-      sql"""select a.id, pos.link_id, pos.side_code, e.value,
-            pos.start_measure, pos.end_measure,
-            a.modified_by, a.modified_date, a.created_by, a.created_date,
-            pos.adjusted_timestamp, pos.modified_date
-        from ASSET a
-        join ASSET_LINK al on a.id = al.asset_id
-        join LRM_POSITION pos on al.position_id = pos.id
-        join PROPERTY p on a.asset_type_id = p.asset_type_id and p.public_id = 'rajoitus'
-        join SINGLE_CHOICE_VALUE s on s.asset_id = a.id and s.property_id = p.id
-        join ENUMERATED_VALUE e on s.enumerated_value_id = e.id
-        join #$idTableName i on (i.id = pos.link_id)
-        where a.asset_type_id = 20 AND (a.valid_to IS NULL OR a.valid_to >= CURRENT_TIMESTAMP ) AND a.floating = 0""".as[
-        (Long, Long, SideCode, Option[Int], Double, Double, Option[String], Option[DateTime], Option[String], Option[DateTime], Long, Option[DateTime])
-        ].list
-    }
-    speedLimits.map {
-      case (assetId, linkId, sideCode, value, startMeasure, endMeasure, modifiedBy, modifiedDate, createdBy, createdDate, vvhTimeStamp, geomModifiedDate) =>
-        SpeedLimit(assetId, linkId, sideCode, TrafficDirection.UnknownDirection, value.map(NumericValue), Seq(Point(0.0, 0.0)), startMeasure, endMeasure, modifiedBy, modifiedDate, createdBy, createdDate, vvhTimeStamp, geomModifiedDate)
-    }
-  }
-
-  /**
-    * Returns speed limits that match a set of link ids. Used by SpeedLimitService.fillNewRoadLinksWithPreviousSpeedLimitData.
-    */
-  def getCurrentSpeedLimitsByLinkIds(ids: Option[Set[Long]]): List[SpeedLimit] = {
-    if (ids.isEmpty) {
-      List()
-    } else {
-      val idSet = ids.get
-      if (idSet.size > MassQueryThreshold) {
-        massQueryCurrentSpeedLimitsByLinkIds(idSet)
-      } else {
-        getCurrentSpeedLimitsByLinkIds(idSet)
-      }
-    }
-  }
-
-  private def getCurrentSpeedLimitsByLinkIds(ids: Set[Long]): List[SpeedLimit] = {
-    def makeLinkIdSql(s: String) = {
-      s.length match {
-        case 0 => " and 1=0"
-        case _ => s" and pos.link_id in (" + s + ")"
-      }
-    }
-
-    val idString = ids.mkString(",")
-    val sql = "select a.id, pos.link_id, pos.side_code, e.value, pos.start_measure, pos.end_measure, a.modified_by, a.modified_date, a.created_by, a.created_date, pos.adjusted_timestamp, pos.modified_date " +
-      "from ASSET a " +
-      "join ASSET_LINK al on a.id = al.asset_id " +
-      "join LRM_POSITION pos on al.position_id = pos.id " +
-      "join PROPERTY p on a.asset_type_id = p.asset_type_id and p.public_id = 'rajoitus' " +
-      "join SINGLE_CHOICE_VALUE s on s.asset_id = a.id and s.property_id = p.id " +
-      "join ENUMERATED_VALUE e on s.enumerated_value_id = e.id " +
-      "where a.asset_type_id = 20 AND (a.valid_to IS NULL OR a.valid_to >= CURRENT_TIMESTAMP ) AND a.floating = 0"
-
-    val idSql = sql + makeLinkIdSql(idString)
-    Q.queryNA[(Long, Long, SideCode, Option[Int], Double, Double, Option[String], Option[DateTime], Option[String], Option[DateTime], Long, Option[DateTime])](idSql).list.map {
-      case (assetId, linkId, sideCode, value, startMeasure, endMeasure, modifiedBy, modifiedDate, createdBy, createdDate, vvhTimeStamp, geomModifiedDate) =>
-        SpeedLimit(assetId, linkId, sideCode, TrafficDirection.UnknownDirection, value.map(NumericValue), Seq(Point(0.0, 0.0)), startMeasure, endMeasure, modifiedBy, modifiedDate, createdBy, createdDate, vvhTimeStamp, geomModifiedDate)
-    }
-  }
-
-  /**
-    * Returns speed limit by asset id. Used by SpeedLimitService.separate.
-    */
-  def getPersistedSpeedLimit(id: Long): Option[PersistedSpeedLimit] = {
-    val speedLimit = sql"""
-      select a.id, pos.link_id, pos.side_code, e.value, pos.start_measure, pos.end_measure, a.modified_by, a.modified_date, a.created_by, a.created_date, pos.adjusted_timestamp, pos.modified_date        from ASSET a
-        join ASSET_LINK al on a.id = al.asset_id
-        join LRM_POSITION pos on al.position_id = pos.id
-        join PROPERTY p on a.asset_type_id = p.asset_type_id and p.public_id = 'rajoitus'
-        join SINGLE_CHOICE_VALUE s on s.asset_id = a.id and s.property_id = p.id
-        join ENUMERATED_VALUE e on s.enumerated_value_id = e.id
-        where a.asset_type_id = 20 and a.id = $id
-        """.as[(Long, Long, SideCode, Option[Int], Double, Double, Option[String], Option[DateTime], Option[String], Option[DateTime], Long, Option[DateTime])].firstOption
-
-    speedLimit.map { case (id, linkId, sideCode, value, startMeasure, endMeasure, modifiedBy, modifiedDate, createdBy, createdDate, vvhTimeStamp, geomModifiedDate) =>
-      PersistedSpeedLimit(id, linkId, sideCode, value, startMeasure, endMeasure, modifiedBy, modifiedDate, createdBy, createdDate, vvhTimeStamp, geomModifiedDate)
-    }
-  }
-
-  /**
-    * Returns details of speed limit by asset id. Used only in unit tests (OracleLinearAssetDaoSpec).
-    */
-  def getSpeedLimitDetails(id: Long): (Option[String], Option[DateTime], Option[String], Option[DateTime], Option[Int]) = {
-    val (modifiedBy, modifiedDate, createdBy, createdDate, value) = sql"""
-      select a.modified_by, a.modified_date, a.created_by, a.created_date, e.value
-      from ASSET a
-      join PROPERTY p on a.asset_type_id = p.asset_type_id and p.public_id = 'rajoitus'
-      join SINGLE_CHOICE_VALUE s on s.asset_id = a.id and s.property_id = p.id
-      join ENUMERATED_VALUE e on s.enumerated_value_id = e.id
-      where a.id = $id
-    """.as[(Option[String], Option[DateTime], Option[String], Option[DateTime], Option[Int])].first
-    (modifiedBy, modifiedDate, createdBy, createdDate, value)
-  }
-
-  /**
-    * Returns m-values and side code by asset id. Used by OracleLinearAssetDao.splitSpeedLimit.
-    */
-  def getLinkGeometryData(id: Long): (Double, Double, SideCode, Long) = {
-    sql"""
-      select lrm.START_MEASURE, lrm.END_MEASURE, lrm.SIDE_CODE, lrm.ADJUSTED_TIMESTAMP
-        from asset a
-        join asset_link al on a.ID = al.ASSET_ID
-        join lrm_position lrm on lrm.id = al.POSITION_ID
-        where a.id = $id
-    """.as[(Double, Double, SideCode, Long)].first
-  }
-
-  /**
-    * Creates new speed limit with municipality validation. Returns id of new speed limit.
-    * Used by SpeedLimitService.create.
-    */
-  def createSpeedLimit(creator: String, linkId: Long, linkMeasures: (Double, Double), sideCode: SideCode, value: Int,
-                       vvhTimeStamp: Long, municipalityValidation: (Int) => Unit): Option[Long] = {
-    municipalityValidation(vvhClient.fetchVVHRoadlink(linkId).get.municipalityCode)
-    createSpeedLimitWithoutDuplicates(creator, linkId, linkMeasures, sideCode, value, None, None, None, None)
-  }
-
-  /**
-    * Creates new speed limit. Returns id of new speed limit. SpeedLimitService.persistProjectedLimit and SpeedLimitService.separate.
-    */
-  def createSpeedLimit(creator: String, linkId: Long, linkMeasures: (Double, Double), sideCode: SideCode, value: Int, vvhTimeStamp: Option[Long], createdDate: Option[DateTime] = None, modifiedBy: Option[String] = None, modifiedAt: Option[DateTime] = None) =
-    createSpeedLimitWithoutDuplicates(creator, linkId, linkMeasures, sideCode, value, vvhTimeStamp, createdDate, modifiedBy, modifiedAt)
-
-  /**
-    * Saves enumerated value to db. Used by OracleLinearAssetDao.createSpeedLimitWithoutDuplicates and AssetDataImporter.splitSpeedLimits.
-    * Used as a parameter for OracleLinearAssetDao.forceCreateLinearAsset.
-    */
-  def insertEnumeratedValue(assetId: Long, valuePropertyId: String, value: Int) = {
-    val propertyId = Q.query[String, Long](Queries.propertyIdByPublicId).apply(valuePropertyId).first
-    sqlu"""
-       insert into single_choice_value(asset_id, enumerated_value_id, property_id, modified_date)
-       values ($assetId, (select id from enumerated_value where property_id = $propertyId and value = $value), $propertyId, current_timestamp)
-     """.execute
-  }
-
-  /**
-    * Saves number property value to db. Used by LinearAssetService.createWithoutTransaction and AssetDataImporter.splitLinearAssets.
-    */
-  def insertValue(assetId: Long, valuePropertyId: String, value: Int) = {
-    val numberPropertyValueId = Sequences.nextPrimaryKeySeqValue
-    val propertyId = Q.query[String, Long](Queries.propertyIdByPublicId).apply(valuePropertyId).first
-    sqlu"""
-       insert into number_property_value(id, asset_id, property_id, value)
-       values ($numberPropertyValueId, $assetId, $propertyId, $value)
-     """.execute
-  }
-
-  /**
-    * Saves textual property value to db. Used by LinearAssetService.createWithoutTransaction.
-    */
-  def insertValue(assetId: Long, valuePropertyId: String, value: String) = {
-    val propertyId = Q.query[String, Long](Queries.propertyIdByPublicId).apply(valuePropertyId).first
-    Queries.insertTextProperty(assetId, propertyId, value).execute
-  }
-
-  /**
-    * Saves linear asset to db. Returns id of new linear asset. Used by OracleLinearAssetDao.createSpeedLimitWithoutDuplicates,
-    * AssetDataImporter.splitSpeedLimits and AssetDataImporter.splitLinearAssets.
-    */
-  def forceCreateLinearAsset(creator: String, typeId: Int, linkId: Long, linkMeasures: (Double, Double), sideCode: SideCode, value: Option[Int], valueInsertion: (Long, Int) => Unit, vvhTimeStamp: Option[Long], createdDate: Option[DateTime], modifiedBy: Option[String], modifiedAt: Option[DateTime]): Long = {
-    val (startMeasure, endMeasure) = linkMeasures
-    val assetId = Sequences.nextPrimaryKeySeqValue
-    val lrmPositionId = Sequences.nextLrmPositionPrimaryKeySeqValue
-    val sideCodeValue = sideCode.value
-
-    val creationDate = createdDate match {
-      case Some(datetime) => s"""TO_TIMESTAMP_TZ('$datetime', 'YYYY-MM-DD"T"HH24:MI:SS.FF3TZH:TZM')"""
-      case None => "sysdate"
-    }
-
-    val modifiedDate = modifiedAt match {
-      case Some(datetime) => s"""TO_TIMESTAMP_TZ('$datetime', 'YYYY-MM-DD"T"HH24:MI:SS.FF3TZH:TZM')"""
-      case None => "NULL"
-    }
-
-    val insertAll =
-      s"""
-       insert all
-         into asset(id, asset_type_id, created_by, created_date, modified_by, modified_date)
-         values ($assetId, $typeId, '$creator', $creationDate, '${modifiedBy.getOrElse("NULL")}', $modifiedDate)
-
-         into lrm_position(id, start_measure, end_measure, link_id, side_code, adjusted_timestamp, modified_date)
-         values ($lrmPositionId, $startMeasure, $endMeasure, $linkId, $sideCodeValue, ${vvhTimeStamp.getOrElse(0)}, CURRENT_TIMESTAMP)
-
-         into asset_link(asset_id, position_id)
-         values ($assetId, $lrmPositionId)
-       select * from dual
-      """
-    Q.updateNA(insertAll).execute
-
-    value.foreach(valueInsertion(assetId, _))
-
-    assetId
-  }
-  
-  private def createSpeedLimitWithoutDuplicates(creator: String, linkId: Long, linkMeasures: (Double, Double), sideCode: SideCode, value: Int, vvhTimeStamp: Option[Long], createdDate: Option[DateTime], modifiedBy: Option[String], modifiedAt: Option[DateTime]): Option[Long] = {
-    val (startMeasure, endMeasure) = linkMeasures
-    val existingLrmPositions = fetchSpeedLimitsByLinkId(linkId).filter(sl => sideCode == SideCode.BothDirections || sl._3 == sideCode).map { case(_, _, _, _, start, end, _, _) => (start, end) }
-    val remainders = existingLrmPositions.foldLeft(Seq((startMeasure, endMeasure)))(GeometryUtils.subtractIntervalFromIntervals).filter { case (start, end) => math.abs(end - start) > 0.01}
-    if (remainders.length == 1) {
-      Some(forceCreateLinearAsset(creator, 20, linkId, linkMeasures, sideCode, Some(value), (id, value) => insertEnumeratedValue(id, "rajoitus", value), vvhTimeStamp, createdDate, modifiedBy, modifiedAt))
-    } else {
-      None
-    }
-  }
-
-  /**
-    * Updates m-values in db. Used by OracleLinearAssetDao.splitSpeedLimit, LinearAssetService.persistMValueAdjustments and LinearAssetService.split.
-    */
-  def updateMValues(id: Long, linkMeasures: (Double, Double)): Unit = {
-    val (startMeasure, endMeasure) = linkMeasures
-    sqlu"""
-      update LRM_POSITION
-      set
-        start_measure = $startMeasure,
-        end_measure = $endMeasure,
-        modified_date = CURRENT_TIMESTAMP
-      where id = (
-        select lrm.id
-          from asset a
-          join asset_link al on a.ID = al.ASSET_ID
-          join lrm_position lrm on lrm.id = al.POSITION_ID
-          where a.id = $id)
-    """.execute
-  }
-
-  /**
-    * Updates m-values and vvh time stamp in db. Used by OracleLinearAssetDao.splitSpeedLimit, LinearAssetService.persistMValueAdjustments and LinearAssetService.split.
-    */
-  def updateMValues(id: Long, linkMeasures: (Double, Double), vvhTimeStamp: Long): Unit = {
-    val (startMeasure, endMeasure) = linkMeasures
-    sqlu"""
-      update LRM_POSITION
-      set
-        start_measure = $startMeasure,
-        end_measure = $endMeasure,
-        adjusted_timestamp = $vvhTimeStamp,
-        modified_date = CURRENT_TIMESTAMP
-      where id = (
-        select lrm.id
-          from asset a
-          join asset_link al on a.ID = al.ASSET_ID
-          join lrm_position lrm on lrm.id = al.POSITION_ID
-          where a.id = $id)
-    """.execute
-  }
-
-  /**
-    * Updates side codes in db. Used by SpeedLimitService.separate, LinearAssetService.persistSideCodeAdjustments and LinearAssetService.separate.
-    */
-  def updateSideCode(id: Long, sideCode: SideCode): Unit = {
-    val sideCodeValue = sideCode.value
-    sqlu"""
-      update LRM_POSITION
-      set
-        side_code = $sideCodeValue,
-        modified_date = CURRENT_TIMESTAMP
-      where id = (
-        select lrm.id
-          from asset a
-          join asset_link al on a.ID = al.ASSET_ID
-          join lrm_position lrm on lrm.id = al.POSITION_ID
-          where a.id = $id)
-    """.execute
-  }
-
-  /**
-    * Splits speed limit by given split measure. Updates old asset and creates new asset. Returns new asset id.
-    * Used by SpeedLimitService.split.
-    */
-  def splitSpeedLimit(id: Long, splitMeasure: Double, value: Int, username: String, municipalityValidation: (Int) => Unit): Long = {
-    def withMunicipalityValidation(vvhLinks: Seq[(Long, Double, Seq[Point], Int)]) = {
-      vvhLinks.foreach(vvhLink => municipalityValidation(vvhLink._4))
-      vvhLinks
-    }
-
-    val (startMeasure, endMeasure, sideCode, vvhTimeStamp) = getLinkGeometryData(id)
-    val link: (Long, Double, (Point, Point)) =
-      withMunicipalityValidation(getLinksWithLengthFromVVH(20, id)).headOption.map { case (linkId, length, geometry, _) =>
-        (linkId, length, GeometryUtils.geometryEndpoints(geometry))
-      }.get
-
-    Queries.updateAssetModified(id, username).execute
-    val (existingLinkMeasures, createdLinkMeasures) = GeometryUtils.createSplit(splitMeasure, (startMeasure, endMeasure))
-
-    updateMValues(id, existingLinkMeasures)
-    val createdId = createSpeedLimitWithoutDuplicates(username, link._1, createdLinkMeasures, sideCode, value, Option(vvhTimeStamp), None, None, None).get
-    createdId
-  }
-
-  /**
-    * Updates speed limit value. Used by SpeedLimitService.updateValues, SpeedLimitService.split and SpeedLimitService.separate.
-    */
-  def updateSpeedLimitValue(id: Long, value: Int, username: String, municipalityValidation: Int => Unit): Option[Long] = {
-    def validateMunicipalities(vvhLinks: Seq[(Long, Double, Seq[Point], Int)]): Unit = {
-      vvhLinks.foreach(vvhLink => municipalityValidation(vvhLink._4))
-    }
-
-    validateMunicipalities(getLinksWithLengthFromVVH(20, id))
-    val propertyId = Q.query[String, Long](Queries.propertyIdByPublicId).apply("rajoitus").first
-    val assetsUpdated = Queries.updateAssetModified(id, username).first
-    val propertiesUpdated = Queries.updateSingleChoiceProperty(id, propertyId, value.toLong).first
-    if (assetsUpdated == 1 && propertiesUpdated == 1) {
-      Some(id)
-    } else {
-      dynamicSession.rollback()
-      None
-    }
-  }
-
-  /**
-    * Sets floating flag of linear assets true in db. Used in LinearAssetService.drop and AssetDataImporter.splitSpeedLimits.
-    */
-  def floatLinearAssets(ids: Set[Long]): Unit = {
-    if (ids.nonEmpty) {
-      MassQuery.withIds(ids) { idTableName =>
-        sqlu"""update asset set floating = 1 where id in (select id from #$idTableName)""".execute
-      }
-    }
-  }
-
-  /**
-    * Updates validity of asset in db. Used by LinearAssetService.expire, LinearAssetService.split and LinearAssetService.separate.
-    */
-  def updateExpiration(id: Long, expired: Boolean, username: String) = {
-    val assetsUpdated = Queries.updateAssetModified(id, username).first
-    val propertiesUpdated = if (expired) {
-      sqlu"update asset set valid_to = sysdate where id = $id".first
-    } else {
-      sqlu"update asset set valid_to = null where id = $id".first
-    }
-    if (assetsUpdated == 1 && propertiesUpdated == 1) {
-      Some(id)
-    } else {
-      None
-    }
-  }
-
-  /**
-    * Creates new linear asset. Return id of new asset. Used by LinearAssetService.createWithoutTransaction
-    */
-  def createLinearAsset(typeId: Int, linkId: Long, expired: Boolean, sideCode: Int, startMeasure: Double, endMeasure: Double, username: String, vvhTimeStamp: Long = 0L): Long  = {
-    val id = Sequences.nextPrimaryKeySeqValue
-    val lrmPositionId = Sequences.nextLrmPositionPrimaryKeySeqValue
-    val validTo = if(expired) "sysdate" else "null"
-    sqlu"""
-      insert all
-        into asset(id, asset_type_id, created_by, created_date, valid_to)
-        values ($id, $typeId, $username, sysdate, #$validTo)
-
-        into lrm_position(id, start_measure, end_measure, link_id, side_code, modified_date, adjusted_timestamp)
-        values ($lrmPositionId, $startMeasure, $endMeasure, $linkId, $sideCode, CURRENT_TIMESTAMP, $vvhTimeStamp)
-
-        into asset_link(asset_id, position_id)
-        values ($id, $lrmPositionId)
-      select * from dual
-    """.execute
-
-    id
-  }
-
-  /**
-    * Updates number property value. Used by LinearAssetService.updateWithoutTransaction.
-    */
-  def clearValue(id: Long, valuePropertyId: String, username: String): Option[Long] = {
-    val propertyId = Q.query[String, Long](Queries.propertyIdByPublicId).apply(valuePropertyId).first
-    val assetsUpdated = Queries.updateAssetModified(id, username).first
-    val propertiesUpdated =
-      sqlu"update number_property_value set value = null where asset_id = $id and property_id = $propertyId".first
-    if (assetsUpdated == 1 && propertiesUpdated == 1) {
-      Some(id)
-    } else {
-      None
-    }
-  }
-
-  /**
-    * Updates number property value. Used by LinearAssetService.updateWithoutTransaction.
-    */
-  def updateValue(id: Long, value: Int, valuePropertyId: String, username: String): Option[Long] = {
-    val propertyId = Q.query[String, Long](Queries.propertyIdByPublicId).apply(valuePropertyId).first
-    val assetsUpdated = Queries.updateAssetModified(id, username).first
-    val propertiesUpdated =
-      sqlu"update number_property_value set value = $value where asset_id = $id and property_id = $propertyId".first
-    if (assetsUpdated == 1 && propertiesUpdated == 1) {
-      Some(id)
-    } else {
-      None
-    }
-  }
-
-  /**
-    * Updates textual property value. Used by LinearAssetService.updateWithoutTransaction.
-    */
-  def updateValue(id: Long, value: String, valuePropertyId: String, username: String): Option[Long] = {
-    val propertyId = Q.query[String, Long](Queries.propertyIdByPublicId).apply(valuePropertyId).first
-    val assetsUpdated = Queries.updateAssetModified(id, username).first
-    val propertiesUpdated = Queries.updateTextProperty(id, propertyId, value).first
-    if (assetsUpdated == 1 && propertiesUpdated == 1) {
-      Some(id)
-    } else {
-      None
-    }
-  }
-
-  /**
-    *  Updates prohibition value. Used by LinearAssetService.updateWithoutTransaction.
-    */
-  def updateProhibitionValue(id: Long, value: Prohibitions, username: String): Option[Long] = {
-    Queries.updateAssetModified(id, username).first
-
-    val prohibitionValueIds = sql"""select id from PROHIBITION_VALUE where asset_id = $id""".as[Int].list.mkString(",")
-    if (prohibitionValueIds.nonEmpty) {
-      sqlu"""delete from PROHIBITION_EXCEPTION where prohibition_value_id in (#$prohibitionValueIds)""".execute
-      sqlu"""delete from PROHIBITION_VALIDITY_PERIOD where prohibition_value_id in (#$prohibitionValueIds)""".execute
-      sqlu"""delete from PROHIBITION_VALUE where asset_id = $id""".execute
-    }
-
-    insertProhibitionValue(id, value)
-    Some(id)
-  }
-
-  /**
-    * Saves prohibition value to db. Used by OracleLinearAssetDao.updateProhibitionValue and LinearAssetService.createWithoutTransaction.
-    */
-  def insertProhibitionValue(assetId: Long, value: Prohibitions): Unit = {
-    value.prohibitions.foreach { (prohibition: ProhibitionValue) =>
-      val prohibitionId = Sequences.nextPrimaryKeySeqValue
-      val prohibitionType = prohibition.typeId
-      val additionalInfo = prohibition.additionalInfo
-      sqlu"""insert into PROHIBITION_VALUE (ID, ASSET_ID, TYPE, ADDITIONAL_INFO) values ($prohibitionId, $assetId, $prohibitionType, $additionalInfo)""".first
-
-      prohibition.validityPeriods.foreach { validityPeriod =>
-        val validityId = Sequences.nextPrimaryKeySeqValue
-        val startHour = validityPeriod.startHour
-        val endHour = validityPeriod.endHour
-        val daysOfWeek = validityPeriod.days.value
-        val startMinute = validityPeriod.startMinute
-        val endMinute = validityPeriod.endMinute
-        sqlu"""insert into PROHIBITION_VALIDITY_PERIOD (ID, PROHIBITION_VALUE_ID, TYPE, START_HOUR, END_HOUR, START_MINUTE, END_MINUTE)
-               values ($validityId, $prohibitionId, $daysOfWeek, $startHour, $endHour, $startMinute, $endMinute)""".execute
-      }
-      prohibition.exceptions.foreach { exceptionType =>
-        val exceptionId = Sequences.nextPrimaryKeySeqValue
-        sqlu""" insert into PROHIBITION_EXCEPTION (ID, PROHIBITION_VALUE_ID, TYPE) values ($exceptionId, $prohibitionId, $exceptionType)""".execute
-      }
-    }
-  }
-
-  /**
-    * When invoked will expire all assets of a given type.
-    * It is required that the invoker takes care of the transaction.
-    * @param typeId Represets the id of the type given (for example 110 is the typeId used for pavement information)
-    */
-  def expireAllAssetsByTypeId (typeId: Int): Unit = {
-    sqlu"update asset set valid_to = sysdate - 1/86400 where asset_type_id = $typeId".execute
-  }
-}
-
+package fi.liikennevirasto.digiroad2.linearasset.oracle
+
+import fi.liikennevirasto.digiroad2._
+import fi.liikennevirasto.digiroad2.asset._
+import fi.liikennevirasto.digiroad2.linearasset._
+import fi.liikennevirasto.digiroad2.masstransitstop.oracle.{Queries, Sequences}
+import fi.liikennevirasto.digiroad2.oracle.MassQuery
+import org.joda.time.DateTime
+import slick.driver.JdbcDriver.backend.Database
+import Database.dynamicSession
+import _root_.oracle.sql.STRUCT
+import com.github.tototoshi.slick.MySQLJodaSupport._
+import org.slf4j.LoggerFactory
+import slick.jdbc.StaticQuery.interpolation
+import slick.jdbc.{GetResult, PositionedParameters, PositionedResult, SetParameter, StaticQuery => Q}
+
+case class PersistedSpeedLimit(id: Long, linkId: Long, sideCode: SideCode, value: Option[Int], startMeasure: Double, endMeasure: Double,
+                               modifiedBy: Option[String], modifiedDate: Option[DateTime], createdBy: Option[String], createdDate: Option[DateTime],
+                               vvhTimeStamp: Long, geomModifiedDate: Option[DateTime], expired: Boolean = false)
+
+class OracleLinearAssetDao(val vvhClient: VVHClient) {
+
+  def MassQueryThreshold = 500
+  /**
+    * Returns unknown speed limits by municipality. Used by SpeedLimitService.getUnknown.
+    */
+  def getUnknownSpeedLimits(municipalities: Option[Set[Int]]): Map[String, Map[String, Any]] = {
+    case class UnknownLimit(linkId: Long, municipality: String, administrativeClass: String)
+    def toUnknownLimit(x: (Long, String, Int)) = UnknownLimit(x._1, x._2, AdministrativeClass(x._3).toString)
+    val optionalMunicipalities = municipalities.map(_.mkString(","))
+    val unknownSpeedLimitQuery = """
+      select s.link_id, m.name_fi, s.administrative_class
+      from unknown_speed_limit s
+      join municipality m on s.municipality_code = m.id
+      """
+
+    val sql = optionalMunicipalities match {
+      case Some(m) => unknownSpeedLimitQuery + s" and municipality_code in ($m)"
+      case _ => unknownSpeedLimitQuery
+    }
+
+    val limitsByMunicipality = Q.queryNA[(Long, String, Int)](sql).list
+      .map(toUnknownLimit)
+      .groupBy(_.municipality)
+      .mapValues {
+      _.groupBy(_.administrativeClass)
+        .mapValues(_.map(_.linkId))
+    }
+
+    addCountsFor(limitsByMunicipality)
+  }
+
+  private def addCountsFor(unknownLimitsByMunicipality: Map[String, Map[String, Any]]): Map[String, Map[String, Any]] = {
+    val unknownSpeedLimitCounts =  sql"""
+      select name_fi, s.administrative_class, count(*)
+      from unknown_speed_limit s
+      join municipality m on s.municipality_code = m.id
+      group by name_fi, administrative_class
+    """.as[(String, Int, Int)].list
+
+    unknownLimitsByMunicipality.map { case (municipality, values) =>
+      val municipalityCount = unknownSpeedLimitCounts.find(x => x._1 == municipality && x._2 == Municipality.value).map(_._3).getOrElse(0)
+      val stateCount = unknownSpeedLimitCounts.find(x => x._1 == municipality && x._2 == State.value).map(_._3).getOrElse(0)
+      val privateCount = unknownSpeedLimitCounts.find(x => x._1 == municipality && x._2 == Private.value).map(_._3).getOrElse(0)
+
+      val valuesWithCounts = values +
+        ("municipalityCount" -> municipalityCount) +
+        ("stateCount" -> stateCount) +
+        ("privateCount" -> privateCount) +
+        ("totalCount" -> (municipalityCount + stateCount + privateCount))
+
+      (municipality -> valuesWithCounts)
+    }
+  }
+
+  /**
+    * Saves unknown speed limits to unknown speed limits list. Used by SpeedLimitService.persistUnknown.
+    */
+  def persistUnknownSpeedLimits(limits: Seq[UnknownSpeedLimit]): Unit = {
+    val statement = dynamicSession.prepareStatement("""
+        insert into unknown_speed_limit (link_id, municipality_code, administrative_class)
+        select ?, ?, ?
+        from dual
+        where not exists (select * from unknown_speed_limit where link_id = ?)
+      """)
+    try {
+      limits.foreach { limit =>
+        statement.setLong(1, limit.linkId)
+        statement.setInt(2, limit.municipalityCode)
+        statement.setInt(3, limit.administrativeClass.value)
+        statement.setLong(4, limit.linkId)
+        statement.addBatch()
+      }
+      statement.executeBatch()
+    } finally {
+      statement.close()
+    }
+  }
+
+  /**
+    * Removes speed limits from unknown speed limits list. Used by SpeedLimitService.purgeUnknown.
+    */
+  def purgeFromUnknownSpeedLimits(linkId: Long, roadLinkLength: Double): Unit = {
+    val speedLimits = fetchSpeedLimitsByLinkId(linkId)
+
+    def calculateRemainders(sideCode: SideCode): Seq[(Double, Double)] = {
+      val limitEndPoints = speedLimits.filter(sl => sl._3 == SideCode.BothDirections || sl._3 == sideCode).map { case(_, _, _, _, start, end, _, _) => (start, end) }
+      limitEndPoints.foldLeft(Seq((0.0, roadLinkLength)))(GeometryUtils.subtractIntervalFromIntervals).filter { case (start, end) => math.abs(end - start) > 0.1}
+    }
+
+    val towardsRemainders = calculateRemainders(SideCode.TowardsDigitizing)
+    val againstRemainders = calculateRemainders(SideCode.AgainstDigitizing)
+    if (towardsRemainders.isEmpty && againstRemainders.isEmpty) {
+      sqlu"""delete from unknown_speed_limit where link_id = $linkId""".execute
+    }
+  }
+
+  val logger = LoggerFactory.getLogger(getClass)
+
+  /**
+    * No usages in OTH.
+    */
+  implicit object GetByteArray extends GetResult[Array[Byte]] {
+    def apply(rs: PositionedResult) = rs.nextBytes()
+  }
+
+  /**
+    * No usages in OTH.
+    */
+  implicit object GetSideCode extends GetResult[SideCode] {
+    def apply(rs: PositionedResult) = SideCode(rs.nextInt())
+  }
+
+  /**
+    * No usages in OTH.
+    */
+  implicit object SetStruct extends SetParameter[STRUCT] {
+    def apply(v: STRUCT, pp: PositionedParameters) {
+      pp.setObject(v, java.sql.Types.STRUCT)
+    }
+  }
+
+  /**
+    * No usages in OTH.
+    */
+  implicit val SetParameterFromLong: SetParameter[Seq[Long]] = new SetParameter[Seq[Long]] {
+    def apply(seq: Seq[Long], p: PositionedParameters): Unit = {
+      seq.foreach(p.setLong)
+    }
+  }
+
+  /**
+    * Returns data for municipality validation. Used by OracleLinearAssetDao.splitSpeedLimit and OracleLinearAssetDao.updateSpeedLimitValue.
+    */
+  def getLinksWithLengthFromVVH(assetTypeId: Int, id: Long): Seq[(Long, Double, Seq[Point], Int)] = {
+    val links = sql"""
+      select pos.link_id, pos.start_measure, pos.end_measure
+        from ASSET a
+        join ASSET_LINK al on a.id = al.asset_id
+        join LRM_POSITION pos on al.position_id = pos.id
+        where a.asset_type_id = $assetTypeId and a.id = $id
+        """.as[(Long, Double, Double)].list
+
+    val roadLinksByLinkId = vvhClient.fetchVVHRoadlinks(links.map(_._1).toSet)
+
+    links.map { case (linkId, startMeasure, endMeasure) =>
+      val vvhRoadLink = roadLinksByLinkId.find(_.linkId == linkId).getOrElse(throw new NoSuchElementException)
+      val truncatedGeometry = GeometryUtils.truncateGeometry(vvhRoadLink.geometry, startMeasure, endMeasure)
+      (linkId, endMeasure - startMeasure, truncatedGeometry, vvhRoadLink.municipalityCode)
+    }
+  }
+
+  private def fetchSpeedLimitsByLinkIds(linkIds: Seq[Long]) = {
+    MassQuery.withIds(linkIds.toSet) { idTableName =>
+      sql"""
+        select a.id, pos.link_id, pos.side_code, e.value, pos.start_measure, pos.end_measure, a.modified_by,
+        a.modified_date, a.created_by, a.created_date, pos.adjusted_timestamp, pos.modified_date
+           from asset a
+           join asset_link al on a.id = al.asset_id
+           join lrm_position pos on al.position_id = pos.id
+           join property p on a.asset_type_id = p.asset_type_id and p.public_id = 'rajoitus'
+           join single_choice_value s on s.asset_id = a.id and s.property_id = p.id
+           join enumerated_value e on s.enumerated_value_id = e.id
+           join  #$idTableName i on i.id = pos.link_id
+           where a.asset_type_id = 20 and floating = 0 AND
+           (valid_to IS NULL OR valid_to > CURRENT_TIMESTAMP) """.as[(Long, Long, SideCode, Option[Int], Double, Double, Option[String], Option[DateTime], Option[String], Option[DateTime], Long, Option[DateTime])].list
+    }
+  }
+
+  /**
+    * Iterates a set of asset ids with a property id and returns linear assets. Used by LinearAssetService.getPersistedAssetsByIds,
+    * LinearAssetService.split and LinearAssetService.separate.
+    */
+  def fetchLinearAssetsByIds(ids: Set[Long], valuePropertyId: String): Seq[PersistedLinearAsset] = {
+    MassQuery.withIds(ids) { idTableName =>
+      val assets = sql"""
+        select a.id, pos.link_id, pos.side_code, s.value, pos.start_measure, pos.end_measure,
+               a.created_by, a.created_date, a.modified_by, a.modified_date,
+               case when a.valid_to <= sysdate then 1 else 0 end as expired, a.asset_type_id,
+               pos.adjusted_timestamp, pos.modified_date
+          from asset a
+          join asset_link al on a.id = al.asset_id
+          join lrm_position pos on al.position_id = pos.id
+          join property p on p.public_id = $valuePropertyId
+          join #$idTableName i on i.id = a.id
+          left join number_property_value s on s.asset_id = a.id and s.property_id = p.id
+          where a.floating = 0
+      """.as[(Long, Long, Int, Option[Int], Double, Double, Option[String], Option[DateTime], Option[String], Option[DateTime], Boolean, Int, Long, Option[DateTime])].list
+      assets.map { case (id, linkId, sideCode, value, startMeasure, endMeasure, createdBy, createdDate, modifiedBy, modifiedDate, expired, typeId, vvhTimeStamp, geomModifiedDate) =>
+        PersistedLinearAsset(id, linkId, sideCode, value.map(NumericValue), startMeasure, endMeasure, createdBy, createdDate, modifiedBy, modifiedDate, expired, typeId, vvhTimeStamp, geomModifiedDate)
+      }
+    }
+  }
+
+  /**
+    * Iterates a set of asset ids with a property id and returns linear assets with textual value. Used by LinearAssetService.getPersistedAssetsByIds.
+    */
+  def fetchAssetsWithTextualValuesByIds(ids: Set[Long], valuePropertyId: String): Seq[PersistedLinearAsset] = {
+    MassQuery.withIds(ids) { idTableName =>
+      val assets = sql"""
+        select a.id, pos.link_id, pos.side_code, s.value_fi, pos.start_measure, pos.end_measure,
+               a.created_by, a.created_date, a.modified_by, a.modified_date,
+               case when a.valid_to <= sysdate then 1 else 0 end as expired, a.asset_type_id,
+               pos.adjusted_timestamp, pos.modified_date
+          from asset a
+          join asset_link al on a.id = al.asset_id
+          join lrm_position pos on al.position_id = pos.id
+          join property p on p.public_id = $valuePropertyId
+          join #$idTableName i on i.id = a.id
+          left join text_property_value s on s.asset_id = a.id and s.property_id = p.id
+          where a.floating = 0
+      """.as[(Long, Long, Int, Option[String], Double, Double, Option[String], Option[DateTime], Option[String], Option[DateTime], Boolean, Int, Long, Option[DateTime])].list
+      assets.map { case (id, linkId, sideCode, value, startMeasure, endMeasure, createdBy, createdDate, modifiedBy, modifiedDate, expired, typeId, vvhTimeStamp, geomModifiedDate) =>
+        PersistedLinearAsset(id, linkId, sideCode, value.map(TextualValue), startMeasure, endMeasure, createdBy, createdDate, modifiedBy, modifiedDate, expired, typeId, vvhTimeStamp, geomModifiedDate)
+      }
+    }
+  }
+
+  /**
+    * Iterates a set of link ids with asset type id and property id and returns linear assets. Used by LinearAssetService.getByRoadLinks.
+    */
+  def fetchLinearAssetsByLinkIds(assetTypeId: Int, linkIds: Seq[Long], valuePropertyId: String): Seq[PersistedLinearAsset] = {
+    MassQuery.withIds(linkIds.toSet) { idTableName =>
+      val assets = sql"""
+        select a.id, pos.link_id, pos.side_code, s.value as total_weight_limit, pos.start_measure, pos.end_measure,
+               a.created_by, a.created_date, a.modified_by, a.modified_date,
+               case when a.valid_to <= sysdate then 1 else 0 end as expired, a.asset_type_id,
+               pos.adjusted_timestamp, pos.modified_date
+          from asset a
+          join asset_link al on a.id = al.asset_id
+          join lrm_position pos on al.position_id = pos.id
+          join property p on p.public_id = $valuePropertyId
+          join #$idTableName i on i.id = pos.link_id
+          left join number_property_value s on s.asset_id = a.id and s.property_id = p.id
+          where a.asset_type_id = $assetTypeId
+          and (a.valid_to >= sysdate or a.valid_to is null)
+          and a.floating = 0"""
+        .as[(Long, Long, Int, Option[Int], Double, Double, Option[String], Option[DateTime], Option[String], Option[DateTime], Boolean, Int, Long, Option[DateTime])].list
+      assets.map { case(id, linkId, sideCode, value, startMeasure, endMeasure, createdBy, createdDate, modifiedBy, modifiedDate, expired, typeId, vvhTimeStamp, geomModifiedDate) =>
+        PersistedLinearAsset(id, linkId, sideCode, value.map(NumericValue), startMeasure, endMeasure, createdBy, createdDate, modifiedBy, modifiedDate, expired, typeId, vvhTimeStamp, geomModifiedDate)
+      }
+    }
+  }
+
+  /**
+    * Iterates a set of link ids with asset type id and property id and returns linear assets. Used by LinearAssetService.getByRoadLinks.
+    */
+  def fetchAssetsWithTextualValuesByLinkIds(assetTypeId: Int, linkIds: Seq[Long], valuePropertyId: String): Seq[PersistedLinearAsset] = {
+    MassQuery.withIds(linkIds.toSet) { idTableName =>
+      val assets = sql"""
+        select a.id, pos.link_id, pos.side_code, s.value_fi, pos.start_measure, pos.end_measure,
+               a.created_by, a.created_date, a.modified_by, a.modified_date,
+               case when a.valid_to <= sysdate then 1 else 0 end as expired, a.asset_type_id,
+               pos.adjusted_timestamp, pos.modified_date
+          from asset a
+          join asset_link al on a.id = al.asset_id
+          join lrm_position pos on al.position_id = pos.id
+          join property p on p.public_id = $valuePropertyId
+          join #$idTableName i on i.id = pos.link_id
+          left join text_property_value s on s.asset_id = a.id and s.property_id = p.id
+          where a.asset_type_id = $assetTypeId
+          and (a.valid_to >= sysdate or a.valid_to is null)
+          and a.floating = 0"""
+        .as[(Long, Long, Int, Option[String], Double, Double, Option[String], Option[DateTime], Option[String], Option[DateTime], Boolean, Int, Long, Option[DateTime])].list
+      assets.map { case(id, linkId, sideCode, value, startMeasure, endMeasure, createdBy, createdDate, modifiedBy, modifiedDate, expired, typeId, vvhTimeStamp, geomModifiedDate) =>
+        PersistedLinearAsset(id, linkId, sideCode, value.map(TextualValue), startMeasure, endMeasure, createdBy, createdDate, modifiedBy, modifiedDate, expired, typeId, vvhTimeStamp, geomModifiedDate)
+      }
+    }
+  }
+
+  /**
+    * Iterates a set of link ids with prohibition asset type id and floating flag and returns linear assets. Used by LinearAssetService.getByRoadLinks
+    * and CsvGenerator.generateDroppedProhibitions.
+    */
+  def fetchProhibitionsByLinkIds(prohibitionAssetTypeId: Int, linkIds: Seq[Long], includeFloating: Boolean = false): Seq[PersistedLinearAsset] = {
+    val floatingFilter = if (includeFloating) "" else "and a.floating = 0"
+
+    val assets = MassQuery.withIds(linkIds.toSet) { idTableName =>
+      sql"""
+        select a.id, pos.link_id, pos.side_code,
+               pv.id, pv.type,
+               pvp.type, pvp.start_hour, pvp.end_hour,
+               pe.type,
+               pos.start_measure, pos.end_measure,
+               a.created_by, a.created_date, a.modified_by, a.modified_date,
+               case when a.valid_to <= sysdate then 1 else 0 end as expired,
+               pos.adjusted_timestamp, pos.modified_date, pvp.start_minute, pvp.end_minute, pv.additional_info
+          from asset a
+          join asset_link al on a.id = al.asset_id
+          join lrm_position pos on al.position_id = pos.id
+          join prohibition_value pv on pv.asset_id = a.id
+          join #$idTableName i on i.id = pos.link_id
+          left join prohibition_validity_period pvp on pvp.prohibition_value_id = pv.id
+          left join prohibition_exception pe on pe.prohibition_value_id = pv.id
+          where a.asset_type_id = $prohibitionAssetTypeId
+          and (a.valid_to >= sysdate or a.valid_to is null)
+          #$floatingFilter"""
+        .as[(Long, Long, Int, Long, Int, Option[Int], Option[Int], Option[Int], Option[Int], Double, Double, Option[String], Option[DateTime], Option[String], Option[DateTime], Boolean, Long, Option[DateTime], Option[Int], Option[Int], String)].list
+    }
+
+    val groupedByAssetId = assets.groupBy(_._1)
+    val groupedByProhibitionId = groupedByAssetId.mapValues(_.groupBy(_._4))
+
+    groupedByProhibitionId.map { case (assetId, rowsByProhibitionId) =>
+      val (_, linkId, sideCode, _, _, _, _, _, _, startMeasure, endMeasure, createdBy, createdDate, modifiedBy, modifiedDate, expired, vvhTimeStamp, geomModifiedDate, _, _, _) = groupedByAssetId(assetId).head
+      val prohibitionValues = rowsByProhibitionId.keys.toSeq.sorted.map { prohibitionId =>
+        val rows = rowsByProhibitionId(prohibitionId)
+        val prohibitionType = rows.head._5
+        val prohibitionAdditionalInfo = rows.head._21
+        val exceptions = rows.flatMap(_._9).toSet
+        val validityPeriods = rows.filter(_._6.isDefined).map { case row =>
+          ValidityPeriod(row._7.get, row._8.get, ValidityPeriodDayOfWeek(row._6.get), row._19.get, row._20.get)
+        }.toSet
+        ProhibitionValue(prohibitionType, validityPeriods, exceptions, prohibitionAdditionalInfo)
+      }
+      PersistedLinearAsset(assetId, linkId, sideCode, Some(Prohibitions(prohibitionValues)), startMeasure, endMeasure, createdBy, createdDate, modifiedBy, modifiedDate, expired, prohibitionAssetTypeId, vvhTimeStamp, geomModifiedDate)
+    }.toSeq
+  }
+
+  /**
+    * Iterates a set of asset ids with prohibition asset type id and floating flag and returns linear assets. User by LinearAssetSErvice.getPersistedAssetsByIds.
+    */
+  def fetchProhibitionsByIds(prohibitionAssetTypeId: Int, ids: Set[Long], includeFloating: Boolean = false): Seq[PersistedLinearAsset] = {
+    val floatingFilter = if (includeFloating) "" else "and a.floating = 0"
+
+    val assets = MassQuery.withIds(ids.toSet) { idTableName =>
+      sql"""
+        select a.id, pos.link_id, pos.side_code,
+               pv.id, pv.type,
+               pvp.type, pvp.start_hour, pvp.end_hour,
+               pe.type,
+               pos.start_measure, pos.end_measure,
+               a.created_by, a.created_date, a.modified_by, a.modified_date,
+               case when a.valid_to <= sysdate then 1 else 0 end as expired,
+               pos.adjusted_timestamp, pos.modified_date
+          from asset a
+          join asset_link al on a.id = al.asset_id
+          join lrm_position pos on al.position_id = pos.id
+          join prohibition_value pv on pv.asset_id = a.id
+          join #$idTableName i on i.id = a.id
+          left join prohibition_validity_period pvp on pvp.prohibition_value_id = pv.id
+          left join prohibition_exception pe on pe.prohibition_value_id = pv.id
+          where a.asset_type_id = $prohibitionAssetTypeId
+          and (a.valid_to >= sysdate or a.valid_to is null)
+          #$floatingFilter"""
+        .as[(Long, Long, Int, Long, Int, Option[Int], Option[Int], Option[Int], Option[Int], Double, Double, Option[String], Option[DateTime], Option[String], Option[DateTime], Boolean, Long, Option[DateTime])].list
+    }
+
+    val groupedByAssetId = assets.groupBy(_._1)
+    val groupedByProhibitionId = groupedByAssetId.mapValues(_.groupBy(_._4))
+
+    groupedByProhibitionId.map { case (assetId, rowsByProhibitionId) =>
+      val (_, linkId, sideCode, _, _, _, _, _, _, startMeasure, endMeasure, createdBy, createdDate, modifiedBy, modifiedDate, expired, vvhTimeStamp, geomModifiedDate) = groupedByAssetId(assetId).head
+      val prohibitionValues = rowsByProhibitionId.keys.toSeq.sorted.map { prohibitionId =>
+        val rows = rowsByProhibitionId(prohibitionId)
+        val prohibitionType = rows.head._5
+        val exceptions = rows.flatMap(_._9).toSet
+        val validityPeriods = rows.filter(_._6.isDefined).map { case row =>
+          ValidityPeriod(row._7.get, row._8.get, ValidityPeriodDayOfWeek(row._6.get))
+        }.toSet
+        ProhibitionValue(prohibitionType, validityPeriods, exceptions)
+      }
+      PersistedLinearAsset(assetId, linkId, sideCode, Some(Prohibitions(prohibitionValues)), startMeasure, endMeasure, createdBy, createdDate, modifiedBy, modifiedDate, expired, prohibitionAssetTypeId, vvhTimeStamp, geomModifiedDate)
+    }.toSeq
+  }
+
+
+  private def fetchSpeedLimitsByLinkId(linkId: Long) = {
+    sql"""
+      select a.id, pos.link_id, pos.side_code, e.value, pos.start_measure, pos.end_measure, pos.adjusted_timestamp, pos.modified_date
+         from asset a
+         join asset_link al on a.id = al.asset_id
+         join lrm_position pos on al.position_id = pos.id
+         join property p on a.asset_type_id = p.asset_type_id and p.public_id = 'rajoitus'
+         join single_choice_value s on s.asset_id = a.id and s.property_id = p.id
+         join enumerated_value e on s.enumerated_value_id = e.id
+         where a.asset_type_id = 20 and floating = 0 and pos.link_id = $linkId
+           and (a.valid_to >= sysdate or a.valid_to is null) """.as[(Long, Long, SideCode, Option[Int], Double, Double, Long, Option[String])].list
+  }
+
+  /**
+    * Returns only car traffic roads as a topology and speed limits that match these road links.
+    * Used by SpeedLimitService.get (by bounding box and a list of municipalities) and SpeedLimitService.get (by municipality)
+    */
+  def getSpeedLimitLinksByRoadLinks(roadLinks: Seq[RoadLink]): (Seq[SpeedLimit],  Seq[RoadLink]) = {
+    val topology = roadLinks.filter(_.isCarTrafficRoad)
+    val speedLimitLinks = fetchSpeedLimitsByLinkIds(topology.map(_.linkId)).map(createGeometryForSegment(topology))
+    (speedLimitLinks, topology)
+  }
+
+  def getSpeedLimitsChangedSince(sinceDate: DateTime, untilDate: DateTime) = {
+    val speedLimits = sql"""
+        select a.id, pos.link_id, pos.side_code, e.value, pos.start_measure, pos.end_measure, a.modified_by, a.modified_date, a.created_by, a.created_date, pos.adjusted_timestamp, pos.modified_date,
+               case when a.valid_to <= sysdate then 1 else 0 end as expired
+         from asset a
+         join asset_link al on a.id = al.asset_id
+         join lrm_position pos on al.position_id = pos.id
+         join property p on a.asset_type_id = p.asset_type_id and p.public_id = 'rajoitus'
+         join single_choice_value s on s.asset_id = a.id and s.property_id = p.id
+         join enumerated_value e on s.enumerated_value_id = e.id
+         where
+         a.asset_type_id = 20
+         and floating = 0
+         and (
+           (a.valid_to > $sinceDate and a.valid_to <= $untilDate)
+           or
+           (a.modified_date > $sinceDate and a.modified_date <= $untilDate)
+           or
+           (a.created_date > $sinceDate and a.created_date <= $untilDate)
+         )
+    """.as[(Long, Long, SideCode, Option[Int], Double, Double, Option[String], Option[DateTime], Option[String], Option[DateTime], Long, Option[DateTime], Boolean)].list
+
+    speedLimits.map { case (id, linkId, sideCode, value, startMeasure, endMeasure, modifiedBy, modifiedDate, createdBy, createdDate, vvhTimeStamp, geomModifiedDate, expired) =>
+      PersistedSpeedLimit(id, linkId, sideCode, value, startMeasure, endMeasure, modifiedBy, modifiedDate, createdBy, createdDate, vvhTimeStamp , geomModifiedDate, expired)
+    }
+  }
+
+  def getLinearAssetsChangedSince(assetTypeId: Int, sinceDate: DateTime, untilDate: DateTime) = {
+    val assets = sql"""
+        select a.id, pos.link_id, pos.side_code, s.value as total_weight_limit, pos.start_measure, pos.end_measure,
+               a.created_by, a.created_date, a.modified_by, a.modified_date,
+               case when a.valid_to <= sysdate then 1 else 0 end as expired, a.asset_type_id, pos.adjusted_timestamp, pos.modified_date
+          from asset a
+          join asset_link al on a.id = al.asset_id
+          join lrm_position pos on al.position_id = pos.id
+          join property p on p.public_id = 'mittarajoitus'
+          left join number_property_value s on s.asset_id = a.id and s.property_id = p.id
+          where
+          a.asset_type_id = $assetTypeId
+          and (
+            (a.valid_to > $sinceDate and a.valid_to <= $untilDate)
+            or
+            (a.modified_date > $sinceDate and a.modified_date <= $untilDate)
+            or
+            (a.created_date > $sinceDate and a.created_date <= $untilDate)
+          )
+          and a.floating = 0"""
+      .as[(Long, Long, Int, Option[Int], Double, Double, Option[String], Option[DateTime], Option[String], Option[DateTime], Boolean, Int, Long, Option[DateTime])].list
+
+    assets.map { case(id, linkId, sideCode, value, startMeasure, endMeasure, createdBy, createdDate, modifiedBy, modifiedDate, expired, typeId, vvhTimeStamp, geomModifiedDate) =>
+      PersistedLinearAsset(id, linkId, sideCode, value.map(NumericValue), startMeasure, endMeasure, createdBy, createdDate, modifiedBy, modifiedDate, expired, typeId, vvhTimeStamp, geomModifiedDate)
+    }
+  }
+
+  private def createGeometryForSegment(topology: Seq[RoadLink])(segment: (Long, Long, SideCode, Option[Int], Double, Double, Option[String], Option[DateTime], Option[String], Option[DateTime], Long, Option[DateTime])) = {
+    val (assetId, linkId, sideCode, speedLimit, startMeasure, endMeasure, modifiedBy, modifiedDate, createdBy, createdDate, vvhTimeStamp, geomModifiedDate) = segment
+    val roadLink = topology.find(_.linkId == linkId).get
+    val geometry = GeometryUtils.truncateGeometry(roadLink.geometry, startMeasure, endMeasure)
+    SpeedLimit(assetId, linkId, sideCode, roadLink.trafficDirection, speedLimit.map(NumericValue), geometry, startMeasure, endMeasure, modifiedBy, modifiedDate, createdBy, createdDate, vvhTimeStamp, geomModifiedDate)
+  }
+
+  /**
+    * Returns speed limits by asset id. Used by SpeedLimitService.loadSpeedLimit.
+    */
+  def getSpeedLimitLinksById(id: Long): Seq[SpeedLimit] = {
+    val speedLimits = sql"""
+      select a.id, pos.link_id, pos.side_code, e.value, pos.start_measure, pos.end_measure, a.modified_by, a.modified_date, a.created_by, a.created_date, pos.adjusted_timestamp, pos.modified_date
+        from ASSET a
+        join ASSET_LINK al on a.id = al.asset_id
+        join LRM_POSITION pos on al.position_id = pos.id
+        join PROPERTY p on a.asset_type_id = p.asset_type_id and p.public_id = 'rajoitus'
+        join SINGLE_CHOICE_VALUE s on s.asset_id = a.id and s.property_id = p.id
+        join ENUMERATED_VALUE e on s.enumerated_value_id = e.id
+        where a.asset_type_id = 20 and a.id = $id
+        """.as[(Long, Long, SideCode, Option[Int], Double, Double, Option[String], Option[DateTime], Option[String], Option[DateTime], Long, Option[DateTime])].list
+
+    val roadLinksByLinkId = vvhClient.fetchVVHRoadlinks(speedLimits.map(_._2).toSet)
+
+    speedLimits.map { case (assetId, linkId, sideCode, value, startMeasure, endMeasure, modifiedBy, modifiedDate, createdBy, createdDate, vvhTimeStamp, geomModifiedDate) =>
+      val vvhRoadLink = roadLinksByLinkId.find(_.linkId == linkId).getOrElse(throw new NoSuchElementException)
+      SpeedLimit(assetId, linkId, sideCode, vvhRoadLink.trafficDirection, value.map(NumericValue), GeometryUtils.truncateGeometry(vvhRoadLink.geometry, startMeasure, endMeasure), startMeasure, endMeasure, modifiedBy, modifiedDate, createdBy, createdDate, vvhTimeStamp, geomModifiedDate)
+    }
+  }
+
+  private def massQueryCurrentSpeedLimitsByLinkIds(ids: Set[Long]): List[SpeedLimit] = {
+    val speedLimits = MassQuery.withIds(ids) { idTableName =>
+      sql"""select a.id, pos.link_id, pos.side_code, e.value,
+            pos.start_measure, pos.end_measure,
+            a.modified_by, a.modified_date, a.created_by, a.created_date,
+            pos.adjusted_timestamp, pos.modified_date
+        from ASSET a
+        join ASSET_LINK al on a.id = al.asset_id
+        join LRM_POSITION pos on al.position_id = pos.id
+        join PROPERTY p on a.asset_type_id = p.asset_type_id and p.public_id = 'rajoitus'
+        join SINGLE_CHOICE_VALUE s on s.asset_id = a.id and s.property_id = p.id
+        join ENUMERATED_VALUE e on s.enumerated_value_id = e.id
+        join #$idTableName i on (i.id = pos.link_id)
+        where a.asset_type_id = 20 AND (a.valid_to IS NULL OR a.valid_to >= CURRENT_TIMESTAMP ) AND a.floating = 0""".as[
+        (Long, Long, SideCode, Option[Int], Double, Double, Option[String], Option[DateTime], Option[String], Option[DateTime], Long, Option[DateTime])
+        ].list
+    }
+    speedLimits.map {
+      case (assetId, linkId, sideCode, value, startMeasure, endMeasure, modifiedBy, modifiedDate, createdBy, createdDate, vvhTimeStamp, geomModifiedDate) =>
+        SpeedLimit(assetId, linkId, sideCode, TrafficDirection.UnknownDirection, value.map(NumericValue), Seq(Point(0.0, 0.0)), startMeasure, endMeasure, modifiedBy, modifiedDate, createdBy, createdDate, vvhTimeStamp, geomModifiedDate)
+    }
+  }
+
+  /**
+    * Returns speed limits that match a set of link ids. Used by SpeedLimitService.fillNewRoadLinksWithPreviousSpeedLimitData.
+    */
+  def getCurrentSpeedLimitsByLinkIds(ids: Option[Set[Long]]): List[SpeedLimit] = {
+    if (ids.isEmpty) {
+      List()
+    } else {
+      val idSet = ids.get
+      if (idSet.size > MassQueryThreshold) {
+        massQueryCurrentSpeedLimitsByLinkIds(idSet)
+      } else {
+        getCurrentSpeedLimitsByLinkIds(idSet)
+      }
+    }
+  }
+
+  private def getCurrentSpeedLimitsByLinkIds(ids: Set[Long]): List[SpeedLimit] = {
+    def makeLinkIdSql(s: String) = {
+      s.length match {
+        case 0 => " and 1=0"
+        case _ => s" and pos.link_id in (" + s + ")"
+      }
+    }
+
+    val idString = ids.mkString(",")
+    val sql = "select a.id, pos.link_id, pos.side_code, e.value, pos.start_measure, pos.end_measure, a.modified_by, a.modified_date, a.created_by, a.created_date, pos.adjusted_timestamp, pos.modified_date " +
+      "from ASSET a " +
+      "join ASSET_LINK al on a.id = al.asset_id " +
+      "join LRM_POSITION pos on al.position_id = pos.id " +
+      "join PROPERTY p on a.asset_type_id = p.asset_type_id and p.public_id = 'rajoitus' " +
+      "join SINGLE_CHOICE_VALUE s on s.asset_id = a.id and s.property_id = p.id " +
+      "join ENUMERATED_VALUE e on s.enumerated_value_id = e.id " +
+      "where a.asset_type_id = 20 AND (a.valid_to IS NULL OR a.valid_to >= CURRENT_TIMESTAMP ) AND a.floating = 0"
+
+    val idSql = sql + makeLinkIdSql(idString)
+    Q.queryNA[(Long, Long, SideCode, Option[Int], Double, Double, Option[String], Option[DateTime], Option[String], Option[DateTime], Long, Option[DateTime])](idSql).list.map {
+      case (assetId, linkId, sideCode, value, startMeasure, endMeasure, modifiedBy, modifiedDate, createdBy, createdDate, vvhTimeStamp, geomModifiedDate) =>
+        SpeedLimit(assetId, linkId, sideCode, TrafficDirection.UnknownDirection, value.map(NumericValue), Seq(Point(0.0, 0.0)), startMeasure, endMeasure, modifiedBy, modifiedDate, createdBy, createdDate, vvhTimeStamp, geomModifiedDate)
+    }
+  }
+
+  /**
+    * Returns speed limit by asset id. Used by SpeedLimitService.separate.
+    */
+  def getPersistedSpeedLimit(id: Long): Option[PersistedSpeedLimit] = {
+    val speedLimit = sql"""
+      select a.id, pos.link_id, pos.side_code, e.value, pos.start_measure, pos.end_measure, a.modified_by, a.modified_date, a.created_by, a.created_date, pos.adjusted_timestamp, pos.modified_date        from ASSET a
+        join ASSET_LINK al on a.id = al.asset_id
+        join LRM_POSITION pos on al.position_id = pos.id
+        join PROPERTY p on a.asset_type_id = p.asset_type_id and p.public_id = 'rajoitus'
+        join SINGLE_CHOICE_VALUE s on s.asset_id = a.id and s.property_id = p.id
+        join ENUMERATED_VALUE e on s.enumerated_value_id = e.id
+        where a.asset_type_id = 20 and a.id = $id
+        """.as[(Long, Long, SideCode, Option[Int], Double, Double, Option[String], Option[DateTime], Option[String], Option[DateTime], Long, Option[DateTime])].firstOption
+
+    speedLimit.map { case (id, linkId, sideCode, value, startMeasure, endMeasure, modifiedBy, modifiedDate, createdBy, createdDate, vvhTimeStamp, geomModifiedDate) =>
+      PersistedSpeedLimit(id, linkId, sideCode, value, startMeasure, endMeasure, modifiedBy, modifiedDate, createdBy, createdDate, vvhTimeStamp, geomModifiedDate)
+    }
+  }
+
+  /**
+    * Returns details of speed limit by asset id. Used only in unit tests (OracleLinearAssetDaoSpec).
+    */
+  def getSpeedLimitDetails(id: Long): (Option[String], Option[DateTime], Option[String], Option[DateTime], Option[Int]) = {
+    val (modifiedBy, modifiedDate, createdBy, createdDate, value) = sql"""
+      select a.modified_by, a.modified_date, a.created_by, a.created_date, e.value
+      from ASSET a
+      join PROPERTY p on a.asset_type_id = p.asset_type_id and p.public_id = 'rajoitus'
+      join SINGLE_CHOICE_VALUE s on s.asset_id = a.id and s.property_id = p.id
+      join ENUMERATED_VALUE e on s.enumerated_value_id = e.id
+      where a.id = $id
+    """.as[(Option[String], Option[DateTime], Option[String], Option[DateTime], Option[Int])].first
+    (modifiedBy, modifiedDate, createdBy, createdDate, value)
+  }
+
+  /**
+    * Returns m-values and side code by asset id. Used by OracleLinearAssetDao.splitSpeedLimit.
+    */
+  def getLinkGeometryData(id: Long): (Double, Double, SideCode, Long) = {
+    sql"""
+      select lrm.START_MEASURE, lrm.END_MEASURE, lrm.SIDE_CODE, lrm.ADJUSTED_TIMESTAMP
+        from asset a
+        join asset_link al on a.ID = al.ASSET_ID
+        join lrm_position lrm on lrm.id = al.POSITION_ID
+        where a.id = $id
+    """.as[(Double, Double, SideCode, Long)].first
+  }
+
+  /**
+    * Creates new speed limit with municipality validation. Returns id of new speed limit.
+    * Used by SpeedLimitService.create.
+    */
+  def createSpeedLimit(creator: String, linkId: Long, linkMeasures: (Double, Double), sideCode: SideCode, value: Int,
+                       vvhTimeStamp: Long, municipalityValidation: (Int) => Unit): Option[Long] = {
+    municipalityValidation(vvhClient.fetchVVHRoadlink(linkId).get.municipalityCode)
+    createSpeedLimitWithoutDuplicates(creator, linkId, linkMeasures, sideCode, value, None, None, None, None)
+  }
+
+  /**
+    * Creates new speed limit. Returns id of new speed limit. SpeedLimitService.persistProjectedLimit and SpeedLimitService.separate.
+    */
+  def createSpeedLimit(creator: String, linkId: Long, linkMeasures: (Double, Double), sideCode: SideCode, value: Int, vvhTimeStamp: Option[Long], createdDate: Option[DateTime] = None, modifiedBy: Option[String] = None, modifiedAt: Option[DateTime] = None) =
+    createSpeedLimitWithoutDuplicates(creator, linkId, linkMeasures, sideCode, value, vvhTimeStamp, createdDate, modifiedBy, modifiedAt)
+
+  /**
+    * Saves enumerated value to db. Used by OracleLinearAssetDao.createSpeedLimitWithoutDuplicates and AssetDataImporter.splitSpeedLimits.
+    * Used as a parameter for OracleLinearAssetDao.forceCreateLinearAsset.
+    */
+  def insertEnumeratedValue(assetId: Long, valuePropertyId: String, value: Int) = {
+    val propertyId = Q.query[String, Long](Queries.propertyIdByPublicId).apply(valuePropertyId).first
+    sqlu"""
+       insert into single_choice_value(asset_id, enumerated_value_id, property_id, modified_date)
+       values ($assetId, (select id from enumerated_value where property_id = $propertyId and value = $value), $propertyId, current_timestamp)
+     """.execute
+  }
+
+  /**
+    * Saves number property value to db. Used by LinearAssetService.createWithoutTransaction and AssetDataImporter.splitLinearAssets.
+    */
+  def insertValue(assetId: Long, valuePropertyId: String, value: Int) = {
+    val numberPropertyValueId = Sequences.nextPrimaryKeySeqValue
+    val propertyId = Q.query[String, Long](Queries.propertyIdByPublicId).apply(valuePropertyId).first
+    sqlu"""
+       insert into number_property_value(id, asset_id, property_id, value)
+       values ($numberPropertyValueId, $assetId, $propertyId, $value)
+     """.execute
+  }
+
+  /**
+    * Saves textual property value to db. Used by LinearAssetService.createWithoutTransaction.
+    */
+  def insertValue(assetId: Long, valuePropertyId: String, value: String) = {
+    val propertyId = Q.query[String, Long](Queries.propertyIdByPublicId).apply(valuePropertyId).first
+    Queries.insertTextProperty(assetId, propertyId, value).execute
+  }
+
+  /**
+    * Saves linear asset to db. Returns id of new linear asset. Used by OracleLinearAssetDao.createSpeedLimitWithoutDuplicates,
+    * AssetDataImporter.splitSpeedLimits and AssetDataImporter.splitLinearAssets.
+    */
+  def forceCreateLinearAsset(creator: String, typeId: Int, linkId: Long, linkMeasures: (Double, Double), sideCode: SideCode, value: Option[Int], valueInsertion: (Long, Int) => Unit, vvhTimeStamp: Option[Long], createdDate: Option[DateTime], modifiedBy: Option[String], modifiedAt: Option[DateTime]): Long = {
+    val (startMeasure, endMeasure) = linkMeasures
+    val assetId = Sequences.nextPrimaryKeySeqValue
+    val lrmPositionId = Sequences.nextLrmPositionPrimaryKeySeqValue
+    val sideCodeValue = sideCode.value
+
+    val creationDate = createdDate match {
+      case Some(datetime) => s"""TO_TIMESTAMP_TZ('$datetime', 'YYYY-MM-DD"T"HH24:MI:SS.FF3TZH:TZM')"""
+      case None => "sysdate"
+    }
+
+    val modifiedDate = modifiedAt match {
+      case Some(datetime) => s"""TO_TIMESTAMP_TZ('$datetime', 'YYYY-MM-DD"T"HH24:MI:SS.FF3TZH:TZM')"""
+      case None => "NULL"
+    }
+
+    val insertAll =
+      s"""
+       insert all
+         into asset(id, asset_type_id, created_by, created_date, modified_by, modified_date)
+         values ($assetId, $typeId, '$creator', $creationDate, '${modifiedBy.getOrElse("NULL")}', $modifiedDate)
+
+         into lrm_position(id, start_measure, end_measure, link_id, side_code, adjusted_timestamp, modified_date)
+         values ($lrmPositionId, $startMeasure, $endMeasure, $linkId, $sideCodeValue, ${vvhTimeStamp.getOrElse(0)}, CURRENT_TIMESTAMP)
+
+         into asset_link(asset_id, position_id)
+         values ($assetId, $lrmPositionId)
+       select * from dual
+      """
+    Q.updateNA(insertAll).execute
+
+    value.foreach(valueInsertion(assetId, _))
+
+    assetId
+  }
+  
+  private def createSpeedLimitWithoutDuplicates(creator: String, linkId: Long, linkMeasures: (Double, Double), sideCode: SideCode, value: Int, vvhTimeStamp: Option[Long], createdDate: Option[DateTime], modifiedBy: Option[String], modifiedAt: Option[DateTime]): Option[Long] = {
+    val (startMeasure, endMeasure) = linkMeasures
+    val existingLrmPositions = fetchSpeedLimitsByLinkId(linkId).filter(sl => sideCode == SideCode.BothDirections || sl._3 == sideCode).map { case(_, _, _, _, start, end, _, _) => (start, end) }
+    val remainders = existingLrmPositions.foldLeft(Seq((startMeasure, endMeasure)))(GeometryUtils.subtractIntervalFromIntervals).filter { case (start, end) => math.abs(end - start) > 0.01}
+    if (remainders.length == 1) {
+      Some(forceCreateLinearAsset(creator, 20, linkId, linkMeasures, sideCode, Some(value), (id, value) => insertEnumeratedValue(id, "rajoitus", value), vvhTimeStamp, createdDate, modifiedBy, modifiedAt))
+    } else {
+      None
+    }
+  }
+
+  /**
+    * Updates m-values in db. Used by OracleLinearAssetDao.splitSpeedLimit, LinearAssetService.persistMValueAdjustments and LinearAssetService.split.
+    */
+  def updateMValues(id: Long, linkMeasures: (Double, Double)): Unit = {
+    val (startMeasure, endMeasure) = linkMeasures
+    sqlu"""
+      update LRM_POSITION
+      set
+        start_measure = $startMeasure,
+        end_measure = $endMeasure,
+        modified_date = CURRENT_TIMESTAMP
+      where id = (
+        select lrm.id
+          from asset a
+          join asset_link al on a.ID = al.ASSET_ID
+          join lrm_position lrm on lrm.id = al.POSITION_ID
+          where a.id = $id)
+    """.execute
+  }
+
+  /**
+    * Updates m-values and vvh time stamp in db. Used by OracleLinearAssetDao.splitSpeedLimit, LinearAssetService.persistMValueAdjustments and LinearAssetService.split.
+    */
+  def updateMValues(id: Long, linkMeasures: (Double, Double), vvhTimeStamp: Long): Unit = {
+    val (startMeasure, endMeasure) = linkMeasures
+    sqlu"""
+      update LRM_POSITION
+      set
+        start_measure = $startMeasure,
+        end_measure = $endMeasure,
+        adjusted_timestamp = $vvhTimeStamp,
+        modified_date = CURRENT_TIMESTAMP
+      where id = (
+        select lrm.id
+          from asset a
+          join asset_link al on a.ID = al.ASSET_ID
+          join lrm_position lrm on lrm.id = al.POSITION_ID
+          where a.id = $id)
+    """.execute
+  }
+
+  /**
+    * Updates side codes in db. Used by SpeedLimitService.separate, LinearAssetService.persistSideCodeAdjustments and LinearAssetService.separate.
+    */
+  def updateSideCode(id: Long, sideCode: SideCode): Unit = {
+    val sideCodeValue = sideCode.value
+    sqlu"""
+      update LRM_POSITION
+      set
+        side_code = $sideCodeValue,
+        modified_date = CURRENT_TIMESTAMP
+      where id = (
+        select lrm.id
+          from asset a
+          join asset_link al on a.ID = al.ASSET_ID
+          join lrm_position lrm on lrm.id = al.POSITION_ID
+          where a.id = $id)
+    """.execute
+  }
+
+  /**
+    * Splits speed limit by given split measure. Updates old asset and creates new asset. Returns new asset id.
+    * Used by SpeedLimitService.split.
+    */
+  def splitSpeedLimit(id: Long, splitMeasure: Double, value: Int, username: String, municipalityValidation: (Int) => Unit): Long = {
+    def withMunicipalityValidation(vvhLinks: Seq[(Long, Double, Seq[Point], Int)]) = {
+      vvhLinks.foreach(vvhLink => municipalityValidation(vvhLink._4))
+      vvhLinks
+    }
+
+    val (startMeasure, endMeasure, sideCode, vvhTimeStamp) = getLinkGeometryData(id)
+    val link: (Long, Double, (Point, Point)) =
+      withMunicipalityValidation(getLinksWithLengthFromVVH(20, id)).headOption.map { case (linkId, length, geometry, _) =>
+        (linkId, length, GeometryUtils.geometryEndpoints(geometry))
+      }.get
+
+    Queries.updateAssetModified(id, username).execute
+    val (existingLinkMeasures, createdLinkMeasures) = GeometryUtils.createSplit(splitMeasure, (startMeasure, endMeasure))
+
+    updateMValues(id, existingLinkMeasures)
+    val createdId = createSpeedLimitWithoutDuplicates(username, link._1, createdLinkMeasures, sideCode, value, Option(vvhTimeStamp), None, None, None).get
+    createdId
+  }
+
+  /**
+    * Updates speed limit value. Used by SpeedLimitService.updateValues, SpeedLimitService.split and SpeedLimitService.separate.
+    */
+  def updateSpeedLimitValue(id: Long, value: Int, username: String, municipalityValidation: Int => Unit): Option[Long] = {
+    def validateMunicipalities(vvhLinks: Seq[(Long, Double, Seq[Point], Int)]): Unit = {
+      vvhLinks.foreach(vvhLink => municipalityValidation(vvhLink._4))
+    }
+
+    validateMunicipalities(getLinksWithLengthFromVVH(20, id))
+    val propertyId = Q.query[String, Long](Queries.propertyIdByPublicId).apply("rajoitus").first
+    val assetsUpdated = Queries.updateAssetModified(id, username).first
+    val propertiesUpdated = Queries.updateSingleChoiceProperty(id, propertyId, value.toLong).first
+    if (assetsUpdated == 1 && propertiesUpdated == 1) {
+      Some(id)
+    } else {
+      dynamicSession.rollback()
+      None
+    }
+  }
+
+  /**
+    * Sets floating flag of linear assets true in db. Used in LinearAssetService.drop and AssetDataImporter.splitSpeedLimits.
+    */
+  def floatLinearAssets(ids: Set[Long]): Unit = {
+    if (ids.nonEmpty) {
+      MassQuery.withIds(ids) { idTableName =>
+        sqlu"""update asset set floating = 1 where id in (select id from #$idTableName)""".execute
+      }
+    }
+  }
+
+  /**
+    * Updates validity of asset in db. Used by LinearAssetService.expire, LinearAssetService.split and LinearAssetService.separate.
+    */
+  def updateExpiration(id: Long, expired: Boolean, username: String) = {
+    val assetsUpdated = Queries.updateAssetModified(id, username).first
+    val propertiesUpdated = if (expired) {
+      sqlu"update asset set valid_to = sysdate where id = $id".first
+    } else {
+      sqlu"update asset set valid_to = null where id = $id".first
+    }
+    if (assetsUpdated == 1 && propertiesUpdated == 1) {
+      Some(id)
+    } else {
+      None
+    }
+  }
+
+  /**
+    * Creates new linear asset. Return id of new asset. Used by LinearAssetService.createWithoutTransaction
+    */
+  def createLinearAsset(typeId: Int, linkId: Long, expired: Boolean, sideCode: Int, startMeasure: Double, endMeasure: Double, username: String, vvhTimeStamp: Long = 0L): Long  = {
+    val id = Sequences.nextPrimaryKeySeqValue
+    val lrmPositionId = Sequences.nextLrmPositionPrimaryKeySeqValue
+    val validTo = if(expired) "sysdate" else "null"
+    sqlu"""
+      insert all
+        into asset(id, asset_type_id, created_by, created_date, valid_to)
+        values ($id, $typeId, $username, sysdate, #$validTo)
+
+        into lrm_position(id, start_measure, end_measure, link_id, side_code, modified_date, adjusted_timestamp)
+        values ($lrmPositionId, $startMeasure, $endMeasure, $linkId, $sideCode, CURRENT_TIMESTAMP, $vvhTimeStamp)
+
+        into asset_link(asset_id, position_id)
+        values ($id, $lrmPositionId)
+      select * from dual
+    """.execute
+
+    id
+  }
+
+  /**
+    * Updates number property value. Used by LinearAssetService.updateWithoutTransaction.
+    */
+  def clearValue(id: Long, valuePropertyId: String, username: String): Option[Long] = {
+    val propertyId = Q.query[String, Long](Queries.propertyIdByPublicId).apply(valuePropertyId).first
+    val assetsUpdated = Queries.updateAssetModified(id, username).first
+    val propertiesUpdated =
+      sqlu"update number_property_value set value = null where asset_id = $id and property_id = $propertyId".first
+    if (assetsUpdated == 1 && propertiesUpdated == 1) {
+      Some(id)
+    } else {
+      None
+    }
+  }
+
+  /**
+    * Updates number property value. Used by LinearAssetService.updateWithoutTransaction.
+    */
+  def updateValue(id: Long, value: Int, valuePropertyId: String, username: String): Option[Long] = {
+    val propertyId = Q.query[String, Long](Queries.propertyIdByPublicId).apply(valuePropertyId).first
+    val assetsUpdated = Queries.updateAssetModified(id, username).first
+    val propertiesUpdated =
+      sqlu"update number_property_value set value = $value where asset_id = $id and property_id = $propertyId".first
+    if (assetsUpdated == 1 && propertiesUpdated == 1) {
+      Some(id)
+    } else {
+      None
+    }
+  }
+
+  /**
+    * Updates textual property value. Used by LinearAssetService.updateWithoutTransaction.
+    */
+  def updateValue(id: Long, value: String, valuePropertyId: String, username: String): Option[Long] = {
+    val propertyId = Q.query[String, Long](Queries.propertyIdByPublicId).apply(valuePropertyId).first
+    val assetsUpdated = Queries.updateAssetModified(id, username).first
+    val propertiesUpdated = Queries.updateTextProperty(id, propertyId, value).first
+    if (assetsUpdated == 1 && propertiesUpdated == 1) {
+      Some(id)
+    } else {
+      None
+    }
+  }
+
+  /**
+    *  Updates prohibition value. Used by LinearAssetService.updateWithoutTransaction.
+    */
+  def updateProhibitionValue(id: Long, value: Prohibitions, username: String): Option[Long] = {
+    Queries.updateAssetModified(id, username).first
+
+    val prohibitionValueIds = sql"""select id from PROHIBITION_VALUE where asset_id = $id""".as[Int].list.mkString(",")
+    if (prohibitionValueIds.nonEmpty) {
+      sqlu"""delete from PROHIBITION_EXCEPTION where prohibition_value_id in (#$prohibitionValueIds)""".execute
+      sqlu"""delete from PROHIBITION_VALIDITY_PERIOD where prohibition_value_id in (#$prohibitionValueIds)""".execute
+      sqlu"""delete from PROHIBITION_VALUE where asset_id = $id""".execute
+    }
+
+    insertProhibitionValue(id, value)
+    Some(id)
+  }
+
+  /**
+    * Saves prohibition value to db. Used by OracleLinearAssetDao.updateProhibitionValue and LinearAssetService.createWithoutTransaction.
+    */
+  def insertProhibitionValue(assetId: Long, value: Prohibitions): Unit = {
+    value.prohibitions.foreach { (prohibition: ProhibitionValue) =>
+      val prohibitionId = Sequences.nextPrimaryKeySeqValue
+      val prohibitionType = prohibition.typeId
+      val additionalInfo = prohibition.additionalInfo
+      sqlu"""insert into PROHIBITION_VALUE (ID, ASSET_ID, TYPE, ADDITIONAL_INFO) values ($prohibitionId, $assetId, $prohibitionType, $additionalInfo)""".first
+
+      prohibition.validityPeriods.foreach { validityPeriod =>
+        val validityId = Sequences.nextPrimaryKeySeqValue
+        val startHour = validityPeriod.startHour
+        val endHour = validityPeriod.endHour
+        val daysOfWeek = validityPeriod.days.value
+        val startMinute = validityPeriod.startMinute
+        val endMinute = validityPeriod.endMinute
+        sqlu"""insert into PROHIBITION_VALIDITY_PERIOD (ID, PROHIBITION_VALUE_ID, TYPE, START_HOUR, END_HOUR, START_MINUTE, END_MINUTE)
+               values ($validityId, $prohibitionId, $daysOfWeek, $startHour, $endHour, $startMinute, $endMinute)""".execute
+      }
+      prohibition.exceptions.foreach { exceptionType =>
+        val exceptionId = Sequences.nextPrimaryKeySeqValue
+        sqlu""" insert into PROHIBITION_EXCEPTION (ID, PROHIBITION_VALUE_ID, TYPE) values ($exceptionId, $prohibitionId, $exceptionType)""".execute
+      }
+    }
+  }
+
+  /**
+    * When invoked will expire all assets of a given type.
+    * It is required that the invoker takes care of the transaction.
+    * @param typeId Represets the id of the type given (for example 110 is the typeId used for pavement information)
+    */
+  def expireAllAssetsByTypeId (typeId: Int): Unit = {
+    sqlu"update asset set valid_to = sysdate - 1/86400 where asset_type_id = $typeId".execute
+  }
+}
+