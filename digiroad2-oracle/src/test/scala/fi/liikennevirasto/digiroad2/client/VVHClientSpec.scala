package fi.liikennevirasto.digiroad2.client

<<<<<<< HEAD
import java.util.Properties

import org.scalatest.{FunSuite, Matchers}

class VVHClientSpec extends FunSuite with Matchers {
  lazy val properties: Properties = {
    val props = new Properties()
    props.load(getClass.getResourceAsStream("/digiroad2.properties"))
    props
  }

=======
import com.vividsolutions.jts.geom.GeometryFactory
import fi.liikennevirasto.digiroad2.Point
import fi.liikennevirasto.digiroad2.asset.BoundingRectangle
import fi.liikennevirasto.digiroad2.client.vvh.VVHClient
import fi.liikennevirasto.digiroad2.util.ViiteProperties
import org.geotools.geometry.jts.GeometryBuilder
import org.scalatest.{FunSuite, Matchers}

class VVHClientSpec extends FunSuite with Matchers {

  val geomFact = new GeometryFactory()
  val geomBuilder = new GeometryBuilder(geomFact)

  /**
    * Checks that VVH history bounding box search works uses API example bounding box so it should receive results
    */
  test("Test fetchByMunicipalitiesAndBounds When connecting to VVH roadLink history and retrieve result Then it should indeed result some") {
    val vvhClient = new VVHClient(ViiteProperties.vvhRestApiEndPoint)
    val result = vvhClient.historyData.fetchByMunicipalitiesAndBounds(BoundingRectangle(Point(564000, 6930000), Point(566000, 6931000)), Set(420))
    result.size should be > 1
  }

  /**
    * Checks that VVH history link id search works and returns something
    */
  test("Test fetchVVHRoadLinkByLinkIds When connecting to VVH roadLink history and giving some linkIds Then should be returned some data") {
    val vvhClient = new VVHClient(ViiteProperties.vvhRestApiEndPoint)
    val result = vvhClient.historyData.fetchVVHRoadLinkByLinkIds(Set(440484, 440606, 440405, 440489))
    result.nonEmpty should be(true)
  }

  test("Test fetchByBoundsAndMunicipalities When connecting to VVH ChangeInfo and giving some bounding box Then should return some data") {
    val vvhClient = new VVHClient(ViiteProperties.vvhRestApiEndPoint)
    val result = vvhClient.roadLinkChangeInfo.fetchByBoundsAndMunicipalities(BoundingRectangle(Point(532578.3338013917, 6993401.605560873, 0.0), Point(532978.3338013917, 6994261.605560873, 0.0)), Set.empty[Int])
    result.size should be > 1
  }

  /**
    * Test for frozen december 15.12.2016 VVH API: No test cases written to documentation so test might fail for not having any links
    */

  test("Test fetchByBounds When giving some bounding box Then should return some data") {
    val frozenApiEnabled = ViiteProperties.vvhRoadlinkFrozen
    if (frozenApiEnabled == true) {
      val vvhClient = new VVHClient(ViiteProperties.vvhRestApiEndPoint)
      val result = vvhClient.frozenTimeRoadLinkData.fetchByBounds(BoundingRectangle(Point(445000, 7000000), Point(446000, 7005244)))
      result.size should be > 1
    }
  }

  test("Test fetchByLinkIds When connecting to VVH ChangeInfo and giving one linkId Then should return some data") {
    val vvhClient = new VVHClient(ViiteProperties.vvhRestApiEndPoint)
    val result = vvhClient.roadLinkChangeInfo.fetchByLinkIds(Set(5176799))
    result.nonEmpty should be(true)
  }
>>>>>>> ad9da419
}
<|MERGE_RESOLUTION|>--- conflicted
+++ resolved
@@ -1,72 +1,9 @@
 package fi.liikennevirasto.digiroad2.client
 
-<<<<<<< HEAD
 import java.util.Properties
 
 import org.scalatest.{FunSuite, Matchers}
 
 class VVHClientSpec extends FunSuite with Matchers {
-  lazy val properties: Properties = {
-    val props = new Properties()
-    props.load(getClass.getResourceAsStream("/digiroad2.properties"))
-    props
-  }
 
-=======
-import com.vividsolutions.jts.geom.GeometryFactory
-import fi.liikennevirasto.digiroad2.Point
-import fi.liikennevirasto.digiroad2.asset.BoundingRectangle
-import fi.liikennevirasto.digiroad2.client.vvh.VVHClient
-import fi.liikennevirasto.digiroad2.util.ViiteProperties
-import org.geotools.geometry.jts.GeometryBuilder
-import org.scalatest.{FunSuite, Matchers}
-
-class VVHClientSpec extends FunSuite with Matchers {
-
-  val geomFact = new GeometryFactory()
-  val geomBuilder = new GeometryBuilder(geomFact)
-
-  /**
-    * Checks that VVH history bounding box search works uses API example bounding box so it should receive results
-    */
-  test("Test fetchByMunicipalitiesAndBounds When connecting to VVH roadLink history and retrieve result Then it should indeed result some") {
-    val vvhClient = new VVHClient(ViiteProperties.vvhRestApiEndPoint)
-    val result = vvhClient.historyData.fetchByMunicipalitiesAndBounds(BoundingRectangle(Point(564000, 6930000), Point(566000, 6931000)), Set(420))
-    result.size should be > 1
-  }
-
-  /**
-    * Checks that VVH history link id search works and returns something
-    */
-  test("Test fetchVVHRoadLinkByLinkIds When connecting to VVH roadLink history and giving some linkIds Then should be returned some data") {
-    val vvhClient = new VVHClient(ViiteProperties.vvhRestApiEndPoint)
-    val result = vvhClient.historyData.fetchVVHRoadLinkByLinkIds(Set(440484, 440606, 440405, 440489))
-    result.nonEmpty should be(true)
-  }
-
-  test("Test fetchByBoundsAndMunicipalities When connecting to VVH ChangeInfo and giving some bounding box Then should return some data") {
-    val vvhClient = new VVHClient(ViiteProperties.vvhRestApiEndPoint)
-    val result = vvhClient.roadLinkChangeInfo.fetchByBoundsAndMunicipalities(BoundingRectangle(Point(532578.3338013917, 6993401.605560873, 0.0), Point(532978.3338013917, 6994261.605560873, 0.0)), Set.empty[Int])
-    result.size should be > 1
-  }
-
-  /**
-    * Test for frozen december 15.12.2016 VVH API: No test cases written to documentation so test might fail for not having any links
-    */
-
-  test("Test fetchByBounds When giving some bounding box Then should return some data") {
-    val frozenApiEnabled = ViiteProperties.vvhRoadlinkFrozen
-    if (frozenApiEnabled == true) {
-      val vvhClient = new VVHClient(ViiteProperties.vvhRestApiEndPoint)
-      val result = vvhClient.frozenTimeRoadLinkData.fetchByBounds(BoundingRectangle(Point(445000, 7000000), Point(446000, 7005244)))
-      result.size should be > 1
-    }
-  }
-
-  test("Test fetchByLinkIds When connecting to VVH ChangeInfo and giving one linkId Then should return some data") {
-    val vvhClient = new VVHClient(ViiteProperties.vvhRestApiEndPoint)
-    val result = vvhClient.roadLinkChangeInfo.fetchByLinkIds(Set(5176799))
-    result.nonEmpty should be(true)
-  }
->>>>>>> ad9da419
 }
