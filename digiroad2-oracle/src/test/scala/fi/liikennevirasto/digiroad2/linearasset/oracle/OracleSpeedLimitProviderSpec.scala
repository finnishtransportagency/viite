--- conflicted
+++ resolved
@@ -3,11 +3,7 @@
 import fi.liikennevirasto.digiroad2.FeatureClass.AllOthers
 import fi.liikennevirasto.digiroad2._
 import fi.liikennevirasto.digiroad2.asset._
-<<<<<<< HEAD
 import fi.liikennevirasto.digiroad2.linearasset.{UnknownSpeedLimit, NewLimit, VVHRoadLinkWithProperties}
-=======
-import fi.liikennevirasto.digiroad2.linearasset.{NewLimit, VVHRoadLinkWithProperties}
->>>>>>> 623ff3e2
 import fi.liikennevirasto.digiroad2.oracle.OracleDatabase
 import fi.liikennevirasto.digiroad2.oracle.OracleDatabase._
 import fi.liikennevirasto.digiroad2.util.TestTransactions
@@ -73,7 +69,6 @@
     }
   }
 
-<<<<<<< HEAD
   test("request unknown speed limit persist in bounding box fetch") {
     runWithRollback {
       val eventBus = MockitoSugar.mock[DigiroadEventBus]
@@ -97,7 +92,9 @@
       provider.get(235)
 
       verify(eventBus, times(1)).publish("speedLimits:persistUnknownLimits", Seq(UnknownSpeedLimit(1, 235, Municipality)))
-=======
+    }
+  }
+
   test("separate speed limit to two") {
     runWithRollback {
       val createdId = provider.separate(200097, 50, 40, "test", passingMunicipalityValidation).filter(_.id != 200097).head.id
@@ -151,7 +148,6 @@
       intercept[IllegalArgumentException] {
         provider.separate(200299, 50, 40, "test", passingMunicipalityValidation)
       }
->>>>>>> 623ff3e2
     }
   }
 }