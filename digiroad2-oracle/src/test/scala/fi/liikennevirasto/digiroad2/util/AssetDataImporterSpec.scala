package fi.liikennevirasto.digiroad2.util

import com.github.tototoshi.slick.MySQLJodaSupport._
import fi.liikennevirasto.digiroad2.asset.oracle.{Queries, Sequences}
import fi.liikennevirasto.digiroad2.oracle.OracleDatabase
import org.joda.time.DateTime
import org.scalatest.{Matchers, FunSuite}
import slick.driver.JdbcDriver.backend.Database
import slick.driver.JdbcDriver.backend.Database.dynamicSession
import slick.jdbc.StaticQuery
import slick.jdbc.StaticQuery.interpolation

class AssetDataImporterSpec extends FunSuite with Matchers {
  private val assetDataImporter = new AssetDataImporter {
    override def withDynTransaction(f: => Unit): Unit = f
    override def withDynSession[T](f: => T): T = f
  }

  test("Batch drivers chunck size") {
    assetDataImporter.getBatchDrivers(1, 10000, 1000)
      .map( chunk => (chunk._2 - chunk._1) + 1)
      .foreach { chunkSize => chunkSize shouldBe 1000 }
  }

  test("Split multi-link speed limit assets") {
    TestTransactions.runWithRollback() {
      val originalId = createMultiLinkLinearAsset(20, Seq(LinearAssetSegment(Some(1), 0, 50), LinearAssetSegment(Some(2), 0, 50)))
      insertSpeedLimitValue(originalId, 60)

      assetDataImporter.splitMultiLinkSpeedLimitsToSingleLinkLimits()

      val splitSegments = fetchSpeedLimitSegments(s"split_speedlimit_$originalId")

      splitSegments.length shouldBe 2
      splitSegments(0)._1 shouldNot be(splitSegments(1)._1)
      splitSegments(0)._6 should be(60)
      splitSegments(1)._6 should be(60)
      splitSegments.map(_._3).toSet should be(Set(1, 2))
      splitSegments(0)._7 should be(false)
      splitSegments(1)._7 should be(false)

      val originalSpeedLimitSegments = fetchSpeedLimitSegments("asset_data_importer_spec")

      originalSpeedLimitSegments.length should be(2)
      originalSpeedLimitSegments(0)._7 should be(true)
      originalSpeedLimitSegments(1)._7 should be(true)
      originalSpeedLimitSegments(0)._1 should be(originalId)
      originalSpeedLimitSegments(1)._1 should be(originalId)
    }
  }

  test("Split multi-link total weight limit assets") {
    TestTransactions.runWithRollback() {
      val originalId1 = createMultiLinkLinearAsset(30, Seq(LinearAssetSegment(Some(1), 0, 50), LinearAssetSegment(Some(2), 0, 50)))
      val originalId2 = createMultiLinkLinearAsset(30, Seq(LinearAssetSegment(Some(3), 0, 50), LinearAssetSegment(Some(4), 0, 50)))
      insertNumericalLimitValue(originalId1, 40000)
      insertNumericalLimitValue(originalId2, 50000)

      assetDataImporter.splitMultiLinkAssetsToSingleLinkAssets(30)

      val splitSegments = (fetchNumericalLimitSegments(s"split_linearasset_$originalId1") ++
                           fetchNumericalLimitSegments(s"split_linearasset_$originalId2")).sortBy(_._3)

      splitSegments.map(_._3).toSet should be(Set(1, 2, 3, 4))
      splitSegments.length shouldBe 4
      splitSegments.map(_._1).toSet.size should be(4)
      splitSegments(0)._6 should be(Some(40000))
      splitSegments(1)._6 should be(Some(40000))
      splitSegments(2)._6 should be(Some(50000))
      splitSegments(3)._6 should be(Some(50000))
      splitSegments.foreach(segment => segment._7 should be (false))

      val originalSpeedLimitSegments = fetchNumericalLimitSegments("asset_data_importer_spec").sortBy(_._3)

      originalSpeedLimitSegments.length should be(4)
      originalSpeedLimitSegments.map(_._1).toSet should be(Set(originalId1, originalId2))
      originalSpeedLimitSegments.foreach { case (_, _, mmlId, _, _, _, floating, validTo, modifiedBy, _) =>
        val now = DateTime.now().plusSeconds(2) // add two seconds because of date time precision in db
        validTo.get.isBefore(now) should be(true)
        floating should be(false)
        modifiedBy should be("expired_splitted_linearasset")
      }
    }
  }

  test("Split multi-link lit road assets") {
    TestTransactions.runWithRollback() {
      val originalId = createMultiLinkLinearAsset(100, Seq(LinearAssetSegment(Some(1), 0, 50), LinearAssetSegment(Some(2), 0, 50)))

      assetDataImporter.splitMultiLinkAssetsToSingleLinkAssets(100)

      val splitSegments = fetchNumericalLimitSegments(s"split_linearasset_$originalId")

      splitSegments.length shouldBe 2
      splitSegments(0)._1 shouldNot be(splitSegments(1)._1)
      splitSegments(0)._6 should be(None)
      splitSegments(1)._6 should be(None)
      splitSegments.map(_._3).toSet should be(Set(1, 2))
      splitSegments(0)._7 should be(false)
      splitSegments(1)._7 should be(false)

      val originalSpeedLimitSegments = fetchNumericalLimitSegments("asset_data_importer_spec")

      originalSpeedLimitSegments.length should be(2)
      val now = DateTime.now().plusSeconds(2)
      originalSpeedLimitSegments(0)._8.get.isBefore(now) should be(true)
      originalSpeedLimitSegments(1)._8.get.isBefore(now) should be(true)
      originalSpeedLimitSegments(0)._1 should be(originalId)
      originalSpeedLimitSegments(1)._1 should be(originalId)
    }
  }

<<<<<<< HEAD
  test("Assign values to lit road properties") {
    TestTransactions.runWithRollback() {
      val litRoadId = createMultiLinkLinearAsset(100, Seq(LinearAssetSegment(1, 0, 50)))
      val numericalLimitId = createMultiLinkLinearAsset(30, Seq(LinearAssetSegment(1, 0, 50)))
      insertNumericalLimitValue(numericalLimitId, 40000)

      assetDataImporter.generateValuesForLitRoads()

      val numericalLimits = fetchNumericalLimitSegments("asset_data_importer_spec")

      numericalLimits.find(_._1 == litRoadId).map(_._6) should be(Some(Some(1)))
      numericalLimits.find(_._1 == numericalLimitId).map(_._6) should be(Some(Some(40000)))
    }
  }

  case class LinearAssetSegment(mmlId: Long, startMeasure: Double, endMeasure: Double)
=======
  test("Expire split linear asset without mml id") {
    TestTransactions.runWithRollback() {
      val expireAssetId = createMultiLinkLinearAsset(30, Seq(LinearAssetSegment(None, 1, 10)), "split_linearasset_1")
      val assetWithMmlId = createMultiLinkLinearAsset(30, Seq(LinearAssetSegment(Some(1), 1, 10)), "split_linearasset_1")
      val expiredAssetId = createMultiLinkLinearAsset(30, Seq(LinearAssetSegment(None, 1, 10)), "split_linearasset_1", true)
      val differentAssetTypeId = createMultiLinkLinearAsset(40, Seq(LinearAssetSegment(None, 1, 10)), "split_linearasset_1")

      assetDataImporter.expireSplitAssetsWithoutMml(30)

      val assets = fetchNumericalLimitSegments("split_linearasset_1")
      assets.length shouldBe 4

      val expireAsset = assets.find(_._1 == expireAssetId)
      expireAsset.map(_._7) should be(Some(false))
      expireAsset.map(_._9) should be(Some("expired_asset_without_mml"))
      expireAsset.map(_._8.isDefined) should be(Some(true))
      expireAsset.map(_._10.isDefined) should be(Some(true))


      val assetWithMml = assets.find(_._1 == assetWithMmlId)
      assetWithMml.map(_._7) should be(Some(false))
      assetWithMml.map(_._9) should be(Some(null))
      assetWithMml.map(_._8.isDefined) should be(Some(false))
      assetWithMml.map(_._10.isDefined) should be(Some(false))

      val expiredAsset = assets.find(_._1 == expiredAssetId)
      expiredAsset.map(_._7) should be(Some(false))
      expiredAsset.map(_._9) should be(Some(null))
      expiredAsset.map(_._8.isDefined) should be(Some(true))
      expiredAsset.map(_._10.isDefined) should be(Some(false))

      val differentAssetType = assets.find(_._1 == differentAssetTypeId)
      differentAssetType.map(_._7) should be(Some(false))
      differentAssetType.map(_._9) should be(Some(null))
      differentAssetType.map(_._8.isDefined) should be(Some(false))
      differentAssetType.map(_._10.isDefined) should be(Some(false))
    }
  }

  case class LinearAssetSegment(mmlId: Option[Long], startMeasure: Double, endMeasure: Double)
>>>>>>> 4abc524b

  private def createMultiLinkLinearAsset(typeId: Int,
                                         segments: Seq[LinearAssetSegment],
                                         creator: String = "asset_data_importer_spec",
                                         expired: Boolean = false): Long = {
    val speedLimitId = Sequences.nextPrimaryKeySeqValue

    sqlu"""
      insert
        into asset(id, asset_type_id, created_by, created_date)
        values ($speedLimitId, $typeId, $creator, sysdate)
    """.execute

    if (expired) {
      sqlu"""
        update asset set valid_to = sysdate where id = $speedLimitId
      """.execute
    }

    segments.foreach { segment =>
      val lrmPositionId = Sequences.nextLrmPositionPrimaryKeySeqValue
      val startMeasure = segment.startMeasure
      val endMeasure = segment.endMeasure
      val mmlId = segment.mmlId
      sqlu"""
        insert all
          into lrm_position(id, start_measure, end_measure, mml_id, side_code)
          values ($lrmPositionId, $startMeasure, $endMeasure, $mmlId, 1)

          into asset_link(asset_id, position_id)
          values ($speedLimitId, $lrmPositionId)
        select * from dual
      """.execute
    }
    speedLimitId
  }

  private def insertSpeedLimitValue(assetId: Long, value: Int): Unit = {
    val propertyId = StaticQuery.query[String, Long](Queries.propertyIdByPublicId).apply("rajoitus").first

    sqlu"""
      insert into single_choice_value(asset_id, enumerated_value_id, property_id, modified_date)
      values ($assetId, (select id from enumerated_value where property_id = $propertyId and value = $value), $propertyId, current_timestamp)
      """.execute
  }

  private def insertNumericalLimitValue(assetId: Long, value: Int): Unit = {
    val numberPropertyValueId = Sequences.nextPrimaryKeySeqValue
    val propertyId = StaticQuery.query[String, Long](Queries.propertyIdByPublicId).apply("mittarajoitus").first

    sqlu"""
      insert into number_property_value(id, asset_id, property_id, value)
      values ($numberPropertyValueId, $assetId, $propertyId, $value)
      """.execute
  }

  private def fetchNumericalLimitSegments(creator: String): List[(Long, Long, Long, Double, Double, Option[Int], Boolean, Option[DateTime], String, Option[DateTime])] = {
    sql"""
        select a.id, lrm.id, lrm.mml_id, lrm.start_measure, lrm.end_measure,
               n.value, a.floating, a.valid_to, a.modified_by, a.modified_date
        from asset a
        join asset_link al on al.asset_id = a.id
        join lrm_position lrm on lrm.id = al.position_id
        left join number_property_value n on a.id = n.asset_id
        where a.created_by = $creator
      """.as[(Long, Long, Long, Double, Double, Option[Int], Boolean, Option[DateTime], String, Option[DateTime])].list
  }

  private def fetchSpeedLimitSegments(creator: String): List[(Long, Long, Long, Double, Double, Int, Boolean)] = {
    sql"""
        select a.id, lrm.id, lrm.mml_id, lrm.start_measure, lrm.end_measure, e.value, a.floating
        from asset a
        join asset_link al on al.asset_id = a.id
        join lrm_position lrm on lrm.id = al.position_id
        join single_choice_value s on a.id = s.asset_id
        join enumerated_value e on e.id = s.enumerated_value_id
        where a.created_by = $creator
      """.as[(Long, Long, Long, Double, Double, Int, Boolean)].list
  }
}<|MERGE_RESOLUTION|>--- conflicted
+++ resolved
@@ -110,7 +110,6 @@
     }
   }
 
-<<<<<<< HEAD
   test("Assign values to lit road properties") {
     TestTransactions.runWithRollback() {
       val litRoadId = createMultiLinkLinearAsset(100, Seq(LinearAssetSegment(1, 0, 50)))
@@ -126,8 +125,6 @@
     }
   }
 
-  case class LinearAssetSegment(mmlId: Long, startMeasure: Double, endMeasure: Double)
-=======
   test("Expire split linear asset without mml id") {
     TestTransactions.runWithRollback() {
       val expireAssetId = createMultiLinkLinearAsset(30, Seq(LinearAssetSegment(None, 1, 10)), "split_linearasset_1")
@@ -168,7 +165,6 @@
   }
 
   case class LinearAssetSegment(mmlId: Option[Long], startMeasure: Double, endMeasure: Double)
->>>>>>> 4abc524b
 
   private def createMultiLinkLinearAsset(typeId: Int,
                                          segments: Seq[LinearAssetSegment],
