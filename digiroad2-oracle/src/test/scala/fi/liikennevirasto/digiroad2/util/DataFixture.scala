--- conflicted
+++ resolved
@@ -1177,13 +1177,10 @@
         updateMassTransitLaneAssetDataFromTR()
       case Some("update_damagedByThaw_from_TR_to_OTH") =>
         updateDamagedByThawAssetDataFromTR()
-<<<<<<< HEAD
+      case Some("import_all_speedLimits_from_TR_to_OTH") =>
+        importAllSpeedLimitDataFromTR()
       case Some("update_europeanRoad_from_TR_to_OTH") =>
         updateEuropeanRoadDataFromTR()
-=======
-      case Some("import_all_speedLimits_from_TR_to_OTH") =>
-        importAllSpeedLimitDataFromTR()
->>>>>>> a171a6b2
       case _ => println("Usage: DataFixture test | import_roadlink_data |" +
         " split_speedlimitchains | split_linear_asset_chains | dropped_assets_csv | dropped_manoeuvres_csv |" +
         " unfloat_linear_assets | expire_split_assets_without_mml | generate_values_for_lit_roads | get_addresses_to_masstransitstops_from_vvh |" +
