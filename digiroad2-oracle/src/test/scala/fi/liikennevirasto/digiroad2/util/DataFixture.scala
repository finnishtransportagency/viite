--- conflicted
+++ resolved
@@ -479,23 +479,17 @@
         checkUnknownSpeedlimits()
       case Some ("import_VVH_RoadLinks_by_municipalities") =>
         importVVHRoadLinksByMunicipalities()
-<<<<<<< HEAD
+      case Some("set_transitStops_floating_reason") =>
+        transisStopAssetsFloatingReason()
       case Some ("import_road_addresses") =>
         importRoadAddresses()
-=======
-      case Some("set_transitStops_floating_reason") =>
-        transisStopAssetsFloatingReason()
->>>>>>> 8f66aba6
       case _ => println("Usage: DataFixture test | import_roadlink_data |" +
         " split_speedlimitchains | split_linear_asset_chains | dropped_assets_csv | dropped_manoeuvres_csv |" +
         " unfloat_linear_assets | expire_split_assets_without_mml | generate_values_for_lit_roads | get_addresses_to_masstransitstops_from_vvh |" +
         " prohibitions | hazmat_prohibitions | european_roads | adjust_digitization | repair | link_float_obstacle_assets |" +
         " generate_floating_obstacles | import_VVH_RoadLinks_by_municipalities | " +
-<<<<<<< HEAD
+        " check_unknown_speedlimits | set_transitStops_floating_reason |" +
         " check_unknown_speedlimits | import_road_addresses")
-=======
-        " check_unknown_speedlimits | set_transitStops_floating_reason")
->>>>>>> 8f66aba6
     }
   }
 }