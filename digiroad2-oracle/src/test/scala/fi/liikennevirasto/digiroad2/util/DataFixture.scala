--- conflicted
+++ resolved
@@ -300,13 +300,8 @@
         importLitRoadsFromConversion()
       case Some("dropped_numericallimits") =>
         generateDroppedNumericalLimits()
-<<<<<<< HEAD
       case Some("generate_values_for_lit_roads") =>
         generateValuesForLitRoads()
-      case _ => println("Usage: DataFixture test | speedlimits | totalweightlimits | weightlimits | dimensionlimits |" +
-        " manoeuvres | mml_masstransitstops | mml_numericallimits | mml_speedlimits | import_roadlink_data |" +
-        " split_speedlimitchains | split_linear_asset_chains | litroads | dropped_numericallimits | generate_values_for_lit_roads | repair")
-=======
       case Some("unfloat_linear_assets") =>
         unfloatLinearAssets()
       case Some("expire_split_assets_without_mml") =>
@@ -314,8 +309,7 @@
       case _ => println("Usage: DataFixture test | speedlimits | totalweightlimits | weightlimits | dimensionlimits |" +
         " manoeuvres | mml_masstransitstops | mml_numericallimits | mml_speedlimits | import_roadlink_data |" +
         " split_speedlimitchains | split_linear_asset_chains | litroads | dropped_numericallimits |" +
-        " unfloat_linear_assets | expire_split_assets_without_mml | repair")
->>>>>>> 4abc524b
+        " unfloat_linear_assets | expire_split_assets_without_mml | generate_values_for_lit_roads | repair")
     }
   }
 }