--- conflicted
+++ resolved
@@ -905,11 +905,7 @@
               .filter(ra => vvhRoadlinks.exists(t => t.linkId == ra.linkId) )
               .foreach { ra =>
                 val assetId = linearAssetService.dao.createLinearAsset(trafficVolumeId, ra.linkId, false, SideCode.BothDirections.value,
-<<<<<<< HEAD
-                  Measures(ra.startMValue, ra.endMValue), "batch_process_trafficVolume", vvhClient.createVVHTimeStamp(5))
-=======
-                  ra.startMValue, ra.endMValue, "batch_process_trafficVolume", vvhClient.createVVHTimeStamp(5), Some(LinkGeomSource.NormalLinkInterface.value))
->>>>>>> 2e391399
+                  Measures(ra.startMValue, ra.endMValue), "batch_process_trafficVolume", vvhClient.createVVHTimeStamp(5), Some(LinkGeomSource.NormalLinkInterface.value))
                 println("\nCreated OTH traffic volume assets form TR data with assetId " + assetId)
 
                 linearAssetService.dao.insertValue(assetId, LinearAssetTypes.numericValuePropertyId, tr.kvl)
