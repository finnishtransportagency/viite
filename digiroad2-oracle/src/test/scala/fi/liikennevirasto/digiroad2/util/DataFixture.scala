--- conflicted
+++ resolved
@@ -702,25 +702,18 @@
         importRoadAddresses()
       case Some ("verify_roadLink_administrative_class_changed") =>
         verifyRoadLinkAdministrativeClassChanged()
-<<<<<<< HEAD
+      case Some("check_TR_bus_stops_without_OTH_LiviId") =>
+        checkTierekisteriBusStopsWithoutOTHLiviId()
       case Some("check_bus_stop_matching_between_OTH_TR") =>
         val dryRun = args.length == 2 && args(1) == "dry-run"
         checkBusStopMatchingBetweenOTHandTR(dryRun)
-=======
-      case Some("check_TR_bus_stops_without_OTH_LiviId") =>
-        checkTierekisteriBusStopsWithoutOTHLiviId()
->>>>>>> 348d97c8
       case _ => println("Usage: DataFixture test | import_roadlink_data |" +
         " split_speedlimitchains | split_linear_asset_chains | dropped_assets_csv | dropped_manoeuvres_csv |" +
         " unfloat_linear_assets | expire_split_assets_without_mml | generate_values_for_lit_roads | get_addresses_to_masstransitstops_from_vvh |" +
         " prohibitions | hazmat_prohibitions | european_roads | adjust_digitization | repair | link_float_obstacle_assets |" +
         " generate_floating_obstacles | import_VVH_RoadLinks_by_municipalities | " +
-<<<<<<< HEAD
-        " check_unknown_speedlimits | set_transitStops_floating_reason | verify_roadLink_administrative_class_changed" +
+        " check_unknown_speedlimits | set_transitStops_floating_reason | verify_roadLink_administrative_class_changed | check_TR_bus_stops_without_OTH_LiviId |" +
         " check_bus_stop_matching_between_OTH_TR")
-=======
-        " check_unknown_speedlimits | set_transitStops_floating_reason | verify_roadLink_administrative_class_changed | check_TR_bus_stops_without_OTH_LiviId")
->>>>>>> 348d97c8
     }
   }
 }