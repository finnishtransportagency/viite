--- conflicted
+++ resolved
@@ -648,13 +648,8 @@
             if(!dryRun)
               massTransitStopService.executeTierekisteriOperation(Operation.Create, adjustedStop, roadLinkByLinkId => roadLinks.find(r => r.linkId == roadLinkByLinkId), None, None)
           } catch {
-<<<<<<< HEAD
-            case roadAddrError: RoadAddressException => println("Bus stop with national Id: "+stop.nationalId+" returns the following error: "+roadAddrError.getMessage)
-            case tre: TierekisteriClientException => println("Bus stop with national Id: "+stop.nationalId+" returns the following error: "+tre.getMessage)
-=======
-            case vkme: VKMClientException => println("Bus stop with national Id: "+adjustedStop.nationalId+" returns the following error: "+vkme.getMessage)
+            case roadAddrError: RoadAddressException => println("Bus stop with national Id: "+adjustedStop.nationalId+" returns the following error: "+roadAddrError.getMessage)
             case tre: TierekisteriClientException => println("Bus stop with national Id: "+adjustedStop.nationalId+" returns the following error: "+tre.getMessage)
->>>>>>> 6a33b0e8
           }
         }
       }
