package fi.liikennevirasto.digiroad2.util

import fi.liikennevirasto.digiroad2.asset._
import fi.liikennevirasto.digiroad2.{TierekisteriLightingAssetClient, TierekisteriMassTransitLaneAssetClient, TierekisteriTrafficSignData, _}
import fi.liikennevirasto.digiroad2.asset.oracle.OracleAssetDao
import fi.liikennevirasto.digiroad2.linearasset.{TextualValue, NumericValue}
import fi.liikennevirasto.digiroad2.linearasset.oracle.OracleLinearAssetDao
import fi.liikennevirasto.digiroad2.roadaddress.oracle.{RoadAddressDAO, RoadAddress => ViiteRoadAddress}
import org.joda.time.DateTime
import org.mockito.Matchers.{any, _}
import org.scalatest.mock.MockitoSugar
import org.scalatest.{FunSuite, Matchers}
import org.mockito.Mockito._

class TierekisteriImporterOperationsSpec extends FunSuite with Matchers  {

  val mockAssetDao: OracleAssetDao = MockitoSugar.mock[OracleAssetDao]
  val mockRoadAddressDAO: RoadAddressDAO = MockitoSugar.mock[RoadAddressDAO]
  val mockTRClient: TierekisteriLightingAssetClient = MockitoSugar.mock[TierekisteriLightingAssetClient]
  val mockTRTrafficSignsLimitClient: TierekisteriTrafficSignAssetClient = MockitoSugar.mock[TierekisteriTrafficSignAssetClient]
  val mockRoadLinkService: RoadLinkService = MockitoSugar.mock[RoadLinkService]
  val mockVVHClient: VVHClient = MockitoSugar.mock[VVHClient]
  val mockVVHRoadLinkClient: VVHRoadLinkClient = MockitoSugar.mock[VVHRoadLinkClient]
  val linearAssetDao = new OracleLinearAssetDao(mockVVHClient, mockRoadLinkService)
  val mockTrImporter: TierekisteriDataImporter = MockitoSugar.mock[TierekisteriDataImporter]
  val mockTRPavedRoadClient: TierekisteriPavedRoadAssetClient = MockitoSugar.mock[TierekisteriPavedRoadAssetClient]
  val mockMassTransitLaneClient: TierekisteriMassTransitLaneAssetClient = MockitoSugar.mock[TierekisteriMassTransitLaneAssetClient]
  val mockTRDamageByThawClient: TierekisteriDamagedByThawAssetClient = MockitoSugar.mock[TierekisteriDamagedByThawAssetClient]
  val mockTREuropeanRoadClient: TierekisteriEuropeanRoadAssetClient = MockitoSugar.mock[TierekisteriEuropeanRoadAssetClient]

  lazy val roadWidthImporterOperations: RoadWidthTierekisteriImporter = {
    new RoadWidthTierekisteriImporter()
  }

  lazy val litRoadImporterOperations: LitRoadTierekisteriImporter = {
    new LitRoadTierekisteriImporter()
  }

  lazy val tierekisteriAssetImporterOperations: TestTierekisteriAssetImporterOperations = {
    new TestTierekisteriAssetImporterOperations
  }

  lazy val speedLimitsTierekisteriImporter: TestSpeedLimitsTierekisteriImporter = {
    new TestSpeedLimitsTierekisteriImporter
  }

  class TestTierekisteriAssetImporterOperations extends TierekisteriAssetImporterOperations {
    override def typeId: Int = 999
    override def withDynSession[T](f: => T): T = f
    override def withDynTransaction[T](f: => T): T = f
    override def assetName: String = "assetTest"
    override type TierekisteriClientType = TierekisteriAssetDataClient
    override lazy val assetDao: OracleAssetDao = mockAssetDao
    override lazy val roadAddressDao: RoadAddressDAO = mockRoadAddressDAO
    override val tierekisteriClient: TierekisteriLightingAssetClient = mockTRClient
    override lazy val roadLinkService: RoadLinkService = mockRoadLinkService
    override lazy val vvhClient: VVHClient = mockVVHClient

    //Creating this new methods because is protected visibility on the trait
    def getRoadAddressSectionsTest(trAsset: TierekisteriAssetData): Seq[(AddressSection, TierekisteriAssetData)] = super.getRoadAddressSections(trAsset)
    def getAllViiteRoadAddressTest(section: AddressSection) = super.getAllViiteRoadAddress(section)
    def getAllViiteRoadAddressTest(roadNumber: Long, roadPart: Long) = super.getAllViiteRoadAddress(roadNumber, roadPart)
    def expireAssetsTest(linkIds: Seq[Long]): Unit = super.expireAssets(linkIds)
    def calculateStartLrmByAddressTest(startAddress: ViiteRoadAddress, section: AddressSection): Option[Double] = super.calculateStartLrmByAddress(startAddress, section)
    def calculateEndLrmByAddressTest(endAddress: ViiteRoadAddress, section: AddressSection): Option[Double] = super.calculateEndLrmByAddress(endAddress, section)

    def getAllTierekisteriAddressSectionsTest(roadNumber: Long) = super.getAllTierekisteriAddressSections(roadNumber: Long)
    def getAllTierekisteriAddressSectionsTest(roadNumber: Long, roadPart: Long) = super.getAllTierekisteriAddressSections(roadNumber: Long)
    def getAllTierekisteriHistoryAddressSectionTest(roadNumber: Long, lastExecution: DateTime) = super.getAllTierekisteriHistoryAddressSection(roadNumber: Long, lastExecution: DateTime)

    override protected def createAsset(section: AddressSection, trAssetData: TierekisteriAssetData): Unit = {

    }
  }

  class TestSpeedLimitsTierekisteriImporter extends SpeedLimitsTierekisteriImporter {
    override lazy val assetDao: OracleAssetDao = mockAssetDao
    override lazy val roadAddressDao: RoadAddressDAO = mockRoadAddressDAO
    override val tierekisteriClient = mockTRTrafficSignsLimitClient
    override lazy val roadLinkService: RoadLinkService = mockRoadLinkService
    override lazy val vvhClient: VVHClient = mockVVHClient
    override def withDynTransaction[T](f: => T): T = f

    def testSplitRoadAddressSectionBySigns(trAssets: Seq[TierekisteriAssetData], ra: ViiteRoadAddress, roadSide: RoadSide): Seq[(AddressSection, Option[TierekisteriAssetData])] = {
      super.splitRoadAddressSectionBySigns(trAssets, ra, roadSide)
    }
  }

  class TestLitRoadOperations extends LitRoadTierekisteriImporter {
    override lazy val assetDao: OracleAssetDao = mockAssetDao
    override lazy val roadAddressDao: RoadAddressDAO = mockRoadAddressDAO
    override val tierekisteriClient: TierekisteriLightingAssetClient = mockTRClient
    override lazy val roadLinkService: RoadLinkService = mockRoadLinkService
    override lazy val vvhClient: VVHClient = mockVVHClient
    override def withDynTransaction[T](f: => T): T = f
  }

  class TestPavedRoadOperations extends PavedRoadTierekisteriImporter {
    override lazy val assetDao: OracleAssetDao = mockAssetDao
    override lazy val roadAddressDao: RoadAddressDAO = mockRoadAddressDAO
    override val tierekisteriClient: TierekisteriPavedRoadAssetClient = mockTRPavedRoadClient
    override lazy val roadLinkService: RoadLinkService = mockRoadLinkService
    override lazy val vvhClient: VVHClient = mockVVHClient
    override def withDynTransaction[T](f: => T): T = f

    def filterTierekisteriAssetsTest(tierekisteriAssetData: TierekisteriAssetData) = super.filterTierekisteriAssets(tierekisteriAssetData)
  }

  class TestTierekisteriAssetImporterOperationsFilterAll extends TestTierekisteriAssetImporterOperations {
      protected override def filterTierekisteriAssets(tierekisteriAssetData: TierekisteriAssetData) : Boolean = {
        false
      }
  }

  class TestMassTransitLaneOperations extends MassTransitLaneTierekisteriImporter {

    override lazy val assetDao: OracleAssetDao = mockAssetDao
    override lazy val roadAddressDao: RoadAddressDAO = mockRoadAddressDAO
    override val tierekisteriClient: TierekisteriMassTransitLaneAssetClient = mockMassTransitLaneClient
    override lazy val roadLinkService: RoadLinkService = mockRoadLinkService
    override lazy val vvhClient: VVHClient = mockVVHClient
    override def withDynTransaction[T](f: => T): T = f

    def filterTierekisteriAssetsTest(tierekisteriAssetData: TierekisteriAssetData) = super.filterTierekisteriAssets(tierekisteriAssetData)
  }

  class TestDamageByThawOperations extends DamagedByThawTierekisteriImporter {
    override lazy val assetDao: OracleAssetDao = mockAssetDao
    override lazy val roadAddressDao: RoadAddressDAO = mockRoadAddressDAO
    override val tierekisteriClient: TierekisteriDamagedByThawAssetClient = mockTRDamageByThawClient
    override lazy val roadLinkService: RoadLinkService = mockRoadLinkService
    override lazy val vvhClient: VVHClient = mockVVHClient
    override def withDynTransaction[T](f: => T): T = f
  }

  class TestEuropeanRoadOperations extends EuropeanRoadTierekisteriImporter {
    override lazy val assetDao: OracleAssetDao = mockAssetDao
    override lazy val roadAddressDao: RoadAddressDAO = mockRoadAddressDAO
    override val tierekisteriClient: TierekisteriEuropeanRoadAssetClient = mockTREuropeanRoadClient
    override lazy val roadLinkService: RoadLinkService = mockRoadLinkService
    override lazy val vvhClient: VVHClient = mockVVHClient
    override def withDynTransaction[T](f: => T): T = f
  }

  test("assets splited are split properly") {
    val trl = TierekisteriLightingData(4L, 203L, 208L, Track.RightSide, 3184L, 6584L)
    val sections = tierekisteriAssetImporterOperations.getRoadAddressSectionsTest(trl).map(_._1)
    sections.size should be (6)
    sections.head should be (AddressSection(4L, 203L, Track.RightSide, 3184L, None))
    sections.last should be (AddressSection(4L, 208L, Track.RightSide,  0L, Some(6584L)))
    val middleParts = sections.filterNot(s => s.roadPartNumber==203L || s.roadPartNumber==208L)
    middleParts.forall(s => s.track == Track.RightSide) should be (true)
    middleParts.forall(s => s.startAddressMValue == 0L) should be (true)
    middleParts.forall(s => s.endAddressMValue.isEmpty) should be (true)
  }

  test("assets split works on single part") {
    val trl = TierekisteriLightingData(4L, 203L, 203L, Track.RightSide, 3184L, 6584L)
    val sections = tierekisteriAssetImporterOperations.getRoadAddressSectionsTest(trl).map(_._1)
    sections.size should be (1)
    sections.head should be (AddressSection(4L, 203L, Track.RightSide, 3184L, Some(6584L)))
  }

  test("assets split works on two parts") {
    val trl = TierekisteriLightingData(4L, 203L, 204L, Track.RightSide, 3184L, 6584L)
    val sections = tierekisteriAssetImporterOperations.getRoadAddressSectionsTest(trl).map(_._1)
    sections.size should be (2)
    sections.head should be (AddressSection(4L, 203L, Track.RightSide, 3184L, None))
    sections.last should be (AddressSection(4L, 204L, Track.RightSide, 0L, Some(6584L)))
  }

  test("assets get tierekisteri data with address section") {
    val assetValue = 10
    val trl = TierekisteriLightingData(4L, 203L, 203L, Track.RightSide, 3184L, 6584L)
    val sectionTrAssetPair = tierekisteriAssetImporterOperations.getRoadAddressSectionsTest(trl)
    sectionTrAssetPair.size should be (1)
    sectionTrAssetPair.head should be ((AddressSection(4L, 203L, Track.RightSide, 3184L, Some(6584L)), trl))
  }

  test("calculate lrm position from road address when section inside road address and is towards digitizing") {
    val startAddressMValue = 0
    val endAddressMValue = 100
    val startMValue = 0
    val endMValue = 10
    val roadAddress = ViiteRoadAddress(1L, 100, 1, Track.RightSide, 5, startAddressMValue, endAddressMValue, None, None, 1L, 5001, 1, 11, SideCode.TowardsDigitizing, false, Seq(), false, None, None, None)
    val addressSection = AddressSection(1, 1, Track.Combined, 50, Some(100))
    val resultStartMValue = tierekisteriAssetImporterOperations.calculateStartLrmByAddressTest(roadAddress, addressSection)
    val resultEndMValue = tierekisteriAssetImporterOperations.calculateEndLrmByAddressTest(roadAddress, addressSection)

    resultStartMValue should be (Some(6.0))
    resultEndMValue should be (Some(11.0))
  }

  test("calculate lrm position from road address when section inside road address and is against digitizing") {
    val startAddressMValue = 0
    val endAddressMValue = 100
    val startMValue = 0
    val endMValue = 10
    val roadAddress = ViiteRoadAddress(1L, 100, 1, Track.RightSide, 5, startAddressMValue, endAddressMValue, None, None, 1L, 5001, 1, 11, SideCode.AgainstDigitizing, false, Seq(), false, None, None, None)
    val addressSection = AddressSection(1, 1, Track.Combined, 50, Some(100))
    val resultStartMValue = tierekisteriAssetImporterOperations.calculateStartLrmByAddressTest(roadAddress, addressSection)
    val resultEndMValue = tierekisteriAssetImporterOperations.calculateEndLrmByAddressTest(roadAddress, addressSection)

    resultEndMValue should be (Some(1.0))
    resultStartMValue should be (Some(6.0))
  }

  test("calculate lrm position from road address when section starts outside the road address and is towards digitizing") {
    val startAddressMValue = 100
    val endAddressMValue = 200
    val startMValue = 0
    val endMValue = 10
    val roadAddress = ViiteRoadAddress(1L, 100, 1, Track.RightSide, 5, startAddressMValue, endAddressMValue, None, None, 1L, 5001, 1, 11, SideCode.TowardsDigitizing, false, Seq(), false, None, None, None)
    val addressSection = AddressSection(1, 1, Track.Combined, 50, Some(150))
    val resultStartMValue = tierekisteriAssetImporterOperations.calculateStartLrmByAddressTest(roadAddress, addressSection)
    val resultEndMValue = tierekisteriAssetImporterOperations.calculateEndLrmByAddressTest(roadAddress, addressSection)

    resultStartMValue should be (Some(1.0))
    resultEndMValue should be (Some(6.0))
  }

  test("calculate lrm position from road address when section ends outside the road address and is towards digitizing") {
    val startAddressMValue = 100
    val endAddressMValue = 200
    val startMValue = 0
    val endMValue = 10
    val roadAddress = ViiteRoadAddress(1L, 100, 1, Track.RightSide, 5, startAddressMValue, endAddressMValue, None, None, 1L, 5001, 1, 11, SideCode.TowardsDigitizing, false, Seq(), false, None, None, None)
    val addressSection = AddressSection(1, 1, Track.Combined, 150, Some(250))
    val resultStartMValue = tierekisteriAssetImporterOperations.calculateStartLrmByAddressTest(roadAddress, addressSection)
    val resultEndMValue = tierekisteriAssetImporterOperations.calculateEndLrmByAddressTest(roadAddress, addressSection)

    resultStartMValue should be (Some(6.0))
    resultEndMValue should be (Some(11.0))
  }

  test("calculate lrm position from road address when section starts outside the road address and is against digitizing") {
    val startAddressMValue = 100
    val endAddressMValue = 200
    val startMValue = 0
    val endMValue = 10
    val roadAddress = ViiteRoadAddress(1L, 100, 1, Track.RightSide, 5, startAddressMValue, endAddressMValue, None, None, 1L, 5001, 1, 11, SideCode.AgainstDigitizing, false, Seq(), false, None, None, None)
    val addressSection = AddressSection(1, 1, Track.Combined, 50, Some(150))
    val resultStartMValue = tierekisteriAssetImporterOperations.calculateStartLrmByAddressTest(roadAddress, addressSection)
    val resultEndMValue = tierekisteriAssetImporterOperations.calculateEndLrmByAddressTest(roadAddress, addressSection)

    resultStartMValue should be (Some(11.0))
    resultEndMValue should be (Some(6.0))
  }

  test("calculate lrm position from road address when section ends outside the road address and is against digitizing") {
    val startAddressMValue = 100
    val endAddressMValue = 200
    val startMValue = 0
    val endMValue = 10
    val roadAddress = ViiteRoadAddress(1L, 100, 1, Track.RightSide, 5, startAddressMValue, endAddressMValue, None, None, 1L, 5001, 1, 11, SideCode.AgainstDigitizing, false, Seq(), false, None, None, None)
    val addressSection = AddressSection(1, 1, Track.Combined, 150, Some(250))
    val resultStartMValue = tierekisteriAssetImporterOperations.calculateStartLrmByAddressTest(roadAddress, addressSection)
    val resultEndMValue = tierekisteriAssetImporterOperations.calculateEndLrmByAddressTest(roadAddress, addressSection)

    resultStartMValue should be (Some(6.0))
    resultEndMValue should be (Some(1.0))
  }

  test("calculate lrm position from road address when section starts and ends outside the road address and is towards digitizing") {
    val startAddressMValue = 100
    val endAddressMValue = 200
    val startMValue = 0
    val endMValue = 10
    val roadAddress = ViiteRoadAddress(1L, 100, 1, Track.RightSide, 5, startAddressMValue, endAddressMValue, None, None, 1L, 5001, 1, 11, SideCode.TowardsDigitizing, false, Seq(), false, None, None, None)
    val addressSection = AddressSection(1, 1, Track.Combined, 50, Some(250))
    val resultStartMValue = tierekisteriAssetImporterOperations.calculateStartLrmByAddressTest(roadAddress, addressSection)
    val resultEndMValue = tierekisteriAssetImporterOperations.calculateEndLrmByAddressTest(roadAddress, addressSection)

    resultStartMValue should be (Some(1.0))
    resultEndMValue should be (Some(11.0))
  }

  test("calculate lrm position from road address when section starts and ends outside the road address and is against digitizing") {
    val startAddressMValue = 100
    val endAddressMValue = 200
    val startMValue = 0
    val endMValue = 10
    val roadAddress = ViiteRoadAddress(1L, 100, 1, Track.RightSide, 5, startAddressMValue, endAddressMValue, None, None, 1L, 5001, 1, 11, SideCode.AgainstDigitizing, false, Seq(), false, None, None, None)
    val addressSection = AddressSection(1, 1, Track.Combined, 50, Some(250))
    val resultStartMValue = tierekisteriAssetImporterOperations.calculateStartLrmByAddressTest(roadAddress, addressSection)
    val resultEndMValue = tierekisteriAssetImporterOperations.calculateEndLrmByAddressTest(roadAddress, addressSection)

    resultStartMValue should be (Some(11.0))
    resultEndMValue should be (Some(1.0))
  }

  test("calculate measures, towards digitizing"){
    TestTransactions.runWithRollback() {

      val testLitRoad = new TestLitRoadOperations
      val roadNumber = 4L
      val startRoadPartNumber = 200L
      val endRoadPartNumber = 200L
      val startAddressMValue = 0L
      val endAddressMValue = 500L

      val starAddress = 0
      val endAddress = 500

      val startSection = 50
      val endSection = 350

      val tr = TierekisteriLightingData(roadNumber, startRoadPartNumber, endRoadPartNumber, Track.RightSide, startSection, endSection)
      val ra = ViiteRoadAddress(1L, roadNumber, startRoadPartNumber, Track.RightSide, 5, startAddressMValue, endAddressMValue, None, None, 1L, 5001, starAddress, endAddress, SideCode.TowardsDigitizing, false, Seq(), false, None, None, None)
      val vvhRoadLink = VVHRoadlink(5001, 235, Nil, State, TrafficDirection.UnknownDirection, FeatureClass.AllOthers)

      when(mockAssetDao.getMunicipalities).thenReturn(Seq())
      when(mockRoadAddressDAO.getRoadNumbers()).thenReturn(Seq(roadNumber))
      when(mockTRClient.fetchActiveAssetData(any[Long])).thenReturn(Seq(tr))
      when(mockRoadAddressDAO.withRoadAddressSinglePart(any[Long], any[Long], any[Int], any[Long], any[Option[Long]], any[Option[Int]])(any[String])).thenReturn("")
      when(mockRoadAddressDAO.getRoadAddress(any[String => String].apply)).thenReturn(Seq(ra))
      when(mockVVHClient.roadLinkData).thenReturn(mockVVHRoadLinkClient)
      when(mockVVHRoadLinkClient.fetchByLinkIds(any[Set[Long]])).thenReturn(Seq(vvhRoadLink))
      when(mockRoadLinkService.fetchVVHRoadlinks(any[Set[Long]], any[Boolean])).thenReturn(Seq(vvhRoadLink))

      testLitRoad.importAssets()
      val asset = linearAssetDao.fetchLinearAssetsByLinkIds(testLitRoad.typeId, Seq(5001), LinearAssetTypes.numericValuePropertyId).head

      asset.linkId should be (5001)
      asset.value should be (Some(NumericValue(1)))
      asset.startMeasure should be (50)
      asset.endMeasure should be (350)
      asset.sideCode should be (1)
    }
  }

  test("calculate measures, with 2 sections"){
    TestTransactions.runWithRollback() {

      val testLitRoad = new TestLitRoadOperations
      val roadNumber = 4L
      val startRoadPartNumber = 200L
      val endRoadPartNumber = 201L
      val startMValueSection1 = 0L
      val endMValueSection1 = 500L

      val startMValueSection2 = 0L
      val endMValueSection2 = 1000L

      val starAddressSection1 = 50
      val endAddressSection1 = 500

      val starAddressSection2 = 500
      val endAddressSection2= 750

      val startSection = 0
      val endSection = 1000

      val raS1 = ViiteRoadAddress(1L, roadNumber, startRoadPartNumber, Track.RightSide, 5, startMValueSection1, endMValueSection1, None, None, 1L, 5001, starAddressSection1, endAddressSection1, SideCode.TowardsDigitizing, false, Seq(), false, None, None, None)
      val raS2 = ViiteRoadAddress(1L, roadNumber, endRoadPartNumber, Track.RightSide, 5, startMValueSection2, endMValueSection2, None, None, 1L, 5001, starAddressSection2, endAddressSection2, SideCode.TowardsDigitizing, false, Seq(), false, None, None, None)

      val tr = TierekisteriLightingData(roadNumber, startRoadPartNumber, endRoadPartNumber, Track.RightSide, startSection, endSection)
      val vvhRoadLink = VVHRoadlink(5001, 235, List(Point(0.0, 0.0), Point(0.0, 1000.0)), State, TrafficDirection.UnknownDirection, FeatureClass.AllOthers)

      when(mockAssetDao.getMunicipalities).thenReturn(Seq())
      when(mockRoadAddressDAO.getRoadNumbers()).thenReturn(Seq(roadNumber))
      when(mockTRClient.fetchActiveAssetData(any[Long])).thenReturn(Seq(tr))
      when(mockRoadAddressDAO.withRoadAddressSinglePart(any[Long], any[Long], any[Int], any[Long], any[Option[Long]], any[Option[Int]])(any[String])).thenReturn("")
      when(mockRoadAddressDAO.getRoadAddress(any[String => String].apply)).thenReturn(Seq(raS1)).thenReturn(Seq(raS2))
      when(mockVVHClient.roadLinkData).thenReturn(mockVVHRoadLinkClient)
      when(mockVVHRoadLinkClient.fetchByLinkIds(any[Set[Long]])).thenReturn(Seq(vvhRoadLink))
      when(mockRoadLinkService.fetchVVHRoadlinks(any[Set[Long]], any[Boolean])).thenReturn(Seq(vvhRoadLink))

      testLitRoad.importAssets()
      val asset = linearAssetDao.fetchLinearAssetsByLinkIds(testLitRoad.typeId, Seq(5001), LinearAssetTypes.numericValuePropertyId)

      asset.length should be (2)
      asset.count(a => a.startMeasure == 50) should be (1)
      asset.count(a => a.endMeasure == 500) should be (1)
      asset.count(a => a.startMeasure == 500) should be (1)
      asset.count(a => a.endMeasure == 750) should be (1)
    }
  }

  test("import assets (litRoad) from TR to OTH") {
     TestTransactions.runWithRollback() {

       val testLitRoad = new TestLitRoadOperations
       val roadNumber = 4L
       val startRoadPartNumber = 200L
       val endRoadPartNumber = 200L
       val startAddressMValue = 0L
       val endAddressMValue = 250L

       val tr = TierekisteriLightingData(roadNumber, startRoadPartNumber, endRoadPartNumber, Track.RightSide, startAddressMValue, endAddressMValue)
       val ra = ViiteRoadAddress(1L, roadNumber, startRoadPartNumber, Track.RightSide, 5, startAddressMValue, endAddressMValue, None, None, 1L, 5001, 1.5, 11.4, SideCode.TowardsDigitizing, false, Seq(), false, None, None, None)
       val vvhRoadLink = VVHRoadlink(5001, 235, Nil, State, TrafficDirection.UnknownDirection, FeatureClass.AllOthers)

      when(mockAssetDao.getMunicipalities).thenReturn(Seq())
      when(mockRoadAddressDAO.getRoadNumbers()).thenReturn(Seq(roadNumber))
      when(mockTRClient.fetchActiveAssetData(any[Long])).thenReturn(Seq(tr))
      when(mockRoadAddressDAO.withRoadAddressSinglePart(any[Long], any[Long], any[Int], any[Long], any[Option[Long]], any[Option[Int]])(any[String])).thenReturn("")
      when(mockRoadAddressDAO.getRoadAddress(any[String => String].apply)).thenReturn(Seq(ra))
      when(mockVVHClient.roadLinkData).thenReturn(mockVVHRoadLinkClient)
      when(mockVVHRoadLinkClient.fetchByLinkIds(any[Set[Long]])).thenReturn(Seq(vvhRoadLink))
      when(mockRoadLinkService.fetchVVHRoadlinks(any[Set[Long]], any[Boolean])).thenReturn(Seq(vvhRoadLink))

       testLitRoad.importAssets()
       val asset = linearAssetDao.fetchLinearAssetsByLinkIds(testLitRoad.typeId, Seq(5001), LinearAssetTypes.numericValuePropertyId).head

       asset.linkId should be(5001)
       asset.value should be(Some(NumericValue(1)))
     }
   }

  test("update assets (litRoad) from TR to OTH"){
    TestTransactions.runWithRollback() {

      val testLitRoad = new TestLitRoadOperations
      val roadNumber = 4L
      val startRoadPartNumber = 200L
      val endRoadPartNumber = 200L
      val startAddressMValue = 0L
      val endAddressMValue = 250L

      val starAddress = 0
      val endAddress = 500

      val startSection = 50
      val endSection = 150

      val startSectionHist = 100
      val endSectionHist = 150

      val tr = TierekisteriLightingData(roadNumber, startRoadPartNumber, endRoadPartNumber, Track.RightSide, startSection, endSection)
      val trHist = TierekisteriLightingData(roadNumber, startRoadPartNumber, endRoadPartNumber, Track.RightSide, startSectionHist, endSectionHist)

      val ra = ViiteRoadAddress(1L, roadNumber, startRoadPartNumber, Track.RightSide, 5, startAddressMValue, endAddressMValue, None, None, 1L, 5001,starAddress, endAddress, SideCode.TowardsDigitizing, false, Seq(), false, None, None, None)
      val vvhRoadLink = VVHRoadlink(5001, 235, Nil, State, TrafficDirection.UnknownDirection, FeatureClass.AllOthers)

      when(mockAssetDao.getMunicipalities).thenReturn(Seq())
      when(mockRoadAddressDAO.getRoadNumbers()).thenReturn(Seq(roadNumber))
      when(mockTRClient.fetchActiveAssetData(any[Long])).thenReturn(Seq(tr))
      when(mockTRClient.fetchHistoryAssetData(any[Long], any[Option[DateTime]])).thenReturn(Seq(trHist))
      when(mockTRClient.fetchActiveAssetData(any[Long], any[Long])).thenReturn(Seq(trHist))

      when(mockRoadAddressDAO.withRoadAddressSinglePart(any[Long], any[Long], any[Int], any[Long], any[Option[Long]], any[Option[Int]])(any[String])).thenReturn("")
      when(mockRoadAddressDAO.getRoadAddress(any[String => String].apply)).thenReturn(Seq(ra))

      when(mockVVHClient.roadLinkData).thenReturn(mockVVHRoadLinkClient)
      when(mockVVHRoadLinkClient.fetchByLinkIds(any[Set[Long]])).thenReturn(Seq(vvhRoadLink))
      when(mockRoadLinkService.fetchVVHRoadlinks(any[Set[Long]], any[Boolean])).thenReturn(Seq(vvhRoadLink))

      testLitRoad.importAssets()
      val assetI = linearAssetDao.fetchLinearAssetsByLinkIds(testLitRoad.typeId, Seq(5001), LinearAssetTypes.numericValuePropertyId).head

      testLitRoad.updateAssets(DateTime.now())
      val assetU = linearAssetDao.fetchLinearAssetsByLinkIds(testLitRoad.typeId, Seq(5001), LinearAssetTypes.numericValuePropertyId).filterNot(a => a.id == assetI.id).head

      assetU.startMeasure should not be assetI.startMeasure
      assetU.endMeasure should be (assetI.endMeasure)
    }
  }

  test("import assets (massTransitLane) from TR to OTH"){
    TestTransactions.runWithRollback() {

      val testMassTransitLane = new TestMassTransitLaneOperations
      val roadNumber = 4L
      val startRoadPartNumber = 200L
      val endRoadPartNumber = 200L
      val startAddressMValue = 0L
      val endAddressMValue = 250L
      val trLaneType = TRLaneArrangementType.apply(5)

      val tr = TierekisteriMassTransitLaneData(roadNumber, startRoadPartNumber, endRoadPartNumber, Track.RightSide, startAddressMValue, endAddressMValue, trLaneType)
      val ra = ViiteRoadAddress(1L, roadNumber, startRoadPartNumber, Track.RightSide, 5, startAddressMValue, endAddressMValue, None, None, 1L, 5001, 1.5, 11.4, SideCode.TowardsDigitizing, false, Seq(), false, None, None, None)
      val vvhRoadLink = VVHRoadlink(5001, 235, Nil, State, TrafficDirection.UnknownDirection, FeatureClass.AllOthers)

      when(mockAssetDao.getMunicipalities).thenReturn(Seq())
      when(mockRoadAddressDAO.getRoadNumbers()).thenReturn(Seq(roadNumber))
      when(mockMassTransitLaneClient.fetchActiveAssetData(any[Long])).thenReturn(Seq(tr))
      when(mockRoadAddressDAO.withRoadAddressSinglePart(any[Long], any[Long], any[Int], any[Long], any[Option[Long]], any[Option[Int]])(any[String])).thenReturn("")
      when(mockRoadAddressDAO.getRoadAddress(any[String => String].apply)).thenReturn(Seq(ra))
      when(mockVVHClient.roadLinkData).thenReturn(mockVVHRoadLinkClient)
      when(mockVVHRoadLinkClient.fetchByLinkIds(any[Set[Long]])).thenReturn(Seq(vvhRoadLink))
      when(mockRoadLinkService.fetchVVHRoadlinks(any[Set[Long]], any[Boolean])).thenReturn(Seq(vvhRoadLink))

      testMassTransitLane.importAssets()
      val asset = linearAssetDao.fetchLinearAssetsByLinkIds(testMassTransitLane.typeId, Seq(5001), LinearAssetTypes.numericValuePropertyId).head

      asset.linkId should be (5001)
      asset.value should be (Some(NumericValue(1)))
    }
  }

  test("update assets (massTransitLane) from TR to OTH"){
    TestTransactions.runWithRollback() {

      val testMassTransitLane = new TestMassTransitLaneOperations
      val roadNumber = 4L
      val startRoadPartNumber = 200L
      val endRoadPartNumber = 200L
      val startAddressMValue = 0L
      val endAddressMValue = 250L
      val laneType = TRLaneArrangementType.apply(5)

      val starAddress = 0
      val endAddress = 500

      val startSection = 50
      val endSection = 150

      val starSectionHist = 100
      val endSectionHist = 150

      val tr = TierekisteriMassTransitLaneData(roadNumber, startRoadPartNumber, endRoadPartNumber, Track.RightSide, startSection, endSection, laneType)
      val trHist = TierekisteriMassTransitLaneData(roadNumber, startRoadPartNumber, endRoadPartNumber, Track.RightSide, starSectionHist, endSectionHist, laneType)

      val ra = ViiteRoadAddress(1L, roadNumber, startRoadPartNumber, Track.RightSide, 5, startAddressMValue, endAddressMValue, None, None, 1L, 5001,starAddress, endAddress, SideCode.TowardsDigitizing, false, Seq(), false, None, None, None)
      val vvhRoadLink = VVHRoadlink(5001, 235, Nil, State, TrafficDirection.UnknownDirection, FeatureClass.AllOthers)

      when(mockAssetDao.getMunicipalities).thenReturn(Seq())
      when(mockRoadAddressDAO.getRoadNumbers()).thenReturn(Seq(roadNumber))
      when(mockMassTransitLaneClient.fetchActiveAssetData(any[Long])).thenReturn(Seq(tr))
      when(mockMassTransitLaneClient.fetchHistoryAssetData(any[Long], any[Option[DateTime]])).thenReturn(Seq(trHist))
      when(mockMassTransitLaneClient.fetchActiveAssetData(any[Long], any[Long])).thenReturn(Seq(trHist))

      when(mockRoadAddressDAO.withRoadAddressSinglePart(any[Long], any[Long], any[Int], any[Long], any[Option[Long]], any[Option[Int]])(any[String])).thenReturn("")
      when(mockRoadAddressDAO.getRoadAddress(any[String => String].apply)).thenReturn(Seq(ra))

      when(mockVVHClient.roadLinkData).thenReturn(mockVVHRoadLinkClient)
      when(mockVVHRoadLinkClient.fetchByLinkIds(any[Set[Long]])).thenReturn(Seq(vvhRoadLink))
      when(mockRoadLinkService.fetchVVHRoadlinks(any[Set[Long]], any[Boolean])).thenReturn(Seq(vvhRoadLink))

      testMassTransitLane.importAssets()
      val assetI = linearAssetDao.fetchLinearAssetsByLinkIds(testMassTransitLane.typeId, Seq(5001), LinearAssetTypes.numericValuePropertyId).head

      testMassTransitLane.updateAssets(DateTime.now())
      val assetU = linearAssetDao.fetchLinearAssetsByLinkIds(testMassTransitLane.typeId, Seq(5001), LinearAssetTypes.numericValuePropertyId).filterNot(a => a.id == assetI.id).head

      assetU.startMeasure should not be assetI.startMeasure
      assetU.endMeasure should be (assetI.endMeasure)
    }
  }

  test("import assets (pavedRoad) from TR to OTH"){
    TestTransactions.runWithRollback() {

      val testPavedRoad = new TestPavedRoadOperations
      val roadNumber = 4L
      val startRoadPartNumber = 200L
      val endRoadPartNumber = 200L
      val startAddressMValue = 0L
      val endAddressMValue = 250L

      val tr = TierekisteriPavedRoadData(roadNumber, startRoadPartNumber, endRoadPartNumber, Track.RightSide, startAddressMValue, endAddressMValue, TRPavedRoadType.Cobblestone)
      val ra = ViiteRoadAddress(1L, roadNumber, startRoadPartNumber, Track.RightSide, 5, startAddressMValue, endAddressMValue, None, None, 1L, 5001, 1.5, 11.4, SideCode.TowardsDigitizing, false, Seq(), false, None, None, None)
      val vvhRoadLink = VVHRoadlink(5001, 235, Nil, State, TrafficDirection.UnknownDirection, FeatureClass.AllOthers)

      when(mockAssetDao.getMunicipalities).thenReturn(Seq())
      when(mockRoadAddressDAO.getRoadNumbers()).thenReturn(Seq(roadNumber))
      when(mockTRPavedRoadClient.fetchActiveAssetData(any[Long])).thenReturn(Seq(tr))
      when(mockRoadAddressDAO.withRoadAddressSinglePart(any[Long], any[Long], any[Int], any[Long], any[Option[Long]], any[Option[Int]])(any[String])).thenReturn("")
      when(mockRoadAddressDAO.getRoadAddress(any[String => String].apply)).thenReturn(Seq(ra))
      when(mockVVHClient.roadLinkData).thenReturn(mockVVHRoadLinkClient)
      when(mockVVHRoadLinkClient.fetchByLinkIds(any[Set[Long]])).thenReturn(Seq(vvhRoadLink))
      when(mockRoadLinkService.fetchVVHRoadlinks(any[Set[Long]], any[Boolean])).thenReturn(Seq(vvhRoadLink))

      testPavedRoad.importAssets()
      val asset = linearAssetDao.fetchLinearAssetsByLinkIds(testPavedRoad.typeId, Seq(5001), LinearAssetTypes.numericValuePropertyId).head

      asset.linkId should be (5001)
      asset.value should be (Some(NumericValue(1)))
    }
  }

  test("update assets (pavedRoad) from TR to OTH"){
    TestTransactions.runWithRollback() {

      val testPavedRoad = new TestPavedRoadOperations
      val roadNumber = 4L
      val startRoadPartNumber = 200L
      val endRoadPartNumber = 200L
      val startAddressMValue = 0L
      val endAddressMValue = 250L

      val starAddress = 0
      val endAddress = 500

      val startSection = 50
      val endSection = 150

      val starSectionHist = 100
      val endSectionHist = 150

      val tr = TierekisteriPavedRoadData(roadNumber, startRoadPartNumber, endRoadPartNumber, Track.RightSide, startSection, endSection, TRPavedRoadType.Cobblestone)
      val trHist = TierekisteriPavedRoadData(roadNumber, startRoadPartNumber, endRoadPartNumber, Track.RightSide, starSectionHist, endSectionHist, TRPavedRoadType.Cobblestone)

      val ra = ViiteRoadAddress(1L, roadNumber, startRoadPartNumber, Track.RightSide, 5, startAddressMValue, endAddressMValue, None, None, 1L, 5001,starAddress, endAddress, SideCode.TowardsDigitizing, false, Seq(), false, None, None, None)
      val vvhRoadLink = VVHRoadlink(5001, 235, Nil, State, TrafficDirection.UnknownDirection, FeatureClass.AllOthers)

      when(mockAssetDao.getMunicipalities).thenReturn(Seq())
      when(mockRoadAddressDAO.getRoadNumbers()).thenReturn(Seq(roadNumber))
      when(mockTRPavedRoadClient.fetchActiveAssetData(any[Long])).thenReturn(Seq(tr))
      when(mockTRPavedRoadClient.fetchHistoryAssetData(any[Long], any[Option[DateTime]])).thenReturn(Seq(trHist))
      when(mockTRPavedRoadClient.fetchActiveAssetData(any[Long], any[Long])).thenReturn(Seq(trHist))

      when(mockRoadAddressDAO.withRoadAddressSinglePart(any[Long], any[Long], any[Int], any[Long], any[Option[Long]], any[Option[Int]])(any[String])).thenReturn("")
      when(mockRoadAddressDAO.getRoadAddress(any[String => String].apply)).thenReturn(Seq(ra))

      when(mockVVHClient.roadLinkData).thenReturn(mockVVHRoadLinkClient)
      when(mockVVHRoadLinkClient.fetchByLinkIds(any[Set[Long]])).thenReturn(Seq(vvhRoadLink))
      when(mockRoadLinkService.fetchVVHRoadlinks(any[Set[Long]], any[Boolean])).thenReturn(Seq(vvhRoadLink))

      testPavedRoad.importAssets()
      val assetI = linearAssetDao.fetchLinearAssetsByLinkIds(testPavedRoad.typeId, Seq(5001), LinearAssetTypes.numericValuePropertyId).head

      testPavedRoad.updateAssets(DateTime.now())
      val assetU = linearAssetDao.fetchLinearAssetsByLinkIds(testPavedRoad.typeId, Seq(5001), LinearAssetTypes.numericValuePropertyId).filterNot(a => a.id == assetI.id).head

      assetU.startMeasure should not be assetI.startMeasure
      assetU.endMeasure should be (assetI.endMeasure)
    }
  }

  test("Should allow all asset\"") {
    TestTransactions.runWithRollback() {

      val testTierekisteriAsset = new TestTierekisteriAssetImporterOperations
      val roadNumber = 4L
      val roadPartNumber = 1L
      val startSection = 50
      val endSection = 350
      val startRoadPartNumber = 200L
      val endRoadPartNumber = 200L
      val date = DateTime.now()

      val tr = Seq(TierekisteriLightingData(roadNumber, startRoadPartNumber, endRoadPartNumber, Track.RightSide, startSection, endSection),
        TierekisteriLightingData(roadNumber, startRoadPartNumber, endRoadPartNumber, Track.RightSide, startSection, endSection),
        TierekisteriLightingData(roadNumber, startRoadPartNumber, endRoadPartNumber, Track.LeftSide, startSection, endSection))

      when(mockTRClient.fetchActiveAssetData(roadNumber)).thenReturn(tr)
      val filterAsset = testTierekisteriAsset.getAllTierekisteriAddressSectionsTest(roadNumber)
      filterAsset.length should be(3)

      when(mockTRClient.fetchActiveAssetData(roadNumber, roadPartNumber)).thenReturn(tr)
      val assetFetch = testTierekisteriAsset.getAllTierekisteriAddressSectionsTest(roadNumber, roadPartNumber)
      assetFetch.length should be(3)

      when(mockTRClient.fetchHistoryAssetData(roadNumber, Some(date))).thenReturn(tr)
      val assetHist = testTierekisteriAsset.getAllTierekisteriHistoryAddressSectionTest(roadNumber, date)
      assetHist.length should be(3)
    }
  }

  test("Should exclude all assets\"") {
    TestTransactions.runWithRollback() {

      val testTierekisteriAsset = new TestTierekisteriAssetImporterOperationsFilterAll
      val roadNumber = 4L
      val roadPartNumber = 1L
      val startSection = 50
      val endSection = 350
      val startRoadPartNumber = 200L
      val endRoadPartNumber = 200L
      val date = DateTime.now()

      val tr = Seq(TierekisteriLightingData(roadNumber, startRoadPartNumber, endRoadPartNumber, Track.RightSide, startSection, endSection),
        TierekisteriLightingData(roadNumber, startRoadPartNumber, endRoadPartNumber, Track.RightSide, startSection, endSection),
        TierekisteriLightingData(roadNumber, startRoadPartNumber, endRoadPartNumber, Track.LeftSide, startSection, endSection))

      when(mockTRClient.fetchActiveAssetData(roadNumber)).thenReturn(tr)
      val filterAsset = testTierekisteriAsset.getAllTierekisteriAddressSectionsTest(roadNumber)
      filterAsset.length should be(0)

      when(mockTRClient.fetchActiveAssetData(roadNumber, roadPartNumber)).thenReturn(tr)
      val assetFetch = testTierekisteriAsset.getAllTierekisteriAddressSectionsTest(roadNumber, roadPartNumber)
      assetFetch.length should be(0)

      when(mockTRClient.fetchHistoryAssetData(roadNumber, Some(date))).thenReturn(tr)
      val assetHist = testTierekisteriAsset.getAllTierekisteriHistoryAddressSectionTest(roadNumber, date)
      assetHist.length should be(0)
    }
  }

  test("Should not create/update asset (massTransitLane) with TR type Unknown\"") {
    TestTransactions.runWithRollback() {

      val testMassTransitLane = new TestMassTransitLaneOperations
      val roadNumber = 4L
      val startRoadPartNumber = 200L
      val endRoadPartNumber = 200L
      val startSection = 50
      val endSection = 350

      val tr = TierekisteriMassTransitLaneData(roadNumber, startRoadPartNumber, endRoadPartNumber, Track.RightSide, startSection, endSection, TRLaneArrangementType.apply(1))
      testMassTransitLane.filterTierekisteriAssetsTest(tr) should be (false)
    }
  }

  test("Should not create/update asset (paved road) with TR type Unknown\"") {
    TestTransactions.runWithRollback() {

      val testPavedRoad = new TestPavedRoadOperations
      val roadNumber = 4L
      val startRoadPartNumber = 200L
      val endRoadPartNumber = 200L
      val startSection = 50
      val endSection = 350

      val tr = TierekisteriPavedRoadData(roadNumber, startRoadPartNumber, endRoadPartNumber, Track.RightSide, startSection, endSection, TRPavedRoadType.apply(30))
      testPavedRoad.filterTierekisteriAssetsTest(tr) should be (false)
    }
  }

  test("Should create asset with TR type valid") {
    TestTransactions.runWithRollback() {

      val testDamageByThaw = new TestDamageByThawOperations
      val roadNumber = 4L
      val startRoadPartNumber = 200L
      val endRoadPartNumber = 200L
      val startAddressMValue = 0L
      val endAddressMValue = 250L

      val tr = TierekisteriDamagedByThawData(roadNumber, startRoadPartNumber, endRoadPartNumber, Track.RightSide, startAddressMValue, endAddressMValue)
      val ra = ViiteRoadAddress(1L, roadNumber, startRoadPartNumber, Track.RightSide, 5, 100, endAddressMValue, None, None, 1L, 5001, 0, 300, SideCode.TowardsDigitizing, false, Seq(), false, None, None, None)

      val vvhRoadLink = VVHRoadlink(5001, 235, Nil, State, TrafficDirection.UnknownDirection, FeatureClass.AllOthers)

      when(mockAssetDao.getMunicipalities).thenReturn(Seq())
      when(mockRoadAddressDAO.getRoadNumbers()).thenReturn(Seq(roadNumber))
      when(mockTRDamageByThawClient.fetchActiveAssetData(any[Long])).thenReturn(Seq(tr))
      when(mockRoadAddressDAO.withRoadAddressSinglePart(any[Long], any[Long], any[Int], any[Long], any[Option[Long]], any[Option[Int]])(any[String])).thenReturn("")
      when(mockRoadAddressDAO.getRoadAddress(any[String => String].apply)).thenReturn(Seq(ra))
      when(mockVVHClient.roadLinkData).thenReturn(mockVVHRoadLinkClient)
      when(mockVVHRoadLinkClient.fetchByLinkIds(any[Set[Long]])).thenReturn(Seq(vvhRoadLink))
      when(mockRoadLinkService.fetchVVHRoadlinks(any[Set[Long]], any[Boolean])).thenReturn(Seq(vvhRoadLink))

      testDamageByThaw.importAssets()
      val asset = linearAssetDao.fetchLinearAssetsByLinkIds(testDamageByThaw.typeId, Seq(5001), LinearAssetTypes.numericValuePropertyId)
      asset.length should be(1)
    }
  }

<<<<<<< HEAD
  test("import assets (europeanRoad) from TR to OTH"){
    TestTransactions.runWithRollback() {

      val testEuropeanRoad = new TestEuropeanRoadOperations
      val roadNumber = 4L
      val startRoadPartNumber = 200L
      val endRoadPartNumber = 200L
      val startAddressMValue = 0L
      val endAddressMValue = 250L
      val assetValue = "E35"

      val tr = TierekisteriEuropeanRoadData(roadNumber, startRoadPartNumber, endRoadPartNumber, Track.RightSide, startAddressMValue, endAddressMValue, assetValue)
      val ra = ViiteRoadAddress(1L, roadNumber, startRoadPartNumber, Track.RightSide, 5, startAddressMValue, endAddressMValue, None, None, 1L, 5001, 1.5, 11.4, SideCode.TowardsDigitizing, false, Seq(), false, None, None, None)
      val vvhRoadLink = VVHRoadlink(5001, 235, Nil, State, TrafficDirection.UnknownDirection, FeatureClass.AllOthers)

      when(mockAssetDao.getMunicipalities).thenReturn(Seq())
      when(mockRoadAddressDAO.getRoadNumbers()).thenReturn(Seq(roadNumber))
      when(mockTREuropeanRoadClient.fetchActiveAssetData(any[Long])).thenReturn(Seq(tr))
      when(mockRoadAddressDAO.withRoadAddressSinglePart(any[Long], any[Long], any[Int], any[Long], any[Option[Long]], any[Option[Int]])(any[String])).thenReturn("")
      when(mockRoadAddressDAO.getRoadAddress(any[String => String].apply)).thenReturn(Seq(ra))
      when(mockVVHClient.roadLinkData).thenReturn(mockVVHRoadLinkClient)
      when(mockVVHRoadLinkClient.fetchByLinkIds(any[Set[Long]])).thenReturn(Seq(vvhRoadLink))
      when(mockRoadLinkService.fetchVVHRoadlinks(any[Set[Long]])).thenReturn(Seq(vvhRoadLink))

      testEuropeanRoad.importAssets()
      val asset = linearAssetDao.fetchAssetsWithTextualValuesByLinkIds(testEuropeanRoad.typeId, Seq(5001), LinearAssetTypes.europeanRoadPropertyId).head

      asset.linkId should be (5001)
      asset.value should be (Some(TextualValue(assetValue)))
    }
  }

  test("update assets (europeanRoad) from TR to OTH"){
    TestTransactions.runWithRollback() {

      val testEuropeanRoad = new TestEuropeanRoadOperations

      val roadNumber = 4L
      val startRoadPartNumber = 200L
      val endRoadPartNumber = 200L
      val startAddressMValue = 0L
      val endAddressMValue = 250L
      val assetValue = "E35"

      val endAddressMValueHist = 200L
      val assetValueHist = "E35, E38"

      val tr = TierekisteriEuropeanRoadData(roadNumber, startRoadPartNumber, endRoadPartNumber, Track.RightSide, startAddressMValue, endAddressMValue, assetValue)
      val trHist = TierekisteriEuropeanRoadData(roadNumber, startRoadPartNumber, endRoadPartNumber, Track.RightSide, startAddressMValue, endAddressMValueHist, assetValueHist)

      val ra = ViiteRoadAddress(1L, roadNumber, startRoadPartNumber, Track.RightSide, 5, startAddressMValue, endAddressMValue, None, None, 1L, 5001, 1.5, 11.4, SideCode.TowardsDigitizing, false, Seq(), false, None, None, None)
      val vvhRoadLink = VVHRoadlink(5001, 235, Nil, State, TrafficDirection.UnknownDirection, FeatureClass.AllOthers)

      when(mockAssetDao.getMunicipalities).thenReturn(Seq())
      when(mockRoadAddressDAO.getRoadNumbers()).thenReturn(Seq(roadNumber))
      when(mockTREuropeanRoadClient.fetchActiveAssetData(any[Long])).thenReturn(Seq(tr))
      when(mockTREuropeanRoadClient.fetchHistoryAssetData(any[Long], any[Option[DateTime]])).thenReturn(Seq(trHist))
      when(mockTREuropeanRoadClient.fetchActiveAssetData(any[Long], any[Long])).thenReturn(Seq(trHist))

      when(mockRoadAddressDAO.withRoadAddressSinglePart(any[Long], any[Long], any[Int], any[Long], any[Option[Long]], any[Option[Int]])(any[String])).thenReturn("")
      when(mockRoadAddressDAO.getRoadAddress(any[String => String].apply)).thenReturn(Seq(ra))

      when(mockVVHClient.roadLinkData).thenReturn(mockVVHRoadLinkClient)
      when(mockVVHRoadLinkClient.fetchByLinkIds(any[Set[Long]])).thenReturn(Seq(vvhRoadLink))
      when(mockRoadLinkService.fetchVVHRoadlinks(any[Set[Long]])).thenReturn(Seq(vvhRoadLink))

      testEuropeanRoad.importAssets()
      val assetI = linearAssetDao.fetchAssetsWithTextualValuesByLinkIds(testEuropeanRoad.typeId, Seq(5001), LinearAssetTypes.europeanRoadPropertyId).head

      testEuropeanRoad.updateAssets(DateTime.now())
      val assetU = linearAssetDao.fetchAssetsWithTextualValuesByLinkIds(testEuropeanRoad.typeId, Seq(5001), LinearAssetTypes.europeanRoadPropertyId).filterNot(a => a.id == assetI.id).head

      assetU.startMeasure should be (assetI.startMeasure)
      assetU.endMeasure should not be assetI.endMeasure
      assetU.value should be (Some(TextualValue(assetValueHist)))
    }
  }
=======
  test("Split road address in right side with one sign"){
    val roadNumber = 1
    val roadPart = 1
    val startAddressMValue = 0
    val endAddressMValue = 500
    val starAddress = 0
    val endAddress = 500
    val trAssets = Seq(TierekisteriTrafficSignData(roadNumber, roadPart, roadPart, Track.RightSide, 40, 40, RoadSide.Right, TRTrafficSignType.SpeedLimit, "80"))
    val roadAddress = ViiteRoadAddress(1L, roadNumber, roadPart, Track.RightSide, 5, startAddressMValue, endAddressMValue, None, None, 1L, 5001,starAddress, endAddress, SideCode.TowardsDigitizing, false, Seq(), false, None, None, None)

    val sections = speedLimitsTierekisteriImporter.testSplitRoadAddressSectionBySigns(trAssets, roadAddress, RoadSide.Right)

    sections.size should be (2)
    val (firstSection, firstTrAsset) = sections.head
    val (lastSection, lastTrAsset) = sections.last

    firstSection.roadNumber should be (1)
    firstSection.roadPartNumber should be (1)
    firstSection.startAddressMValue should be (0)
    firstSection.endAddressMValue should be (Some(40))
    firstTrAsset should be (None)

    lastSection.roadNumber should be (1)
    lastSection.roadPartNumber should be (1)
    lastSection.startAddressMValue should be (40)
    lastSection.endAddressMValue should be (Some(500))
    lastTrAsset should be (trAssets.headOption)
  }

  test("Split road address in right side with two sign"){
    val roadNumber = 1
    val roadPart = 1
    val startAddressMValue = 0
    val endAddressMValue = 500
    val starAddress = 0
    val endAddress = 500
    val trAssets = Seq(
      TierekisteriTrafficSignData(roadNumber, roadPart, roadPart, Track.RightSide, 40, 40, RoadSide.Right, TRTrafficSignType.SpeedLimit, "80"),
      TierekisteriTrafficSignData(roadNumber, roadPart, roadPart, Track.RightSide, 70, 70, RoadSide.Right, TRTrafficSignType.SpeedLimit, "90")
    )
    val roadAddress = ViiteRoadAddress(1L, roadNumber, roadPart, Track.RightSide, 5, startAddressMValue, endAddressMValue, None, None, 1L, 5001,starAddress, endAddress, SideCode.TowardsDigitizing, false, Seq(), false, None, None, None)

    val sections = speedLimitsTierekisteriImporter.testSplitRoadAddressSectionBySigns(trAssets, roadAddress, RoadSide.Right)

    sections.size should be (3)
    val (firstSection, firstTrAsset) = sections.head
    val (middleSection, middleTrAsset) = sections.tail.head
    val (lastSection, lastTrAsset) = sections.tail.last

    firstSection.roadNumber should be (1)
    firstSection.roadPartNumber should be (1)
    firstSection.startAddressMValue should be (0)
    firstSection.endAddressMValue should be (Some(40))
    firstTrAsset should be (None)

    middleSection.roadNumber should be (1)
    middleSection.roadPartNumber should be (1)
    middleSection.startAddressMValue should be (40)
    middleSection.endAddressMValue should be (Some(70))
    middleTrAsset should be (trAssets.headOption)

    lastSection.roadNumber should be (1)
    lastSection.roadPartNumber should be (1)
    lastSection.startAddressMValue should be (70)
    lastSection.endAddressMValue should be (Some(500))
    lastTrAsset should be (trAssets.lastOption)
  }

  test("Split road address in left side with one sign"){
    val roadNumber = 1
    val roadPart = 1
    val startAddressMValue = 0
    val endAddressMValue = 500
    val starAddress = 0
    val endAddress = 500
    val trAssets = Seq(TierekisteriTrafficSignData(roadNumber, roadPart, roadPart, Track.LeftSide, 40, 40, RoadSide.Left, TRTrafficSignType.SpeedLimit, "80"))
    val roadAddress = ViiteRoadAddress(1L, roadNumber, roadPart, Track.LeftSide, 5, startAddressMValue, endAddressMValue, None, None, 1L, 5001,starAddress, endAddress, SideCode.TowardsDigitizing, false, Seq(), false, None, None, None)

    val sections = speedLimitsTierekisteriImporter.testSplitRoadAddressSectionBySigns(trAssets, roadAddress, RoadSide.Left)

    sections.size should be (2)
    val (firstSection, firstTrAsset) = sections.head
    val (lastSection, lastTrAsset) = sections.last

    firstSection.roadNumber should be (1)
    firstSection.roadPartNumber should be (1)
    firstSection.startAddressMValue should be (40)
    firstSection.endAddressMValue should be (Some(500))
    firstTrAsset should be (None)

    lastSection.roadNumber should be (1)
    lastSection.roadPartNumber should be (1)
    lastSection.startAddressMValue should be (0)
    lastSection.endAddressMValue should be (Some(40))
    lastTrAsset should be (trAssets.headOption)
  }

  test("Split road address in left side with two sign"){
    val roadNumber = 1
    val roadPart = 1
    val startAddressMValue = 0
    val endAddressMValue = 500
    val starAddress = 0
    val endAddress = 500
    val trAssets = Seq(
      TierekisteriTrafficSignData(roadNumber, roadPart, roadPart, Track.LeftSide, 40, 40, RoadSide.Left, TRTrafficSignType.SpeedLimit, "80"),
      TierekisteriTrafficSignData(roadNumber, roadPart, roadPart, Track.LeftSide, 70, 70, RoadSide.Left, TRTrafficSignType.SpeedLimit, "90")
    )
    val roadAddress = ViiteRoadAddress(1L, roadNumber, roadPart, Track.LeftSide, 5, startAddressMValue, endAddressMValue, None, None, 1L, 5001,starAddress, endAddress, SideCode.TowardsDigitizing, false, Seq(), false, None, None, None)

    val sections = speedLimitsTierekisteriImporter.testSplitRoadAddressSectionBySigns(trAssets, roadAddress, RoadSide.Left)

    sections.size should be (3)
    val (firstSection, firstTrAsset) = sections.head
    val (middleSection, middleTrAsset) = sections.tail.head
    val (lastSection, lastTrAsset) = sections.tail.last

    firstSection.roadNumber should be (1)
    firstSection.roadPartNumber should be (1)
    firstSection.startAddressMValue should be (70)
    firstSection.endAddressMValue should be (Some(500))
    firstTrAsset should be (None)

    middleSection.roadNumber should be (1)
    middleSection.roadPartNumber should be (1)
    middleSection.startAddressMValue should be (40)
    middleSection.endAddressMValue should be (Some(70))
    middleTrAsset should be (trAssets.lastOption)

    lastSection.roadNumber should be (1)
    lastSection.roadPartNumber should be (1)
    lastSection.startAddressMValue should be (0)
    lastSection.endAddressMValue should be (Some(40))
    lastTrAsset should be (trAssets.headOption)
  }

>>>>>>> a171a6b2
}<|MERGE_RESOLUTION|>--- conflicted
+++ resolved
@@ -739,7 +739,6 @@
     }
   }
 
-<<<<<<< HEAD
   test("import assets (europeanRoad) from TR to OTH"){
     TestTransactions.runWithRollback() {
 
@@ -817,7 +816,7 @@
       assetU.value should be (Some(TextualValue(assetValueHist)))
     }
   }
-=======
+
   test("Split road address in right side with one sign"){
     val roadNumber = 1
     val roadPart = 1
@@ -954,5 +953,4 @@
     lastTrAsset should be (trAssets.headOption)
   }
 
->>>>>>> a171a6b2
 }