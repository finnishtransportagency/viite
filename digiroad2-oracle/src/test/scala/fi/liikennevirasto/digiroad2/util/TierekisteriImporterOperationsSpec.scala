package fi.liikennevirasto.digiroad2.util

import fi.liikennevirasto.digiroad2.asset._
<<<<<<< HEAD
import fi.liikennevirasto.digiroad2.{TierekisteriLightingAssetClient, TierekisteriMassTransitLaneAssetClient, _}
=======
import fi.liikennevirasto.digiroad2.{TierekisteriTrafficSignData, _}
>>>>>>> 18a42c0e
import fi.liikennevirasto.digiroad2.asset.oracle.OracleAssetDao
import fi.liikennevirasto.digiroad2.linearasset.NumericValue
import fi.liikennevirasto.digiroad2.linearasset.oracle.OracleLinearAssetDao
import fi.liikennevirasto.digiroad2.roadaddress.oracle.{RoadAddressDAO, RoadAddress => ViiteRoadAddress}
import org.joda.time.DateTime
import org.mockito.Matchers.{any, _}
import org.scalatest.mock.MockitoSugar
import org.scalatest.{FunSuite, Matchers}
import org.mockito.Mockito._

class TierekisteriImporterOperationsSpec extends FunSuite with Matchers  {

  val mockAssetDao: OracleAssetDao = MockitoSugar.mock[OracleAssetDao]
  val mockRoadAddressDAO: RoadAddressDAO = MockitoSugar.mock[RoadAddressDAO]
  val mockTRClient: TierekisteriLightingAssetClient = MockitoSugar.mock[TierekisteriLightingAssetClient]
  val mockTRTrafficSignsLimitClient: TierekisteriTrafficSignAssetClient = MockitoSugar.mock[TierekisteriTrafficSignAssetClient]
  val mockRoadLinkService: RoadLinkService = MockitoSugar.mock[RoadLinkService]
  val mockVVHClient: VVHClient = MockitoSugar.mock[VVHClient]
  val mockVVHRoadLinkClient: VVHRoadLinkClient = MockitoSugar.mock[VVHRoadLinkClient]
  val linearAssetDao = new OracleLinearAssetDao(mockVVHClient, mockRoadLinkService)
  val mockTrImporter: TierekisteriDataImporter = MockitoSugar.mock[TierekisteriDataImporter]
  val mockTRPavedRoadClient: TierekisteriPavedRoadAssetClient = MockitoSugar.mock[TierekisteriPavedRoadAssetClient]
  val mockMassTransitLaneClient: TierekisteriMassTransitLaneAssetClient = MockitoSugar.mock[TierekisteriMassTransitLaneAssetClient]
  val mockTRDamageByThawClient: TierekisteriDamagedByThawAssetClient = MockitoSugar.mock[TierekisteriDamagedByThawAssetClient]

  lazy val roadWidthImporterOperations: RoadWidthTierekisteriImporter = {
    new RoadWidthTierekisteriImporter()
  }

  lazy val litRoadImporterOperations: LitRoadTierekisteriImporter = {
    new LitRoadTierekisteriImporter()
  }

  lazy val tierekisteriAssetImporterOperations: TestTierekisteriAssetImporterOperations = {
    new TestTierekisteriAssetImporterOperations
  }

  lazy val speedLimitsTierekisteriImporter: TestSpeedLimitsTierekisteriImporter = {
    new TestSpeedLimitsTierekisteriImporter
  }

  class TestTierekisteriAssetImporterOperations extends TierekisteriAssetImporterOperations {
    override def typeId: Int = 999
    override def withDynSession[T](f: => T): T = f
    override def withDynTransaction[T](f: => T): T = f
    override def assetName: String = "assetTest"
    override type TierekisteriClientType = TierekisteriAssetDataClient
    override lazy val assetDao: OracleAssetDao = mockAssetDao
    override lazy val roadAddressDao: RoadAddressDAO = mockRoadAddressDAO
    override val tierekisteriClient: TierekisteriLightingAssetClient = mockTRClient
    override lazy val roadLinkService: RoadLinkService = mockRoadLinkService
    override lazy val vvhClient: VVHClient = mockVVHClient

    //Creating this new methods because is protected visibility on the trait
    def getRoadAddressSectionsTest(trAsset: TierekisteriAssetData): Seq[(AddressSection, TierekisteriAssetData)] = super.getRoadAddressSections(trAsset)
    def getAllViiteRoadAddressTest(section: AddressSection) = super.getAllViiteRoadAddress(section)
    def getAllViiteRoadAddressTest(roadNumber: Long, roadPart: Long) = super.getAllViiteRoadAddress(roadNumber, roadPart)
    def expireAssetsTest(linkIds: Seq[Long]): Unit = super.expireAssets(linkIds)
    def calculateStartLrmByAddressTest(startAddress: ViiteRoadAddress, section: AddressSection): Option[Double] = super.calculateStartLrmByAddress(startAddress, section)
    def calculateEndLrmByAddressTest(endAddress: ViiteRoadAddress, section: AddressSection): Option[Double] = super.calculateEndLrmByAddress(endAddress, section)

    def getAllTierekisteriAddressSectionsTest(roadNumber: Long) = super.getAllTierekisteriAddressSections(roadNumber: Long)
    def getAllTierekisteriAddressSectionsTest(roadNumber: Long, roadPart: Long) = super.getAllTierekisteriAddressSections(roadNumber: Long)
    def getAllTierekisteriHistoryAddressSectionTest(roadNumber: Long, lastExecution: DateTime) = super.getAllTierekisteriHistoryAddressSection(roadNumber: Long, lastExecution: DateTime)

    override protected def createAsset(section: AddressSection, trAssetData: TierekisteriAssetData): Unit = {

    }
  }

  class TestSpeedLimitsTierekisteriImporter extends SpeedLimitsTierekisteriImporter {
    override lazy val assetDao: OracleAssetDao = mockAssetDao
    override lazy val roadAddressDao: RoadAddressDAO = mockRoadAddressDAO
    override val tierekisteriClient = mockTRTrafficSignsLimitClient
    override lazy val roadLinkService: RoadLinkService = mockRoadLinkService
    override lazy val vvhClient: VVHClient = mockVVHClient
    override def withDynTransaction[T](f: => T): T = f

    def testSplitRoadAddressSectionBySigns(trAssets: Seq[TierekisteriAssetData], ra: ViiteRoadAddress, roadSide: RoadSide): Seq[(AddressSection, Option[TierekisteriAssetData])] = {
      super.splitRoadAddressSectionBySigns(trAssets, ra, roadSide)
    }
  }

  class TestLitRoadOperations extends LitRoadTierekisteriImporter {
    override lazy val assetDao: OracleAssetDao = mockAssetDao
    override lazy val roadAddressDao: RoadAddressDAO = mockRoadAddressDAO
    override val tierekisteriClient: TierekisteriLightingAssetClient = mockTRClient
    override lazy val roadLinkService: RoadLinkService = mockRoadLinkService
    override lazy val vvhClient: VVHClient = mockVVHClient
    override def withDynTransaction[T](f: => T): T = f
  }

  class TestPavedRoadOperations extends PavedRoadTierekisteriImporter {
    override lazy val assetDao: OracleAssetDao = mockAssetDao
    override lazy val roadAddressDao: RoadAddressDAO = mockRoadAddressDAO
    override val tierekisteriClient: TierekisteriPavedRoadAssetClient = mockTRPavedRoadClient
    override lazy val roadLinkService: RoadLinkService = mockRoadLinkService
    override lazy val vvhClient: VVHClient = mockVVHClient
    override def withDynTransaction[T](f: => T): T = f

    def filterTierekisteriAssetsTest(tierekisteriAssetData: TierekisteriAssetData) = super.filterTierekisteriAssets(tierekisteriAssetData)
  }

  class TestTierekisteriAssetImporterOperationsFilterAll extends TestTierekisteriAssetImporterOperations {
      protected override def filterTierekisteriAssets(tierekisteriAssetData: TierekisteriAssetData) : Boolean = {
        false
      }
  }

  class TestMassTransitLaneOperations extends MassTransitLaneTierekisteriImporter {

    override lazy val assetDao: OracleAssetDao = mockAssetDao
    override lazy val roadAddressDao: RoadAddressDAO = mockRoadAddressDAO
    override val tierekisteriClient: TierekisteriMassTransitLaneAssetClient = mockMassTransitLaneClient
    override lazy val roadLinkService: RoadLinkService = mockRoadLinkService
    override lazy val vvhClient: VVHClient = mockVVHClient
    override def withDynTransaction[T](f: => T): T = f

    def filterTierekisteriAssetsTest(tierekisteriAssetData: TierekisteriAssetData) = super.filterTierekisteriAssets(tierekisteriAssetData)
  }

  class TestDamageByThawOperations extends DamagedByThawTierekisteriImporter {
    override lazy val assetDao: OracleAssetDao = mockAssetDao
    override lazy val roadAddressDao: RoadAddressDAO = mockRoadAddressDAO
    override val tierekisteriClient: TierekisteriDamagedByThawAssetClient = mockTRDamageByThawClient
    override lazy val roadLinkService: RoadLinkService = mockRoadLinkService
    override lazy val vvhClient: VVHClient = mockVVHClient
    override def withDynTransaction[T](f: => T): T = f
  }

  test("assets splited are split properly") {
    val trl = TierekisteriLightingData(4L, 203L, 208L, Track.RightSide, 3184L, 6584L)
    val sections = tierekisteriAssetImporterOperations.getRoadAddressSectionsTest(trl).map(_._1)
    sections.size should be (6)
    sections.head should be (AddressSection(4L, 203L, Track.RightSide, 3184L, None))
    sections.last should be (AddressSection(4L, 208L, Track.RightSide,  0L, Some(6584L)))
    val middleParts = sections.filterNot(s => s.roadPartNumber==203L || s.roadPartNumber==208L)
    middleParts.forall(s => s.track == Track.RightSide) should be (true)
    middleParts.forall(s => s.startAddressMValue == 0L) should be (true)
    middleParts.forall(s => s.endAddressMValue.isEmpty) should be (true)
  }

  test("assets split works on single part") {
    val trl = TierekisteriLightingData(4L, 203L, 203L, Track.RightSide, 3184L, 6584L)
    val sections = tierekisteriAssetImporterOperations.getRoadAddressSectionsTest(trl).map(_._1)
    sections.size should be (1)
    sections.head should be (AddressSection(4L, 203L, Track.RightSide, 3184L, Some(6584L)))
  }

  test("assets split works on two parts") {
    val trl = TierekisteriLightingData(4L, 203L, 204L, Track.RightSide, 3184L, 6584L)
    val sections = tierekisteriAssetImporterOperations.getRoadAddressSectionsTest(trl).map(_._1)
    sections.size should be (2)
    sections.head should be (AddressSection(4L, 203L, Track.RightSide, 3184L, None))
    sections.last should be (AddressSection(4L, 204L, Track.RightSide, 0L, Some(6584L)))
  }

  test("assets get tierekisteri data with address section") {
    val assetValue = 10
    val trl = TierekisteriLightingData(4L, 203L, 203L, Track.RightSide, 3184L, 6584L)
    val sectionTrAssetPair = tierekisteriAssetImporterOperations.getRoadAddressSectionsTest(trl)
    sectionTrAssetPair.size should be (1)
    sectionTrAssetPair.head should be ((AddressSection(4L, 203L, Track.RightSide, 3184L, Some(6584L)), trl))
  }

  test("calculate lrm position from road address when section inside road address and is towards digitizing") {
    val startAddressMValue = 0
    val endAddressMValue = 100
    val startMValue = 0
    val endMValue = 10
    val roadAddress = ViiteRoadAddress(1L, 100, 1, Track.RightSide, 5, startAddressMValue, endAddressMValue, None, None, 1L, 5001, 1, 11, SideCode.TowardsDigitizing, false, Seq(), false, None, None, None)
    val addressSection = AddressSection(1, 1, Track.Combined, 50, Some(100))
    val resultStartMValue = tierekisteriAssetImporterOperations.calculateStartLrmByAddressTest(roadAddress, addressSection)
    val resultEndMValue = tierekisteriAssetImporterOperations.calculateEndLrmByAddressTest(roadAddress, addressSection)

    resultStartMValue should be (Some(6.0))
    resultEndMValue should be (Some(11.0))
  }

  test("calculate lrm position from road address when section inside road address and is against digitizing") {
    val startAddressMValue = 0
    val endAddressMValue = 100
    val startMValue = 0
    val endMValue = 10
    val roadAddress = ViiteRoadAddress(1L, 100, 1, Track.RightSide, 5, startAddressMValue, endAddressMValue, None, None, 1L, 5001, 1, 11, SideCode.AgainstDigitizing, false, Seq(), false, None, None, None)
    val addressSection = AddressSection(1, 1, Track.Combined, 50, Some(100))
    val resultStartMValue = tierekisteriAssetImporterOperations.calculateStartLrmByAddressTest(roadAddress, addressSection)
    val resultEndMValue = tierekisteriAssetImporterOperations.calculateEndLrmByAddressTest(roadAddress, addressSection)

    resultEndMValue should be (Some(1.0))
    resultStartMValue should be (Some(6.0))
  }

  test("calculate lrm position from road address when section starts outside the road address and is towards digitizing") {
    val startAddressMValue = 100
    val endAddressMValue = 200
    val startMValue = 0
    val endMValue = 10
    val roadAddress = ViiteRoadAddress(1L, 100, 1, Track.RightSide, 5, startAddressMValue, endAddressMValue, None, None, 1L, 5001, 1, 11, SideCode.TowardsDigitizing, false, Seq(), false, None, None, None)
    val addressSection = AddressSection(1, 1, Track.Combined, 50, Some(150))
    val resultStartMValue = tierekisteriAssetImporterOperations.calculateStartLrmByAddressTest(roadAddress, addressSection)
    val resultEndMValue = tierekisteriAssetImporterOperations.calculateEndLrmByAddressTest(roadAddress, addressSection)

    resultStartMValue should be (Some(1.0))
    resultEndMValue should be (Some(6.0))
  }

  test("calculate lrm position from road address when section ends outside the road address and is towards digitizing") {
    val startAddressMValue = 100
    val endAddressMValue = 200
    val startMValue = 0
    val endMValue = 10
    val roadAddress = ViiteRoadAddress(1L, 100, 1, Track.RightSide, 5, startAddressMValue, endAddressMValue, None, None, 1L, 5001, 1, 11, SideCode.TowardsDigitizing, false, Seq(), false, None, None, None)
    val addressSection = AddressSection(1, 1, Track.Combined, 150, Some(250))
    val resultStartMValue = tierekisteriAssetImporterOperations.calculateStartLrmByAddressTest(roadAddress, addressSection)
    val resultEndMValue = tierekisteriAssetImporterOperations.calculateEndLrmByAddressTest(roadAddress, addressSection)

    resultStartMValue should be (Some(6.0))
    resultEndMValue should be (Some(11.0))
  }

  test("calculate lrm position from road address when section starts outside the road address and is against digitizing") {
    val startAddressMValue = 100
    val endAddressMValue = 200
    val startMValue = 0
    val endMValue = 10
    val roadAddress = ViiteRoadAddress(1L, 100, 1, Track.RightSide, 5, startAddressMValue, endAddressMValue, None, None, 1L, 5001, 1, 11, SideCode.AgainstDigitizing, false, Seq(), false, None, None, None)
    val addressSection = AddressSection(1, 1, Track.Combined, 50, Some(150))
    val resultStartMValue = tierekisteriAssetImporterOperations.calculateStartLrmByAddressTest(roadAddress, addressSection)
    val resultEndMValue = tierekisteriAssetImporterOperations.calculateEndLrmByAddressTest(roadAddress, addressSection)

    resultStartMValue should be (Some(11.0))
    resultEndMValue should be (Some(6.0))
  }

  test("calculate lrm position from road address when section ends outside the road address and is against digitizing") {
    val startAddressMValue = 100
    val endAddressMValue = 200
    val startMValue = 0
    val endMValue = 10
    val roadAddress = ViiteRoadAddress(1L, 100, 1, Track.RightSide, 5, startAddressMValue, endAddressMValue, None, None, 1L, 5001, 1, 11, SideCode.AgainstDigitizing, false, Seq(), false, None, None, None)
    val addressSection = AddressSection(1, 1, Track.Combined, 150, Some(250))
    val resultStartMValue = tierekisteriAssetImporterOperations.calculateStartLrmByAddressTest(roadAddress, addressSection)
    val resultEndMValue = tierekisteriAssetImporterOperations.calculateEndLrmByAddressTest(roadAddress, addressSection)

    resultStartMValue should be (Some(6.0))
    resultEndMValue should be (Some(1.0))
  }

  test("calculate lrm position from road address when section starts and ends outside the road address and is towards digitizing") {
    val startAddressMValue = 100
    val endAddressMValue = 200
    val startMValue = 0
    val endMValue = 10
    val roadAddress = ViiteRoadAddress(1L, 100, 1, Track.RightSide, 5, startAddressMValue, endAddressMValue, None, None, 1L, 5001, 1, 11, SideCode.TowardsDigitizing, false, Seq(), false, None, None, None)
    val addressSection = AddressSection(1, 1, Track.Combined, 50, Some(250))
    val resultStartMValue = tierekisteriAssetImporterOperations.calculateStartLrmByAddressTest(roadAddress, addressSection)
    val resultEndMValue = tierekisteriAssetImporterOperations.calculateEndLrmByAddressTest(roadAddress, addressSection)

    resultStartMValue should be (Some(1.0))
    resultEndMValue should be (Some(11.0))
  }

  test("calculate lrm position from road address when section starts and ends outside the road address and is against digitizing") {
    val startAddressMValue = 100
    val endAddressMValue = 200
    val startMValue = 0
    val endMValue = 10
    val roadAddress = ViiteRoadAddress(1L, 100, 1, Track.RightSide, 5, startAddressMValue, endAddressMValue, None, None, 1L, 5001, 1, 11, SideCode.AgainstDigitizing, false, Seq(), false, None, None, None)
    val addressSection = AddressSection(1, 1, Track.Combined, 50, Some(250))
    val resultStartMValue = tierekisteriAssetImporterOperations.calculateStartLrmByAddressTest(roadAddress, addressSection)
    val resultEndMValue = tierekisteriAssetImporterOperations.calculateEndLrmByAddressTest(roadAddress, addressSection)

    resultStartMValue should be (Some(11.0))
    resultEndMValue should be (Some(1.0))
  }

  test("calculate measures, towards digitizing"){
    TestTransactions.runWithRollback() {

      val testLitRoad = new TestLitRoadOperations
      val roadNumber = 4L
      val startRoadPartNumber = 200L
      val endRoadPartNumber = 200L
      val startAddressMValue = 0L
      val endAddressMValue = 500L

      val starAddress = 0
      val endAddress = 500

      val startSection = 50
      val endSection = 350

      val tr = TierekisteriLightingData(roadNumber, startRoadPartNumber, endRoadPartNumber, Track.RightSide, startSection, endSection)
      val ra = ViiteRoadAddress(1L, roadNumber, startRoadPartNumber, Track.RightSide, 5, startAddressMValue, endAddressMValue, None, None, 1L, 5001, starAddress, endAddress, SideCode.TowardsDigitizing, false, Seq(), false, None, None, None)
      val vvhRoadLink = VVHRoadlink(5001, 235, Nil, State, TrafficDirection.UnknownDirection, FeatureClass.AllOthers)

      when(mockAssetDao.getMunicipalities).thenReturn(Seq())
      when(mockRoadAddressDAO.getRoadNumbers()).thenReturn(Seq(roadNumber))
      when(mockTRClient.fetchActiveAssetData(any[Long])).thenReturn(Seq(tr))
      when(mockRoadAddressDAO.withRoadAddressSinglePart(any[Long], any[Long], any[Int], any[Long], any[Option[Long]], any[Option[Int]])(any[String])).thenReturn("")
      when(mockRoadAddressDAO.getRoadAddress(any[String => String].apply)).thenReturn(Seq(ra))
      when(mockVVHClient.roadLinkData).thenReturn(mockVVHRoadLinkClient)
      when(mockVVHRoadLinkClient.fetchByLinkIds(any[Set[Long]])).thenReturn(Seq(vvhRoadLink))
      when(mockRoadLinkService.fetchVVHRoadlinks(any[Set[Long]], any[Boolean])).thenReturn(Seq(vvhRoadLink))

      testLitRoad.importAssets()
      val asset = linearAssetDao.fetchLinearAssetsByLinkIds(testLitRoad.typeId, Seq(5001), LinearAssetTypes.numericValuePropertyId).head

      asset.linkId should be (5001)
      asset.value should be (Some(NumericValue(1)))
      asset.startMeasure should be (50)
      asset.endMeasure should be (350)
      asset.sideCode should be (1)
    }
  }

  test("calculate measures, with 2 sections"){
    TestTransactions.runWithRollback() {

      val testLitRoad = new TestLitRoadOperations
      val roadNumber = 4L
      val startRoadPartNumber = 200L
      val endRoadPartNumber = 201L
      val startMValueSection1 = 0L
      val endMValueSection1 = 500L

      val startMValueSection2 = 0L
      val endMValueSection2 = 1000L

      val starAddressSection1 = 50
      val endAddressSection1 = 500

      val starAddressSection2 = 500
      val endAddressSection2= 750

      val startSection = 0
      val endSection = 1000

      val raS1 = ViiteRoadAddress(1L, roadNumber, startRoadPartNumber, Track.RightSide, 5, startMValueSection1, endMValueSection1, None, None, 1L, 5001, starAddressSection1, endAddressSection1, SideCode.TowardsDigitizing, false, Seq(), false, None, None, None)
      val raS2 = ViiteRoadAddress(1L, roadNumber, endRoadPartNumber, Track.RightSide, 5, startMValueSection2, endMValueSection2, None, None, 1L, 5001, starAddressSection2, endAddressSection2, SideCode.TowardsDigitizing, false, Seq(), false, None, None, None)

      val tr = TierekisteriLightingData(roadNumber, startRoadPartNumber, endRoadPartNumber, Track.RightSide, startSection, endSection)
      val vvhRoadLink = VVHRoadlink(5001, 235, List(Point(0.0, 0.0), Point(0.0, 1000.0)), State, TrafficDirection.UnknownDirection, FeatureClass.AllOthers)

      when(mockAssetDao.getMunicipalities).thenReturn(Seq())
      when(mockRoadAddressDAO.getRoadNumbers()).thenReturn(Seq(roadNumber))
      when(mockTRClient.fetchActiveAssetData(any[Long])).thenReturn(Seq(tr))
      when(mockRoadAddressDAO.withRoadAddressSinglePart(any[Long], any[Long], any[Int], any[Long], any[Option[Long]], any[Option[Int]])(any[String])).thenReturn("")
      when(mockRoadAddressDAO.getRoadAddress(any[String => String].apply)).thenReturn(Seq(raS1)).thenReturn(Seq(raS2))
      when(mockVVHClient.roadLinkData).thenReturn(mockVVHRoadLinkClient)
      when(mockVVHRoadLinkClient.fetchByLinkIds(any[Set[Long]])).thenReturn(Seq(vvhRoadLink))
      when(mockRoadLinkService.fetchVVHRoadlinks(any[Set[Long]], any[Boolean])).thenReturn(Seq(vvhRoadLink))

      testLitRoad.importAssets()
      val asset = linearAssetDao.fetchLinearAssetsByLinkIds(testLitRoad.typeId, Seq(5001), LinearAssetTypes.numericValuePropertyId)

      asset.length should be (2)
      asset.count(a => a.startMeasure == 50) should be (1)
      asset.count(a => a.endMeasure == 500) should be (1)
      asset.count(a => a.startMeasure == 500) should be (1)
      asset.count(a => a.endMeasure == 750) should be (1)
    }
  }

  test("import assets (litRoad) from TR to OTH") {
     TestTransactions.runWithRollback() {

       val testLitRoad = new TestLitRoadOperations
       val roadNumber = 4L
       val startRoadPartNumber = 200L
       val endRoadPartNumber = 200L
       val startAddressMValue = 0L
       val endAddressMValue = 250L

       val tr = TierekisteriLightingData(roadNumber, startRoadPartNumber, endRoadPartNumber, Track.RightSide, startAddressMValue, endAddressMValue)
       val ra = ViiteRoadAddress(1L, roadNumber, startRoadPartNumber, Track.RightSide, 5, startAddressMValue, endAddressMValue, None, None, 1L, 5001, 1.5, 11.4, SideCode.TowardsDigitizing, false, Seq(), false, None, None, None)
       val vvhRoadLink = VVHRoadlink(5001, 235, Nil, State, TrafficDirection.UnknownDirection, FeatureClass.AllOthers)

       when(mockAssetDao.getMunicipalities).thenReturn(Seq())
       when(mockRoadAddressDAO.getRoadNumbers()).thenReturn(Seq(roadNumber))
       when(mockTRClient.fetchActiveAssetData(any[Long])).thenReturn(Seq(tr))
       when(mockRoadAddressDAO.withRoadAddressSinglePart(any[Long], any[Long], any[Int], any[Long], any[Option[Long]], any[Option[Int]])(any[String])).thenReturn("")
       when(mockRoadAddressDAO.getRoadAddress(any[String => String].apply)).thenReturn(Seq(ra))
       when(mockVVHClient.roadLinkData).thenReturn(mockVVHRoadLinkClient)
       when(mockVVHRoadLinkClient.fetchByLinkIds(any[Set[Long]])).thenReturn(Seq(vvhRoadLink))
       when(mockRoadLinkService.fetchVVHRoadlinks(any[Set[Long]])).thenReturn(Seq(vvhRoadLink))

       testLitRoad.importAssets()
       val asset = linearAssetDao.fetchLinearAssetsByLinkIds(testLitRoad.typeId, Seq(5001), LinearAssetTypes.numericValuePropertyId).head

       asset.linkId should be(5001)
       asset.value should be(Some(NumericValue(1)))
     }
   }

  test("update assets (litRoad) from TR to OTH"){
    TestTransactions.runWithRollback() {

      val testLitRoad = new TestLitRoadOperations
      val roadNumber = 4L
      val startRoadPartNumber = 200L
      val endRoadPartNumber = 200L
      val startAddressMValue = 0L
      val endAddressMValue = 250L

      val starAddress = 0
      val endAddress = 500

      val startSection = 50
      val endSection = 150

      val startSectionHist = 100
      val endSectionHist = 150

      val tr = TierekisteriLightingData(roadNumber, startRoadPartNumber, endRoadPartNumber, Track.RightSide, startSection, endSection)
      val trHist = TierekisteriLightingData(roadNumber, startRoadPartNumber, endRoadPartNumber, Track.RightSide, startSectionHist, endSectionHist)

      val ra = ViiteRoadAddress(1L, roadNumber, startRoadPartNumber, Track.RightSide, 5, startAddressMValue, endAddressMValue, None, None, 1L, 5001,starAddress, endAddress, SideCode.TowardsDigitizing, false, Seq(), false, None, None, None)
      val vvhRoadLink = VVHRoadlink(5001, 235, Nil, State, TrafficDirection.UnknownDirection, FeatureClass.AllOthers)

      when(mockAssetDao.getMunicipalities).thenReturn(Seq())
      when(mockRoadAddressDAO.getRoadNumbers()).thenReturn(Seq(roadNumber))
      when(mockTRClient.fetchActiveAssetData(any[Long])).thenReturn(Seq(tr))
      when(mockTRClient.fetchHistoryAssetData(any[Long], any[Option[DateTime]])).thenReturn(Seq(trHist))
      when(mockTRClient.fetchActiveAssetData(any[Long], any[Long])).thenReturn(Seq(trHist))

      when(mockRoadAddressDAO.withRoadAddressSinglePart(any[Long], any[Long], any[Int], any[Long], any[Option[Long]], any[Option[Int]])(any[String])).thenReturn("")
      when(mockRoadAddressDAO.getRoadAddress(any[String => String].apply)).thenReturn(Seq(ra))

      when(mockVVHClient.roadLinkData).thenReturn(mockVVHRoadLinkClient)
      when(mockVVHRoadLinkClient.fetchByLinkIds(any[Set[Long]])).thenReturn(Seq(vvhRoadLink))
      when(mockRoadLinkService.fetchVVHRoadlinks(any[Set[Long]], any[Boolean])).thenReturn(Seq(vvhRoadLink))

      testLitRoad.importAssets()
      val assetI = linearAssetDao.fetchLinearAssetsByLinkIds(testLitRoad.typeId, Seq(5001), LinearAssetTypes.numericValuePropertyId).head

      testLitRoad.updateAssets(DateTime.now())
      val assetU = linearAssetDao.fetchLinearAssetsByLinkIds(testLitRoad.typeId, Seq(5001), LinearAssetTypes.numericValuePropertyId).filterNot(a => a.id == assetI.id).head

      assetU.startMeasure should not be assetI.startMeasure
      assetU.endMeasure should be (assetI.endMeasure)
    }
  }

  test("import assets (massTransitLane) from TR to OTH"){
    TestTransactions.runWithRollback() {

      val testMassTransitLane = new TestMassTransitLaneOperations
      val roadNumber = 4L
      val startRoadPartNumber = 200L
      val endRoadPartNumber = 200L
      val startAddressMValue = 0L
      val endAddressMValue = 250L
      val trLaneType = TRLaneArrangementType.apply(5)

      val tr = TierekisteriMassTransitLaneData(roadNumber, startRoadPartNumber, endRoadPartNumber, Track.RightSide, startAddressMValue, endAddressMValue, trLaneType)
      val ra = ViiteRoadAddress(1L, roadNumber, startRoadPartNumber, Track.RightSide, 5, startAddressMValue, endAddressMValue, None, None, 1L, 5001, 1.5, 11.4, SideCode.TowardsDigitizing, false, Seq(), false, None, None, None)
      val vvhRoadLink = VVHRoadlink(5001, 235, Nil, State, TrafficDirection.UnknownDirection, FeatureClass.AllOthers)

      when(mockAssetDao.getMunicipalities).thenReturn(Seq())
      when(mockRoadAddressDAO.getRoadNumbers()).thenReturn(Seq(roadNumber))
      when(mockMassTransitLaneClient.fetchActiveAssetData(any[Long])).thenReturn(Seq(tr))
      when(mockRoadAddressDAO.withRoadAddressSinglePart(any[Long], any[Long], any[Int], any[Long], any[Option[Long]], any[Option[Int]])(any[String])).thenReturn("")
      when(mockRoadAddressDAO.getRoadAddress(any[String => String].apply)).thenReturn(Seq(ra))
      when(mockVVHClient.roadLinkData).thenReturn(mockVVHRoadLinkClient)
      when(mockVVHRoadLinkClient.fetchByLinkIds(any[Set[Long]])).thenReturn(Seq(vvhRoadLink))
      when(mockRoadLinkService.fetchVVHRoadlinks(any[Set[Long]])).thenReturn(Seq(vvhRoadLink))

      testMassTransitLane.importAssets()
      val asset = linearAssetDao.fetchLinearAssetsByLinkIds(testMassTransitLane.typeId, Seq(5001), LinearAssetTypes.numericValuePropertyId).head

      asset.linkId should be (5001)
      asset.value should be (Some(NumericValue(1)))
    }
  }

  test("update assets (massTransitLane) from TR to OTH"){
    TestTransactions.runWithRollback() {

      val testMassTransitLane = new TestMassTransitLaneOperations
      val roadNumber = 4L
      val startRoadPartNumber = 200L
      val endRoadPartNumber = 200L
      val startAddressMValue = 0L
      val endAddressMValue = 250L
      val laneType = TRLaneArrangementType.apply(5)

      val starAddress = 0
      val endAddress = 500

      val startSection = 50
      val endSection = 150

      val starSectionHist = 100
      val endSectionHist = 150

      val tr = TierekisteriMassTransitLaneData(roadNumber, startRoadPartNumber, endRoadPartNumber, Track.RightSide, startSection, endSection, laneType)
      val trHist = TierekisteriMassTransitLaneData(roadNumber, startRoadPartNumber, endRoadPartNumber, Track.RightSide, starSectionHist, endSectionHist, laneType)

      val ra = ViiteRoadAddress(1L, roadNumber, startRoadPartNumber, Track.RightSide, 5, startAddressMValue, endAddressMValue, None, None, 1L, 5001,starAddress, endAddress, SideCode.TowardsDigitizing, false, Seq(), false, None, None, None)
      val vvhRoadLink = VVHRoadlink(5001, 235, Nil, State, TrafficDirection.UnknownDirection, FeatureClass.AllOthers)

      when(mockAssetDao.getMunicipalities).thenReturn(Seq())
      when(mockRoadAddressDAO.getRoadNumbers()).thenReturn(Seq(roadNumber))
      when(mockMassTransitLaneClient.fetchActiveAssetData(any[Long])).thenReturn(Seq(tr))
      when(mockMassTransitLaneClient.fetchHistoryAssetData(any[Long], any[Option[DateTime]])).thenReturn(Seq(trHist))
      when(mockMassTransitLaneClient.fetchActiveAssetData(any[Long], any[Long])).thenReturn(Seq(trHist))

      when(mockRoadAddressDAO.withRoadAddressSinglePart(any[Long], any[Long], any[Int], any[Long], any[Option[Long]], any[Option[Int]])(any[String])).thenReturn("")
      when(mockRoadAddressDAO.getRoadAddress(any[String => String].apply)).thenReturn(Seq(ra))

      when(mockVVHClient.roadLinkData).thenReturn(mockVVHRoadLinkClient)
      when(mockVVHRoadLinkClient.fetchByLinkIds(any[Set[Long]])).thenReturn(Seq(vvhRoadLink))
      when(mockRoadLinkService.fetchVVHRoadlinks(any[Set[Long]], any[Boolean])).thenReturn(Seq(vvhRoadLink))

      testMassTransitLane.importAssets()
      val assetI = linearAssetDao.fetchLinearAssetsByLinkIds(testMassTransitLane.typeId, Seq(5001), LinearAssetTypes.numericValuePropertyId).head

      testMassTransitLane.updateAssets(DateTime.now())
      val assetU = linearAssetDao.fetchLinearAssetsByLinkIds(testMassTransitLane.typeId, Seq(5001), LinearAssetTypes.numericValuePropertyId).filterNot(a => a.id == assetI.id).head

      assetU.startMeasure should not be assetI.startMeasure
      assetU.endMeasure should be (assetI.endMeasure)
    }
  }

<<<<<<< HEAD
  test("import assets (pavedRoad) from TR to OTH"){
    TestTransactions.runWithRollback() {

      val testPavedRoad = new TestPavedRoadOperations
      val roadNumber = 4L
      val startRoadPartNumber = 200L
      val endRoadPartNumber = 200L
      val startAddressMValue = 0L
      val endAddressMValue = 250L

      val tr = TierekisteriPavedRoadData(roadNumber, startRoadPartNumber, endRoadPartNumber, Track.RightSide, startAddressMValue, endAddressMValue, TRPavedRoadType.Cobblestone)
      val ra = ViiteRoadAddress(1L, roadNumber, startRoadPartNumber, Track.RightSide, 5, startAddressMValue, endAddressMValue, None, None, 1L, 5001, 1.5, 11.4, SideCode.TowardsDigitizing, false, Seq(), false, None, None, None)
      val vvhRoadLink = VVHRoadlink(5001, 235, Nil, State, TrafficDirection.UnknownDirection, FeatureClass.AllOthers)

      when(mockAssetDao.getMunicipalities).thenReturn(Seq())
      when(mockRoadAddressDAO.getRoadNumbers()).thenReturn(Seq(roadNumber))
      when(mockTRPavedRoadClient.fetchActiveAssetData(any[Long])).thenReturn(Seq(tr))
      when(mockRoadAddressDAO.withRoadAddressSinglePart(any[Long], any[Long], any[Int], any[Long], any[Option[Long]], any[Option[Int]])(any[String])).thenReturn("")
      when(mockRoadAddressDAO.getRoadAddress(any[String => String].apply)).thenReturn(Seq(ra))
      when(mockVVHClient.roadLinkData).thenReturn(mockVVHRoadLinkClient)
      when(mockVVHRoadLinkClient.fetchByLinkIds(any[Set[Long]])).thenReturn(Seq(vvhRoadLink))
      when(mockRoadLinkService.fetchVVHRoadlinks(any[Set[Long]])).thenReturn(Seq(vvhRoadLink))

      testPavedRoad.importAssets()
      val asset = linearAssetDao.fetchLinearAssetsByLinkIds(testPavedRoad.typeId, Seq(5001), LinearAssetTypes.numericValuePropertyId).head

      asset.linkId should be (5001)
      asset.value should be (Some(NumericValue(1)))
    }
  }

  test("update assets (pavedRoad) from TR to OTH"){
    TestTransactions.runWithRollback() {

      val testPavedRoad = new TestPavedRoadOperations
      val roadNumber = 4L
      val startRoadPartNumber = 200L
      val endRoadPartNumber = 200L
      val startAddressMValue = 0L
      val endAddressMValue = 250L

      val starAddress = 0
      val endAddress = 500

      val startSection = 50
      val endSection = 150

      val starSectionHist = 100
      val endSectionHist = 150

      val tr = TierekisteriPavedRoadData(roadNumber, startRoadPartNumber, endRoadPartNumber, Track.RightSide, startSection, endSection, TRPavedRoadType.Cobblestone)
      val trHist = TierekisteriPavedRoadData(roadNumber, startRoadPartNumber, endRoadPartNumber, Track.RightSide, starSectionHist, endSectionHist, TRPavedRoadType.Cobblestone)

      val ra = ViiteRoadAddress(1L, roadNumber, startRoadPartNumber, Track.RightSide, 5, startAddressMValue, endAddressMValue, None, None, 1L, 5001,starAddress, endAddress, SideCode.TowardsDigitizing, false, Seq(), false, None, None, None)
      val vvhRoadLink = VVHRoadlink(5001, 235, Nil, State, TrafficDirection.UnknownDirection, FeatureClass.AllOthers)

      when(mockAssetDao.getMunicipalities).thenReturn(Seq())
      when(mockRoadAddressDAO.getRoadNumbers()).thenReturn(Seq(roadNumber))
      when(mockTRPavedRoadClient.fetchActiveAssetData(any[Long])).thenReturn(Seq(tr))
      when(mockTRPavedRoadClient.fetchHistoryAssetData(any[Long], any[Option[DateTime]])).thenReturn(Seq(trHist))
      when(mockTRPavedRoadClient.fetchActiveAssetData(any[Long], any[Long])).thenReturn(Seq(trHist))

      when(mockRoadAddressDAO.withRoadAddressSinglePart(any[Long], any[Long], any[Int], any[Long], any[Option[Long]], any[Option[Int]])(any[String])).thenReturn("")
      when(mockRoadAddressDAO.getRoadAddress(any[String => String].apply)).thenReturn(Seq(ra))

      when(mockVVHClient.roadLinkData).thenReturn(mockVVHRoadLinkClient)
      when(mockVVHRoadLinkClient.fetchByLinkIds(any[Set[Long]])).thenReturn(Seq(vvhRoadLink))
      when(mockRoadLinkService.fetchVVHRoadlinks(any[Set[Long]])).thenReturn(Seq(vvhRoadLink))

      testPavedRoad.importAssets()
      val assetI = linearAssetDao.fetchLinearAssetsByLinkIds(testPavedRoad.typeId, Seq(5001), LinearAssetTypes.numericValuePropertyId).head

      testPavedRoad.updateAssets(DateTime.now())
      val assetU = linearAssetDao.fetchLinearAssetsByLinkIds(testPavedRoad.typeId, Seq(5001), LinearAssetTypes.numericValuePropertyId).filterNot(a => a.id == assetI.id).head

      assetU.startMeasure should not be assetI.startMeasure
      assetU.endMeasure should be (assetI.endMeasure)
    }
  }

  test("Should allow all asset\"") {
    TestTransactions.runWithRollback() {

      val testTierekisteriAsset = new TestTierekisteriAssetImporterOperations
      val roadNumber = 4L
      val roadPartNumber = 1L
      val startSection = 50
      val endSection = 350
      val startRoadPartNumber = 200L
      val endRoadPartNumber = 200L
      val date = DateTime.now()

      val tr = Seq(TierekisteriLightingData(roadNumber, startRoadPartNumber, endRoadPartNumber, Track.RightSide, startSection, endSection),
        TierekisteriLightingData(roadNumber, startRoadPartNumber, endRoadPartNumber, Track.RightSide, startSection, endSection),
        TierekisteriLightingData(roadNumber, startRoadPartNumber, endRoadPartNumber, Track.LeftSide, startSection, endSection))

      when(mockTRClient.fetchActiveAssetData(roadNumber)).thenReturn(tr)
      val filterAsset = testTierekisteriAsset.getAllTierekisteriAddressSectionsTest(roadNumber)
      filterAsset.length should be(3)

      when(mockTRClient.fetchActiveAssetData(roadNumber, roadPartNumber)).thenReturn(tr)
      val assetFetch = testTierekisteriAsset.getAllTierekisteriAddressSectionsTest(roadNumber, roadPartNumber)
      assetFetch.length should be(3)

      when(mockTRClient.fetchHistoryAssetData(roadNumber, Some(date))).thenReturn(tr)
      val assetHist = testTierekisteriAsset.getAllTierekisteriHistoryAddressSectionTest(roadNumber, date)
      assetHist.length should be(3)
    }
  }

  test("Should exclude all assets\"") {
    TestTransactions.runWithRollback() {

      val testTierekisteriAsset = new TestTierekisteriAssetImporterOperationsFilterAll
      val roadNumber = 4L
      val roadPartNumber = 1L
      val startSection = 50
      val endSection = 350
      val startRoadPartNumber = 200L
      val endRoadPartNumber = 200L
      val date = DateTime.now()

      val tr = Seq(TierekisteriLightingData(roadNumber, startRoadPartNumber, endRoadPartNumber, Track.RightSide, startSection, endSection),
        TierekisteriLightingData(roadNumber, startRoadPartNumber, endRoadPartNumber, Track.RightSide, startSection, endSection),
        TierekisteriLightingData(roadNumber, startRoadPartNumber, endRoadPartNumber, Track.LeftSide, startSection, endSection))

      when(mockTRClient.fetchActiveAssetData(roadNumber)).thenReturn(tr)
      val filterAsset = testTierekisteriAsset.getAllTierekisteriAddressSectionsTest(roadNumber)
      filterAsset.length should be(0)

      when(mockTRClient.fetchActiveAssetData(roadNumber, roadPartNumber)).thenReturn(tr)
      val assetFetch = testTierekisteriAsset.getAllTierekisteriAddressSectionsTest(roadNumber, roadPartNumber)
      assetFetch.length should be(0)

      when(mockTRClient.fetchHistoryAssetData(roadNumber, Some(date))).thenReturn(tr)
      val assetHist = testTierekisteriAsset.getAllTierekisteriHistoryAddressSectionTest(roadNumber, date)
      assetHist.length should be(0)
    }
  }

  test("Should not create/update asset (massTransitLane) with TR type Unknown\"") {
    TestTransactions.runWithRollback() {

      val testMassTransitLane = new TestMassTransitLaneOperations
      val roadNumber = 4L
      val startRoadPartNumber = 200L
      val endRoadPartNumber = 200L
      val startSection = 50
      val endSection = 350

      val tr = TierekisteriMassTransitLaneData(roadNumber, startRoadPartNumber, endRoadPartNumber, Track.RightSide, startSection, endSection, TRLaneArrangementType.apply(1))
      testMassTransitLane.filterTierekisteriAssetsTest(tr) should be (false)
    }
  }

  test("Should not create/update asset (paved road) with TR type Unknown\"") {
    TestTransactions.runWithRollback() {

      val testPavedRoad = new TestPavedRoadOperations
      val roadNumber = 4L
      val startRoadPartNumber = 200L
      val endRoadPartNumber = 200L
      val startSection = 50
      val endSection = 350

      val tr = TierekisteriPavedRoadData(roadNumber, startRoadPartNumber, endRoadPartNumber, Track.RightSide, startSection, endSection, TRPavedRoadType.apply(30))
      testPavedRoad.filterTierekisteriAssetsTest(tr) should be (false)
    }
  }

  test("Should create asset with TR type valid") {
    TestTransactions.runWithRollback() {

      val testDamageByThaw = new TestDamageByThawOperations
      val roadNumber = 4L
      val startRoadPartNumber = 200L
      val endRoadPartNumber = 200L
      val startAddressMValue = 0L
      val endAddressMValue = 250L

      val tr = TierekisteriDamagedByThawData(roadNumber, startRoadPartNumber, endRoadPartNumber, Track.RightSide, startAddressMValue, endAddressMValue)
      val ra = ViiteRoadAddress(1L, roadNumber, startRoadPartNumber, Track.RightSide, 5, 100, endAddressMValue, None, None, 1L, 5001, 0, 300, SideCode.TowardsDigitizing, false, Seq(), false, None, None, None)

      val vvhRoadLink = VVHRoadlink(5001, 235, Nil, State, TrafficDirection.UnknownDirection, FeatureClass.AllOthers)

      when(mockAssetDao.getMunicipalities).thenReturn(Seq())
      when(mockRoadAddressDAO.getRoadNumbers()).thenReturn(Seq(roadNumber))
      when(mockTRDamageByThawClient.fetchActiveAssetData(any[Long])).thenReturn(Seq(tr))
      when(mockRoadAddressDAO.withRoadAddressSinglePart(any[Long], any[Long], any[Int], any[Long], any[Option[Long]], any[Option[Int]])(any[String])).thenReturn("")
      when(mockRoadAddressDAO.getRoadAddress(any[String => String].apply)).thenReturn(Seq(ra))
      when(mockVVHClient.roadLinkData).thenReturn(mockVVHRoadLinkClient)
      when(mockVVHRoadLinkClient.fetchByLinkIds(any[Set[Long]])).thenReturn(Seq(vvhRoadLink))
      when(mockRoadLinkService.fetchVVHRoadlinks(any[Set[Long]])).thenReturn(Seq(vvhRoadLink))

      testDamageByThaw.importAssets()
      val asset = linearAssetDao.fetchLinearAssetsByLinkIds(testDamageByThaw.typeId, Seq(5001), LinearAssetTypes.numericValuePropertyId)
      asset.length should be(1)
    }
  }
=======
  test("Split road address in right side with one sign"){
    val roadNumber = 1
    val roadPart = 1
    val startAddressMValue = 0
    val endAddressMValue = 500
    val starAddress = 0
    val endAddress = 500
    val trAssets = Seq(TierekisteriTrafficSignData(roadNumber, roadPart, roadPart, Track.RightSide, 40, 40, RoadSide.Right, TRTrafficSignType.SpeedLimit, "80"))
    val roadAddress = ViiteRoadAddress(1L, roadNumber, roadPart, Track.RightSide, 5, startAddressMValue, endAddressMValue, None, None, 1L, 5001,starAddress, endAddress, SideCode.TowardsDigitizing, false, Seq(), false, None, None, None)

    val sections = speedLimitsTierekisteriImporter.testSplitRoadAddressSectionBySigns(trAssets, roadAddress, RoadSide.Right)

    sections.size should be (2)
    val (firstSection, firstTrAsset) = sections.head
    val (lastSection, lastTrAsset) = sections.last

    firstSection.roadNumber should be (1)
    firstSection.roadPartNumber should be (1)
    firstSection.startAddressMValue should be (0)
    firstSection.endAddressMValue should be (Some(40))
    firstTrAsset should be (None)

    lastSection.roadNumber should be (1)
    lastSection.roadPartNumber should be (1)
    lastSection.startAddressMValue should be (40)
    lastSection.endAddressMValue should be (Some(500))
    lastTrAsset should be (trAssets.headOption)
  }

  test("Split road address in right side with two sign"){
    val roadNumber = 1
    val roadPart = 1
    val startAddressMValue = 0
    val endAddressMValue = 500
    val starAddress = 0
    val endAddress = 500
    val trAssets = Seq(
      TierekisteriTrafficSignData(roadNumber, roadPart, roadPart, Track.RightSide, 40, 40, RoadSide.Right, TRTrafficSignType.SpeedLimit, "80"),
      TierekisteriTrafficSignData(roadNumber, roadPart, roadPart, Track.RightSide, 70, 70, RoadSide.Right, TRTrafficSignType.SpeedLimit, "90")
    )
    val roadAddress = ViiteRoadAddress(1L, roadNumber, roadPart, Track.RightSide, 5, startAddressMValue, endAddressMValue, None, None, 1L, 5001,starAddress, endAddress, SideCode.TowardsDigitizing, false, Seq(), false, None, None, None)

    val sections = speedLimitsTierekisteriImporter.testSplitRoadAddressSectionBySigns(trAssets, roadAddress, RoadSide.Right)

    sections.size should be (3)
    val (firstSection, firstTrAsset) = sections.head
    val (middleSection, middleTrAsset) = sections.tail.head
    val (lastSection, lastTrAsset) = sections.tail.last

    firstSection.roadNumber should be (1)
    firstSection.roadPartNumber should be (1)
    firstSection.startAddressMValue should be (0)
    firstSection.endAddressMValue should be (Some(40))
    firstTrAsset should be (None)

    middleSection.roadNumber should be (1)
    middleSection.roadPartNumber should be (1)
    middleSection.startAddressMValue should be (40)
    middleSection.endAddressMValue should be (Some(70))
    middleTrAsset should be (trAssets.headOption)

    lastSection.roadNumber should be (1)
    lastSection.roadPartNumber should be (1)
    lastSection.startAddressMValue should be (70)
    lastSection.endAddressMValue should be (Some(500))
    lastTrAsset should be (trAssets.lastOption)
  }

  test("Split road address in left side with one sign"){
    val roadNumber = 1
    val roadPart = 1
    val startAddressMValue = 0
    val endAddressMValue = 500
    val starAddress = 0
    val endAddress = 500
    val trAssets = Seq(TierekisteriTrafficSignData(roadNumber, roadPart, roadPart, Track.LeftSide, 40, 40, RoadSide.Left, TRTrafficSignType.SpeedLimit, "80"))
    val roadAddress = ViiteRoadAddress(1L, roadNumber, roadPart, Track.LeftSide, 5, startAddressMValue, endAddressMValue, None, None, 1L, 5001,starAddress, endAddress, SideCode.TowardsDigitizing, false, Seq(), false, None, None, None)

    val sections = speedLimitsTierekisteriImporter.testSplitRoadAddressSectionBySigns(trAssets, roadAddress, RoadSide.Left)

    sections.size should be (2)
    val (firstSection, firstTrAsset) = sections.head
    val (lastSection, lastTrAsset) = sections.last

    firstSection.roadNumber should be (1)
    firstSection.roadPartNumber should be (1)
    firstSection.startAddressMValue should be (40)
    firstSection.endAddressMValue should be (Some(500))
    firstTrAsset should be (None)

    lastSection.roadNumber should be (1)
    lastSection.roadPartNumber should be (1)
    lastSection.startAddressMValue should be (0)
    lastSection.endAddressMValue should be (Some(40))
    lastTrAsset should be (trAssets.headOption)
  }

  test("Split road address in left side with two sign"){
    val roadNumber = 1
    val roadPart = 1
    val startAddressMValue = 0
    val endAddressMValue = 500
    val starAddress = 0
    val endAddress = 500
    val trAssets = Seq(
      TierekisteriTrafficSignData(roadNumber, roadPart, roadPart, Track.LeftSide, 40, 40, RoadSide.Left, TRTrafficSignType.SpeedLimit, "80"),
      TierekisteriTrafficSignData(roadNumber, roadPart, roadPart, Track.LeftSide, 70, 70, RoadSide.Left, TRTrafficSignType.SpeedLimit, "90")
    )
    val roadAddress = ViiteRoadAddress(1L, roadNumber, roadPart, Track.LeftSide, 5, startAddressMValue, endAddressMValue, None, None, 1L, 5001,starAddress, endAddress, SideCode.TowardsDigitizing, false, Seq(), false, None, None, None)

    val sections = speedLimitsTierekisteriImporter.testSplitRoadAddressSectionBySigns(trAssets, roadAddress, RoadSide.Left)

    sections.size should be (3)
    val (firstSection, firstTrAsset) = sections.head
    val (middleSection, middleTrAsset) = sections.tail.head
    val (lastSection, lastTrAsset) = sections.tail.last

    firstSection.roadNumber should be (1)
    firstSection.roadPartNumber should be (1)
    firstSection.startAddressMValue should be (70)
    firstSection.endAddressMValue should be (Some(500))
    firstTrAsset should be (None)

    middleSection.roadNumber should be (1)
    middleSection.roadPartNumber should be (1)
    middleSection.startAddressMValue should be (40)
    middleSection.endAddressMValue should be (Some(70))
    middleTrAsset should be (trAssets.lastOption)

    lastSection.roadNumber should be (1)
    lastSection.roadPartNumber should be (1)
    lastSection.startAddressMValue should be (0)
    lastSection.endAddressMValue should be (Some(40))
    lastTrAsset should be (trAssets.headOption)
  }

>>>>>>> 18a42c0e
}<|MERGE_RESOLUTION|>--- conflicted
+++ resolved
@@ -1,11 +1,7 @@
 package fi.liikennevirasto.digiroad2.util
 
 import fi.liikennevirasto.digiroad2.asset._
-<<<<<<< HEAD
-import fi.liikennevirasto.digiroad2.{TierekisteriLightingAssetClient, TierekisteriMassTransitLaneAssetClient, _}
-=======
-import fi.liikennevirasto.digiroad2.{TierekisteriTrafficSignData, _}
->>>>>>> 18a42c0e
+import fi.liikennevirasto.digiroad2.{TierekisteriLightingAssetClient, TierekisteriMassTransitLaneAssetClient, TierekisteriTrafficSignData, _}
 import fi.liikennevirasto.digiroad2.asset.oracle.OracleAssetDao
 import fi.liikennevirasto.digiroad2.linearasset.NumericValue
 import fi.liikennevirasto.digiroad2.linearasset.oracle.OracleLinearAssetDao
@@ -385,14 +381,14 @@
        val ra = ViiteRoadAddress(1L, roadNumber, startRoadPartNumber, Track.RightSide, 5, startAddressMValue, endAddressMValue, None, None, 1L, 5001, 1.5, 11.4, SideCode.TowardsDigitizing, false, Seq(), false, None, None, None)
        val vvhRoadLink = VVHRoadlink(5001, 235, Nil, State, TrafficDirection.UnknownDirection, FeatureClass.AllOthers)
 
-       when(mockAssetDao.getMunicipalities).thenReturn(Seq())
-       when(mockRoadAddressDAO.getRoadNumbers()).thenReturn(Seq(roadNumber))
-       when(mockTRClient.fetchActiveAssetData(any[Long])).thenReturn(Seq(tr))
-       when(mockRoadAddressDAO.withRoadAddressSinglePart(any[Long], any[Long], any[Int], any[Long], any[Option[Long]], any[Option[Int]])(any[String])).thenReturn("")
-       when(mockRoadAddressDAO.getRoadAddress(any[String => String].apply)).thenReturn(Seq(ra))
-       when(mockVVHClient.roadLinkData).thenReturn(mockVVHRoadLinkClient)
-       when(mockVVHRoadLinkClient.fetchByLinkIds(any[Set[Long]])).thenReturn(Seq(vvhRoadLink))
-       when(mockRoadLinkService.fetchVVHRoadlinks(any[Set[Long]])).thenReturn(Seq(vvhRoadLink))
+      when(mockAssetDao.getMunicipalities).thenReturn(Seq())
+      when(mockRoadAddressDAO.getRoadNumbers()).thenReturn(Seq(roadNumber))
+      when(mockTRClient.fetchActiveAssetData(any[Long])).thenReturn(Seq(tr))
+      when(mockRoadAddressDAO.withRoadAddressSinglePart(any[Long], any[Long], any[Int], any[Long], any[Option[Long]], any[Option[Int]])(any[String])).thenReturn("")
+      when(mockRoadAddressDAO.getRoadAddress(any[String => String].apply)).thenReturn(Seq(ra))
+      when(mockVVHClient.roadLinkData).thenReturn(mockVVHRoadLinkClient)
+      when(mockVVHRoadLinkClient.fetchByLinkIds(any[Set[Long]])).thenReturn(Seq(vvhRoadLink))
+      when(mockRoadLinkService.fetchVVHRoadlinks(any[Set[Long]], any[Boolean])).thenReturn(Seq(vvhRoadLink))
 
        testLitRoad.importAssets()
        val asset = linearAssetDao.fetchLinearAssetsByLinkIds(testLitRoad.typeId, Seq(5001), LinearAssetTypes.numericValuePropertyId).head
@@ -520,7 +516,7 @@
 
       when(mockVVHClient.roadLinkData).thenReturn(mockVVHRoadLinkClient)
       when(mockVVHRoadLinkClient.fetchByLinkIds(any[Set[Long]])).thenReturn(Seq(vvhRoadLink))
-      when(mockRoadLinkService.fetchVVHRoadlinks(any[Set[Long]], any[Boolean])).thenReturn(Seq(vvhRoadLink))
+      when(mockRoadLinkService.fetchVVHRoadlinks(any[Set[Long]])).thenReturn(Seq(vvhRoadLink))
 
       testMassTransitLane.importAssets()
       val assetI = linearAssetDao.fetchLinearAssetsByLinkIds(testMassTransitLane.typeId, Seq(5001), LinearAssetTypes.numericValuePropertyId).head
@@ -533,7 +529,6 @@
     }
   }
 
-<<<<<<< HEAD
   test("import assets (pavedRoad) from TR to OTH"){
     TestTransactions.runWithRollback() {
 
@@ -733,7 +728,7 @@
       asset.length should be(1)
     }
   }
-=======
+
   test("Split road address in right side with one sign"){
     val roadNumber = 1
     val roadPart = 1
@@ -870,5 +865,4 @@
     lastTrAsset should be (trAssets.headOption)
   }
 
->>>>>>> 18a42c0e
 }