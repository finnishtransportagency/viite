--- conflicted
+++ resolved
@@ -1164,62 +1164,6 @@
       assets.head.value should be (Some(NumericValue(80)))
       assets.last.value should be (Some(NumericValue(50)))
 
-<<<<<<< HEAD
-=======
-      testTRSpeedLimit.createSpeedLimitTest(ra, addressSection, None, Some(vvhRoadLink), Seq(trUrbanArea), roadSide)
-
-      val asset = linearAssetDao.fetchLinearAssetsByLinkIds(310, Seq(5001), LinearAssetTypes.numericValuePropertyId)
-      asset.size should be (1)
-      asset.head.linkId should be(5001)
-      asset.head.sideCode should be(roadSide.value)
-      asset.head.value should be(Some(NumericValue(80)))
-      asset.head.startMeasure should be(predictedMeasures.startMeasure +- 0.01)
-      asset.head.endMeasure should be(predictedMeasures.endMeasure +- 0.01)
-      asset.head.createdBy should be(Some("batch_process_speedLimitState"))
-    }
-  }
-
-  test("Create SpeedLimit using Urban Area TR information, initial part of Address Section without info and the rest with Urban Area Info"){
-    TestTransactions.runWithRollback() {
-      val testTRSpeedLimit = new TestSpeedLimitsTierekisteriImporter
-
-      val roadNumber = 4L
-      val startRoadPartNumber = 200L
-      val endRoadPartNumber = 200L
-      val startAddressMValue = 10L
-      val endAddressMValue = 81L
-      val assetValue = "2"
-      val roadSide = RoadSide.Left
-
-      //AddressSection Values
-      val addressSectionStartAddressMValue = 0L
-      val addressSectionEndAddressMValue = 81L
-
-      //RoadAddress Values
-      val roadAddressStartAddressMValue = 0L
-      val roadAddressEndAddressMValue = 250L
-
-      val trUrbanArea = TierekisteriUrbanAreaData(roadNumber, startRoadPartNumber, endRoadPartNumber, Track.RightSide, startAddressMValue, endAddressMValue, assetValue)
-      val addressSection = AddressSection(roadNumber, startRoadPartNumber, Track.RightSide, addressSectionStartAddressMValue, Some(addressSectionEndAddressMValue))
-
-      val ra = ViiteRoadAddress(1L, roadNumber, startRoadPartNumber, Track.RightSide, 5, roadAddressStartAddressMValue, roadAddressEndAddressMValue, None, None, 1L, 5001, 1.5, 11.4, SideCode.AgainstDigitizing, false, Seq(), false, None, None, None)
-      val vvhRoadLink = VVHRoadlink(5001, 235, Nil, State, TrafficDirection.UnknownDirection, FeatureClass.AllOthers, None, Map(), ConstructionType.InUse, LinkGeomSource.NormalLinkInterface)
-
-      when(mockVVHClient.roadLinkData).thenReturn(mockVVHRoadLinkClient)
-      testTRSpeedLimit.createSpeedLimitTest(ra, addressSection, None, Some(vvhRoadLink), Seq(trUrbanArea), roadSide)
-
-      val assets = linearAssetDao.fetchLinearAssetsByLinkIds(310, Seq(5001), LinearAssetTypes.numericValuePropertyId)
-      assets.size should be (2)
-      assets.foreach{ asset =>
-        asset.linkId should be(5001)
-        asset.sideCode should be(roadSide.value)
-        asset.createdBy should be(Some("batch_process_speedLimitState"))
-      }
-
-      assets.sortBy(_.startMeasure)
-      assets.head.value should be(Some(NumericValue(80)))
-      assets.last.value should be(Some(NumericValue(50)))
->>>>>>> 6d8adc24
     }
   }
 
@@ -1244,25 +1188,12 @@
       when(mockVVHClient.roadLinkData).thenReturn(mockVVHRoadLinkClient)
       testTRSpeedLimit.createUrbanTrafficSign(Some(vvhRoadLink),Seq.empty[TierekisteriUrbanAreaData], addressSection, ra, RoadSide.Right)
 
-<<<<<<< HEAD
       val asset = linearAssetDao.fetchLinearAssetsByLinkIds(310, Seq(5001), LinearAssetTypes.numericValuePropertyId)
       asset.size should be (1)
       asset.head.linkId should be(5001)
       asset.head.sideCode should be(SideCode.AgainstDigitizing.value)
       asset.head.createdBy should be(Some("batch_process_speedLimitState"))
       asset.head.value should be (Some(NumericValue(80)))
-=======
-      val assets = linearAssetDao.fetchLinearAssetsByLinkIds(310, Seq(5001), LinearAssetTypes.numericValuePropertyId)
-      assets.size should be (2)
-      assets.foreach{ asset =>
-        asset.linkId should be(5001)
-        asset.sideCode should be(roadSide.value)
-        asset.createdBy should be(Some("batch_process_speedLimitState"))
-      }
-      assets.sortBy(_.startMeasure)
-      assets.head.value should be(Some(NumericValue(50)))
-      assets.last.value should be(Some(NumericValue(80)))
->>>>>>> 6d8adc24
     }
   }
 
