--- conflicted
+++ resolved
@@ -7,13 +7,8 @@
 class RoadAddressDAOSpec extends FunSuite with Matchers {
 
   test("LRM calculation on Road Address") {
-<<<<<<< HEAD
-    val towards = RoadAddress(1L, 1L, 1L, Track.RightSide, 5, 100, 110, None, None, 1L, 123L, 1.5, 11.4, SideCode.TowardsDigitizing, false, Seq())
-    val against = RoadAddress(1L, 1L, 1L, Track.RightSide, 5, 100, 110, None, None, 1L, 123L, 1.5, 11.4, SideCode.AgainstDigitizing, false, Seq())
-=======
     val towards = RoadAddress(1L, 1L, 1L, Track.RightSide, 5, 100, 110, None, None, 1L, 123L, 1.5, 11.4, SideCode.TowardsDigitizing, false, Seq(), false, None, None, None)
     val against = RoadAddress(1L, 1L, 1L, Track.RightSide, 5, 100, 110, None, None, 1L, 123L, 1.5, 11.4, SideCode.AgainstDigitizing, false, Seq(), false, None, None, None)
->>>>>>> 458d1780
     towards.addressMValueToLRM(100L).get should be (1.5 +- .001)
     against.addressMValueToLRM(100L).get should be (11.4 +- .001)
     towards.addressMValueToLRM(110L).get should be (11.4 +- .001)
