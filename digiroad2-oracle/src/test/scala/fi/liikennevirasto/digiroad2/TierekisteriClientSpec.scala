--- conflicted
+++ resolved
@@ -1,542 +1,502 @@
-package fi.liikennevirasto.digiroad2
-
-import java.net.ConnectException
-import java.text.SimpleDateFormat
-import java.util.{Date, Properties}
-
-import fi.liikennevirasto.digiroad2.linearasset.oracle.OracleLinearAssetDao
-import fi.liikennevirasto.digiroad2.roadaddress.oracle.RoadAddressDAO
-import fi.liikennevirasto.digiroad2.util._
-import org.apache.http.{ProtocolVersion, StatusLine}
-import org.apache.http.client.config.RequestConfig
-import org.apache.http.client.methods.{CloseableHttpResponse, HttpGet}
-import org.apache.http.conn.{ConnectTimeoutException, HttpHostConnectException}
-import org.apache.http.entity.StringEntity
-import org.apache.http.impl.client.{CloseableHttpClient, HttpClientBuilder}
-import org.joda.time.DateTime
-import org.scalatest.mock.MockitoSugar
-import org.scalatest.{FunSuite, Matchers}
-import org.mockito.Matchers.any
-import org.mockito.Mockito._
-
-class TierekisteriClientSpec extends FunSuite with Matchers  {
-
-  lazy val dr2properties: Properties = {
-    val props = new Properties()
-    props.load(getClass.getResourceAsStream("/digiroad2.properties"))
-    props
-  }
-
-  lazy val tierekisteriMassTransitStopClient: TierekisteriMassTransitStopClient = {
-    new TierekisteriMassTransitStopClient(dr2properties.getProperty("digiroad2.tierekisteriRestApiEndPoint"),
-      dr2properties.getProperty("digiroad2.tierekisteri.enabled").toBoolean,
-      HttpClientBuilder.create().build())
-  }
-
-  lazy val tierekisteriTrafficVolumeAsset: TierekisteriTrafficVolumeAssetClient = {
-    new TierekisteriTrafficVolumeAssetClient(dr2properties.getProperty("digiroad2.tierekisteriRestApiEndPoint"),
-      dr2properties.getProperty("digiroad2.tierekisteri.enabled").toBoolean,
-      HttpClientBuilder.create().build())
-  }
-
-  lazy val tierekisteriRoadWidthAsset: TierekisteriRoadWidthAssetClient = {
-    new TierekisteriRoadWidthAssetClient(dr2properties.getProperty("digiroad2.tierekisteriRestApiEndPoint"),
-      dr2properties.getProperty("digiroad2.tierekisteri.enabled").toBoolean,
-      HttpClientBuilder.create().build())
-  }
-
-  lazy val tierekisteriLightingAsset: TierekisteriLightingAssetClient = {
-    new TierekisteriLightingAssetClient(dr2properties.getProperty("digiroad2.tierekisteriRestApiEndPoint"),
-      dr2properties.getProperty("digiroad2.tierekisteri.enabled").toBoolean,
-      HttpClientBuilder.create().build())
-  }
-
-<<<<<<< HEAD
-  lazy val tierekisteriTrafficSignAsset: TierekisteriTrafficSignAssetClient = {
-    new TierekisteriTrafficSignAssetClient(dr2properties.getProperty("digiroad2.tierekisteriRestApiEndPoint"),
-      dr2properties.getProperty("digiroad2.tierekisteri.enabled").toBoolean,
-      HttpClientBuilder.create().build())
-=======
-  lazy val litRoadImporterOperations: LitRoadTierekisteriImporter = {
-    new LitRoadTierekisteriImporter()
-  }
-
-  lazy val roadWidthImporterOperations: RoadWidthTierekisteriImporter = {
-    new RoadWidthTierekisteriImporter()
->>>>>>> c5229eb8
-  }
-
-  lazy val connectedToTierekisteri = testConnection
-
-  private def testConnection: Boolean = {
-    val url = dr2properties.getProperty("digiroad2.tierekisteriRestApiEndPoint")
-    val request = new HttpGet(url)
-    request.setConfig(RequestConfig.custom().setConnectTimeout(2500).build())
-    val client = HttpClientBuilder.create().build()
-    try {
-      val response = client.execute(request)
-      try {
-        response.getStatusLine.getStatusCode >= 200
-      } finally {
-        response.close()
-      }
-    } catch {
-      case e: HttpHostConnectException =>
-        false
-      case e: ConnectTimeoutException =>
-        false
-      case e: ConnectException =>
-        false
-    }
-  }
-
-  test("fetch from tierekisteri all active mass transit stop") {
-    assume(testConnection)
-    val dateFormat = new SimpleDateFormat("yyyy-MM-dd")
-    val assets = tierekisteriMassTransitStopClient.fetchActiveMassTransitStops()
-
-    assets.size should be (2)
-    assets.map(_.liviId) should contain ("OTHJ208914")
-
-    val asset = assets.find(_.liviId == "OTHJ208914").get
-    asset.nationalId should be (208914)
-    asset.roadAddress.road should be (25823)
-    asset.roadAddress.roadPart should be (104)
-    asset.roadSide should be (TRRoadSide.Right)
-    asset.stopType should be (StopType.Commuter)
-    asset.stopCode should be (Some("681"))
-    asset.express should be (false)
-    asset.equipments.get(Equipment.Timetable) should be (Some(Existence.Unknown))
-    asset.equipments.get(Equipment.TrashBin) should be (Some(Existence.Unknown))
-    asset.equipments.get(Equipment.BikeStand) should be (Some(Existence.Unknown))
-    asset.equipments.get(Equipment.Lighting) should be (Some(Existence.Unknown))
-    asset.equipments.get(Equipment.Seat) should be (Some(Existence.Unknown))
-    asset.equipments.get(Equipment.Roof) should be (Some(Existence.Yes))
-    asset.equipments.get(Equipment.RoofMaintainedByAdvertiser) should be (Some(Existence.No))
-    asset.equipments.get(Equipment.ElectronicTimetables) should be (Some(Existence.Unknown))
-    asset.equipments.get(Equipment.CarParkForTakingPassengers) should be (Some(Existence.No))
-    asset.equipments.get(Equipment.RaisedBusStop) should be (Some(Existence.Yes))
-    asset.nameFi should be (Some("Raisionjoki"))
-    asset.nameSe should be (Some("Reso å"))
-    asset.modifiedBy should be ("KX123456")
-    dateFormat.format(asset.operatingFrom.get) should be("2016-01-01")
-    dateFormat.format(asset.operatingTo.get) should be("2016-01-02")
-    dateFormat.format(asset.removalDate.get) should be("2016-01-03")
-    dateFormat.format(asset.inventoryDate) should be ("2016-09-01")
-
-  }
-
-  test("fetch from tierekisteri mass transit stop") {
-    assume(testConnection)
-    val dateFormat = new SimpleDateFormat("yyyy-MM-dd")
-    val asset = tierekisteriMassTransitStopClient.fetchMassTransitStop("OTHJ208914").get
-
-    asset.nationalId should be (208914)
-    asset.liviId should be ("OTHJ208914")
-    asset.roadAddress.road should be (25823)
-    asset.roadAddress.roadPart should be (104)
-    asset.roadSide should be (TRRoadSide.Right)
-    asset.stopType should be (StopType.Commuter)
-    asset.stopCode should be (Some("681"))
-    asset.express should be (false)
-    asset.equipments.get(Equipment.Timetable) should be (Some(Existence.Unknown))
-    asset.equipments.get(Equipment.TrashBin) should be (Some(Existence.Unknown))
-    asset.equipments.get(Equipment.BikeStand) should be (Some(Existence.Unknown))
-    asset.equipments.get(Equipment.Lighting) should be (Some(Existence.Unknown))
-    asset.equipments.get(Equipment.Seat) should be (Some(Existence.Unknown))
-    asset.equipments.get(Equipment.Roof) should be (Some(Existence.Yes))
-    asset.equipments.get(Equipment.RoofMaintainedByAdvertiser) should be (Some(Existence.No))
-    asset.equipments.get(Equipment.ElectronicTimetables) should be (Some(Existence.Unknown))
-    asset.equipments.get(Equipment.CarParkForTakingPassengers) should be (Some(Existence.No))
-    asset.equipments.get(Equipment.RaisedBusStop) should be (Some(Existence.Yes))
-    asset.nameFi should be (Some("Raisionjoki"))
-    asset.nameSe should be (Some("Reso å"))
-    asset.modifiedBy should be ("KX123456")
-    dateFormat.format(asset.operatingFrom.get) should be("2016-01-01")
-    dateFormat.format(asset.operatingTo.get) should be("2016-01-02")
-    dateFormat.format(asset.removalDate.get) should be("2016-01-03")
-    dateFormat.format(asset.inventoryDate) should be ("2016-09-01")
-
-  }
-
-  test("fetch should return None when mass transit stop doesn't exist"){
-    assume(testConnection)
-
-    val asset = tierekisteriMassTransitStopClient.fetchMassTransitStop("12345")
-    asset should be(None)
-  }
-
-  test("delete tierekisteri mass transit stop"){
-    assume(testConnection)
-    tierekisteriMassTransitStopClient.deleteMassTransitStop("OTHJ208914")
-  }
-
-  test("delete should throw exception when mass transit stop doesn't exist"){
-    assume(testConnection)
-
-    val thrown = intercept[TierekisteriClientException] {
-      val asset = tierekisteriMassTransitStopClient.deleteMassTransitStop("123475")
-    }
-    thrown.getMessage should be ("Tierekisteri error: 404: N/A")
-  }
-
-  test("post should throw nothing if the create TierekisteriMassTransitStop was successful"){
-    assume(testConnection)
-
-    val equipments : Map[Equipment, Existence] = Map(
-      Equipment.Timetable -> Existence.Unknown,
-      Equipment.Seat -> Existence.Unknown,
-      Equipment.BikeStand -> Existence.Unknown,
-      Equipment.ElectronicTimetables -> Existence.Unknown,
-      Equipment.TrashBin -> Existence.Unknown,
-      Equipment.RoofMaintainedByAdvertiser -> Existence.No,
-      Equipment.CarParkForTakingPassengers -> Existence.No,
-      Equipment.RaisedBusStop -> Existence.Yes,
-      Equipment.Lighting -> Existence.Unknown)
-
-    val tkMassTransitStop = TierekisteriMassTransitStop(208914,"OTHJ208914",RoadAddress(None,25823,104,Track.Combined,150,None),TRRoadSide.Right,StopType.Combined, false,
-      equipments,Option("681"),Option("Raisionjoki"), Option("Reso å"), "KX123456", Option(new Date), Option(new Date), Option(new Date), new Date)
-
-    tierekisteriMassTransitStopClient.createMassTransitStop(tkMassTransitStop)
-  }
-
-  test("post should throw exception when mass transit data has errors") {
-    assume(testConnection)
-
-    val thrown = intercept[TierekisteriClientException] {
-
-      val equipments: Map[Equipment, Existence] = Map(
-        Equipment.Timetable -> Existence.Unknown,
-        Equipment.Seat -> Existence.Unknown,
-        Equipment.BikeStand -> Existence.Unknown,
-        Equipment.ElectronicTimetables -> Existence.Unknown,
-        Equipment.TrashBin -> Existence.Unknown,
-        Equipment.RoofMaintainedByAdvertiser -> Existence.No,
-        Equipment.CarParkForTakingPassengers -> Existence.No,
-        Equipment.RaisedBusStop -> Existence.Yes,
-        Equipment.Lighting -> Existence.Unknown)
-
-      val tkMassTransitStop = TierekisteriMassTransitStop(208914, "OTHJ208914eeeeeeeeeeeee", RoadAddress(None, 25823, 104, Track.Combined, 150, None), TRRoadSide.Right, StopType.Combined, false,
-        equipments, Option("681"),Option("Raisionjoki"), Option("Reso å"), "KX123456", Option(new Date), Option(new Date), Option(new Date), new Date(2016, 9,1))
-
-      tierekisteriMassTransitStopClient.createMassTransitStop(tkMassTransitStop)
-
-    }
-    thrown.getMessage should be ("Tierekisteri error: 400: N/A")
-  }
-
-  test("post should throw exception when mass transit have one id that already exists"){
-    assume(testConnection)
-
-    val thrown = intercept[TierekisteriClientException] {
-
-      val equipments : Map[Equipment, Existence] = Map(
-        Equipment.Timetable -> Existence.Unknown,
-        Equipment.Seat -> Existence.Unknown,
-        Equipment.BikeStand -> Existence.Unknown,
-        Equipment.ElectronicTimetables -> Existence.Unknown,
-        Equipment.TrashBin -> Existence.Unknown,
-        Equipment.RoofMaintainedByAdvertiser -> Existence.No,
-        Equipment.CarParkForTakingPassengers -> Existence.No,
-        Equipment.RaisedBusStop -> Existence.Yes,
-        Equipment.Lighting -> Existence.Unknown)
-
-      val tkMassTransitStop = TierekisteriMassTransitStop(208913,"OTHJ208916",RoadAddress(None,25823,104,Track.Combined,150,None),TRRoadSide.Right,StopType.Combined, false,
-        equipments,Option("681"),Option("Raisionjoki"), Option("Reso å"), "KX123456", Option(new Date), Option(new Date), Option(new Date), new Date(2016, 9, 1))
-
-      tierekisteriMassTransitStopClient.createMassTransitStop(tkMassTransitStop)
-
-    }
-    thrown.getMessage should be ("Tierekisteri error: 409: N/A")
-  }
-
-  test("updating bus stop information in Tierekisteri using PUT method (204 on successful update)") {
-    val equipmentsMap: Map[Equipment, Existence] = Map(
-      Equipment.Timetable -> Existence.Unknown,
-      Equipment.Seat -> Existence.Unknown,
-      Equipment.BikeStand -> Existence.Unknown,
-      Equipment.ElectronicTimetables -> Existence.Unknown,
-      Equipment.TrashBin -> Existence.Unknown,
-      Equipment.Roof -> Existence.Yes,
-      Equipment.RoofMaintainedByAdvertiser -> Existence.No,
-      Equipment.CarParkForTakingPassengers -> Existence.No,
-      Equipment.RaisedBusStop -> Existence.Yes,
-      Equipment.Lighting -> Existence.Unknown
-    )
-
-    assume(testConnection)
-
-    val objTierekisteriMassTransitStop = TierekisteriMassTransitStop(208914, "OTHJ208914",
-      RoadAddress(None, 1, 1, Track.Combined, 150, None), TRRoadSide.Right, StopType("paikallis"),
-      false, equipmentsMap,
-      Option("681"),Option("Raisionjoki"), Option("Reso å"), "KX123456", Option(new Date), Option(new Date), Option(new Date), new Date)
-
-    val asset = tierekisteriMassTransitStopClient.updateMassTransitStop(objTierekisteriMassTransitStop, None)
-  }
-
-  test("updating bus stop information in Tierekisteri using override in PUT method") {
-    val equipmentsMap: Map[Equipment, Existence] = Map(
-      Equipment.Timetable -> Existence.Unknown,
-      Equipment.Seat -> Existence.Unknown,
-      Equipment.BikeStand -> Existence.Unknown,
-      Equipment.ElectronicTimetables -> Existence.Unknown,
-      Equipment.TrashBin -> Existence.Unknown,
-      Equipment.Roof -> Existence.Yes,
-      Equipment.RoofMaintainedByAdvertiser -> Existence.No,
-      Equipment.CarParkForTakingPassengers -> Existence.No,
-      Equipment.RaisedBusStop -> Existence.Yes,
-      Equipment.Lighting -> Existence.Unknown
-    )
-
-    assume(testConnection)
-
-    val objTierekisteriMassTransitStop = TierekisteriMassTransitStop(208914, "OTHJ208914",
-      RoadAddress(None, 1, 1, Track.Combined, 150, None), TRRoadSide.Right, StopType("paikallis"),
-      false, equipmentsMap,
-      Option("681"),Option("Raisionjoki"), Option("Reso å"), "KX123456", Option(new Date), Option(new Date), Option(new Date), new Date)
-
-    val asset = tierekisteriMassTransitStopClient.updateMassTransitStop(objTierekisteriMassTransitStop, Some("Livi123456"))
-  }
-
-  test("updating bus stop information in Tierekisteri using PUT method (400 (BAD REQUEST) malformed)") {
-    val equipmentsMap: Map[Equipment, Existence] = Map(
-      Equipment.Timetable -> Existence.Unknown,
-      Equipment.Seat -> Existence.Unknown,
-      Equipment.BikeStand -> Existence.Unknown,
-      Equipment.ElectronicTimetables -> Existence.Unknown,
-      Equipment.TrashBin -> Existence.Unknown,
-      Equipment.Roof -> Existence.Yes,
-      Equipment.RoofMaintainedByAdvertiser -> Existence.No,
-      Equipment.CarParkForTakingPassengers -> Existence.No,
-      Equipment.RaisedBusStop -> Existence.Yes,
-      Equipment.Lighting -> Existence.Unknown
-    )
-
-    assume(testConnection)
-
-    val objTierekisteriMassTransitStop = TierekisteriMassTransitStop(208914, "OTHJ20891499999999",
-      RoadAddress(None, 1, 1, Track.Combined, 150, None), TRRoadSide.Right, StopType("paikallis"),
-      false, equipmentsMap,
-      Option("681"),Option("Raisionjoki"), Option("Reso å"), "KX123456", Option(new Date), Option(new Date), Option(new Date), new Date)
-
-    val thrown = intercept[TierekisteriClientException] {
-      val asset = tierekisteriMassTransitStopClient.updateMassTransitStop(objTierekisteriMassTransitStop, None)
-    }
-    thrown.getMessage should be ("Tierekisteri error: 400: N/A")
-  }
-
-  test("updating bus stop information in Tierekisteri using PUT method (500 (INTERNAL SERVER ERROR) error in Tierekisteri)") {
-    val equipmentsMap: Map[Equipment, Existence] = Map(
-      Equipment.Timetable -> Existence.Unknown,
-      Equipment.Seat -> Existence.Unknown,
-      Equipment.BikeStand -> Existence.Unknown,
-      Equipment.ElectronicTimetables -> Existence.Unknown,
-      Equipment.TrashBin -> Existence.Unknown,
-      Equipment.Roof -> Existence.Yes,
-      Equipment.RoofMaintainedByAdvertiser -> Existence.No,
-      Equipment.CarParkForTakingPassengers -> Existence.No,
-      Equipment.RaisedBusStop -> Existence.Yes,
-      Equipment.Lighting -> Existence.Unknown
-    )
-
-    assume(testConnection)
-
-    val objTierekisteriMassTransitStop = TierekisteriMassTransitStop(208914, "OTHJ20891499Err",
-      RoadAddress(None, 1, 1, Track.Combined, 150, None), TRRoadSide.Right, StopType("paikallis"),
-      false, equipmentsMap,
-      Option("681"),Option("Raisionjoki"), Option("Reso å"), "KX123456", Option(new Date), Option(new Date), Option(new Date), new Date)
-
-    val thrown = intercept[TierekisteriClientException] {
-      val asset = tierekisteriMassTransitStopClient.updateMassTransitStop(objTierekisteriMassTransitStop, None)
-    }
-    thrown.getMessage should be ("Tierekisteri error: 500: N/A")
-  }
-
-
-  test("Returning only mandatory fields from Tierekisteri should be accepted") {
-    val httpClient = MockitoSugar.mock[CloseableHttpClient]
-    val trClient =  new TierekisteriMassTransitStopClient(
-      dr2properties.getProperty("digiroad2.tierekisteriRestApiEndPoint"),
-      dr2properties.getProperty("digiroad2.tierekisteri.enabled").toBoolean,
-      httpClient)
-    val response = MockitoSugar.mock[CloseableHttpResponse]
-    when(response.getStatusLine).thenReturn(new StatusLine {override def getStatusCode: Int = 200
-      override def getReasonPhrase: String = "OK"
-      override def getProtocolVersion: ProtocolVersion = new ProtocolVersion("HTTP", 1, 1)
-    })
-    val retval =  "{" +
-      "\"valtakunnallinen_id\": 208910,"+
-      "\"tie\": 25823,"+
-      "\"aosa\": 104,"+
-      "\"ajr\": 0,"+
-      "\"aet\": 150,"+
-      "\"puoli\": \"oikea\","+
-      "\"pysakin_tyyppi\": \"kauko\","+
-      "\"pikavuoro\": \"ei\","+
-      "\"livitunnus\": \"OTHJ208910\","+
-      "\"kayttajatunnus\": \"KX123456\","+
-      "\"inventointipvm\": \"2013-01-01\""+
-      "}"
-    when (response.getEntity).thenReturn(new StringEntity(retval))
-    when(httpClient.execute(any[HttpGet])).thenReturn(response)
-    val stop = trClient.fetchMassTransitStop("OTHJ208910").get
-    stop.liviId should be ("OTHJ208910")
-    stop.modifiedBy should be ("KX123456")
-    stop.roadAddress.road should be (25823)
-    stop.roadAddress.track should be (Track.Combined)
-    stop.roadAddress.roadPart should be (104)
-    stop.roadAddress.mValue should be (150)
-    stop.equipments.values.forall(_.value == "ei tietoa") should be (true)
-    stop.express should be (false)
-  }
-
-  test("Stop type conversions") {
-    TierekisteriBusStopMarshaller.findStopType(Seq(2)) should be (StopType.Commuter)
-    TierekisteriBusStopMarshaller.findStopType(Seq(3)) should be (StopType.LongDistance)
-    TierekisteriBusStopMarshaller.findStopType(Seq(3,2)) should be (StopType.Combined)
-    TierekisteriBusStopMarshaller.findStopType(Seq(2,3)) should be (StopType.Combined)
-    TierekisteriBusStopMarshaller.findStopType(Seq(1,2,3)) should be (StopType.Combined)
-    TierekisteriBusStopMarshaller.findStopType(Seq(5,2,3)) should be (StopType.Unknown)
-    TierekisteriBusStopMarshaller.findStopType(Seq(5)) should be (StopType.Virtual)
-    TierekisteriBusStopMarshaller.findStopType(Seq(1,2)) should be (StopType.Commuter)
-    TierekisteriBusStopMarshaller.findStopType(Seq(1,3)) should be (StopType.LongDistance)
-    TierekisteriBusStopMarshaller.findStopType(Seq(1,3,4)) should be (StopType.LongDistance)
-    TierekisteriBusStopMarshaller.findStopType(Seq(5,3,4)) should be (StopType.Unknown)
-    TierekisteriBusStopMarshaller.findStopType(Seq(1,2,3,4)) should be (StopType.Combined)
-    TierekisteriBusStopMarshaller.findStopType(Seq(1,2,3,5)) should be (StopType.Unknown)
-    for (x <- 6 to 99) {
-      TierekisteriBusStopMarshaller.findStopType(Seq(x)) should be(StopType.Unknown)
-    }
-  }
-
-
-
-  test("fetch from tierekisteri active trafic volume with fieldCode, roadNumber and roadPartNumber") {
-    assume(testConnection)
-    val assets = tierekisteriTrafficVolumeAsset.fetchActiveAssetData(45, 1)
-
-    assets.size should be (1)
-    assets.map(_.assetValue) should contain (1)
-  }
-
-  test("fetch from tierekisteri active trafic volume with fieldCode, roadNumber, roadPartNumber and startDistance") {
-    assume(testConnection)
-    val assets = tierekisteriTrafficVolumeAsset.fetchActiveAssetData( 45, 1, 0)
-
-    assets.size should be (1)
-    assets.map(_.assetValue) should contain (1)
-  }
-
-  test("fetch from tierekisteri active trafic volume with fieldCode, roadNumber, roadPartNumber, startDistance, endPart and endDistance") {
-    assume(testConnection)
-    val assets = tierekisteriTrafficVolumeAsset.fetchActiveAssetData(45, 1, 0, 0, 100)
-
-    assets.size should be (1)
-    assets.map(_.assetValue) should contain (1)
-  }
-
-  test("fetch from tierekisteri active Lighting with fieldCode and roadNumber") {
-    assume(testConnection)
-    val assets = tierekisteriLightingAsset.fetchActiveAssetData( 45)
-
-    assets.size should be (1)
-  }
-
-  test("fetch from tierekisteri active Lighting with fieldCode, roadNumber and roadPartNumber") {
-    assume(testConnection)
-    val assets = tierekisteriLightingAsset.fetchActiveAssetData( 45, 1)
-
-    assets.size should be (1)
-  }
-
-  test("fetch from tierekisteri active Lighting with fieldCode, roadNumber, roadPartNumber and startDistance") {
-    assume(testConnection)
-    val assets = tierekisteriLightingAsset.fetchActiveAssetData(45, 1, 0)
-
-    assets.size should be (1)
-  }
-
-  test("fetch from tierekisteri active Lighting with fieldCode, roadNumber, roadPartNumber, startDistance, endPart and endDistance") {
-    assume(testConnection)
-    val assets = tierekisteriLightingAsset.fetchActiveAssetData(45, 1, 0, 0, 100)
-
-    assets.size should be (1)
-  }
-
-<<<<<<< HEAD
-=======
-  test("lighting assets are split properly") {
-    val trl = TierekisteriLightingData(4L, 203L, 208L, Track.RightSide, 3184L, 6584L)
-    val sections = litRoadImporterOperations.getRoadAddressSections(trl).map(_._1)
-    sections.size should be (6)
-    sections.head should be (AddressSection(4L, 203L, Track.RightSide, 3184L, None))
-    sections.last should be (AddressSection(4L, 208L, Track.RightSide,  0L, Some(6584L)))
-    val middleParts = sections.filterNot(s => s.roadPartNumber==203L || s.roadPartNumber==208L)
-    middleParts.forall(s => s.track == Track.RightSide) should be (true)
-    middleParts.forall(s => s.startAddressMValue == 0L) should be (true)
-    middleParts.forall(s => s.endAddressMValue.isEmpty) should be (true)
-  }
-
-  test("lighting assets split works on single part") {
-    val trl = TierekisteriLightingData(4L, 203L, 203L, Track.RightSide, 3184L, 6584L)
-    val sections = litRoadImporterOperations.getRoadAddressSections(trl).map(_._1)
-    sections.size should be (1)
-    sections.head should be (AddressSection(4L, 203L, Track.RightSide, 3184L, Some(6584L)))
-  }
-
-  test("lighting assets split works on two parts") {
-    val trl = TierekisteriLightingData(4L, 203L, 204L, Track.RightSide, 3184L, 6584L)
-    val sections = litRoadImporterOperations.getRoadAddressSections(trl).map(_._1)
-    sections.size should be (2)
-    sections.head should be (AddressSection(4L, 203L, Track.RightSide, 3184L, None))
-    sections.last should be (AddressSection(4L, 204L, Track.RightSide, 0L, Some(6584L)))
-  }
-
->>>>>>> c5229eb8
-  test("fetch from tierekisteri active road width with fieldCode and roadNumber") {
-    assume(testConnection)
-    val assets = tierekisteriRoadWidthAsset.fetchActiveAssetData(45)
-
-    assets.size should not be (0)
-    assets.map(_.assetValue) should contain (1)
-  }
-
-  test("fetch from tierekisteri changes road width with fieldCode and roadNumber") {
-    assume(testConnection)
-
-    val assets = tierekisteriRoadWidthAsset.fetchHistoryAssetData(45, Some((new DateTime).withYear(2016).withMonthOfYear(1).withDayOfMonth(1)))
-
-    assets.size should not be (1)
-    assets.map(_.assetValue) should be (1150)
-  }
-
-<<<<<<< HEAD
-  test("Fetch Traffic Signs from Tierekisteri by fieldCode, roadNumber") {
-    assume(testConnection)
-    val assets = tierekisteriTrafficSignAsset.fetchActiveAssetData(45)
-
-    assets.size should not be (0)
-  }
-
-  test("Fetch Traffic Signs from Tierekisteri by fieldCode, roadNumber, roadPartNumber") {
-    assume(testConnection)
-    val assets = tierekisteriTrafficSignAsset.fetchActiveAssetData(45, 1)
-
-    assets.size should not be (0)
-  }
-
-  test("Fetch Traffic Signs from Tierekisteri by fieldCode, roadNumber, roadPartNumber, startDistance") {
-    assume(testConnection)
-    val assets = tierekisteriTrafficSignAsset.fetchActiveAssetData(45, 1, 1)
-
-    assets.size should not be (0)
-=======
-  test("road with assets get values works on single part") {
-    val assetValue = 10
-    val trl = TierekisteriRoadWidthData(4L, 203L, 203L, Track.RightSide, 3184L, 6584L, assetValue)
-    val sections = roadWidthImporterOperations.getRoadAddressSections(trl)
-    sections.size should be (1)
-    sections.head should be ((AddressSection(4L, 203L, Track.RightSide, 3184L, Some(6584L)), trl))
->>>>>>> c5229eb8
-  }
-}
+package fi.liikennevirasto.digiroad2
+
+import java.net.ConnectException
+import java.text.SimpleDateFormat
+import java.util.{Date, Properties}
+
+import fi.liikennevirasto.digiroad2.linearasset.oracle.OracleLinearAssetDao
+import fi.liikennevirasto.digiroad2.roadaddress.oracle.RoadAddressDAO
+import fi.liikennevirasto.digiroad2.util._
+import org.apache.http.{ProtocolVersion, StatusLine}
+import org.apache.http.client.config.RequestConfig
+import org.apache.http.client.methods.{CloseableHttpResponse, HttpGet}
+import org.apache.http.conn.{ConnectTimeoutException, HttpHostConnectException}
+import org.apache.http.entity.StringEntity
+import org.apache.http.impl.client.{CloseableHttpClient, HttpClientBuilder}
+import org.joda.time.DateTime
+import org.scalatest.mock.MockitoSugar
+import org.scalatest.{FunSuite, Matchers}
+import org.mockito.Matchers.any
+import org.mockito.Mockito._
+
+class TierekisteriClientSpec extends FunSuite with Matchers  {
+
+  lazy val dr2properties: Properties = {
+    val props = new Properties()
+    props.load(getClass.getResourceAsStream("/digiroad2.properties"))
+    props
+  }
+
+  lazy val tierekisteriMassTransitStopClient: TierekisteriMassTransitStopClient = {
+    new TierekisteriMassTransitStopClient(dr2properties.getProperty("digiroad2.tierekisteriRestApiEndPoint"),
+      dr2properties.getProperty("digiroad2.tierekisteri.enabled").toBoolean,
+      HttpClientBuilder.create().build())
+  }
+
+  lazy val tierekisteriTrafficVolumeAsset: TierekisteriTrafficVolumeAssetClient = {
+    new TierekisteriTrafficVolumeAssetClient(dr2properties.getProperty("digiroad2.tierekisteriRestApiEndPoint"),
+      dr2properties.getProperty("digiroad2.tierekisteri.enabled").toBoolean,
+      HttpClientBuilder.create().build())
+  }
+
+  lazy val tierekisteriRoadWidthAsset: TierekisteriRoadWidthAssetClient = {
+    new TierekisteriRoadWidthAssetClient(dr2properties.getProperty("digiroad2.tierekisteriRestApiEndPoint"),
+      dr2properties.getProperty("digiroad2.tierekisteri.enabled").toBoolean,
+      HttpClientBuilder.create().build())
+  }
+
+  lazy val tierekisteriLightingAsset: TierekisteriLightingAssetClient = {
+    new TierekisteriLightingAssetClient(dr2properties.getProperty("digiroad2.tierekisteriRestApiEndPoint"),
+      dr2properties.getProperty("digiroad2.tierekisteri.enabled").toBoolean,
+      HttpClientBuilder.create().build())
+  }
+
+  lazy val litRoadImporterOperations: LitRoadTierekisteriImporter = {
+    new LitRoadTierekisteriImporter()
+  }
+
+  lazy val roadWidthImporterOperations: RoadWidthTierekisteriImporter = {
+    new RoadWidthTierekisteriImporter()
+  }
+
+  lazy val tierekisteriTrafficSignAsset: TierekisteriTrafficSignAssetClient = {
+    new TierekisteriTrafficSignAssetClient(dr2properties.getProperty("digiroad2.tierekisteriRestApiEndPoint"),
+      dr2properties.getProperty("digiroad2.tierekisteri.enabled").toBoolean,
+      HttpClientBuilder.create().build())
+  }
+
+  lazy val connectedToTierekisteri = testConnection
+
+  private def testConnection: Boolean = {
+    val url = dr2properties.getProperty("digiroad2.tierekisteriRestApiEndPoint")
+    val request = new HttpGet(url)
+    request.setConfig(RequestConfig.custom().setConnectTimeout(2500).build())
+    val client = HttpClientBuilder.create().build()
+    try {
+      val response = client.execute(request)
+      try {
+        response.getStatusLine.getStatusCode >= 200
+      } finally {
+        response.close()
+      }
+    } catch {
+      case e: HttpHostConnectException =>
+        false
+      case e: ConnectTimeoutException =>
+        false
+      case e: ConnectException =>
+        false
+    }
+  }
+
+  test("fetch from tierekisteri all active mass transit stop") {
+    assume(testConnection)
+    val dateFormat = new SimpleDateFormat("yyyy-MM-dd")
+    val assets = tierekisteriMassTransitStopClient.fetchActiveMassTransitStops()
+
+    assets.size should be (2)
+    assets.map(_.liviId) should contain ("OTHJ208914")
+
+    val asset = assets.find(_.liviId == "OTHJ208914").get
+    asset.nationalId should be (208914)
+    asset.roadAddress.road should be (25823)
+    asset.roadAddress.roadPart should be (104)
+    asset.roadSide should be (TRRoadSide.Right)
+    asset.stopType should be (StopType.Commuter)
+    asset.stopCode should be (Some("681"))
+    asset.express should be (false)
+    asset.equipments.get(Equipment.Timetable) should be (Some(Existence.Unknown))
+    asset.equipments.get(Equipment.TrashBin) should be (Some(Existence.Unknown))
+    asset.equipments.get(Equipment.BikeStand) should be (Some(Existence.Unknown))
+    asset.equipments.get(Equipment.Lighting) should be (Some(Existence.Unknown))
+    asset.equipments.get(Equipment.Seat) should be (Some(Existence.Unknown))
+    asset.equipments.get(Equipment.Roof) should be (Some(Existence.Yes))
+    asset.equipments.get(Equipment.RoofMaintainedByAdvertiser) should be (Some(Existence.No))
+    asset.equipments.get(Equipment.ElectronicTimetables) should be (Some(Existence.Unknown))
+    asset.equipments.get(Equipment.CarParkForTakingPassengers) should be (Some(Existence.No))
+    asset.equipments.get(Equipment.RaisedBusStop) should be (Some(Existence.Yes))
+    asset.nameFi should be (Some("Raisionjoki"))
+    asset.nameSe should be (Some("Reso å"))
+    asset.modifiedBy should be ("KX123456")
+    dateFormat.format(asset.operatingFrom.get) should be("2016-01-01")
+    dateFormat.format(asset.operatingTo.get) should be("2016-01-02")
+    dateFormat.format(asset.removalDate.get) should be("2016-01-03")
+    dateFormat.format(asset.inventoryDate) should be ("2016-09-01")
+
+  }
+
+  test("fetch from tierekisteri mass transit stop") {
+    assume(testConnection)
+    val dateFormat = new SimpleDateFormat("yyyy-MM-dd")
+    val asset = tierekisteriMassTransitStopClient.fetchMassTransitStop("OTHJ208914").get
+
+    asset.nationalId should be (208914)
+    asset.liviId should be ("OTHJ208914")
+    asset.roadAddress.road should be (25823)
+    asset.roadAddress.roadPart should be (104)
+    asset.roadSide should be (TRRoadSide.Right)
+    asset.stopType should be (StopType.Commuter)
+    asset.stopCode should be (Some("681"))
+    asset.express should be (false)
+    asset.equipments.get(Equipment.Timetable) should be (Some(Existence.Unknown))
+    asset.equipments.get(Equipment.TrashBin) should be (Some(Existence.Unknown))
+    asset.equipments.get(Equipment.BikeStand) should be (Some(Existence.Unknown))
+    asset.equipments.get(Equipment.Lighting) should be (Some(Existence.Unknown))
+    asset.equipments.get(Equipment.Seat) should be (Some(Existence.Unknown))
+    asset.equipments.get(Equipment.Roof) should be (Some(Existence.Yes))
+    asset.equipments.get(Equipment.RoofMaintainedByAdvertiser) should be (Some(Existence.No))
+    asset.equipments.get(Equipment.ElectronicTimetables) should be (Some(Existence.Unknown))
+    asset.equipments.get(Equipment.CarParkForTakingPassengers) should be (Some(Existence.No))
+    asset.equipments.get(Equipment.RaisedBusStop) should be (Some(Existence.Yes))
+    asset.nameFi should be (Some("Raisionjoki"))
+    asset.nameSe should be (Some("Reso å"))
+    asset.modifiedBy should be ("KX123456")
+    dateFormat.format(asset.operatingFrom.get) should be("2016-01-01")
+    dateFormat.format(asset.operatingTo.get) should be("2016-01-02")
+    dateFormat.format(asset.removalDate.get) should be("2016-01-03")
+    dateFormat.format(asset.inventoryDate) should be ("2016-09-01")
+
+  }
+
+  test("fetch should return None when mass transit stop doesn't exist"){
+    assume(testConnection)
+
+    val asset = tierekisteriMassTransitStopClient.fetchMassTransitStop("12345")
+    asset should be(None)
+  }
+
+  test("delete tierekisteri mass transit stop"){
+    assume(testConnection)
+    tierekisteriMassTransitStopClient.deleteMassTransitStop("OTHJ208914")
+  }
+
+  test("delete should throw exception when mass transit stop doesn't exist"){
+    assume(testConnection)
+
+    val thrown = intercept[TierekisteriClientException] {
+      val asset = tierekisteriMassTransitStopClient.deleteMassTransitStop("123475")
+    }
+    thrown.getMessage should be ("Tierekisteri error: 404: N/A")
+  }
+
+  test("post should throw nothing if the create TierekisteriMassTransitStop was successful"){
+    assume(testConnection)
+
+    val equipments : Map[Equipment, Existence] = Map(
+      Equipment.Timetable -> Existence.Unknown,
+      Equipment.Seat -> Existence.Unknown,
+      Equipment.BikeStand -> Existence.Unknown,
+      Equipment.ElectronicTimetables -> Existence.Unknown,
+      Equipment.TrashBin -> Existence.Unknown,
+      Equipment.RoofMaintainedByAdvertiser -> Existence.No,
+      Equipment.CarParkForTakingPassengers -> Existence.No,
+      Equipment.RaisedBusStop -> Existence.Yes,
+      Equipment.Lighting -> Existence.Unknown)
+
+    val tkMassTransitStop = TierekisteriMassTransitStop(208914,"OTHJ208914",RoadAddress(None,25823,104,Track.Combined,150,None),TRRoadSide.Right,StopType.Combined, false,
+      equipments,Option("681"),Option("Raisionjoki"), Option("Reso å"), "KX123456", Option(new Date), Option(new Date), Option(new Date), new Date)
+
+    tierekisteriMassTransitStopClient.createMassTransitStop(tkMassTransitStop)
+  }
+
+  test("post should throw exception when mass transit data has errors") {
+    assume(testConnection)
+
+    val thrown = intercept[TierekisteriClientException] {
+
+      val equipments: Map[Equipment, Existence] = Map(
+        Equipment.Timetable -> Existence.Unknown,
+        Equipment.Seat -> Existence.Unknown,
+        Equipment.BikeStand -> Existence.Unknown,
+        Equipment.ElectronicTimetables -> Existence.Unknown,
+        Equipment.TrashBin -> Existence.Unknown,
+        Equipment.RoofMaintainedByAdvertiser -> Existence.No,
+        Equipment.CarParkForTakingPassengers -> Existence.No,
+        Equipment.RaisedBusStop -> Existence.Yes,
+        Equipment.Lighting -> Existence.Unknown)
+
+      val tkMassTransitStop = TierekisteriMassTransitStop(208914, "OTHJ208914eeeeeeeeeeeee", RoadAddress(None, 25823, 104, Track.Combined, 150, None), TRRoadSide.Right, StopType.Combined, false,
+        equipments, Option("681"),Option("Raisionjoki"), Option("Reso å"), "KX123456", Option(new Date), Option(new Date), Option(new Date), new Date(2016, 9,1))
+
+      tierekisteriMassTransitStopClient.createMassTransitStop(tkMassTransitStop)
+
+    }
+    thrown.getMessage should be ("Tierekisteri error: 400: N/A")
+  }
+
+  test("post should throw exception when mass transit have one id that already exists"){
+    assume(testConnection)
+
+    val thrown = intercept[TierekisteriClientException] {
+
+      val equipments : Map[Equipment, Existence] = Map(
+        Equipment.Timetable -> Existence.Unknown,
+        Equipment.Seat -> Existence.Unknown,
+        Equipment.BikeStand -> Existence.Unknown,
+        Equipment.ElectronicTimetables -> Existence.Unknown,
+        Equipment.TrashBin -> Existence.Unknown,
+        Equipment.RoofMaintainedByAdvertiser -> Existence.No,
+        Equipment.CarParkForTakingPassengers -> Existence.No,
+        Equipment.RaisedBusStop -> Existence.Yes,
+        Equipment.Lighting -> Existence.Unknown)
+
+      val tkMassTransitStop = TierekisteriMassTransitStop(208913,"OTHJ208916",RoadAddress(None,25823,104,Track.Combined,150,None),TRRoadSide.Right,StopType.Combined, false,
+        equipments,Option("681"),Option("Raisionjoki"), Option("Reso å"), "KX123456", Option(new Date), Option(new Date), Option(new Date), new Date(2016, 9, 1))
+
+      tierekisteriMassTransitStopClient.createMassTransitStop(tkMassTransitStop)
+
+    }
+    thrown.getMessage should be ("Tierekisteri error: 409: N/A")
+  }
+
+  test("updating bus stop information in Tierekisteri using PUT method (204 on successful update)") {
+    val equipmentsMap: Map[Equipment, Existence] = Map(
+      Equipment.Timetable -> Existence.Unknown,
+      Equipment.Seat -> Existence.Unknown,
+      Equipment.BikeStand -> Existence.Unknown,
+      Equipment.ElectronicTimetables -> Existence.Unknown,
+      Equipment.TrashBin -> Existence.Unknown,
+      Equipment.Roof -> Existence.Yes,
+      Equipment.RoofMaintainedByAdvertiser -> Existence.No,
+      Equipment.CarParkForTakingPassengers -> Existence.No,
+      Equipment.RaisedBusStop -> Existence.Yes,
+      Equipment.Lighting -> Existence.Unknown
+    )
+
+    assume(testConnection)
+
+    val objTierekisteriMassTransitStop = TierekisteriMassTransitStop(208914, "OTHJ208914",
+      RoadAddress(None, 1, 1, Track.Combined, 150, None), TRRoadSide.Right, StopType("paikallis"),
+      false, equipmentsMap,
+      Option("681"),Option("Raisionjoki"), Option("Reso å"), "KX123456", Option(new Date), Option(new Date), Option(new Date), new Date)
+
+    val asset = tierekisteriMassTransitStopClient.updateMassTransitStop(objTierekisteriMassTransitStop, None)
+  }
+
+  test("updating bus stop information in Tierekisteri using override in PUT method") {
+    val equipmentsMap: Map[Equipment, Existence] = Map(
+      Equipment.Timetable -> Existence.Unknown,
+      Equipment.Seat -> Existence.Unknown,
+      Equipment.BikeStand -> Existence.Unknown,
+      Equipment.ElectronicTimetables -> Existence.Unknown,
+      Equipment.TrashBin -> Existence.Unknown,
+      Equipment.Roof -> Existence.Yes,
+      Equipment.RoofMaintainedByAdvertiser -> Existence.No,
+      Equipment.CarParkForTakingPassengers -> Existence.No,
+      Equipment.RaisedBusStop -> Existence.Yes,
+      Equipment.Lighting -> Existence.Unknown
+    )
+
+    assume(testConnection)
+
+    val objTierekisteriMassTransitStop = TierekisteriMassTransitStop(208914, "OTHJ208914",
+      RoadAddress(None, 1, 1, Track.Combined, 150, None), TRRoadSide.Right, StopType("paikallis"),
+      false, equipmentsMap,
+      Option("681"),Option("Raisionjoki"), Option("Reso å"), "KX123456", Option(new Date), Option(new Date), Option(new Date), new Date)
+
+    val asset = tierekisteriMassTransitStopClient.updateMassTransitStop(objTierekisteriMassTransitStop, Some("Livi123456"))
+  }
+
+  test("updating bus stop information in Tierekisteri using PUT method (400 (BAD REQUEST) malformed)") {
+    val equipmentsMap: Map[Equipment, Existence] = Map(
+      Equipment.Timetable -> Existence.Unknown,
+      Equipment.Seat -> Existence.Unknown,
+      Equipment.BikeStand -> Existence.Unknown,
+      Equipment.ElectronicTimetables -> Existence.Unknown,
+      Equipment.TrashBin -> Existence.Unknown,
+      Equipment.Roof -> Existence.Yes,
+      Equipment.RoofMaintainedByAdvertiser -> Existence.No,
+      Equipment.CarParkForTakingPassengers -> Existence.No,
+      Equipment.RaisedBusStop -> Existence.Yes,
+      Equipment.Lighting -> Existence.Unknown
+    )
+
+    assume(testConnection)
+
+    val objTierekisteriMassTransitStop = TierekisteriMassTransitStop(208914, "OTHJ20891499999999",
+      RoadAddress(None, 1, 1, Track.Combined, 150, None), TRRoadSide.Right, StopType("paikallis"),
+      false, equipmentsMap,
+      Option("681"),Option("Raisionjoki"), Option("Reso å"), "KX123456", Option(new Date), Option(new Date), Option(new Date), new Date)
+
+    val thrown = intercept[TierekisteriClientException] {
+      val asset = tierekisteriMassTransitStopClient.updateMassTransitStop(objTierekisteriMassTransitStop, None)
+    }
+    thrown.getMessage should be ("Tierekisteri error: 400: N/A")
+  }
+
+  test("updating bus stop information in Tierekisteri using PUT method (500 (INTERNAL SERVER ERROR) error in Tierekisteri)") {
+    val equipmentsMap: Map[Equipment, Existence] = Map(
+      Equipment.Timetable -> Existence.Unknown,
+      Equipment.Seat -> Existence.Unknown,
+      Equipment.BikeStand -> Existence.Unknown,
+      Equipment.ElectronicTimetables -> Existence.Unknown,
+      Equipment.TrashBin -> Existence.Unknown,
+      Equipment.Roof -> Existence.Yes,
+      Equipment.RoofMaintainedByAdvertiser -> Existence.No,
+      Equipment.CarParkForTakingPassengers -> Existence.No,
+      Equipment.RaisedBusStop -> Existence.Yes,
+      Equipment.Lighting -> Existence.Unknown
+    )
+
+    assume(testConnection)
+
+    val objTierekisteriMassTransitStop = TierekisteriMassTransitStop(208914, "OTHJ20891499Err",
+      RoadAddress(None, 1, 1, Track.Combined, 150, None), TRRoadSide.Right, StopType("paikallis"),
+      false, equipmentsMap,
+      Option("681"),Option("Raisionjoki"), Option("Reso å"), "KX123456", Option(new Date), Option(new Date), Option(new Date), new Date)
+
+    val thrown = intercept[TierekisteriClientException] {
+      val asset = tierekisteriMassTransitStopClient.updateMassTransitStop(objTierekisteriMassTransitStop, None)
+    }
+    thrown.getMessage should be ("Tierekisteri error: 500: N/A")
+  }
+
+
+  test("Returning only mandatory fields from Tierekisteri should be accepted") {
+    val httpClient = MockitoSugar.mock[CloseableHttpClient]
+    val trClient =  new TierekisteriMassTransitStopClient(
+      dr2properties.getProperty("digiroad2.tierekisteriRestApiEndPoint"),
+      dr2properties.getProperty("digiroad2.tierekisteri.enabled").toBoolean,
+      httpClient)
+    val response = MockitoSugar.mock[CloseableHttpResponse]
+    when(response.getStatusLine).thenReturn(new StatusLine {override def getStatusCode: Int = 200
+      override def getReasonPhrase: String = "OK"
+      override def getProtocolVersion: ProtocolVersion = new ProtocolVersion("HTTP", 1, 1)
+    })
+    val retval =  "{" +
+      "\"valtakunnallinen_id\": 208910,"+
+      "\"tie\": 25823,"+
+      "\"aosa\": 104,"+
+      "\"ajr\": 0,"+
+      "\"aet\": 150,"+
+      "\"puoli\": \"oikea\","+
+      "\"pysakin_tyyppi\": \"kauko\","+
+      "\"pikavuoro\": \"ei\","+
+      "\"livitunnus\": \"OTHJ208910\","+
+      "\"kayttajatunnus\": \"KX123456\","+
+      "\"inventointipvm\": \"2013-01-01\""+
+      "}"
+    when (response.getEntity).thenReturn(new StringEntity(retval))
+    when(httpClient.execute(any[HttpGet])).thenReturn(response)
+    val stop = trClient.fetchMassTransitStop("OTHJ208910").get
+    stop.liviId should be ("OTHJ208910")
+    stop.modifiedBy should be ("KX123456")
+    stop.roadAddress.road should be (25823)
+    stop.roadAddress.track should be (Track.Combined)
+    stop.roadAddress.roadPart should be (104)
+    stop.roadAddress.mValue should be (150)
+    stop.equipments.values.forall(_.value == "ei tietoa") should be (true)
+    stop.express should be (false)
+  }
+
+  test("Stop type conversions") {
+    TierekisteriBusStopMarshaller.findStopType(Seq(2)) should be (StopType.Commuter)
+    TierekisteriBusStopMarshaller.findStopType(Seq(3)) should be (StopType.LongDistance)
+    TierekisteriBusStopMarshaller.findStopType(Seq(3,2)) should be (StopType.Combined)
+    TierekisteriBusStopMarshaller.findStopType(Seq(2,3)) should be (StopType.Combined)
+    TierekisteriBusStopMarshaller.findStopType(Seq(1,2,3)) should be (StopType.Combined)
+    TierekisteriBusStopMarshaller.findStopType(Seq(5,2,3)) should be (StopType.Unknown)
+    TierekisteriBusStopMarshaller.findStopType(Seq(5)) should be (StopType.Virtual)
+    TierekisteriBusStopMarshaller.findStopType(Seq(1,2)) should be (StopType.Commuter)
+    TierekisteriBusStopMarshaller.findStopType(Seq(1,3)) should be (StopType.LongDistance)
+    TierekisteriBusStopMarshaller.findStopType(Seq(1,3,4)) should be (StopType.LongDistance)
+    TierekisteriBusStopMarshaller.findStopType(Seq(5,3,4)) should be (StopType.Unknown)
+    TierekisteriBusStopMarshaller.findStopType(Seq(1,2,3,4)) should be (StopType.Combined)
+    TierekisteriBusStopMarshaller.findStopType(Seq(1,2,3,5)) should be (StopType.Unknown)
+    for (x <- 6 to 99) {
+      TierekisteriBusStopMarshaller.findStopType(Seq(x)) should be(StopType.Unknown)
+    }
+  }
+
+
+
+  test("fetch from tierekisteri active trafic volume with fieldCode, roadNumber and roadPartNumber") {
+    assume(testConnection)
+    val assets = tierekisteriTrafficVolumeAsset.fetchActiveAssetData(45, 1)
+
+    assets.size should be (1)
+    assets.map(_.assetValue) should contain (1)
+  }
+
+  test("fetch from tierekisteri active trafic volume with fieldCode, roadNumber, roadPartNumber and startDistance") {
+    assume(testConnection)
+    val assets = tierekisteriTrafficVolumeAsset.fetchActiveAssetData( 45, 1, 0)
+
+    assets.size should be (1)
+    assets.map(_.assetValue) should contain (1)
+  }
+
+  test("fetch from tierekisteri active trafic volume with fieldCode, roadNumber, roadPartNumber, startDistance, endPart and endDistance") {
+    assume(testConnection)
+    val assets = tierekisteriTrafficVolumeAsset.fetchActiveAssetData(45, 1, 0, 0, 100)
+
+    assets.size should be (1)
+    assets.map(_.assetValue) should contain (1)
+  }
+
+  test("fetch from tierekisteri active Lighting with fieldCode and roadNumber") {
+    assume(testConnection)
+    val assets = tierekisteriLightingAsset.fetchActiveAssetData( 45)
+
+    assets.size should be (1)
+  }
+
+  test("fetch from tierekisteri active Lighting with fieldCode, roadNumber and roadPartNumber") {
+    assume(testConnection)
+    val assets = tierekisteriLightingAsset.fetchActiveAssetData( 45, 1)
+
+    assets.size should be (1)
+  }
+
+  test("fetch from tierekisteri active Lighting with fieldCode, roadNumber, roadPartNumber and startDistance") {
+    assume(testConnection)
+    val assets = tierekisteriLightingAsset.fetchActiveAssetData(45, 1, 0)
+
+    assets.size should be (1)
+  }
+
+  test("fetch from tierekisteri active Lighting with fieldCode, roadNumber, roadPartNumber, startDistance, endPart and endDistance") {
+    assume(testConnection)
+    val assets = tierekisteriLightingAsset.fetchActiveAssetData(45, 1, 0, 0, 100)
+
+    assets.size should be (1)
+  }
+
+  test("fetch from tierekisteri active road width with fieldCode and roadNumber") {
+    assume(testConnection)
+    val assets = tierekisteriRoadWidthAsset.fetchActiveAssetData(45)
+
+    assets.size should not be (0)
+    assets.map(_.assetValue) should contain (1)
+  }
+
+  test("fetch from tierekisteri changes road width with fieldCode and roadNumber") {
+    assume(testConnection)
+
+    val assets = tierekisteriRoadWidthAsset.fetchHistoryAssetData(45, Some((new DateTime).withYear(2016).withMonthOfYear(1).withDayOfMonth(1)))
+
+    assets.size should not be (1)
+    assets.map(_.assetValue) should be (1150)
+  }
+
+  test("Fetch Traffic Signs from Tierekisteri by fieldCode, roadNumber") {
+    assume(testConnection)
+    val assets = tierekisteriTrafficSignAsset.fetchActiveAssetData(45)
+
+    assets.size should not be (0)
+  }
+
+  test("Fetch Traffic Signs from Tierekisteri by fieldCode, roadNumber, roadPartNumber") {
+    assume(testConnection)
+    val assets = tierekisteriTrafficSignAsset.fetchActiveAssetData(45, 1)
+
+    assets.size should not be (0)
+  }
+
+  test("Fetch Traffic Signs from Tierekisteri by fieldCode, roadNumber, roadPartNumber, startDistance") {
+    assume(testConnection)
+    val assets = tierekisteriTrafficSignAsset.fetchActiveAssetData(45, 1, 1)
+
+    assets.size should not be (0)
+  }
+}