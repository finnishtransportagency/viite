--- conflicted
+++ resolved
@@ -50,47 +50,6 @@
     properties.head.values.head.propertyValue must equal("123")
   }
 
-<<<<<<< HEAD
-=======
-  test("asset where lrm position and geometry match should not float") {
-    case class TestAsset(roadLinkId: Long, lrmPosition: LRMPosition, point: Option[Point], municipalityCode: Int)
-    val testRoadLink: Option[(Long, Int, Option[Point], AdministrativeClass)] = Some(762335l, 235, Some(Point(489607.0, 6787032.0)), State)
-    val lrmPosition = LRMPosition(id = 0l, startMeasure = 50, endMeasure = 50, point = None)
-    val geometry = Some(Point(489607.0, 6787032.0))
-    spatialAssetDao.isFloating(TestAsset(roadLinkId = 762335l, lrmPosition = lrmPosition, point = geometry, municipalityCode = 235), testRoadLink) must equal(false)
-  }
-
-  test("asset where lrm position and geometry don't match should float") {
-    case class TestAsset(roadLinkId: Long, lrmPosition: LRMPosition, point: Option[Point], municipalityCode: Int)
-    val testRoadLink: Option[(Long, Int, Option[Point], AdministrativeClass)] = Some(762335l, 235, Some(Point(489607.0, 6787032.0)), State)
-    val lrmPosition = LRMPosition(id = 0l, startMeasure = 50, endMeasure = 50, point = None)
-    val geometry = Some(Point(100.0, 100.0))
-    spatialAssetDao.isFloating(TestAsset(roadLinkId = 762335l, lrmPosition = lrmPosition, point = geometry, municipalityCode = 235), testRoadLink) must equal(true)
-  }
-
-  test("asset where lrm position doesn't fall on road link should float") {
-    case class TestAsset(roadLinkId: Long, lrmPosition: LRMPosition, point: Option[Point], municipalityCode: Int)
-    val testRoadLink: Option[(Long, Int, Option[Point], AdministrativeClass)] = Some(762335l, 235, None, State)
-    val lrmPosition = LRMPosition(id = 0l, startMeasure = 100, endMeasure = 100, point = None)
-    val geometry = Some(Point(489607.0, 6787032.0))
-    spatialAssetDao.isFloating(TestAsset(roadLinkId = 762335l, lrmPosition = lrmPosition, point = geometry, municipalityCode = 235), testRoadLink) must equal(true)
-  }
-
-  test("asset on non-existing road link should float") {
-    case class TestAsset(roadLinkId: Long, lrmPosition: LRMPosition, point: Option[Point], municipalityCode: Int)
-    val lrmPosition = LRMPosition(id = 0l, startMeasure = 50, endMeasure = 50, point = None)
-    spatialAssetDao.isFloating(TestAsset(roadLinkId = 9999999l, lrmPosition = lrmPosition, point = None, municipalityCode = 235), None) must equal(true)
-  }
-
-  test("asset where municipality code does not match road link municipality code should float") {
-    case class TestAsset(roadLinkId: Long, lrmPosition: LRMPosition, point: Option[Point], municipalityCode: Int)
-    val testRoadLink: Option[(Long, Int, Option[Point], AdministrativeClass)] = Some(762335l, 235, Some(Point(489607.0, 6787032.0)), State)
-    val lrmPosition = LRMPosition(id = 0l, startMeasure = 50, endMeasure = 50, point = None)
-    val geometry = Some(Point(489607.0, 6787032.0))
-    spatialAssetDao.isFloating(TestAsset(roadLinkId = 762335l, lrmPosition = lrmPosition, point = geometry, municipalityCode = 999), testRoadLink) must equal(true)
-  }
-
->>>>>>> 92410fa0
   private def createAssetRow(propertyRow: PropertyRow) = {
     AssetRow(1, 1, 1, Some(Point(1, 1)), Some(1), 1, Some(180), 2, None, None, propertyRow,
       Modification(None, None), Modification(None, None), Some(Point(1, 1)), lrmPosition = null, 235, false)
