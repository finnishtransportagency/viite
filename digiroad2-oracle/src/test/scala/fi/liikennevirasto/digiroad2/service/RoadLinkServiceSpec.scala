package fi.liikennevirasto.digiroad2.service

import fi.liikennevirasto.digiroad2.asset.Asset._
import fi.liikennevirasto.digiroad2.asset._
import fi.liikennevirasto.digiroad2.client.vvh.FeatureClass.AllOthers
import fi.liikennevirasto.digiroad2.client.vvh._
import fi.liikennevirasto.digiroad2.linearasset.RoadLink
import fi.liikennevirasto.digiroad2.oracle.OracleDatabase
import fi.liikennevirasto.digiroad2.util.VVHSerializer
import fi.liikennevirasto.digiroad2.{DigiroadEventBus, DummyEventBus, DummySerializer, Point}
import org.joda.time.DateTime
import org.mockito.Matchers._
import org.mockito.Mockito._
import org.scalatest.mock.MockitoSugar
import org.scalatest.{BeforeAndAfter, FunSuite, Matchers}
import slick.driver.JdbcDriver.backend.Database.dynamicSession
import slick.jdbc.StaticQuery.interpolation
import slick.jdbc.{StaticQuery => Q}

import scala.concurrent.ExecutionContext.Implicits.global
import scala.concurrent.duration.Duration
import scala.concurrent.{Await, Future, Promise}

class RoadLinkServiceSpec extends FunSuite with Matchers with BeforeAndAfter {

  class TestService(vvhClient: VVHClient, eventBus: DigiroadEventBus = new DummyEventBus, vvhSerializer: VVHSerializer = new DummySerializer) extends RoadLinkService(vvhClient, eventBus, vvhSerializer) {
    override def withDynTransaction[T](f: => T): T = f
    override def withDynSession[T](f: => T): T = f
  }

  class RoadLinkTestService(vvhClient: VVHClient, eventBus: DigiroadEventBus = new DummyEventBus, vvhSerializer: VVHSerializer = new DummySerializer) extends RoadLinkService(vvhClient, eventBus, vvhSerializer) {
    override def withDynTransaction[T](f: => T): T = f
    override def withDynSession[T](f: => T): T = f
  }


  private def simulateQuery[T](f: => T): T = {
    val result = f
    sqlu"""delete from temp_id""".execute
    result
  }

  ignore("Override road link traffic direction with adjusted value") {
    OracleDatabase.withDynTransaction {
      val linkId = 1611447l
      val mockVVHClient = MockitoSugar.mock[VVHClient]
      val mockVVHRoadLinkClient = MockitoSugar.mock[VVHRoadLinkClient]
      val mockVVHComplementaryClient = MockitoSugar.mock[VVHComplementaryClient]
      when(mockVVHClient.roadLinkData).thenReturn(mockVVHRoadLinkClient)
<<<<<<< HEAD
      when(mockVVHRoadLinkClient.fetchByLinkIds(Set(linkId)))
        .thenReturn(Seq(VVHRoadlink(linkId, 91, Nil, Municipality, TrafficDirection.UnknownDirection, FeatureClass.AllOthers)))
=======
      when(mockVVHClient.complementaryData).thenReturn(mockVVHComplementaryClient)
      when(mockVVHRoadLinkClient.fetchByLinkIds(Set(1611447l)))
        .thenReturn(Seq(VVHRoadlink(1611447, 91, Nil, Municipality, TrafficDirection.UnknownDirection, FeatureClass.AllOthers)))
      when(mockVVHComplementaryClient.fetchByLinkIds(any[Set[Long]])).thenReturn(Seq())
>>>>>>> b836f0d0
      val service = new TestService(mockVVHClient)
      val roadLinks = service.getRoadLinksByLinkIdsFromVVH(Set(linkId))
      roadLinks.find {
        _.linkId == linkId
      }.map(_.trafficDirection) should be(Some(TrafficDirection.AgainstDigitizing))
      dynamicSession.rollback()
    }
  }

  ignore("Include road link functional class with adjusted value") {
    OracleDatabase.withDynTransaction {
      val mockVVHClient = MockitoSugar.mock[VVHClient]
      val mockVVHRoadLinkClient = MockitoSugar.mock[VVHRoadLinkClient]
      val mockVVHComplementaryClient = MockitoSugar.mock[VVHComplementaryClient]
      when(mockVVHClient.roadLinkData).thenReturn(mockVVHRoadLinkClient)
      when(mockVVHClient.complementaryData).thenReturn(mockVVHComplementaryClient)
      when(mockVVHRoadLinkClient.fetchByLinkIds(Set(1611447l)))
        .thenReturn(Seq(VVHRoadlink(1611447, 91, Nil, Municipality, TrafficDirection.UnknownDirection, FeatureClass.AllOthers)))
      when(mockVVHComplementaryClient.fetchByLinkIds(any[Set[Long]])).thenReturn(Seq())
      val service = new TestService(mockVVHClient)
      val roadLinks = service.getRoadLinksByLinkIdsFromVVH(Set(1611447l))
      roadLinks.find {_.linkId == 1611447}.map(_.functionalClass) should be(Some(4))
      dynamicSession.rollback()
    }
  }

  test("Provide last edited date from VVH on road link modification date if there are no overrides") {
    OracleDatabase.withDynTransaction {
      val mockVVHClient = MockitoSugar.mock[VVHClient]
      val mockVVHRoadLinkClient = MockitoSugar.mock[VVHRoadLinkClient]
      val mockVVHChangeInfoClient = MockitoSugar.mock[VVHChangeInfoClient]

      val lastEditedDate = DateTime.now()
      val roadLinks = Seq(VVHRoadlink(1l, 0, Nil, Municipality, TrafficDirection.TowardsDigitizing, AllOthers, Some(lastEditedDate)))
      when(mockVVHClient.roadLinkData).thenReturn(mockVVHRoadLinkClient)
      when(mockVVHClient.roadLinkChangeInfo).thenReturn(mockVVHChangeInfoClient)
      when(mockVVHRoadLinkClient.fetchByMunicipalitiesAndBoundsF(any[BoundingRectangle], any[Set[Int]])).thenReturn(Promise.successful(roadLinks).future)
      when(mockVVHChangeInfoClient.fetchByBoundsAndMunicipalitiesF(any[BoundingRectangle], any[Set[Int]])).thenReturn(Promise.successful(Nil).future)

      val service = new TestService(mockVVHClient)
      val results = service.getRoadLinksFromVVH(BoundingRectangle(Point(0.0, 0.0), Point(1.0, 1.0)))
      results.head.modifiedAt should be(Some(DateTimePropertyFormat.print(lastEditedDate)))
      dynamicSession.rollback()
    }
  }

  test("Autogenerate properties for tractor road and drive path") {
    OracleDatabase.withDynTransaction {
      val boundingBox = BoundingRectangle(Point(123, 345), Point(567, 678))
      val mockVVHClient = MockitoSugar.mock[VVHClient]
      val mockVVHRoadLinkClient = MockitoSugar.mock[VVHRoadLinkClient]
      val mockVVHChangeInfoClient = MockitoSugar.mock[VVHChangeInfoClient]

      val service = new TestService(mockVVHClient)
      when(mockVVHClient.roadLinkData).thenReturn(mockVVHRoadLinkClient)
      when(mockVVHClient.roadLinkChangeInfo).thenReturn(mockVVHChangeInfoClient)
      when(mockVVHChangeInfoClient.fetchByBoundsAndMunicipalitiesF(boundingBox, Set())).thenReturn(Promise.successful(Nil).future)
      when(mockVVHRoadLinkClient.fetchByMunicipalitiesAndBoundsF(boundingBox, Set()))
        .thenReturn(Promise.successful(List(
          VVHRoadlink(123l, 91, Nil, Municipality, TrafficDirection.TowardsDigitizing, FeatureClass.DrivePath),
          VVHRoadlink(456l, 91, Nil, Municipality, TrafficDirection.TowardsDigitizing, FeatureClass.TractorRoad),
          VVHRoadlink(789l, 91, Nil, Municipality, TrafficDirection.TowardsDigitizing, FeatureClass.AllOthers),
          VVHRoadlink(111l, 91, Nil, Municipality, TrafficDirection.TowardsDigitizing, FeatureClass.CycleOrPedestrianPath))).future)

      sqlu"""delete from incomplete_link where municipality_code = 91""".execute
      sqlu"""insert into incomplete_link(id, link_id, municipality_code) values(3123123123, 456, 91)""".execute
      val roadLinks = service.getRoadLinksFromVVH(boundingBox)

      roadLinks.find(_.linkId == 123).get.functionalClass should be(6)
      roadLinks.find(_.linkId == 123).get.linkType should be(SingleCarriageway)

      roadLinks.find(_.linkId == 456).get.functionalClass should be(7)
      roadLinks.find(_.linkId == 456).get.linkType should be(TractorRoad)

      roadLinks.find(_.linkId == 789).get.functionalClass should be(FunctionalClass.Unknown)
      roadLinks.find(_.linkId == 789).get.linkType should be(UnknownLinkType)

      roadLinks.find(_.linkId == 111).get.functionalClass should be(8)
      roadLinks.find(_.linkId == 111).get.linkType should be(CycleOrPedestrianPath)

      dynamicSession.rollback()
    }
  }

  test("Changes should cause event") {
    OracleDatabase.withDynTransaction {
      val mockEventBus = MockitoSugar.mock[DigiroadEventBus]
      val boundingBox = BoundingRectangle(Point(123, 345), Point(567, 678))
      val mockVVHClient = MockitoSugar.mock[VVHClient]
      val mockVVHRoadLinkClient = MockitoSugar.mock[VVHRoadLinkClient]
      val mockVVHChangeInfoClient = MockitoSugar.mock[VVHChangeInfoClient]

      val vvhRoadLinks = List(
        VVHRoadlink(123l, 91, Nil, Municipality, TrafficDirection.TowardsDigitizing, FeatureClass.DrivePath, linkSource = LinkGeomSource.NormalLinkInterface),
        VVHRoadlink(789l, 91, Nil, Municipality, TrafficDirection.TowardsDigitizing, FeatureClass.AllOthers, linkSource = LinkGeomSource.NormalLinkInterface))
      when(mockVVHClient.roadLinkData).thenReturn(mockVVHRoadLinkClient)
      when(mockVVHClient.roadLinkChangeInfo).thenReturn(mockVVHChangeInfoClient)
      when(mockVVHRoadLinkClient.fetchByMunicipalitiesAndBoundsF(boundingBox, Set())).thenReturn(Promise.successful(vvhRoadLinks).future)
      when(mockVVHChangeInfoClient.fetchByBoundsAndMunicipalitiesF(boundingBox, Set())).thenReturn(Promise.successful(Nil).future)

      val service = new TestService(mockVVHClient, mockEventBus)
      val result = service.getRoadLinksFromVVH(boundingBox)
      val exactModifiedAtValue = result.head.modifiedAt
      val roadLink: List[RoadLink] = List(RoadLink(123, List(), 0.0, Municipality, 6, TrafficDirection.TowardsDigitizing, SingleCarriageway, exactModifiedAtValue, Some("automatic_generation"), constructionType = ConstructionType.InUse, linkSource = LinkGeomSource.NormalLinkInterface))
      val changeSet: RoadLinkChangeSet = RoadLinkChangeSet(roadLink, List(IncompleteLink(789,91,Municipality)))

      verify(mockEventBus).publish(
        org.mockito.Matchers.eq("linkProperties:changed"),
        org.mockito.Matchers.eq(changeSet))

      dynamicSession.rollback()
    }
  }

  test("Should map link properties of old link to new link when one old link maps to one new link") {
    val oldLinkId = 1l
    val newLinkId = 2l
    val changeInfo = ChangeInfo(Some(oldLinkId), Some(newLinkId), 123l, 5, Some(0), Some(1), Some(0), Some(1), 144000000)
    val boundingBox = BoundingRectangle(Point(123, 345), Point(567, 678))
    val oldRoadLink = VVHRoadlink(oldLinkId, 235, Nil, Municipality, TrafficDirection.TowardsDigitizing, FeatureClass.AllOthers, attributes = Map("MUNICIPALITYCODE" -> BigInt(235)))
    val newRoadLink = VVHRoadlink(newLinkId, 235, Nil, Municipality, TrafficDirection.TowardsDigitizing, FeatureClass.AllOthers, attributes = Map("MUNICIPALITYCODE" -> BigInt(235)))

    val mockVVHClient = MockitoSugar.mock[VVHClient]
    val mockVVHRoadLinkClient = MockitoSugar.mock[VVHRoadLinkClient]
    val mockVVHChangeInfoClient = MockitoSugar.mock[VVHChangeInfoClient]

    val service = new TestService(mockVVHClient)

    OracleDatabase.withDynTransaction {
      sqlu"""insert into functional_class (id, link_id, functional_class, modified_by) values (1, $oldLinkId, 3, 'test' )""".execute
      sqlu"""insert into link_type (id, link_id, link_type, modified_by) values (2, $oldLinkId, ${Freeway.value}, 'test' )""".execute
      sqlu"""insert into traffic_direction (id, link_id, traffic_direction, modified_by) values (3, $oldLinkId, ${TrafficDirection.BothDirections.value}, 'test' )""".execute

      when(mockVVHClient.roadLinkData).thenReturn(mockVVHRoadLinkClient)
      when(mockVVHClient.roadLinkChangeInfo).thenReturn(mockVVHChangeInfoClient)
      when(mockVVHRoadLinkClient.fetchByMunicipalitiesAndBoundsF(boundingBox, Set())).thenReturn(Promise.successful(Seq(oldRoadLink)).future)
      when(mockVVHChangeInfoClient.fetchByBoundsAndMunicipalitiesF(boundingBox, Set())).thenReturn(Promise.successful(Nil).future)
      val before = service.getRoadLinksFromVVH(boundingBox)
      before.head.functionalClass should be(3)
      before.head.linkType should be(Freeway)
      before.head.trafficDirection should be(TrafficDirection.BothDirections)

      when(mockVVHRoadLinkClient.fetchByMunicipalitiesAndBoundsF(boundingBox, Set())).thenReturn(Promise.successful(Seq(newRoadLink)).future)
      when(mockVVHChangeInfoClient.fetchByBoundsAndMunicipalitiesF(boundingBox, Set())).thenReturn(Promise.successful(Seq(changeInfo)).future)
      val after = service.getRoadLinksFromVVH(boundingBox)
      after.head.functionalClass should be(3)
      after.head.linkType should be(Freeway)
      after.head.trafficDirection should be(TrafficDirection.BothDirections)

      dynamicSession.rollback()
    }
  }

  test("Shoul map link properties of old link to new link when multiple old links map to new link and all have same values") {
    val oldLinkId1 = 1l
    val oldLinkId2 = 2l
    val newLinkId = 3l
    val changeInfo = Seq(ChangeInfo(Some(oldLinkId1), Some(newLinkId), 123l, 5, Some(0), Some(1), Some(0), Some(1), 144000000), ChangeInfo(Some(oldLinkId2), Some(newLinkId), 345l, 5, Some(0), Some(1), Some(0), Some(1), 144000000))
    val boundingBox = BoundingRectangle(Point(123, 345), Point(567, 678))
    val oldRoadLinks = Seq(VVHRoadlink(oldLinkId1, 235, Nil, Municipality, TrafficDirection.AgainstDigitizing, FeatureClass.AllOthers, attributes = Map("MUNICIPALITYCODE" -> BigInt(235))),
      VVHRoadlink(oldLinkId2, 235, Nil, Municipality, TrafficDirection.AgainstDigitizing, FeatureClass.AllOthers, attributes = Map("MUNICIPALITYCODE" -> BigInt(235))))
    val newRoadLink = VVHRoadlink(newLinkId, 235, Nil, Municipality, TrafficDirection.TowardsDigitizing, FeatureClass.AllOthers, attributes = Map("MUNICIPALITYCODE" -> BigInt(235)))

    val mockVVHClient = MockitoSugar.mock[VVHClient]
    val mockVVHRoadLinkClient = MockitoSugar.mock[VVHRoadLinkClient]
    val mockVVHChangeInfoClient = MockitoSugar.mock[VVHChangeInfoClient]
    val service = new TestService(mockVVHClient)

    OracleDatabase.withDynTransaction {
      sqlu"""insert into functional_class (id, link_id, functional_class, modified_by) values (1, $oldLinkId1, 3, 'test' )""".execute
      sqlu"""insert into functional_class (id, link_id, functional_class, modified_by) values (2, $oldLinkId2, 3, 'test' )""".execute
      sqlu"""insert into traffic_direction (id, link_id, traffic_direction, modified_by) values (3, $oldLinkId1, ${TrafficDirection.TowardsDigitizing.value}, 'test' )""".execute
      sqlu"""insert into traffic_direction (id, link_id, traffic_direction, modified_by) values (4, $oldLinkId2, ${TrafficDirection.TowardsDigitizing.value}, 'test' )""".execute
      sqlu"""insert into link_type (id, link_id, link_type, modified_by) values (5, $oldLinkId1, ${Freeway.value}, 'test' )""".execute
      sqlu"""insert into link_type (id, link_id, link_type, modified_by) values (6, $oldLinkId2, ${Freeway.value}, 'test' )""".execute

      when(mockVVHClient.roadLinkData).thenReturn(mockVVHRoadLinkClient)
      when(mockVVHClient.roadLinkChangeInfo).thenReturn(mockVVHChangeInfoClient)
      when(mockVVHRoadLinkClient.fetchByMunicipalitiesAndBoundsF(boundingBox, Set())).thenReturn(Promise.successful(oldRoadLinks).future)
      when(mockVVHChangeInfoClient.fetchByBoundsAndMunicipalitiesF(boundingBox, Set())).thenReturn(Promise.successful(Nil).future)
      val before = service.getRoadLinksFromVVH(boundingBox)
      before.foreach(_.functionalClass should be(3))
      before.foreach(_.linkType should be(Freeway))
      before.foreach(_.trafficDirection should be(TrafficDirection.TowardsDigitizing))

      when(mockVVHRoadLinkClient.fetchByMunicipalitiesAndBoundsF(boundingBox, Set())).thenReturn(Promise.successful(Seq(newRoadLink)).future)
      when(mockVVHChangeInfoClient.fetchByBoundsAndMunicipalitiesF(boundingBox, Set())).thenReturn(Promise.successful(changeInfo).future)
      val after = service.getRoadLinksFromVVH(boundingBox)
      after.head.functionalClass should be(3)
      after.head.linkType should be(Freeway)
      after.head.trafficDirection should be(TrafficDirection.TowardsDigitizing)


      dynamicSession.rollback()
    }
  }

  test("""Functional class and link type should be unknown
         and traffic direction same as for the new VVH link
         when multiple old links map to new link but have different properties values""") {
    val oldLinkId1 = 1l
    val oldLinkId2 = 2l
    val newLinkId = 3l
    val changeInfo = Seq(ChangeInfo(Some(oldLinkId1), Some(newLinkId), 123l, 5, Some(0), Some(1), Some(0), Some(1), 144000000), ChangeInfo(Some(oldLinkId2), Some(newLinkId), 345l, 5, Some(0), Some(1), Some(0), Some(1), 144000000))
    val boundingBox = BoundingRectangle(Point(123, 345), Point(567, 678))
    val oldRoadLinks = Seq(
      VVHRoadlink(oldLinkId1, 235, Nil, Municipality, TrafficDirection.AgainstDigitizing, FeatureClass.AllOthers, attributes = Map("MUNICIPALITYCODE" -> BigInt(235))),
      VVHRoadlink(oldLinkId2, 235, Nil, Municipality, TrafficDirection.AgainstDigitizing, FeatureClass.AllOthers, attributes = Map("MUNICIPALITYCODE" -> BigInt(235))))
    val newRoadLink = VVHRoadlink(newLinkId, 235, Nil, Municipality, TrafficDirection.BothDirections, FeatureClass.AllOthers, attributes = Map("MUNICIPALITYCODE" -> BigInt(235)))

    val mockVVHClient = MockitoSugar.mock[VVHClient]
    val mockVVHRoadLinkClient = MockitoSugar.mock[VVHRoadLinkClient]
    val mockVVHChangeInfoClient = MockitoSugar.mock[VVHChangeInfoClient]
    val service = new TestService(mockVVHClient)

    OracleDatabase.withDynTransaction {
      sqlu"""insert into functional_class (id, link_id, functional_class, modified_by) values (1, $oldLinkId1, 3, 'test' )""".execute
      sqlu"""insert into functional_class (id, link_id, functional_class, modified_by) values (2, $oldLinkId2, 2, 'test' )""".execute
      sqlu"""insert into traffic_direction (id, link_id, traffic_direction, modified_by) values (3, $oldLinkId1, ${TrafficDirection.BothDirections.value}, 'test' )""".execute
      sqlu"""insert into traffic_direction (id, link_id, traffic_direction, modified_by) values (4, $oldLinkId2, ${TrafficDirection.TowardsDigitizing.value}, 'test' )""".execute
      sqlu"""insert into link_type (id, link_id, link_type, modified_by) values (5, $oldLinkId1, ${Freeway.value}, 'test' )""".execute
      sqlu"""insert into link_type (id, link_id, link_type, modified_by) values (6, $oldLinkId2, ${Motorway.value}, 'test' )""".execute

      when(mockVVHClient.roadLinkData).thenReturn(mockVVHRoadLinkClient)
      when(mockVVHClient.roadLinkChangeInfo).thenReturn(mockVVHChangeInfoClient)
      when(mockVVHRoadLinkClient.fetchByMunicipalitiesAndBoundsF(boundingBox, Set())).thenReturn(Promise.successful(oldRoadLinks).future)
      when(mockVVHChangeInfoClient.fetchByBoundsAndMunicipalitiesF(boundingBox, Set())).thenReturn(Promise.successful(Nil).future)
      val before = service.getRoadLinksFromVVH(boundingBox)
      before.length should be(2)

      when(mockVVHRoadLinkClient.fetchByMunicipalitiesAndBoundsF(boundingBox, Set())).thenReturn(Promise.successful(Seq(newRoadLink)).future)
      when(mockVVHChangeInfoClient.fetchByBoundsAndMunicipalitiesF(boundingBox, Set())).thenReturn(Promise.successful(changeInfo).future)
      val after = service.getRoadLinksFromVVH(boundingBox)
      after.head.functionalClass should be(FunctionalClass.Unknown)
      after.head.linkType should be(UnknownLinkType)
      after.head.trafficDirection should be(TrafficDirection.BothDirections)

      dynamicSession.rollback()
    }
  }

  test("""Traffic direction should be received from VVH if it wasn't overridden in OTH""") {
    val oldLinkId1 = 1l
    val oldLinkId2 = 2l
    val newLinkId = 3l
    val changeInfo = Seq(ChangeInfo(Some(oldLinkId1), Some(newLinkId), 123l, 5, Some(0), Some(1), Some(0), Some(1), 144000000), ChangeInfo(Some(oldLinkId2), Some(newLinkId), 345l, 5, Some(0), Some(1), Some(0), Some(1), 144000000))
    val boundingBox = BoundingRectangle(Point(123, 345), Point(567, 678))
    val oldRoadLinks = Seq(
      VVHRoadlink(oldLinkId1, 235, Nil, Municipality, TrafficDirection.AgainstDigitizing, FeatureClass.AllOthers, attributes = Map("MUNICIPALITYCODE" -> BigInt(235))),
      VVHRoadlink(oldLinkId2, 235, Nil, Municipality, TrafficDirection.AgainstDigitizing, FeatureClass.AllOthers, attributes = Map("MUNICIPALITYCODE" -> BigInt(235))))
    val newRoadLink = VVHRoadlink(newLinkId, 235, Nil, Municipality, TrafficDirection.BothDirections, FeatureClass.AllOthers, attributes = Map("MUNICIPALITYCODE" -> BigInt(235)))

    val mockVVHClient = MockitoSugar.mock[VVHClient]
    val mockVVHRoadLinkClient = MockitoSugar.mock[VVHRoadLinkClient]
    val mockVVHChangeInfoClient = MockitoSugar.mock[VVHChangeInfoClient]
    val service = new TestService(mockVVHClient)

    OracleDatabase.withDynTransaction {
      sqlu"""insert into functional_class (id, link_id, functional_class, modified_by) values (1, $oldLinkId1, 3, 'test' )""".execute
      sqlu"""insert into functional_class (id, link_id, functional_class, modified_by) values (2, $oldLinkId2, 3, 'test' )""".execute
      sqlu"""insert into link_type (id, link_id, link_type, modified_by) values (5, $oldLinkId1, ${Freeway.value}, 'test' )""".execute
      sqlu"""insert into link_type (id, link_id, link_type, modified_by) values (6, $oldLinkId2, ${Freeway.value}, 'test' )""".execute


      when(mockVVHClient.roadLinkData).thenReturn(mockVVHRoadLinkClient)
      when(mockVVHClient.roadLinkChangeInfo).thenReturn(mockVVHChangeInfoClient)
      when(mockVVHRoadLinkClient.fetchByMunicipalitiesAndBoundsF(boundingBox, Set())).thenReturn(Promise.successful(oldRoadLinks).future)
      when(mockVVHChangeInfoClient.fetchByBoundsAndMunicipalitiesF(boundingBox, Set())).thenReturn(Promise.successful(Nil).future)
      val before = service.getRoadLinksFromVVH(boundingBox)
      before.length should be(2)

      when(mockVVHRoadLinkClient.fetchByMunicipalitiesAndBoundsF(boundingBox, Set())).thenReturn(Promise.successful(Seq(newRoadLink)).future)
      when(mockVVHChangeInfoClient.fetchByBoundsAndMunicipalitiesF(boundingBox, Set())).thenReturn(Promise.successful(changeInfo).future)
      val after = service.getRoadLinksFromVVH(boundingBox)
      after.head.functionalClass should be(3)
      after.head.linkType should be(Freeway)
      after.head.trafficDirection should be(TrafficDirection.BothDirections)

      dynamicSession.rollback()
    }
  }

  test("Should map link properties of old link to two new links when old link maps multiple new links in change info table") {
    val oldLinkId = 1l
    val newLinkId1 = 2l
    val newLinkId2 = 3l
    val changeInfo = Seq(ChangeInfo(Some(oldLinkId), Some(newLinkId1), 123l, 5, Some(0), Some(1), Some(0), Some(1), 144000000), ChangeInfo(Some(oldLinkId), Some(newLinkId2), 345l, 5, Some(0), Some(1), Some(0), Some(1), 144000000))
    val boundingBox = BoundingRectangle(Point(123, 345), Point(567, 678))
    val oldRoadLink = VVHRoadlink(oldLinkId, 235, Nil, Municipality, TrafficDirection.AgainstDigitizing, FeatureClass.AllOthers, attributes = Map("MUNICIPALITYCODE" -> BigInt(235)))
    val newRoadLinks = Seq(
      VVHRoadlink(newLinkId1, 235, Nil, Municipality, TrafficDirection.BothDirections, FeatureClass.AllOthers, attributes = Map("MUNICIPALITYCODE" -> BigInt(235))),
      VVHRoadlink(newLinkId2, 235, Nil, Municipality, TrafficDirection.BothDirections, FeatureClass.AllOthers, attributes = Map("MUNICIPALITYCODE" -> BigInt(235))))

    val mockVVHClient = MockitoSugar.mock[VVHClient]
    val mockVVHRoadLinkClient = MockitoSugar.mock[VVHRoadLinkClient]
    val mockVVHChangeInfoClient = MockitoSugar.mock[VVHChangeInfoClient]
    val service = new TestService(mockVVHClient)

    OracleDatabase.withDynTransaction {
      sqlu"""insert into functional_class (id, link_id, functional_class, modified_by) values (1, $oldLinkId, 3, 'test' )""".execute
      sqlu"""insert into traffic_direction (id, link_id, traffic_direction, modified_by) values (3, $oldLinkId, ${TrafficDirection.TowardsDigitizing.value}, 'test' )""".execute
      sqlu"""insert into link_type (id, link_id, link_type, modified_by) values (5, $oldLinkId, ${SlipRoad.value}, 'test' )""".execute

      when(mockVVHClient.roadLinkData).thenReturn(mockVVHRoadLinkClient)
      when(mockVVHClient.roadLinkChangeInfo).thenReturn(mockVVHChangeInfoClient)
      when(mockVVHRoadLinkClient.fetchByMunicipalitiesAndBoundsF(boundingBox, Set())).thenReturn(Promise.successful(Seq(oldRoadLink)).future)
      when(mockVVHChangeInfoClient.fetchByBoundsAndMunicipalitiesF(boundingBox, Set())).thenReturn(Promise.successful(Nil).future)
      val before = service.getRoadLinksFromVVH(boundingBox)
      before.foreach(_.functionalClass should be(3))
      before.foreach(_.linkType should be(SlipRoad))
      before.foreach(_.trafficDirection should be(TrafficDirection.TowardsDigitizing))

      when(mockVVHRoadLinkClient.fetchByMunicipalitiesAndBoundsF(boundingBox, Set())).thenReturn(Promise.successful(newRoadLinks).future)
      when(mockVVHChangeInfoClient.fetchByBoundsAndMunicipalitiesF(boundingBox, Set())).thenReturn(Promise.successful(changeInfo).future)
      val after = service.getRoadLinksFromVVH(boundingBox)
      after.length should be(2)
      after.foreach { link =>
        link.functionalClass should be(3)
        link.linkType should be(SlipRoad)
        link.trafficDirection should be(TrafficDirection.TowardsDigitizing)
      }

      dynamicSession.rollback()
    }
  }

  test("Should map link properties of old link to new link when one old link maps to one new link, old link has functional class but no link type") {
    val oldLinkId = 1l
    val newLinkId = 2l
    val changeInfo = ChangeInfo(Some(oldLinkId), Some(newLinkId), 123l, 5, Some(0), Some(1), Some(0), Some(1), 144000000)
    val boundingBox = BoundingRectangle(Point(123, 345), Point(567, 678))
    val oldRoadLink = VVHRoadlink(oldLinkId, 235, Nil, Municipality, TrafficDirection.TowardsDigitizing, FeatureClass.AllOthers, attributes = Map("MUNICIPALITYCODE" -> BigInt(235)))
    val newRoadLink = VVHRoadlink(newLinkId, 235, Nil, Municipality, TrafficDirection.TowardsDigitizing, FeatureClass.AllOthers, attributes = Map("MUNICIPALITYCODE" -> BigInt(235)))

    val mockVVHClient = MockitoSugar.mock[VVHClient]
    val mockVVHRoadLinkClient = MockitoSugar.mock[VVHRoadLinkClient]
    val mockVVHChangeInfoClient = MockitoSugar.mock[VVHChangeInfoClient]
    val service = new TestService(mockVVHClient)

    OracleDatabase.withDynTransaction {
      sqlu"""insert into functional_class (id, link_id, functional_class, modified_by) values (1, $oldLinkId, 3, 'test' )""".execute
      sqlu"""insert into link_type (id, link_id, link_type, modified_by) values (2, $oldLinkId, ${Freeway.value}, 'test' )""".execute
      sqlu"""insert into traffic_direction (id, link_id, traffic_direction, modified_by) values (3, $oldLinkId, ${TrafficDirection.BothDirections.value}, 'test' )""".execute

      when(mockVVHClient.roadLinkData).thenReturn(mockVVHRoadLinkClient)
      when(mockVVHClient.roadLinkChangeInfo).thenReturn(mockVVHChangeInfoClient)
      when(mockVVHRoadLinkClient.fetchByMunicipalitiesAndBoundsF(boundingBox, Set())).thenReturn(Promise.successful(Seq(oldRoadLink)).future)
      when(mockVVHChangeInfoClient.fetchByBoundsAndMunicipalitiesF(boundingBox, Set())).thenReturn(Promise.successful(Nil).future)
      val before = service.getRoadLinksFromVVH(boundingBox)
      before.head.functionalClass should be(3)
      before.head.linkType should be(Freeway)
      before.head.trafficDirection should be(TrafficDirection.BothDirections)

      sqlu"""delete from link_type where id=2""".execute

      when(mockVVHRoadLinkClient.fetchByMunicipalitiesAndBoundsF(boundingBox, Set())).thenReturn(Promise.successful(Seq(newRoadLink)).future)
      when(mockVVHChangeInfoClient.fetchByBoundsAndMunicipalitiesF(boundingBox, Set())).thenReturn(Promise.successful(Seq(changeInfo)).future)
      val after = service.getRoadLinksFromVVH(boundingBox)
      after.head.functionalClass should be(3)
      after.head.linkType should be(UnknownLinkType)
      after.head.trafficDirection should be(TrafficDirection.BothDirections)

      dynamicSession.rollback()
    }
  }

  test(
    """Should map just old link type (not functional class) to new link
       when one old link maps to one new link
       and new link has functional class but no link type
       and old link has both functional class and link type""".stripMargin) {
    val oldLinkId = 1l
    val newLinkId = 2l
    val changeInfo = ChangeInfo(Some(oldLinkId), Some(newLinkId), 123l, 5, Some(0), Some(1), Some(0), Some(1), 144000000)
    val boundingBox = BoundingRectangle(Point(123, 345), Point(567, 678))
    val oldRoadLink = VVHRoadlink(oldLinkId, 235, Nil, Municipality, TrafficDirection.TowardsDigitizing, FeatureClass.AllOthers, attributes = Map("MUNICIPALITYCODE" -> BigInt(235)))
    val newRoadLink = VVHRoadlink(newLinkId, 235, Nil, Municipality, TrafficDirection.TowardsDigitizing, FeatureClass.AllOthers, attributes = Map("MUNICIPALITYCODE" -> BigInt(235)))

    val mockVVHClient = MockitoSugar.mock[VVHClient]
    val mockVVHRoadLinkClient = MockitoSugar.mock[VVHRoadLinkClient]
    val mockVVHChangeInfoClient = MockitoSugar.mock[VVHChangeInfoClient]
    val service = new TestService(mockVVHClient)

    OracleDatabase.withDynTransaction {
      sqlu"""insert into functional_class (id, link_id, functional_class, modified_by) values (1, $oldLinkId, 3, 'test' )""".execute
      sqlu"""insert into link_type (id, link_id, link_type, modified_by) values (3, $oldLinkId, ${Freeway.value}, 'test' )""".execute
      sqlu"""insert into traffic_direction (id, link_id, traffic_direction, modified_by) values (4, $oldLinkId, ${TrafficDirection.BothDirections.value}, 'test' )""".execute

      when(mockVVHClient.roadLinkData).thenReturn(mockVVHRoadLinkClient)
      when(mockVVHClient.roadLinkChangeInfo).thenReturn(mockVVHChangeInfoClient)
      when(mockVVHRoadLinkClient.fetchByMunicipalitiesAndBoundsF(boundingBox, Set())).thenReturn(Promise.successful(Seq(oldRoadLink)).future)
      when(mockVVHChangeInfoClient.fetchByBoundsAndMunicipalitiesF(boundingBox, Set())).thenReturn(Promise.successful(Nil).future)
      val before = service.getRoadLinksFromVVH(boundingBox)
      before.head.functionalClass should be(3)
      before.head.linkType should be(Freeway)
      before.head.trafficDirection should be(TrafficDirection.BothDirections)

      sqlu"""insert into functional_class (id, link_id, functional_class, modified_by) values (2, $newLinkId, 6, 'test' )""".execute

      when(mockVVHRoadLinkClient.fetchByMunicipalitiesAndBoundsF(boundingBox, Set())).thenReturn(Promise.successful(Seq(newRoadLink)).future)
      when(mockVVHChangeInfoClient.fetchByBoundsAndMunicipalitiesF(boundingBox, Set())).thenReturn(Promise.successful(Seq(changeInfo)).future)
      val after = service.getRoadLinksFromVVH(boundingBox)
      after.head.functionalClass should be(6)
      after.head.linkType should be(Freeway)
      after.head.trafficDirection should be(TrafficDirection.BothDirections)

      dynamicSession.rollback()
    }
  }

  test("Should take the latest time stamp (from VVH road link or from link properties in db) to show in UI") {

    val linkId = 1l
    val boundingBox = BoundingRectangle(Point(123, 345), Point(567, 678))
    val vvhModifiedDate = 1455274504000l
    val roadLink = VVHRoadlink(linkId, 235, Nil, Municipality, TrafficDirection.TowardsDigitizing, FeatureClass.AllOthers, Option(new DateTime(vvhModifiedDate.toLong)), attributes = Map("MUNICIPALITYCODE" -> BigInt(235)))

    val mockVVHClient = MockitoSugar.mock[VVHClient]
    val mockVVHRoadLinkClient = MockitoSugar.mock[VVHRoadLinkClient]
    val mockVVHChangeInfoClient = MockitoSugar.mock[VVHChangeInfoClient]
    val service = new TestService(mockVVHClient)

    OracleDatabase.withDynTransaction {
      sqlu"""insert into functional_class (id, link_id, functional_class, modified_by, modified_date) values (1, $linkId, 3, 'test', TO_TIMESTAMP('2014-02-10 10:03:51.047483', 'YYYY-MM-DD HH24:MI:SS.FF6'))""".execute
      sqlu"""insert into traffic_direction (id, link_id, traffic_direction, modified_by, modified_date) values (2, $linkId, ${TrafficDirection.TowardsDigitizing.value}, 'test', TO_TIMESTAMP('2014-02-10 10:03:51.047483', 'YYYY-MM-DD HH24:MI:SS.FF6'))""".execute
      sqlu"""insert into link_type (id, link_id, link_type, modified_by, modified_date) values (5, $linkId, ${Freeway.value}, 'test', TO_TIMESTAMP('2015-03-10 10:03:51.047483', 'YYYY-MM-DD HH24:MI:SS.FF6'))""".execute

      when(mockVVHClient.roadLinkData).thenReturn(mockVVHRoadLinkClient)
      when(mockVVHClient.roadLinkChangeInfo).thenReturn(mockVVHChangeInfoClient)
      when(mockVVHRoadLinkClient.fetchByMunicipalitiesAndBoundsF(boundingBox, Set())).thenReturn(Promise.successful(Seq(roadLink)).future)
      when(mockVVHChangeInfoClient.fetchByBoundsAndMunicipalitiesF(boundingBox, Set())).thenReturn(Promise.successful(Nil).future)
      val roadLinkAfterDateComparison = service.getRoadLinksFromVVH(boundingBox).head

      roadLinkAfterDateComparison.modifiedAt.get should be ("12.02.2016 12:55:04")
      roadLinkAfterDateComparison.modifiedBy.get should be ("vvh_modified")

      dynamicSession.rollback()
    }
  }

  test("Check the correct return of a ViiteRoadLink By Municipality") {
    val municipalityId = 235
    val linkId = 2l
    val roadLink = VVHRoadlink(linkId, municipalityId, Nil, Municipality, TrafficDirection.TowardsDigitizing, FeatureClass.AllOthers, attributes = Map("MUNICIPALITYCODE" -> BigInt(235)))

    val mockVVHClient = MockitoSugar.mock[VVHClient]
    val mockVVHRoadLinkClient = MockitoSugar.mock[VVHRoadLinkClient]
    val service = new TestService(mockVVHClient)

    OracleDatabase.withDynTransaction {
      when(mockVVHClient.roadLinkData).thenReturn(mockVVHRoadLinkClient)
      when(mockVVHRoadLinkClient.fetchByMunicipality(municipalityId)).thenReturn(Seq(roadLink))

      val roadLinks = service.getRoadLinksFromVVHByMunicipality(municipalityId)

      roadLinks.nonEmpty should be (true)
      roadLinks.head.isInstanceOf[RoadLink] should be (true)
      roadLinks.head.linkId should be(linkId)
      roadLinks.head.municipalityCode should be (municipalityId)
    }
  }

  test("Verify if there are roadlinks from the complimentary geometry") {
    val municipalityId = 235
    val linkId = 2l
    val roadLink: VVHRoadlink = VVHRoadlink(linkId, municipalityId, Nil, Municipality, TrafficDirection.TowardsDigitizing, FeatureClass.AllOthers, attributes = Map("MUNICIPALITYCODE" -> BigInt(235)))
    val boundingBox = BoundingRectangle(Point(123, 345), Point(567, 678))

    val mockVVHClient = MockitoSugar.mock[VVHClient]
    val mockVVHComplementaryClient = MockitoSugar.mock[VVHComplementaryClient]
    val service = new TestService(mockVVHClient)

    OracleDatabase.withDynTransaction {
      when(mockVVHClient.complementaryData).thenReturn(mockVVHComplementaryClient)
      when(mockVVHComplementaryClient.fetchByMunicipalitiesAndBoundsF(any[BoundingRectangle], any[Set[Int]])).thenReturn(Future(Seq(roadLink)))

      val roadLinksList = service.getComplementaryRoadLinksFromVVH(boundingBox, Set.empty)

      roadLinksList.length > 0 should be(true)
      roadLinksList.head.isInstanceOf[RoadLink] should be(true)
      roadLinksList.head.linkId should be(linkId)
      roadLinksList.head.municipalityCode should be(municipalityId)
    }
  }

  test("Full municipality request includes both complementary and ordinary geometries") {
    val municipalityId = 235
    val linkId = Seq(1l, 2l)
    val roadLinks = linkId.map(id =>
      new VVHRoadlink(id, municipalityId, Nil, Municipality, TrafficDirection.TowardsDigitizing, FeatureClass.AllOthers, attributes = Map("MUNICIPALITYCODE" -> BigInt(235)))
    )
    val linkIdComp = Seq(3l, 4l)
    val roadLinksComp = linkIdComp.map(id =>
      new VVHRoadlink(id, municipalityId, Nil, Municipality, TrafficDirection.TowardsDigitizing, FeatureClass.AllOthers, attributes = Map("MUNICIPALITYCODE" -> BigInt(235), "SUBTYPE" -> BigInt(3)))
    )

    val mockVVHClient = MockitoSugar.mock[VVHClient]
    val mockVVHRoadLinkClient = MockitoSugar.mock[VVHRoadLinkClient]
    val mockVVHComplementaryClient = MockitoSugar.mock[VVHComplementaryClient]
    val service = new TestService(mockVVHClient)

    OracleDatabase.withDynTransaction {
      when(mockVVHClient.complementaryData).thenReturn(mockVVHComplementaryClient)
      when(mockVVHClient.roadLinkData).thenReturn(mockVVHRoadLinkClient)
      when(mockVVHComplementaryClient.fetchByMunicipalityAndRoadNumbersF(any[Int], any[Seq[(Int,Int)]])).thenReturn(Future(roadLinksComp))
      when(mockVVHRoadLinkClient.fetchByMunicipalityAndRoadNumbersF(any[Int], any[Seq[(Int,Int)]])).thenReturn(Future(roadLinks))

      val roadLinksList = service.getCurrentAndComplementaryRoadLinksFromVVH(235, Seq())

      roadLinksList should have length (4)
      roadLinksList.filter(_.attributes.contains("SUBTYPE")) should have length(2)
    }
  }

  test("Verify the returning of the correct VVHHistoryRoadLink"){
    val municipalityId = 235
    val linkId = 1234
    val firstRoadLink = new VVHHistoryRoadLink(linkId, municipalityId, Seq.empty, Municipality, TrafficDirection.TowardsDigitizing, FeatureClass.AllOthers, 0, 100, attributes = Map("MUNICIPALITYCODE" -> BigInt(235), "SUBTYPE" -> BigInt(3)))
    val secondRoadLink = new VVHHistoryRoadLink(linkId, municipalityId, Seq.empty, Municipality, TrafficDirection.TowardsDigitizing, FeatureClass.AllOthers, 0, 1000, attributes = Map("MUNICIPALITYCODE" -> BigInt(235), "SUBTYPE" -> BigInt(3)))

    val mockVVHClient = MockitoSugar.mock[VVHClient]
    val mockVVHHistoryClient = MockitoSugar.mock[VVHHistoryClient]
    val service = new TestService(mockVVHClient)

    OracleDatabase.withDynTransaction {
      when(mockVVHClient.historyData).thenReturn(mockVVHHistoryClient)
      when(mockVVHHistoryClient.fetchVVHRoadLinkByLinkIdsF(any[Set[Long]])).thenReturn(Future(Seq(firstRoadLink, secondRoadLink)))
      val serviceResult = service.getRoadLinksHistoryFromVVH(Set[Long](linkId))
      serviceResult.length should be (1)
      serviceResult.head.linkId should be (linkId)
      serviceResult.head.endDate should be (1000)
    }
  }

  test("Only road links with construction type 'in use' should be saved to incomplete_link table (not 'under construction' or 'planned')") {
    OracleDatabase.withDynTransaction {
      val mockVVHClient = MockitoSugar.mock[VVHClient]
      val mockVVHRoadLinkClient = MockitoSugar.mock[VVHRoadLinkClient]
      val mockVVHChangeInfoClient = MockitoSugar.mock[VVHChangeInfoClient]
      val mockVVHComplementaryDataClient = MockitoSugar.mock[VVHComplementaryClient]
      val mockEventBus = MockitoSugar.mock[DigiroadEventBus]
      val vvhRoadLink1 = VVHRoadlink(1, 91, Nil, Municipality, TrafficDirection.TowardsDigitizing, FeatureClass.AllOthers, constructionType = ConstructionType.InUse, linkSource = LinkGeomSource.NormalLinkInterface)
      val vvhRoadLink2 = VVHRoadlink(2, 91, Nil, Municipality, TrafficDirection.TowardsDigitizing, FeatureClass.AllOthers, constructionType = ConstructionType.UnderConstruction, linkSource = LinkGeomSource.NormalLinkInterface)
      val vvhRoadLink3 = VVHRoadlink(3, 91, Nil, Municipality, TrafficDirection.TowardsDigitizing, FeatureClass.AllOthers, constructionType = ConstructionType.Planned, linkSource = LinkGeomSource.NormalLinkInterface)
      val vvhRoadLink4 = VVHRoadlink(4, 91, Nil, Municipality, TrafficDirection.TowardsDigitizing, FeatureClass.AllOthers, constructionType = ConstructionType.InUse, linkSource = LinkGeomSource.NormalLinkInterface)

      when(mockVVHClient.roadLinkData).thenReturn(mockVVHRoadLinkClient)
      when(mockVVHClient.roadLinkChangeInfo).thenReturn(mockVVHChangeInfoClient)
      when(mockVVHClient.complementaryData).thenReturn(mockVVHComplementaryDataClient)
      when(mockVVHComplementaryDataClient.fetchWalkwaysByMunicipalitiesF(91)).thenReturn(Promise.successful(Seq()).future)
      when(mockVVHRoadLinkClient.fetchByMunicipalityF(91)).thenReturn(Promise.successful(Seq(vvhRoadLink1, vvhRoadLink2, vvhRoadLink3, vvhRoadLink4)).future)
      when(mockVVHChangeInfoClient.fetchByMunicipalityF(91)).thenReturn(Promise.successful(Nil).future)
      val service = new TestService(mockVVHClient, mockEventBus)
      val roadLinks = service.getCachedRoadLinksFromVVH(91)

      // Return all road links (all are incomplete here)
      val roadLink1 = RoadLink(1,List(),0.0,Municipality,99,TrafficDirection.TowardsDigitizing,UnknownLinkType,None,None,Map(),ConstructionType.InUse, linkSource = LinkGeomSource.NormalLinkInterface)
      val roadLink2 = RoadLink(2,List(),0.0,Municipality,99,TrafficDirection.TowardsDigitizing,UnknownLinkType,None,None,Map(),ConstructionType.UnderConstruction, linkSource = LinkGeomSource.NormalLinkInterface)
      val roadLink3 = RoadLink(3,List(),0.0,Municipality,99,TrafficDirection.TowardsDigitizing,UnknownLinkType,None,None,Map(),ConstructionType.Planned, linkSource = LinkGeomSource.NormalLinkInterface)
      val roadLink4 = RoadLink(4,List(),0.0,Municipality,99,TrafficDirection.TowardsDigitizing,UnknownLinkType,None,None,Map(),ConstructionType.InUse, linkSource = LinkGeomSource.NormalLinkInterface)
      roadLinks.equals(Seq(roadLink1, roadLink2, roadLink3, roadLink4))

      // Pass only incomplete road links with construction type 'in use' to be saved with actor
      val changeSet = RoadLinkChangeSet(Seq(), List(IncompleteLink(1,91,Municipality), IncompleteLink(4,91,Municipality)))
      verify(mockEventBus).publish(
        org.mockito.Matchers.eq("linkProperties:changed"),
        org.mockito.Matchers.eq(changeSet))

      dynamicSession.rollback()
    }
  }

  test("Should not save links to incomplete_link when the road source is not normal") {
    OracleDatabase.withDynTransaction {
      val mockVVHClient = MockitoSugar.mock[VVHClient]
      val mockVVHRoadLinkClient = MockitoSugar.mock[VVHRoadLinkClient]
      val mockVVHChangeInfoClient = MockitoSugar.mock[VVHChangeInfoClient]
      val mockVVHComplementaryDataClient = MockitoSugar.mock[VVHComplementaryClient]
      val mockEventBus = MockitoSugar.mock[DigiroadEventBus]
      val vvhRoadLink1 = VVHRoadlink(1, 91, Nil, Municipality, TrafficDirection.TowardsDigitizing, FeatureClass.AllOthers, constructionType = ConstructionType.InUse, linkSource = LinkGeomSource.FrozenLinkInterface)
      val vvhRoadLink2 = VVHRoadlink(2, 91, Nil, Municipality, TrafficDirection.TowardsDigitizing, FeatureClass.AllOthers, constructionType = ConstructionType.InUse, linkSource = LinkGeomSource.HistoryLinkInterface)
      val vvhRoadLink3 = VVHRoadlink(3, 91, Nil, Municipality, TrafficDirection.TowardsDigitizing, FeatureClass.AllOthers, constructionType = ConstructionType.InUse, linkSource = LinkGeomSource.SuravageLinkInterface)
      val vvhRoadLink4 = VVHRoadlink(4, 91, Nil, Municipality, TrafficDirection.TowardsDigitizing, FeatureClass.AllOthers, constructionType = ConstructionType.InUse, linkSource = LinkGeomSource.Unknown)
      val vvhRoadLink5 = VVHRoadlink(5, 91, Nil, Municipality, TrafficDirection.TowardsDigitizing, FeatureClass.AllOthers, constructionType = ConstructionType.InUse, linkSource = LinkGeomSource.NormalLinkInterface)
      val vvhRoadLink6 = VVHRoadlink(6, 91, Nil, Municipality, TrafficDirection.TowardsDigitizing, FeatureClass.AllOthers, constructionType = ConstructionType.InUse, linkSource = LinkGeomSource.ComplimentaryLinkInterface)

      when(mockVVHClient.roadLinkData).thenReturn(mockVVHRoadLinkClient)
      when(mockVVHClient.roadLinkChangeInfo).thenReturn(mockVVHChangeInfoClient)
      when(mockVVHClient.complementaryData).thenReturn(mockVVHComplementaryDataClient)
      when(mockVVHComplementaryDataClient.fetchWalkwaysByMunicipalitiesF(91)).thenReturn(Promise.successful(Seq()).future)
      when(mockVVHRoadLinkClient.fetchByMunicipalityF(91)).thenReturn(Promise.successful(Seq(vvhRoadLink1, vvhRoadLink2, vvhRoadLink3, vvhRoadLink4, vvhRoadLink5, vvhRoadLink6)).future)
      when(mockVVHChangeInfoClient.fetchByMunicipalityF(91)).thenReturn(Promise.successful(Nil).future)
      val service = new TestService(mockVVHClient, mockEventBus)
      when(mockVVHRoadLinkClient.fetchByLinkId(5)).thenReturn(Some(vvhRoadLink5))

      val roadLinks = service.getCachedRoadLinksFromVVH(91)

      // Return all road links (all are incomplete here)
      val roadLink1 = RoadLink(1,List(),0.0,Municipality,99,TrafficDirection.TowardsDigitizing,UnknownLinkType,None,None,Map(),ConstructionType.InUse, linkSource = LinkGeomSource.FrozenLinkInterface)
      val roadLink2 = RoadLink(2,List(),0.0,Municipality,99,TrafficDirection.TowardsDigitizing,UnknownLinkType,None,None,Map(),ConstructionType.InUse, linkSource = LinkGeomSource.HistoryLinkInterface)
      val roadLink3 = RoadLink(3,List(),0.0,Municipality,99,TrafficDirection.TowardsDigitizing,UnknownLinkType,None,None,Map(),ConstructionType.InUse, linkSource = LinkGeomSource.SuravageLinkInterface)
      val roadLink4 = RoadLink(4,List(),0.0,Municipality,99,TrafficDirection.TowardsDigitizing,UnknownLinkType,None,None,Map(),ConstructionType.InUse, linkSource = LinkGeomSource.Unknown)
      val roadLink5 = RoadLink(5,List(),0.0,Municipality,99,TrafficDirection.TowardsDigitizing,UnknownLinkType,None,None,Map(),ConstructionType.InUse, linkSource = LinkGeomSource.NormalLinkInterface)
      val roadLink6 = RoadLink(6,List(),0.0,Municipality,99,TrafficDirection.TowardsDigitizing,UnknownLinkType,None,None,Map(),ConstructionType.InUse, linkSource = LinkGeomSource.ComplimentaryLinkInterface)

      roadLinks.equals(Seq(roadLink1, roadLink2, roadLink3, roadLink4, roadLink5, roadLink6))

      // Pass only incomplete road links with link source normal
      val changeSet = RoadLinkChangeSet(List(), List(IncompleteLink(5,91,Municipality)))
      verify(mockEventBus).publish(
        org.mockito.Matchers.eq("linkProperties:changed"),
        org.mockito.Matchers.eq(changeSet))

      dynamicSession.rollback()
    }
  }

  test("Should return roadlinks and complementary roadlinks") {

    val boundingBox = BoundingRectangle(Point(123, 345), Point(567, 678))
    val mockVVHClient = MockitoSugar.mock[VVHClient]
    val mockVVHRoadLinkClient = MockitoSugar.mock[VVHRoadLinkClient]
    val mockVVHChangeInfoClient = MockitoSugar.mock[VVHChangeInfoClient]
    val mockVVHComplementaryClient = MockitoSugar.mock[VVHComplementaryClient]
    val service = new TestService(mockVVHClient)

    val complRoadLink1 = VVHRoadlink(1, 91, Nil, Municipality, TrafficDirection.TowardsDigitizing, FeatureClass.AllOthers, constructionType = ConstructionType.InUse)
    val complRoadLink2 = VVHRoadlink(2, 91, Nil, Municipality, TrafficDirection.TowardsDigitizing, FeatureClass.AllOthers, constructionType = ConstructionType.UnderConstruction)
    val complRoadLink3 = VVHRoadlink(3, 91, Nil, Municipality, TrafficDirection.TowardsDigitizing, FeatureClass.AllOthers, constructionType = ConstructionType.Planned)
    val complRoadLink4 = VVHRoadlink(4, 91, Nil, Municipality, TrafficDirection.TowardsDigitizing, FeatureClass.AllOthers, constructionType = ConstructionType.InUse)

    val vvhRoadLink1 = VVHRoadlink(5, 91, Nil, Municipality, TrafficDirection.TowardsDigitizing, FeatureClass.AllOthers, constructionType = ConstructionType.InUse)
    val vvhRoadLink2 = VVHRoadlink(6, 91, Nil, Municipality, TrafficDirection.TowardsDigitizing, FeatureClass.AllOthers, constructionType = ConstructionType.UnderConstruction)
    val vvhRoadLink3 = VVHRoadlink(7, 91, Nil, Municipality, TrafficDirection.TowardsDigitizing, FeatureClass.AllOthers, constructionType = ConstructionType.Planned)
    val vvhRoadLink4 = VVHRoadlink(8, 91, Nil, Municipality, TrafficDirection.TowardsDigitizing, FeatureClass.AllOthers, constructionType = ConstructionType.InUse)

    OracleDatabase.withDynTransaction {
      when(mockVVHClient.roadLinkData).thenReturn(mockVVHRoadLinkClient)
      when(mockVVHClient.roadLinkChangeInfo).thenReturn(mockVVHChangeInfoClient)
      when(mockVVHClient.complementaryData).thenReturn(mockVVHComplementaryClient)
      when(mockVVHComplementaryClient.fetchWalkwaysByBoundsAndMunicipalitiesF(any[BoundingRectangle], any[Set[Int]])).thenReturn(Future(Seq(complRoadLink1, complRoadLink2, complRoadLink3, complRoadLink4)))
      when(mockVVHChangeInfoClient.fetchByBoundsAndMunicipalitiesF(any[BoundingRectangle], any[Set[Int]])).thenReturn(Future(Seq()))
      when(mockVVHRoadLinkClient.fetchByMunicipalitiesAndBoundsF(any[BoundingRectangle], any[Set[Int]])).thenReturn(Future(Seq(vvhRoadLink1, vvhRoadLink2, vvhRoadLink3, vvhRoadLink4)))

      val roadlinks = service.getRoadLinksAndComplementaryFromVVH(boundingBox, Set(91))

      roadlinks.length should be(8)
      roadlinks.map(r => r.linkId).sorted should be (Seq(1,2,3,4,5,6,7,8))

    }
  }

  test("verify the output of change info") {
    val oldLinkId = 1l
    val newLinkId = 2l
    val changeInfo = ChangeInfo(Some(oldLinkId), Some(newLinkId), 123l, 5, Some(0), Some(1), Some(0), Some(1), 144000000)
    val boundingBox = BoundingRectangle(Point(123, 345), Point(567, 678))
    val mockVVHClient = MockitoSugar.mock[VVHClient]
    val mockVVHRoadLinkClient = MockitoSugar.mock[VVHRoadLinkClient]
    val mockVVHChangeInfoClient = MockitoSugar.mock[VVHChangeInfoClient]
    val service = new TestService(mockVVHClient)
    OracleDatabase.withDynTransaction {
      when(mockVVHClient.roadLinkData).thenReturn(mockVVHRoadLinkClient)
      when(mockVVHClient.roadLinkChangeInfo).thenReturn(mockVVHChangeInfoClient)
      when(mockVVHChangeInfoClient.fetchByBoundsAndMunicipalitiesF(boundingBox, Set())).thenReturn(Promise.successful(Seq(changeInfo)).future)
      val returnedChangeInfo = Await.result(service.getChangeInfoFromVVHF(boundingBox, Set()), atMost = Duration.Inf)

      returnedChangeInfo.size should be (1)
      returnedChangeInfo.head.oldId.get should be(oldLinkId)
      returnedChangeInfo.head.newId.get should be(newLinkId)
      returnedChangeInfo.head.mmlId should be(123l)
    }
  }
}<|MERGE_RESOLUTION|>--- conflicted
+++ resolved
@@ -40,32 +40,26 @@
     result
   }
 
-  ignore("Override road link traffic direction with adjusted value") {
-    OracleDatabase.withDynTransaction {
-      val linkId = 1611447l
+  test("Override road link traffic direction with adjusted value") {
+    OracleDatabase.withDynTransaction {
       val mockVVHClient = MockitoSugar.mock[VVHClient]
       val mockVVHRoadLinkClient = MockitoSugar.mock[VVHRoadLinkClient]
       val mockVVHComplementaryClient = MockitoSugar.mock[VVHComplementaryClient]
       when(mockVVHClient.roadLinkData).thenReturn(mockVVHRoadLinkClient)
-<<<<<<< HEAD
-      when(mockVVHRoadLinkClient.fetchByLinkIds(Set(linkId)))
-        .thenReturn(Seq(VVHRoadlink(linkId, 91, Nil, Municipality, TrafficDirection.UnknownDirection, FeatureClass.AllOthers)))
-=======
       when(mockVVHClient.complementaryData).thenReturn(mockVVHComplementaryClient)
       when(mockVVHRoadLinkClient.fetchByLinkIds(Set(1611447l)))
         .thenReturn(Seq(VVHRoadlink(1611447, 91, Nil, Municipality, TrafficDirection.UnknownDirection, FeatureClass.AllOthers)))
       when(mockVVHComplementaryClient.fetchByLinkIds(any[Set[Long]])).thenReturn(Seq())
->>>>>>> b836f0d0
       val service = new TestService(mockVVHClient)
-      val roadLinks = service.getRoadLinksByLinkIdsFromVVH(Set(linkId))
+      val roadLinks = service.getRoadLinksByLinkIdsFromVVH(Set(1611447l))
       roadLinks.find {
-        _.linkId == linkId
+        _.linkId == 1611447
       }.map(_.trafficDirection) should be(Some(TrafficDirection.AgainstDigitizing))
       dynamicSession.rollback()
     }
   }
 
-  ignore("Include road link functional class with adjusted value") {
+  test("Include road link functional class with adjusted value") {
     OracleDatabase.withDynTransaction {
       val mockVVHClient = MockitoSugar.mock[VVHClient]
       val mockVVHRoadLinkClient = MockitoSugar.mock[VVHRoadLinkClient]
