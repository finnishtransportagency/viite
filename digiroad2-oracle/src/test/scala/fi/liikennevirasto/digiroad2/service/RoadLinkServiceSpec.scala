package fi.liikennevirasto.digiroad2.service

import fi.liikennevirasto.digiroad2.asset._
<<<<<<< HEAD
import fi.liikennevirasto.digiroad2.client.kmtk._
import fi.liikennevirasto.digiroad2.client.vvh.FeatureClass.AllOthers
=======
>>>>>>> 9cdbd1cf
import fi.liikennevirasto.digiroad2.client.vvh._
import fi.liikennevirasto.digiroad2.linearasset.{KMTKID, RoadLink}
import fi.liikennevirasto.digiroad2.oracle.OracleDatabase
import fi.liikennevirasto.digiroad2.util.RoadLinkSerializer
import fi.liikennevirasto.digiroad2.{DigiroadEventBus, DummyEventBus, DummySerializer, Point}
<<<<<<< HEAD
import org.joda.time.DateTime
import org.mockito.ArgumentMatchers.any
import org.mockito.Mockito.when
=======
import org.mockito.Mockito._
import org.mockito.ArgumentMatchers._
>>>>>>> 9cdbd1cf
import org.scalatest.mockito.MockitoSugar
import org.scalatest.{BeforeAndAfter, FunSuite, Matchers}
import slick.driver.JdbcDriver.backend.Database.dynamicSession
import slick.jdbc.StaticQuery.interpolation

import scala.concurrent.ExecutionContext.Implicits.global
import scala.concurrent.duration.Duration
import scala.concurrent.{Await, Future, Promise}

class RoadLinkServiceSpec extends FunSuite with Matchers with BeforeAndAfter {

<<<<<<< HEAD
  class TestService(vvhClient: VVHClient, kmtkClient: KMTKClient, eventBus: DigiroadEventBus = new DummyEventBus, vvhSerializer: RoadLinkSerializer = new DummySerializer) extends RoadLinkService(vvhClient, kmtkClient, eventBus, vvhSerializer) {
=======
  class TestService(vvhClient: VVHClient, eventBus: DigiroadEventBus = new DummyEventBus, vvhSerializer: VVHSerializer = new DummySerializer) extends RoadLinkService(vvhClient, eventBus, vvhSerializer, false) {
>>>>>>> 9cdbd1cf
    override def withDynTransaction[T](f: => T): T = f
    override def withDynSession[T](f: => T): T = f
  }

<<<<<<< HEAD
  class RoadLinkTestService(vvhClient: VVHClient, kmtkClient: KMTKClient, eventBus: DigiroadEventBus = new DummyEventBus, vvhSerializer: RoadLinkSerializer = new DummySerializer) extends RoadLinkService(vvhClient, kmtkClient, eventBus, vvhSerializer) {
=======
  class RoadLinkTestService(vvhClient: VVHClient, eventBus: DigiroadEventBus = new DummyEventBus, vvhSerializer: VVHSerializer = new DummySerializer) extends RoadLinkService(vvhClient, eventBus, vvhSerializer, false) {
>>>>>>> 9cdbd1cf
    override def withDynTransaction[T](f: => T): T = f
    override def withDynSession[T](f: => T): T = f
  }


  private def simulateQuery[T](f: => T): T = {
    val result = f
    sqlu"""delete from temp_id""".execute
    result
  }

  test("Test getRoadLinksByMunicipality When supplying a specific municipality Id Then return the correct return of a ViiteRoadLink of that Municipality") {
    val municipalityId = 235
    val linkId = 2l
    val kmtkId = KMTKID("") // TODO
    val roadLink = KMTKRoadLink(linkId, kmtkId, municipalityId, Nil, Municipality, TrafficDirection.TowardsDigitizing, FeatureClass.AllOthers, attributes = Map("MUNICIPALITYCODE" -> BigInt(235)))

    val mockVVHClient = MockitoSugar.mock[VVHClient]
    val mockKMTKClient = MockitoSugar.mock[KMTKClient]
    val mockKMTKRoadLinkClient = MockitoSugar.mock[KMTKRoadLinkClient]
    val service = new TestService(mockVVHClient, mockKMTKClient)

    OracleDatabase.withDynTransaction {
      when(mockKMTKClient.roadLinkData).thenReturn(mockKMTKRoadLinkClient)
      when(mockKMTKRoadLinkClient.fetchByMunicipality(municipalityId)).thenReturn(Seq(roadLink))

      val roadLinks = service.getRoadLinksByMunicipality(municipalityId)

      roadLinks.nonEmpty should be (true)
      roadLinks.head.isInstanceOf[RoadLink] should be (true)
      roadLinks.head.linkId should be(linkId)
      roadLinks.head.municipalityCode should be (municipalityId)
    }
  }

  ignore("Test getComplementaryRoadLinksFromVVH() When submitting a bounding box as a search area Then return any complimentary geometry that are inside said area") {
    val municipalityId = 235
    val linkId = 2l
    val kmtkId = KMTKID("")
    val roadLink: VVHRoadlink = VVHRoadlink(linkId, kmtkId, municipalityId, Nil, Municipality, TrafficDirection.TowardsDigitizing, FeatureClass.AllOthers, attributes = Map("MUNICIPALITYCODE" -> BigInt(235)))
    val boundingBox = BoundingRectangle(Point(123, 345), Point(567, 678))

    val mockVVHClient = MockitoSugar.mock[VVHClient]
    val mockVVHComplementaryClient = MockitoSugar.mock[VVHComplementaryClient]
    val mockKMTKClient = MockitoSugar.mock[KMTKClient]
    val service = new TestService(mockVVHClient, mockKMTKClient)

    OracleDatabase.withDynTransaction {
      when(mockVVHClient.complementaryData).thenReturn(mockVVHComplementaryClient)
      when(mockVVHComplementaryClient.fetchByBoundsAndMunicipalitiesF(any[BoundingRectangle], any[Set[Int]])).thenReturn(Future(Seq(roadLink)))

      val roadLinksList = service.getComplementaryRoadLinksFromVVH(boundingBox, Set.empty)

      roadLinksList.length > 0 should be(true)
      roadLinksList.head.isInstanceOf[RoadLink] should be(true)
      roadLinksList.head.linkId should be(linkId)
      roadLinksList.head.municipalityCode should be(municipalityId)
    }
  }

<<<<<<< HEAD
  test("Test getCurrentAndComplementaryRoadLinksByMunicipality() When asking for info for a specific municipality Then return full municipality info, that includes both complementary and ordinary geometries") {
=======
  ignore("Test getCurrentAndComplementaryRoadLinksFromVVH() When asking for info for a specific municipality Then return full municipality info, that includes both complementary and ordinary geometries") {
>>>>>>> 9cdbd1cf
    val municipalityId = 235
    val linkId = Seq(1l, 2l)
    val kmtkId = KMTKID("") // TODO
    val roadLinks = linkId.map(id =>
      new KMTKRoadLink(id, kmtkId, municipalityId, Nil, Municipality, TrafficDirection.TowardsDigitizing, FeatureClass.AllOthers, attributes = Map("MUNICIPALITYCODE" -> BigInt(235)))
    )
    val linkIdComp = Seq(3l, 4l)
    val roadLinksComp = linkIdComp.map(id =>
      new VVHRoadlink(id, kmtkId, municipalityId, Nil, Municipality, TrafficDirection.TowardsDigitizing, FeatureClass.AllOthers, attributes = Map("MUNICIPALITYCODE" -> BigInt(235), "SUBTYPE" -> BigInt(3)))
    )

    val mockVVHClient = MockitoSugar.mock[VVHClient]
    val mockVVHComplementaryClient = MockitoSugar.mock[VVHComplementaryClient]
    val mockKMTKClient = MockitoSugar.mock[KMTKClient]
    val mockKMTKRoadLinkClient = MockitoSugar.mock[KMTKRoadLinkClient]
    val service = new TestService(mockVVHClient, mockKMTKClient)

    OracleDatabase.withDynTransaction {
      when(mockVVHClient.complementaryData).thenReturn(mockVVHComplementaryClient)
      when(mockKMTKClient.roadLinkData).thenReturn(mockKMTKRoadLinkClient)
      when(mockVVHComplementaryClient.fetchByMunicipalityAndRoadNumbersF(any[Int], any[Seq[(Int,Int)]])).thenReturn(Future(roadLinksComp))
      when(mockKMTKRoadLinkClient.fetchByMunicipalityAndRoadNumbersF(any[Int], any[Seq[(Int,Int)]])).thenReturn(Future(roadLinks))

      val roadLinksList = service.getCurrentAndComplementaryRoadLinksByMunicipality(235, Seq())

      roadLinksList should have length (4)
      roadLinksList.filter(_.attributes.contains("SUBTYPE")) should have length(2)
    }
  }

<<<<<<< HEAD
  test("Test getRoadLinksAndComplementaryByBounds() When submitting a specific bounding box and a municipality Then return regular roadlinks and complementary roadlinks that are in the bounding box and belong to said municipality.") {
=======
  test("Test getRoadLinksHistoryFromVVH() When supplying a single linkId to query Then return the VVHHistoryRoadLink for the queried linkId "){
    val municipalityId = 235
    val linkId = 1234
    val firstRoadLink = new VVHHistoryRoadLink(linkId, municipalityId, Seq.empty, Municipality, TrafficDirection.TowardsDigitizing, FeatureClass.AllOthers, 0, 100, attributes = Map("MUNICIPALITYCODE" -> BigInt(235), "SUBTYPE" -> BigInt(3)))
    val secondRoadLink = new VVHHistoryRoadLink(linkId, municipalityId, Seq.empty, Municipality, TrafficDirection.TowardsDigitizing, FeatureClass.AllOthers, 0, 1000, attributes = Map("MUNICIPALITYCODE" -> BigInt(235), "SUBTYPE" -> BigInt(3)))

    val mockVVHClient = MockitoSugar.mock[VVHClient]
    val mockVVHHistoryClient = MockitoSugar.mock[VVHHistoryClient]
    val service = new TestService(mockVVHClient)

    OracleDatabase.withDynTransaction {
      when(mockVVHClient.historyData).thenReturn(mockVVHHistoryClient)
      when(mockVVHHistoryClient.fetchVVHRoadLinkByLinkIdsF(any[Set[Long]])).thenReturn(Future(Seq(firstRoadLink, secondRoadLink)))
      val serviceResult = service.getRoadLinksHistoryFromVVH(Set[Long](linkId))
      serviceResult.length should be (1)
      serviceResult.head.linkId should be (linkId)
      serviceResult.head.endDate should be (1000)
    }
  }

  ignore("Test getRoadLinksAndComplementaryFromVVH() When submitting a specific bounding box and a municipality Then return regular roadlinks and complementary roadlinks that are in the bounding box and belong to said municipality.") {
>>>>>>> 9cdbd1cf

    val boundingBox = BoundingRectangle(Point(123, 345), Point(567, 678))
    val mockVVHClient = MockitoSugar.mock[VVHClient]
    val mockVVHComplementaryClient = MockitoSugar.mock[VVHComplementaryClient]
    val mockKMTKClient = MockitoSugar.mock[KMTKClient]
    val mockKMTKRoadLinkClient = MockitoSugar.mock[KMTKRoadLinkClient]
    val mockKMTKChangeInfoClient = MockitoSugar.mock[KMTKChangeInfoClient]
    val service = new TestService(mockVVHClient, mockKMTKClient)

    val complRoadLink1 = VVHRoadlink(1, KMTKID("1"), 91, Nil, Municipality, TrafficDirection.TowardsDigitizing, FeatureClass.AllOthers, constructionType = ConstructionType.InUse)
    val complRoadLink2 = VVHRoadlink(2, KMTKID("2"), 91, Nil, Municipality, TrafficDirection.TowardsDigitizing, FeatureClass.AllOthers, constructionType = ConstructionType.UnderConstruction)
    val complRoadLink3 = VVHRoadlink(3, KMTKID("3"), 91, Nil, Municipality, TrafficDirection.TowardsDigitizing, FeatureClass.AllOthers, constructionType = ConstructionType.Planned)
    val complRoadLink4 = VVHRoadlink(4, KMTKID("4"), 91, Nil, Municipality, TrafficDirection.TowardsDigitizing, FeatureClass.AllOthers, constructionType = ConstructionType.InUse)

    val roadLink1 = KMTKRoadLink(5, KMTKID("aaaaaaaaaaaaaaaaaaaaaaaaaaaaaaaa", 1), 91, Nil, Municipality, TrafficDirection.TowardsDigitizing, FeatureClass.AllOthers, constructionType = ConstructionType.InUse)
    val roadLink2 = KMTKRoadLink(6, KMTKID("bbbbbbbbbbbbbbbbbbbbbbbbbbbbbbbb", 1), 91, Nil, Municipality, TrafficDirection.TowardsDigitizing, FeatureClass.AllOthers, constructionType = ConstructionType.UnderConstruction)
    val roadLink3 = KMTKRoadLink(7, KMTKID("cccccccccccccccccccccccccccccccc", 1), 91, Nil, Municipality, TrafficDirection.TowardsDigitizing, FeatureClass.AllOthers, constructionType = ConstructionType.Planned)
    val roadLink4 = KMTKRoadLink(8, KMTKID("dddddddddddddddddddddddddddddddd", 1), 91, Nil, Municipality, TrafficDirection.TowardsDigitizing, FeatureClass.AllOthers, constructionType = ConstructionType.InUse)

    OracleDatabase.withDynTransaction {
      when(mockKMTKClient.roadLinkData).thenReturn(mockKMTKRoadLinkClient)
      when(mockKMTKClient.roadLinkChangeInfo).thenReturn(mockKMTKChangeInfoClient)
      when(mockVVHClient.complementaryData).thenReturn(mockVVHComplementaryClient)
      when(mockVVHComplementaryClient.fetchWalkwaysByBoundsAndMunicipalities(any[BoundingRectangle], any[Set[Int]])).thenReturn(Seq(complRoadLink1, complRoadLink2, complRoadLink3, complRoadLink4))
      when(mockKMTKChangeInfoClient.fetchByBoundsAndMunicipalitiesF(any[BoundingRectangle], any[Set[Int]])).thenReturn(Future(Seq()))
      when(mockKMTKRoadLinkClient.fetchByBoundsAndMunicipalities(any[BoundingRectangle], any[Set[Int]])).thenReturn(Seq(roadLink1, roadLink2, roadLink3, roadLink4))

      val roadlinks = service.getRoadLinksAndComplementaryByBounds(boundingBox, Set(91))

      roadlinks.length should be(8)
      roadlinks.map(r => r.linkId).sorted should be (Seq(1,2,3,4,5,6,7,8))

    }
  }

  test("Test getChangeInfoFromKMTKF() When defining a bounding box as a search area Then return the change infos for the links in the search area") {
    val oldLinkId = 1l
    val newLinkId = 2l
    val changeInfo = ChangeInfo(Some(oldLinkId), Some(newLinkId), 123l, ChangeType.DividedModifiedPart, Some(0), Some(1), Some(0), Some(1), 144000000)
    val boundingBox = BoundingRectangle(Point(123, 345), Point(567, 678))
    val mockVVHClient = MockitoSugar.mock[VVHClient]
    val mockKMTKClient = MockitoSugar.mock[KMTKClient]
    val mockKMTKRoadLinkClient = MockitoSugar.mock[KMTKRoadLinkClient]
    val mockKMTKChangeInfoClient = MockitoSugar.mock[KMTKChangeInfoClient]
    val service = new TestService(mockVVHClient, mockKMTKClient)
    OracleDatabase.withDynTransaction {
      when(mockKMTKClient.roadLinkData).thenReturn(mockKMTKRoadLinkClient)
      when(mockKMTKClient.roadLinkChangeInfo).thenReturn(mockKMTKChangeInfoClient)
      when(mockKMTKChangeInfoClient.fetchByBoundsAndMunicipalitiesF(boundingBox, Set())).thenReturn(Promise.successful(Seq(changeInfo)).future)
      val returnedChangeInfo = Await.result(service.getChangeInfoF(boundingBox, Set()), atMost = Duration.Inf)

      returnedChangeInfo.size should be (1)
      returnedChangeInfo.head.oldId.get should be(oldLinkId)
      returnedChangeInfo.head.newId.get should be(newLinkId)
      returnedChangeInfo.head.mmlId should be(123l)
    }
  }
}<|MERGE_RESOLUTION|>--- conflicted
+++ resolved
@@ -1,24 +1,16 @@
 package fi.liikennevirasto.digiroad2.service
 
 import fi.liikennevirasto.digiroad2.asset._
-<<<<<<< HEAD
 import fi.liikennevirasto.digiroad2.client.kmtk._
 import fi.liikennevirasto.digiroad2.client.vvh.FeatureClass.AllOthers
-=======
->>>>>>> 9cdbd1cf
 import fi.liikennevirasto.digiroad2.client.vvh._
 import fi.liikennevirasto.digiroad2.linearasset.{KMTKID, RoadLink}
 import fi.liikennevirasto.digiroad2.oracle.OracleDatabase
 import fi.liikennevirasto.digiroad2.util.RoadLinkSerializer
 import fi.liikennevirasto.digiroad2.{DigiroadEventBus, DummyEventBus, DummySerializer, Point}
-<<<<<<< HEAD
-import org.joda.time.DateTime
-import org.mockito.ArgumentMatchers.any
-import org.mockito.Mockito.when
-=======
 import org.mockito.Mockito._
 import org.mockito.ArgumentMatchers._
->>>>>>> 9cdbd1cf
+import org.joda.time.DateTime
 import org.scalatest.mockito.MockitoSugar
 import org.scalatest.{BeforeAndAfter, FunSuite, Matchers}
 import slick.driver.JdbcDriver.backend.Database.dynamicSession
@@ -30,20 +22,12 @@
 
 class RoadLinkServiceSpec extends FunSuite with Matchers with BeforeAndAfter {
 
-<<<<<<< HEAD
-  class TestService(vvhClient: VVHClient, kmtkClient: KMTKClient, eventBus: DigiroadEventBus = new DummyEventBus, vvhSerializer: RoadLinkSerializer = new DummySerializer) extends RoadLinkService(vvhClient, kmtkClient, eventBus, vvhSerializer) {
-=======
-  class TestService(vvhClient: VVHClient, eventBus: DigiroadEventBus = new DummyEventBus, vvhSerializer: VVHSerializer = new DummySerializer) extends RoadLinkService(vvhClient, eventBus, vvhSerializer, false) {
->>>>>>> 9cdbd1cf
+  class TestService(vvhClient: VVHClient, kmtkClient: KMTKClient, eventBus: DigiroadEventBus = new DummyEventBus, vvhSerializer: RoadLinkSerializer = new DummySerializer) extends RoadLinkService(vvhClient, kmtkClient, eventBus, vvhSerializer, false) {
     override def withDynTransaction[T](f: => T): T = f
     override def withDynSession[T](f: => T): T = f
   }
 
-<<<<<<< HEAD
-  class RoadLinkTestService(vvhClient: VVHClient, kmtkClient: KMTKClient, eventBus: DigiroadEventBus = new DummyEventBus, vvhSerializer: RoadLinkSerializer = new DummySerializer) extends RoadLinkService(vvhClient, kmtkClient, eventBus, vvhSerializer) {
-=======
-  class RoadLinkTestService(vvhClient: VVHClient, eventBus: DigiroadEventBus = new DummyEventBus, vvhSerializer: VVHSerializer = new DummySerializer) extends RoadLinkService(vvhClient, eventBus, vvhSerializer, false) {
->>>>>>> 9cdbd1cf
+  class RoadLinkTestService(vvhClient: VVHClient, kmtkClient: KMTKClient, eventBus: DigiroadEventBus = new DummyEventBus, vvhSerializer: RoadLinkSerializer = new DummySerializer) extends RoadLinkService(vvhClient, kmtkClient, eventBus, vvhSerializer, false) {
     override def withDynTransaction[T](f: => T): T = f
     override def withDynSession[T](f: => T): T = f
   }
@@ -104,11 +88,7 @@
     }
   }
 
-<<<<<<< HEAD
-  test("Test getCurrentAndComplementaryRoadLinksByMunicipality() When asking for info for a specific municipality Then return full municipality info, that includes both complementary and ordinary geometries") {
-=======
-  ignore("Test getCurrentAndComplementaryRoadLinksFromVVH() When asking for info for a specific municipality Then return full municipality info, that includes both complementary and ordinary geometries") {
->>>>>>> 9cdbd1cf
+  ignore("Test getCurrentAndComplementaryRoadLinksByMunicipality() When asking for info for a specific municipality Then return full municipality info, that includes both complementary and ordinary geometries") {
     val municipalityId = 235
     val linkId = Seq(1l, 2l)
     val kmtkId = KMTKID("") // TODO
@@ -139,31 +119,7 @@
     }
   }
 
-<<<<<<< HEAD
   test("Test getRoadLinksAndComplementaryByBounds() When submitting a specific bounding box and a municipality Then return regular roadlinks and complementary roadlinks that are in the bounding box and belong to said municipality.") {
-=======
-  test("Test getRoadLinksHistoryFromVVH() When supplying a single linkId to query Then return the VVHHistoryRoadLink for the queried linkId "){
-    val municipalityId = 235
-    val linkId = 1234
-    val firstRoadLink = new VVHHistoryRoadLink(linkId, municipalityId, Seq.empty, Municipality, TrafficDirection.TowardsDigitizing, FeatureClass.AllOthers, 0, 100, attributes = Map("MUNICIPALITYCODE" -> BigInt(235), "SUBTYPE" -> BigInt(3)))
-    val secondRoadLink = new VVHHistoryRoadLink(linkId, municipalityId, Seq.empty, Municipality, TrafficDirection.TowardsDigitizing, FeatureClass.AllOthers, 0, 1000, attributes = Map("MUNICIPALITYCODE" -> BigInt(235), "SUBTYPE" -> BigInt(3)))
-
-    val mockVVHClient = MockitoSugar.mock[VVHClient]
-    val mockVVHHistoryClient = MockitoSugar.mock[VVHHistoryClient]
-    val service = new TestService(mockVVHClient)
-
-    OracleDatabase.withDynTransaction {
-      when(mockVVHClient.historyData).thenReturn(mockVVHHistoryClient)
-      when(mockVVHHistoryClient.fetchVVHRoadLinkByLinkIdsF(any[Set[Long]])).thenReturn(Future(Seq(firstRoadLink, secondRoadLink)))
-      val serviceResult = service.getRoadLinksHistoryFromVVH(Set[Long](linkId))
-      serviceResult.length should be (1)
-      serviceResult.head.linkId should be (linkId)
-      serviceResult.head.endDate should be (1000)
-    }
-  }
-
-  ignore("Test getRoadLinksAndComplementaryFromVVH() When submitting a specific bounding box and a municipality Then return regular roadlinks and complementary roadlinks that are in the bounding box and belong to said municipality.") {
->>>>>>> 9cdbd1cf
 
     val boundingBox = BoundingRectangle(Point(123, 345), Point(567, 678))
     val mockVVHClient = MockitoSugar.mock[VVHClient]
