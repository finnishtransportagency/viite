
package fi.liikennevirasto.digiroad2

import java.text.SimpleDateFormat

import fi.liikennevirasto.digiroad2.asset._
import fi.liikennevirasto.digiroad2.linearasset.LinearAssetFiller.{ChangeSet, MValueAdjustment}
import fi.liikennevirasto.digiroad2.linearasset.ValidityPeriodDayOfWeek.{Saturday, Weekday}
import fi.liikennevirasto.digiroad2.linearasset._
import fi.liikennevirasto.digiroad2.linearasset.oracle.OracleLinearAssetDao
import fi.liikennevirasto.digiroad2.masstransitstop.oracle.Sequences
import fi.liikennevirasto.digiroad2.oracle.OracleDatabase
import fi.liikennevirasto.digiroad2.util.{PolygonTools, TestTransactions}
import org.joda.time.DateTime
import org.joda.time.format.DateTimeFormat
import org.mockito.ArgumentCaptor
import org.mockito.Matchers._
import org.mockito.Mockito._
import org.scalatest.mock.MockitoSugar
import org.scalatest.{FunSuite, Matchers}
import slick.driver.JdbcDriver.backend.Database.dynamicSession
import slick.jdbc.StaticQuery.interpolation
import slick.jdbc.{StaticQuery => Q}

class LinearAssetServiceSpec extends FunSuite with Matchers {
  val mockRoadLinkService = MockitoSugar.mock[RoadLinkService]
  val mockVVHClient = MockitoSugar.mock[VVHClient]
  val mockVVHRoadLinkClient = MockitoSugar.mock[VVHRoadLinkClient]
  val mockPolygonTools = MockitoSugar.mock[PolygonTools]

  when(mockVVHClient.roadLinkData).thenReturn(mockVVHRoadLinkClient)
  when(mockVVHRoadLinkClient.fetchByLinkId(388562360l)).thenReturn(Some(VVHRoadlink(388562360l, 235, Seq(Point(0, 0), Point(10, 0)), Municipality, TrafficDirection.UnknownDirection, FeatureClass.AllOthers)))
  when(mockVVHRoadLinkClient.fetchByLinkIds(any[Set[Long]])).thenReturn(Seq(VVHRoadlink(388562360l, 235, Seq(Point(0, 0), Point(10, 0)), Municipality, TrafficDirection.UnknownDirection, FeatureClass.AllOthers)))
  when(mockVVHClient.fetchRoadLinkByLinkId(any[Long])).thenReturn(Some(VVHRoadlink(388562360l, 235, Seq(Point(0, 0), Point(10, 0)), Municipality, TrafficDirection.UnknownDirection, FeatureClass.AllOthers)))

  val roadLinkWithLinkSource = RoadLink(
    1, Seq(Point(0.0, 0.0), Point(10.0, 0.0)), 10.0, Municipality,
    1, TrafficDirection.BothDirections, Motorway, None, None, Map("MUNICIPALITYCODE" -> BigInt(235), "SURFACETYPE" -> BigInt(2)), ConstructionType.InUse, LinkGeomSource.NormalLinkInterface)
  when(mockRoadLinkService.getRoadLinksAndChangesFromVVH(any[BoundingRectangle], any[Set[Int]])).thenReturn((List(roadLinkWithLinkSource), Nil))
  when(mockRoadLinkService.getRoadLinksWithComplementaryAndChangesFromVVH(any[Int])).thenReturn((List(roadLinkWithLinkSource), Nil))
  when(mockRoadLinkService.getRoadLinksAndComplementariesFromVVH(any[Set[Long]], any[Boolean])).thenReturn(Seq(roadLinkWithLinkSource))

  val mockLinearAssetDao = MockitoSugar.mock[OracleLinearAssetDao]
  when(mockLinearAssetDao.fetchLinearAssetsByLinkIds(30, Seq(1), "mittarajoitus", false))
    .thenReturn(Seq(PersistedLinearAsset(1, 1, 1, Some(NumericValue(40000)), 0.4, 9.6, None, None, None, None, false, 30, 0, None, LinkGeomSource.NormalLinkInterface, None, None)))
  val mockEventBus = MockitoSugar.mock[DigiroadEventBus]
  val linearAssetDao = new OracleLinearAssetDao(mockVVHClient, mockRoadLinkService)

  object PassThroughService extends LinearAssetOperations {
    override def withDynTransaction[T](f: => T): T = f
    override def roadLinkService: RoadLinkService = mockRoadLinkService
    override def dao: OracleLinearAssetDao = mockLinearAssetDao
    override def eventBus: DigiroadEventBus = mockEventBus
    override def vvhClient: VVHClient = mockVVHClient
    override def polygonTools: PolygonTools = mockPolygonTools

    override def getUncheckedLinearAssets(areas: Option[Set[Int]]) = throw new UnsupportedOperationException("Not supported method")
  }

  object ServiceWithDao extends LinearAssetOperations {
    override def withDynTransaction[T](f: => T): T = f
    override def roadLinkService: RoadLinkService = mockRoadLinkService
    override def dao: OracleLinearAssetDao = linearAssetDao
    override def eventBus: DigiroadEventBus = mockEventBus
    override def vvhClient: VVHClient = mockVVHClient
    override def polygonTools: PolygonTools = mockPolygonTools

    override def getUncheckedLinearAssets(areas: Option[Set[Int]]) = throw new UnsupportedOperationException("Not supported method")
  }

  def runWithRollback(test: => Unit): Unit = TestTransactions.runWithRollback(PassThroughService.dataSource)(test)

  test("Expire numerical limit") {
    runWithRollback {
      ServiceWithDao.expire(Seq(11111l), "lol")
      val limit = linearAssetDao.fetchLinearAssetsByIds(Set(11111), "mittarajoitus").head
      limit.expired should be (true)
    }
  }

  test("Update numerical limit") {
    runWithRollback {
      //Update Numeric Values By Expiring the Old Asset
      val limitToUpdate = linearAssetDao.fetchLinearAssetsByIds(Set(11111), "mittarajoitus").head
      val newAssetIdCreatedWithUpdate = ServiceWithDao.update(Seq(11111l), NumericValue(2000), "UnitTestsUser")

      //Verify if the new data of the new asset is equal to old asset
      val limitUpdated = linearAssetDao.fetchLinearAssetsByIds(newAssetIdCreatedWithUpdate.toSet, "mittarajoitus").head

      limitUpdated.id should not be (limitToUpdate.id)
      limitUpdated.linkId should be (limitToUpdate.linkId)
      limitUpdated.sideCode should be (limitToUpdate.sideCode)
      limitUpdated.value should be (Some(NumericValue(2000)))
      limitUpdated.startMeasure should be (limitToUpdate.startMeasure)
      limitUpdated.endMeasure should be (limitToUpdate.endMeasure)
      limitUpdated.createdBy should be (limitToUpdate.createdBy)
      limitUpdated.createdDateTime should be (limitToUpdate.createdDateTime)
      limitUpdated.modifiedBy should be (Some("UnitTestsUser"))
      limitUpdated.modifiedDateTime should not be empty
      limitUpdated.expired should be (false)
      limitUpdated.typeId should be (limitToUpdate.typeId)
      limitUpdated.vvhTimeStamp should be (limitToUpdate.vvhTimeStamp)

      //Verify if old asset is expired
      val limitExpired = linearAssetDao.fetchLinearAssetsByIds(Set(11111), "mittarajoitus").head
      limitExpired.expired should be (true)
    }
  }

  test("Update Exit number Text Field") {
    runWithRollback {
      //Update Text Values By Expiring the Old Asset
      val assetToUpdate = linearAssetDao.fetchAssetsWithTextualValuesByIds(Set(600068), "liittymänumero").head
      val newAssetIdCreatedWithUpdate = ServiceWithDao.update(Seq(600068), TextualValue("Value for Test"), "UnitTestsUser")

      //Verify if the new data of the new asset is equal to old asset
      val assetUpdated = linearAssetDao.fetchAssetsWithTextualValuesByIds(newAssetIdCreatedWithUpdate.toSet, "liittymänumero").head

      assetUpdated.id should not be (assetToUpdate.id)
      assetUpdated.linkId should be(assetToUpdate.linkId)
      assetUpdated.sideCode should be(assetToUpdate.sideCode)
      assetUpdated.value should be(Some(TextualValue("Value for Test")))
      assetUpdated.startMeasure should be(assetToUpdate.startMeasure)
      assetUpdated.endMeasure should be(assetToUpdate.endMeasure)
      assetUpdated.createdBy should be(assetToUpdate.createdBy)
      assetUpdated.createdDateTime should be(assetToUpdate.createdDateTime)
      assetUpdated.modifiedBy should be(Some("UnitTestsUser"))
      assetUpdated.modifiedDateTime should not be empty
      assetUpdated.expired should be(false)
      assetUpdated.typeId should be(assetToUpdate.typeId)
      assetUpdated.vvhTimeStamp should be(assetToUpdate.vvhTimeStamp)

      //Verify if old asset is expired
      val assetExpired = linearAssetDao.fetchLinearAssetsByIds(Set(600068), "liittymänumero").head
      assetExpired.expired should be(true)
    }
  }

<<<<<<< HEAD
  test("Update prohibition") {
    when(mockVVHRoadLinkClient.fetchByLinkId(1610349)).thenReturn(Some(VVHRoadlink(1610349, 235, Seq(Point(0, 0), Point(10, 0)), Municipality, TrafficDirection.UnknownDirection, FeatureClass.AllOthers)))

    runWithRollback {
      ServiceWithDao.update(Seq(600020l), Prohibitions(Seq(ProhibitionValue(4, Set.empty, Set.empty))), "lol")
      val limit = linearAssetDao.fetchProhibitionsByLinkIds(190, Seq(1610349)).head

      limit.value should be (Some(Prohibitions(Seq(ProhibitionValue(4, Set.empty, Set.empty, null)))))
      limit.expired should be (false)
    }
  }

  test("Update numerical limit and verify asset") {
    runWithRollback {
      //Update Numeric Values By Expiring the Old Asset (asset type 30)
      val limitToUpdate = linearAssetDao.fetchLinearAssetsByIds(Set(11111), "mittarajoitus").head
      val newAssetIdCreatedWithUpdate = ServiceWithDao.update(Seq(11111l), NumericValue(2000), "TestsUser")

      //Verify if the new data of the new asset is equal to old asset
      val limitUpdated = linearAssetDao.fetchLinearAssetsByIds(newAssetIdCreatedWithUpdate.toSet, "mittarajoitus").head

      limitUpdated.id should not be limitToUpdate.id
      limitUpdated.expired should be (false)
      limitUpdated.verifiedBy should be (Some("TestsUser"))
      limitUpdated.verifiedDate.get.toString("yyyy-MM-dd") should be (DateTime.now().toString("yyyy-MM-dd"))

      //Verify if old asset is expired
      val limitExpired = linearAssetDao.fetchLinearAssetsByIds(Set(11111), "mittarajoitus").head
      limitExpired.expired should be (true)
    }
  }

  test("Update prohibition and verify asset") {
    when(mockVVHRoadLinkClient.fetchByLinkId(1610349)).thenReturn(Some(VVHRoadlink(1610349, 235, Seq(Point(0, 0), Point(10, 0)), Municipality, TrafficDirection.UnknownDirection, FeatureClass.AllOthers)))

    runWithRollback {
      ServiceWithDao.update(Seq(600020l), Prohibitions(Seq(ProhibitionValue(4, Set.empty, Set.empty))), "testeUser")
      val limit = linearAssetDao.fetchProhibitionsByLinkIds(190, Seq(1610349)).head

      limit.verifiedBy should be (Some("TestsUser"))
      limit.verifiedDate.get.toString("yyyy-MM-dd") should be (DateTime.now().toString("yyyy-MM-dd"))
      limit.value should be (Some(Prohibitions(Seq(ProhibitionValue(4, Set.empty, Set.empty, null)))))
      limit.expired should be (false)
    }
    //TODO merge with branch 365 DROTH-365 Saving of light history: manoeuvres, hazmat prohibitions, vehicle prohibitions, this test should be OK
  }

=======
>>>>>>> 75abb539
  test("Create new linear asset") {
    runWithRollback {
      val newAssets = ServiceWithDao.create(Seq(NewLinearAsset(388562360l, 0, 40, NumericValue(1000), 1, 0, None)), 30, "testuser")
      newAssets.length should be(1)
      val asset = linearAssetDao.fetchLinearAssetsByIds(Set(newAssets.head), "mittarajoitus").head
      asset.value should be (Some(NumericValue(1000)))
      asset.expired should be (false)
      mockRoadLinkService.getRoadLinksAndComplementariesFromVVH(Set(388562360l), newTransaction = false).head.linkSource.value should be (1)
    }
  }

<<<<<<< HEAD
  test("Create new linear asset with verified info") {
    runWithRollback {
      val newAssets = ServiceWithDao.create(Seq(NewLinearAsset(388562360l, 0, 40, NumericValue(1000), 1, 0, None)), 30, "testuser")
      newAssets.length should be(1)
      val asset = linearAssetDao.fetchLinearAssetsByIds(Set(newAssets.head), "mittarajoitus").head
      asset.value should be (Some(NumericValue(1000)))
      asset.expired should be (false)
      asset.verifiedBy.get should be ("testuser")
      asset.verifiedDate.get.toString("yyyy-MM-dd") should be (DateTime.now().toString("yyyy-MM-dd"))
    }
  }

  test("Create new prohibition") {
    val prohibition = Prohibitions(Seq(ProhibitionValue(4, Set.empty, Set.empty, null)))
    runWithRollback {
      val newAssets = ServiceWithDao.create(Seq(NewLinearAsset(388562360l, 0, 20, prohibition, 1, 0, None)), 190, "testuser")
      newAssets.length should be(1)
      val asset = linearAssetDao.fetchProhibitionsByLinkIds(190, Seq(388562360l)).head
      asset.value should be (Some(prohibition))
      asset.expired should be (false)
    }
  }

  test("Create  new prohibition with verified info") {
    runWithRollback {
      val newAssets = ServiceWithDao.create(Seq(NewLinearAsset(388562360l, 0, 40, NumericValue(1000), 1, 0, None)), 30, "testuser")
      newAssets.length should be(1)
      val asset = linearAssetDao.fetchLinearAssetsByIds(Set(newAssets.head), "mittarajoitus").head
      asset.value should be (Some(NumericValue(1000)))
      asset.expired should be (false)
      asset.verifiedBy.get should be ("testuser")
      asset.verifiedDate.get.toString("yyyy-MM-dd") should be (DateTime.now().toString("yyyy-MM-dd"))
    }
  }

=======
>>>>>>> 75abb539
  test("adjust linear asset to cover whole link when the difference in asset length and link length is less than maximum allowed error") {
    val linearAssets = PassThroughService.getByBoundingBox(30, BoundingRectangle(Point(0.0, 0.0), Point(1.0, 1.0))).head
    linearAssets should have size 1
    linearAssets.map(_.geometry) should be(Seq(Seq(Point(0.0, 0.0), Point(10.0, 0.0))))
    linearAssets.map(_.linkId) should be(Seq(1))
    linearAssets.map(_.value) should be(Seq(Some(NumericValue(40000))))
    verify(mockEventBus, times(1))
      .publish("linearAssets:update", ChangeSet(Set.empty[Long], Seq(MValueAdjustment(1, 1, 0.0, 10.0)), Nil, Set.empty[Long]))
  }

  test("Municipality fetch dispatches to dao based on asset type id") {
    when(mockLinearAssetDao.fetchAssetsWithTextualValuesByLinkIds(260, Seq(1l), "eurooppatienumero")).thenReturn(Nil)
    PassThroughService.getByMunicipality(260, 235)
    verify(mockLinearAssetDao).fetchAssetsWithTextualValuesByLinkIds(260, Seq(1l), "eurooppatienumero")

    when(mockLinearAssetDao.fetchLinearAssetsByLinkIds(100, Seq(1l), "mittarajoitus", false)).thenReturn(Nil)
    PassThroughService.getByMunicipality(100, 235)
    verify(mockLinearAssetDao).fetchLinearAssetsByLinkIds(100, Seq(1l), "mittarajoitus", false)
  }

  test("Separate linear asset") {
    runWithRollback {
      val newLimit = NewLinearAsset(linkId = 388562360, startMeasure = 0, endMeasure = 10, value = NumericValue(1), sideCode = 1, 0, None)
      val assetId = ServiceWithDao.create(Seq(newLimit), 140, "test").head
      val createdId = ServiceWithDao.separate(assetId, Some(NumericValue(2)), Some(NumericValue(3)), "unittest", (i) => Unit)
      val createdLimit = ServiceWithDao.getPersistedAssetsByIds(140, Set(createdId(1))).head
      val oldLimit = ServiceWithDao.getPersistedAssetsByIds(140, Set(createdId.head)).head

      oldLimit.linkId should be (388562360)
      oldLimit.sideCode should be (SideCode.TowardsDigitizing.value)
      oldLimit.value should be (Some(NumericValue(2)))
      oldLimit.modifiedBy should be (Some("unittest"))

      createdLimit.linkId should be (388562360)
      createdLimit.sideCode should be (SideCode.AgainstDigitizing.value)
      createdLimit.value should be (Some(NumericValue(3)))
      createdLimit.createdBy should be (Some("unittest"))
    }
  }

  test("Separate with empty value towards digitization") {
    runWithRollback {
      val newLimit = NewLinearAsset(388562360, 0, 10, NumericValue(1), 1, 0, None)
      val assetId = ServiceWithDao.create(Seq(newLimit), 140, "test").head
      val createdId = ServiceWithDao.separate(assetId, None, Some(NumericValue(3)), "unittest", (i) => Unit).filter(_ != assetId).head
      val createdLimit = ServiceWithDao.getPersistedAssetsByIds(140, Set(createdId)).head
      val oldLimit = ServiceWithDao.getPersistedAssetsByIds(140, Set(assetId)).head

      oldLimit.linkId should be (388562360)
      oldLimit.sideCode should be (SideCode.TowardsDigitizing.value)
      oldLimit.expired should be (true)
      oldLimit.modifiedBy should be (Some("unittest"))

      createdLimit.linkId should be (388562360)
      createdLimit.sideCode should be (SideCode.AgainstDigitizing.value)
      createdLimit.value should be (Some(NumericValue(3)))
      createdLimit.expired should be (false)
      createdLimit.createdBy should be (Some("unittest"))
    }
  }

  test("Separate with empty value against digitization") {
    runWithRollback {
      val newLimit = NewLinearAsset(388562360, 0, 10, NumericValue(1), 1, 0, None)
      val assetId = ServiceWithDao.create(Seq(newLimit), 140, "test").head

      val newAssetIdAfterUpdate = ServiceWithDao.separate(assetId, Some(NumericValue(2)), None, "unittest", (i) => Unit)
      newAssetIdAfterUpdate.size should be(1)

      val oldLimit = ServiceWithDao.getPersistedAssetsByIds(140, Set(newAssetIdAfterUpdate.head)).head

      oldLimit.linkId should be (388562360)
      oldLimit.sideCode should be (SideCode.TowardsDigitizing.value)
      oldLimit.value should be (Some(NumericValue(2)))
      oldLimit.expired should be (false)
      oldLimit.modifiedBy should be (Some("unittest"))

    }
  }

  test("Split linear asset") {
    runWithRollback {
      val newLimit = NewLinearAsset(388562360, 0, 10, NumericValue(1), 1, 0, None)
      val assetId = ServiceWithDao.create(Seq(newLimit), 140, "test").head

      val ids = ServiceWithDao.split(assetId, 2.0, Some(NumericValue(2)), Some(NumericValue(3)), "unittest", (i) => Unit)

      val createdId = ids(1)
      val createdLimit = ServiceWithDao.getPersistedAssetsByIds(140, Set(createdId)).head
      val oldLimit = ServiceWithDao.getPersistedAssetsByIds(140, Set(ids.head)).head

      oldLimit.linkId should be (388562360)
      oldLimit.sideCode should be (SideCode.BothDirections.value)
      oldLimit.value should be (Some(NumericValue(2)))
      oldLimit.modifiedBy should be (Some("unittest"))
      oldLimit.startMeasure should be (2.0)
      oldLimit.endMeasure should be (10.0)

      createdLimit.linkId should be (388562360)
      createdLimit.sideCode should be (SideCode.BothDirections.value)
      createdLimit.value should be (Some(NumericValue(3)))
      createdLimit.createdBy should be (Some("unittest"))
      createdLimit.startMeasure should be (0.0)
      createdLimit.endMeasure should be (2.0)
    }
  }

  test("Separation should call municipalityValidation") {
    def failingMunicipalityValidation(code: Int): Unit = { throw new IllegalArgumentException }
    runWithRollback {
      val newLimit = NewLinearAsset(388562360, 0, 10, NumericValue(1), 1, 0, None)
      val assetId = ServiceWithDao.create(Seq(newLimit), 140, "test").head
      intercept[IllegalArgumentException] {
        ServiceWithDao.separate(assetId, Some(NumericValue(1)), Some(NumericValue(2)), "unittest", failingMunicipalityValidation)
      }
    }
  }

  // Tests for DROTH-76 Automatics for fixing linear assets after geometry update (using VVH change info data)

  test("Should expire assets from deleted road links through the actor")
  {
    val oldLinkId1 = 5001
    val oldLinkId2 = 5002
    val oldLinkId3 = 5003
    val newLinkId = 6000
    val municipalityCode = 235
    val administrativeClass = Municipality
    val trafficDirection = TrafficDirection.BothDirections
    val functionalClass = 1
    val linkType = Freeway
    val assetTypeId = 100 // lit roads

    val mockRoadLinkService = MockitoSugar.mock[RoadLinkService]
    val mockEventBus = MockitoSugar.mock[DigiroadEventBus]
    val linearAssetService = new LinearAssetService(mockRoadLinkService, mockEventBus) {
      override def withDynTransaction[T](f: => T): T = f
    }

    val newRoadLinks = Seq(RoadLink(newLinkId, List(Point(0.0, 0.0), Point(25.0, 0.0)), 25.0, administrativeClass, functionalClass, trafficDirection, linkType, None, None, Map("MUNICIPALITYCODE" -> BigInt(municipalityCode), "SURFACETYPE" -> BigInt(2))))

    val changeInfo = Seq(ChangeInfo(Some(oldLinkId1), Some(newLinkId), 12345, 1, Some(0), Some(10), Some(0), Some(10), 144000000),
      ChangeInfo(Some(oldLinkId2), Some(newLinkId), 12345, 2, Some(0), Some(10), Some(10), Some(20), 144000000),
      ChangeInfo(Some(oldLinkId3), Some(newLinkId), 12345, 2, Some(0), Some(5), Some(20), Some(25), 144000000))

    OracleDatabase.withDynTransaction {
      val (lrm1, lrm2, lrm3) = (Sequences.nextLrmPositionPrimaryKeySeqValue, Sequences.nextLrmPositionPrimaryKeySeqValue, Sequences.nextLrmPositionPrimaryKeySeqValue)
      val (asset1, asset2, asset3) = (Sequences.nextPrimaryKeySeqValue, Sequences.nextPrimaryKeySeqValue, Sequences.nextPrimaryKeySeqValue)
      sqlu"""insert into lrm_position (id, link_id, start_measure, end_measure, side_code) VALUES ($lrm1, $oldLinkId1, 0.0, 10.0, ${SideCode.BothDirections.value})""".execute
      sqlu"""insert into asset (id, asset_type_id, modified_date, modified_by) values ($asset1,$assetTypeId, TO_TIMESTAMP('2014-02-17 10:03:51.047483', 'YYYY-MM-DD HH24:MI:SS.FF6'),'KX1')""".execute
      sqlu"""insert into asset_link (asset_id, position_id) values ($asset1,$lrm1)""".execute
      sqlu"""insert into number_property_value (id, asset_id, property_id, value) values ($asset1,$asset1,(select id from property where public_id = 'mittarajoitus'),1)""".execute

      sqlu"""insert into lrm_position (id, link_id, start_measure, end_measure, side_code) VALUES ($lrm2, $oldLinkId2, 0, 10.0, ${SideCode.BothDirections.value})""".execute
      sqlu"""insert into asset (id, asset_type_id, modified_date, modified_by) values ($asset2,$assetTypeId, TO_TIMESTAMP('2016-02-17 10:03:51.047483', 'YYYY-MM-DD HH24:MI:SS.FF6'),'KX2')""".execute
      sqlu"""insert into asset_link (asset_id, position_id) values ($asset2,$lrm2)""".execute
      sqlu"""insert into number_property_value (id, asset_id, property_id, value) values ($asset2,$asset2,(select id from property where public_id = 'mittarajoitus'),1)""".execute

      sqlu"""insert into lrm_position (id, link_id, start_measure, end_measure, side_code) VALUES ($lrm3, $oldLinkId3, 0, 5.0, ${SideCode.BothDirections.value})""".execute
      sqlu"""insert into asset (id, asset_type_id, modified_date, modified_by) values ($asset3,$assetTypeId, TO_TIMESTAMP('2015-02-17 10:03:51.047483', 'YYYY-MM-DD HH24:MI:SS.FF6'),'KX3')""".execute
      sqlu"""insert into asset_link (asset_id, position_id) values ($asset3,$lrm3)""".execute
      sqlu"""insert into number_property_value (id, asset_id, property_id, value) values ($asset3,$asset3,(select id from property where public_id = 'mittarajoitus'),1)""".execute

      when(mockRoadLinkService.getRoadLinksWithComplementaryAndChangesFromVVH(any[Int])).thenReturn((newRoadLinks, changeInfo))

      linearAssetService.getByMunicipality(assetTypeId, municipalityCode)

      val captor = ArgumentCaptor.forClass(classOf[ChangeSet])
      verify(mockEventBus, times(1)).publish(org.mockito.Matchers.eq("linearAssets:update"), captor.capture())
      captor.getValue.expiredAssetIds should be (Set(asset1,asset2,asset3))

      dynamicSession.rollback()
    }
  }

  test("Should map linear asset (lit road) of old link to three new road links, asset covers the whole road link") {

    // Divided road link (change types 5 and 6)

    val mockRoadLinkService = MockitoSugar.mock[RoadLinkService]
    val service = new LinearAssetService(mockRoadLinkService, new DummyEventBus) {
      override def withDynTransaction[T](f: => T): T = f
    }

    val oldLinkId = 5000
    val newLinkId1 = 6001
    val newLinkId2 = 6002
    val newLinkId3 = 6003
    val municipalityCode = 235
    val administrativeClass = Municipality
    val trafficDirection = TrafficDirection.BothDirections
    val functionalClass = 1
    val linkType = Freeway
    val boundingBox = BoundingRectangle(Point(123, 345), Point(567, 678))
    val assetTypeId = 100
    val attributes = Map("MUNICIPALITYCODE" -> BigInt(municipalityCode), "SURFACETYPE" -> BigInt(2))

    val oldRoadLink = RoadLink(oldLinkId, List(Point(0.0, 0.0), Point(25.0, 0.0)), 25.0, administrativeClass, functionalClass, trafficDirection, linkType, None, None, attributes)

    val newRoadLinks = Seq(RoadLink(newLinkId1, List(Point(0.0, 0.0), Point(10.0, 0.0)), 10.0, administrativeClass, functionalClass, trafficDirection, linkType, None, None, attributes),
      RoadLink(newLinkId2, List(Point(0.0, 0.0), Point(10.0, 0.0)), 10.0, administrativeClass, functionalClass, trafficDirection, linkType, None, None, attributes),
      RoadLink(newLinkId3, List(Point(0.0, 0.0), Point(5.0, 0.0)), 5.0, administrativeClass, functionalClass, trafficDirection, linkType, None, None, attributes))

    val changeInfo = Seq(ChangeInfo(Some(oldLinkId), Some(newLinkId1), 12345, 5, Some(0), Some(10), Some(0), Some(10), 144000000),
      ChangeInfo(Some(oldLinkId), Some(newLinkId2), 12346, 6, Some(10), Some(20), Some(0), Some(10), 144000000),
      ChangeInfo(Some(oldLinkId), Some(newLinkId3), 12347, 6, Some(20), Some(25), Some(0), Some(5), 144000000))

    OracleDatabase.withDynTransaction {
      val lrm1 = Sequences.nextLrmPositionPrimaryKeySeqValue
      val asset1 = Sequences.nextPrimaryKeySeqValue
      sqlu"""insert into lrm_position (id, link_id, start_measure, end_measure, side_code) VALUES ($lrm1, $oldLinkId, 0.0, 25.0, 1)""".execute
      sqlu"""insert into asset (id, asset_type_id) values ($asset1,$assetTypeId)""".execute
      sqlu"""insert into asset_link (asset_id, position_id) values ($asset1,$lrm1)""".execute
      sqlu"""insert into number_property_value (id, asset_id, property_id, value) values ($asset1,$asset1,(select id from property where public_id = 'mittarajoitus'),1)""".execute

      when(mockRoadLinkService.getRoadLinksAndChangesFromVVH(any[BoundingRectangle], any[Set[Int]])).thenReturn((List(oldRoadLink), Nil))
      val before = service.getByBoundingBox(assetTypeId, boundingBox).toList

      before.length should be (1)
      before.head.map(_.value should be (Some(NumericValue(1))))
      before.head.map(_.sideCode should be (SideCode.BothDirections))
      before.head.map(_.startMeasure should be (0))
      before.head.map(_.endMeasure should be (25))

      when(mockRoadLinkService.getRoadLinksAndChangesFromVVH(any[BoundingRectangle], any[Set[Int]])).thenReturn((newRoadLinks, changeInfo))
      val after = service.getByBoundingBox(assetTypeId, boundingBox).toList.flatten

      after.length should be (3)
//      after.foreach(println)
      after.foreach(_.value should be (Some(NumericValue(1))))
      after.foreach(_.sideCode should be (SideCode.BothDirections))

      val afterByLinkId = after.groupBy(_.linkId)
      val linearAsset1 = afterByLinkId(newLinkId1)
      linearAsset1.length should be (1)
      linearAsset1.head.startMeasure should be (0)
      linearAsset1.head.endMeasure should be (10)
      val linearAsset2 = afterByLinkId(newLinkId2)
      linearAsset2.length should be (1)
      linearAsset2.head.startMeasure should be (0)
      linearAsset2.head.endMeasure should be (10)
      val linearAsset3 = afterByLinkId(newLinkId3)
      linearAsset3.length should be (1)
      linearAsset3.head.startMeasure should be (0)
      linearAsset3.head.endMeasure should be (5)

      linearAsset1.forall(a => a.vvhTimeStamp > 0L) should be (true)
      linearAsset2.forall(a => a.vvhTimeStamp > 0L) should be (true)
      linearAsset3.forall(a => a.vvhTimeStamp > 0L) should be (true)
      dynamicSession.rollback()
    }
  }

  test("Should map linear assets (lit road) of old link to three new road links, asset covers part of road link") {

    // Divided road link (change types 5 and 6)

    val mockRoadLinkService = MockitoSugar.mock[RoadLinkService]
    val service = new LinearAssetService(mockRoadLinkService, new DummyEventBus) {
      override def withDynTransaction[T](f: => T): T = f
    }

    val oldLinkId = 5000
    val newLinkId1 = 6001
    val newLinkId2 = 6002
    val newLinkId3 = 6003
    val municipalityCode = 235
    val administrativeClass = Municipality
    val trafficDirection = TrafficDirection.BothDirections
    val functionalClass = 1
    val linkType = Freeway
    val boundingBox = BoundingRectangle(Point(123, 345), Point(567, 678))
    val assetTypeId = 100
    val attributes = Map("MUNICIPALITYCODE" -> BigInt(municipalityCode), "SURFACETYPE" -> BigInt(2))

    val oldRoadLink = RoadLink(oldLinkId, List(Point(0.0, 0.0), Point(25.0, 0.0)), 25.0, administrativeClass, functionalClass, trafficDirection, linkType, None, None, attributes)

    val newRoadLinks = Seq(RoadLink(newLinkId1, List(Point(0.0, 0.0), Point(10.0, 0.0)), 10.0, administrativeClass, functionalClass, trafficDirection, linkType, None, None, attributes),
      RoadLink(newLinkId2, List(Point(0.0, 0.0), Point(10.0, 0.0)), 10.0, administrativeClass, functionalClass, trafficDirection, linkType, None, None, attributes),
      RoadLink(newLinkId3, List(Point(0.0, 0.0), Point(5.0, 0.0)), 5.0, administrativeClass, functionalClass, trafficDirection, linkType, None, None, attributes))

    val changeInfo = Seq(ChangeInfo(Some(oldLinkId), Some(newLinkId1), 12345, 5, Some(0), Some(10), Some(0), Some(10), 144000000),
      ChangeInfo(Some(oldLinkId), Some(newLinkId2), 12346, 6, Some(10), Some(20), Some(0), Some(10), 144000000),
      ChangeInfo(Some(oldLinkId), Some(newLinkId3), 12347, 6, Some(20), Some(25), Some(0), Some(5), 144000000))

    OracleDatabase.withDynTransaction {
      val lrm1 = Sequences.nextLrmPositionPrimaryKeySeqValue
      val asset1 = Sequences.nextPrimaryKeySeqValue
      sqlu"""insert into lrm_position (id, link_id, start_measure, end_measure, side_code) VALUES ($lrm1, $oldLinkId, 5.0, 15.0, ${SideCode.BothDirections.value})""".execute
      sqlu"""insert into asset (id, asset_type_id) values ($asset1,$assetTypeId)""".execute
      sqlu"""insert into asset_link (asset_id, position_id) values ($asset1,$lrm1)""".execute
      sqlu"""insert into number_property_value (id, asset_id, property_id, value) values ($asset1,$asset1,(select id from property where public_id = 'mittarajoitus'), 1)""".execute

      when(mockRoadLinkService.getRoadLinksAndChangesFromVVH(any[BoundingRectangle], any[Set[Int]])).thenReturn((List(oldRoadLink), Nil))
      val before = service.getByBoundingBox(assetTypeId, boundingBox).toList.flatten

      before.length should be (3)
      before.foreach(_.sideCode should be (SideCode.BothDirections))
      before.foreach(_.linkId should be (oldLinkId))

      val beforeByValue = before.groupBy(_.value)
      beforeByValue(Some(NumericValue(1))).length should be (1)
      beforeByValue(None).length should be (2)

      when(mockRoadLinkService.getRoadLinksAndChangesFromVVH(any[BoundingRectangle], any[Set[Int]])).thenReturn((newRoadLinks, changeInfo))
      val after = service.getByBoundingBox(assetTypeId, boundingBox).toList.flatten

      after.length should be (5)
      after.foreach(_.sideCode should be (SideCode.BothDirections))

      val afterByLinkId = after.groupBy(_.linkId)

      val linearAssets1 = afterByLinkId(newLinkId1)
      linearAssets1.length should be (2)
      linearAssets1.filter(_.startMeasure == 0.0).head.value should be (None)
      linearAssets1.filter(_.startMeasure == 5.0).head.value should be (Some(NumericValue(1)))
      val linearAssets2 = afterByLinkId(newLinkId2)
      linearAssets2.length should be (2)
      linearAssets2.filter(_.startMeasure == 0.0).head.value should be (Some(NumericValue(1)))
      linearAssets2.filter(_.startMeasure == 5.0).head.value should be (None)
      val linearAssets3 = afterByLinkId(newLinkId3)
      linearAssets3.length should be (1)
      linearAssets3.filter(_.startMeasure == 0.0).head.value should be (None)

      dynamicSession.rollback()
    }
  }

  test("Should map linear assets (lit road) of three old links to one new link") {

    // Combined road link (change types 1 and 2)

    val mockRoadLinkService = MockitoSugar.mock[RoadLinkService]
    val service = new LinearAssetService(mockRoadLinkService, new DummyEventBus) {
      override def withDynTransaction[T](f: => T): T = f
    }

    val oldLinkId1 = 5001
    val oldLinkId2 = 5002
    val oldLinkId3 = 5003
    val newLinkId = 6000
    val municipalityCode = 235
    val administrativeClass = Municipality
    val trafficDirection = TrafficDirection.BothDirections
    val functionalClass = 1
    val linkType = Freeway
    val boundingBox = BoundingRectangle(Point(123, 345), Point(567, 678))
    val assetTypeId = 100
    val attributes = Map("MUNICIPALITYCODE" -> BigInt(municipalityCode), "SURFACETYPE" -> BigInt(2))

    val oldRoadLinks = Seq(RoadLink(oldLinkId1, List(Point(0.0, 0.0), Point(10.0, 0.0)), 10.0, administrativeClass, functionalClass, trafficDirection, linkType, None, None, attributes),
      RoadLink(oldLinkId2, List(Point(0.0, 0.0), Point(10.0, 0.0)), 10.0, administrativeClass, functionalClass, trafficDirection, linkType, None, None, attributes),
      RoadLink(oldLinkId3, List(Point(0.0, 0.0), Point(5.0, 0.0)), 5.0, administrativeClass, functionalClass, trafficDirection, linkType, None, None, attributes))

    val newRoadLink = RoadLink(newLinkId, List(Point(0.0, 0.0), Point(25.0, 0.0)), 25.0, administrativeClass, functionalClass, trafficDirection, linkType, None, None, attributes)

    val changeInfo = Seq(ChangeInfo(Some(oldLinkId1), Some(newLinkId), 12345, 1, Some(0), Some(10), Some(0), Some(10), 144000000),
      ChangeInfo(Some(oldLinkId2), Some(newLinkId), 12345, 2, Some(0), Some(10), Some(10), Some(20), 144000000),
      ChangeInfo(Some(oldLinkId3), Some(newLinkId), 12345, 2, Some(0), Some(5), Some(20), Some(25), 144000000))

    OracleDatabase.withDynTransaction {
      val (lrm1, lrm2, lrm3) = (Sequences.nextLrmPositionPrimaryKeySeqValue, Sequences.nextLrmPositionPrimaryKeySeqValue, Sequences.nextLrmPositionPrimaryKeySeqValue)
      val (asset1, asset2, asset3) = (Sequences.nextPrimaryKeySeqValue, Sequences.nextPrimaryKeySeqValue, Sequences.nextPrimaryKeySeqValue)
      sqlu"""insert into lrm_position (id, link_id, start_measure, end_measure, side_code) VALUES ($lrm1, $oldLinkId1, 0.0, 10.0, ${SideCode.BothDirections.value})""".execute
      sqlu"""insert into asset (id, asset_type_id, modified_date, modified_by) values ($asset1,$assetTypeId, TO_TIMESTAMP('2014-02-17 10:03:51.047483', 'YYYY-MM-DD HH24:MI:SS.FF6'),'KX1')""".execute
      sqlu"""insert into asset_link (asset_id, position_id) values ($asset1,$lrm1)""".execute
      sqlu"""insert into number_property_value (id, asset_id, property_id, value) values ($asset1,$asset1,(select id from property where public_id = 'mittarajoitus'),1)""".execute
      sqlu"""insert into lrm_position (id, link_id, start_measure, end_measure, side_code) VALUES ($lrm2, $oldLinkId2, 0, 10.0, ${SideCode.BothDirections.value})""".execute
      sqlu"""insert into asset (id, asset_type_id, modified_date, modified_by) values ($asset2,$assetTypeId, TO_TIMESTAMP('2016-02-17 10:03:51.047483', 'YYYY-MM-DD HH24:MI:SS.FF6'),'KX2')""".execute
      sqlu"""insert into asset_link (asset_id, position_id) values ($asset2,$lrm2)""".execute
      sqlu"""insert into number_property_value (id, asset_id, property_id, value) values (2,$asset2,(select id from property where public_id = 'mittarajoitus'),1)""".execute
      sqlu"""insert into lrm_position (id, link_id, start_measure, end_measure, side_code) VALUES ($lrm3, $oldLinkId3, 0, 5.0, ${SideCode.BothDirections.value})""".execute
      sqlu"""insert into asset (id, asset_type_id, modified_date, modified_by) values ($asset3,$assetTypeId, TO_TIMESTAMP('2015-02-17 10:03:51.047483', 'YYYY-MM-DD HH24:MI:SS.FF6'),'KX3')""".execute
      sqlu"""insert into asset_link (asset_id, position_id) values ($asset3,$lrm3)""".execute
      sqlu"""insert into number_property_value (id, asset_id, property_id, value) values (3,$asset3,(select id from property where public_id = 'mittarajoitus'),1)""".execute

      when(mockRoadLinkService.getRoadLinksAndChangesFromVVH(any[BoundingRectangle], any[Set[Int]])).thenReturn((oldRoadLinks, Nil))
      val before = service.getByBoundingBox(assetTypeId, boundingBox).toList.flatten

      before.length should be (3)
      before.foreach(_.value should be (Some(NumericValue(1))))
      before.foreach(_.sideCode should be (SideCode.BothDirections))

      val beforeByLinkId = before.groupBy(_.linkId)
      val linearAssets1 = beforeByLinkId(oldLinkId1)
      linearAssets1.length should be (1)
      linearAssets1.head.startMeasure should be (0)
      linearAssets1.head.endMeasure should be (10)
      val linearAssets2 = beforeByLinkId(oldLinkId2)
      linearAssets2.length should be (1)
      linearAssets2.head.startMeasure should be (0)
      linearAssets2.head.endMeasure should be (10)
      val linearAssets3 = beforeByLinkId(oldLinkId3)
      linearAssets3.head.startMeasure should be (0)
      linearAssets3.head.endMeasure should be (5)


      when(mockRoadLinkService.getRoadLinksAndChangesFromVVH(any[BoundingRectangle], any[Set[Int]])).thenReturn((List(newRoadLink), changeInfo))
      val after = service.getByBoundingBox(assetTypeId, boundingBox).toList.flatten

//      after.foreach(println)
      after.length should be(1)
      after.head.value should be(Some(NumericValue(1)))
      after.head.sideCode should be (SideCode.BothDirections)
      after.head.startMeasure should be (0)
      after.head.endMeasure should be (25)
      after.head.modifiedBy should be(Some("KX2"))

      val formatter = DateTimeFormat.forPattern("yyyy-MM-dd HH:mm:ss.SSSSSS")
      val latestModifiedDate = DateTime.parse("2016-02-17 10:03:51.047483", formatter)
      after.head.modifiedDateTime should be(Some(latestModifiedDate))

      dynamicSession.rollback()
    }
  }

  test("Should map linear asset with textual value of old link to three new road links, asset covers the whole road link") {

    // Divided road link (change types 5 and 6)

    val mockRoadLinkService = MockitoSugar.mock[RoadLinkService]
    val service = new LinearAssetService(mockRoadLinkService, new DummyEventBus) {
      override def withDynTransaction[T](f: => T): T = f
    }

    val oldLinkId = 5000
    val newLinkId1 = 6001
    val newLinkId2 = 6002
    val newLinkId3 = 6003
    val municipalityCode = 235
    val administrativeClass = Municipality
    val trafficDirection = TrafficDirection.BothDirections
    val functionalClass = 1
    val linkType = Freeway
    val boundingBox = BoundingRectangle(Point(123, 345), Point(567, 678))
    val assetTypeId = 260 // european road
    val attributes = Map("MUNICIPALITYCODE" -> BigInt(municipalityCode), "SURFACETYPE" -> BigInt(2))

    val oldRoadLink = RoadLink(oldLinkId, List(Point(0.0, 0.0), Point(25.0, 0.0)), 25.0, administrativeClass, functionalClass, trafficDirection, linkType, None, None, attributes)

    val newRoadLinks = Seq(RoadLink(newLinkId1, List(Point(0.0, 0.0), Point(10.0, 0.0)), 10.0, administrativeClass, functionalClass, trafficDirection, linkType, None, None, attributes),
      RoadLink(newLinkId2, List(Point(0.0, 0.0), Point(10.0, 0.0)), 10.0, administrativeClass, functionalClass, trafficDirection, linkType, None, None, attributes),
      RoadLink(newLinkId3, List(Point(0.0, 0.0), Point(5.0, 0.0)), 5.0, administrativeClass, functionalClass, trafficDirection, linkType, None, None, attributes))

    val changeInfo = Seq(ChangeInfo(Some(oldLinkId), Some(newLinkId1), 12345, 5, Some(0), Some(10), Some(0), Some(10), 144000000),
      ChangeInfo(Some(oldLinkId), Some(newLinkId2), 12346, 6, Some(10), Some(20), Some(0), Some(10), 144000000),
      ChangeInfo(Some(oldLinkId), Some(newLinkId3), 12347, 6, Some(20), Some(25), Some(0), Some(5), 144000000))

    OracleDatabase.withDynTransaction {
      val lrm = Sequences.nextLrmPositionPrimaryKeySeqValue
      val assetId = Sequences.nextPrimaryKeySeqValue
      sqlu"""insert into lrm_position (id, link_id, start_measure, end_measure, side_code) values ($lrm, $oldLinkId, 0, 25.000, 1)""".execute
      sqlu"""insert into asset (id, asset_type_id, created_date, created_by) values ($assetId, $assetTypeId, SYSDATE, 'dr2_test_data')""".execute
      sqlu"""insert into asset_link (asset_id, position_id) values ($assetId, $lrm)""".execute
      sqlu"""insert into text_property_value(id, asset_id, property_id, value_fi, created_date, created_by) values ($assetId, $assetId, (select id from property where public_id='eurooppatienumero'), 'E666' || chr(10) || 'E667', sysdate, 'dr2_test_data')""".execute

      when(mockRoadLinkService.getRoadLinksAndChangesFromVVH(any[BoundingRectangle], any[Set[Int]])).thenReturn((List(oldRoadLink), Nil))
      val before = service.getByBoundingBox(assetTypeId, boundingBox).toList

      before.length should be (1)
      before.head.map(_.value should be (Some(TextualValue("E666\nE667"))))
      before.head.map(_.sideCode should be (SideCode.BothDirections))
      before.head.map(_.startMeasure should be (0))
      before.head.map(_.endMeasure should be (25))

      when(mockRoadLinkService.getRoadLinksAndChangesFromVVH(any[BoundingRectangle], any[Set[Int]])).thenReturn((newRoadLinks, changeInfo))
      val after = service.getByBoundingBox(assetTypeId, boundingBox).toList.flatten

      after.length should be (3)
      after.foreach(_.value should be (Some(TextualValue("E666\nE667"))))
      after.foreach(_.sideCode should be (SideCode.BothDirections))

      val afterByLinkId = after.groupBy(_.linkId)
      val linearAsset1 = afterByLinkId(newLinkId1)
      linearAsset1.length should be (1)
      linearAsset1.head.startMeasure should be (0)
      linearAsset1.head.endMeasure should be (10)
      val linearAsset2 = afterByLinkId(newLinkId2)
      linearAsset2.length should be (1)
      linearAsset2.head.startMeasure should be (0)
      linearAsset2.head.endMeasure should be (10)
      val linearAsset3 = afterByLinkId(newLinkId3)
      linearAsset3.length should be (1)
      linearAsset3.head.startMeasure should be (0)
      linearAsset3.head.endMeasure should be (5)

      dynamicSession.rollback()
    }
  }

  test("Should map winter speed limits of two old links to one new link") {

    // Combined road link (change types 1 and 2)

    val mockRoadLinkService = MockitoSugar.mock[RoadLinkService]
    val service = new LinearAssetService(mockRoadLinkService, new DummyEventBus) {
      override def withDynTransaction[T](f: => T): T = f
    }

    val oldLinkId1 = 5001
    val oldLinkId2 = 5002
    val newLinkId = 6000
    val municipalityCode = 235
    val administrativeClass = Municipality
    val trafficDirection = TrafficDirection.BothDirections
    val functionalClass = 1
    val linkType = Freeway
    val boundingBox = BoundingRectangle(Point(123, 345), Point(567, 678))
    val assetTypeId = 180
    val attributes = Map("MUNICIPALITYCODE" -> BigInt(municipalityCode), "SURFACETYPE" -> BigInt(2))

    val oldRoadLinks = Seq(RoadLink(oldLinkId1, List(Point(0.0, 0.0), Point(10.0, 0.0)), 10.0, administrativeClass, functionalClass, trafficDirection, linkType, None, None, attributes),
      RoadLink(oldLinkId2, List(Point(0.0, 0.0), Point(10.0, 0.0)), 10.0, administrativeClass, functionalClass, trafficDirection, linkType, None, None, attributes))

    val newRoadLink = RoadLink(newLinkId, List(Point(0.0, 0.0), Point(25.0, 0.0)), 25.0, administrativeClass, functionalClass, trafficDirection, linkType, None, None, attributes)

    val changeInfo = Seq(ChangeInfo(Some(oldLinkId1), Some(newLinkId), 12345, 1, Some(0), Some(10), Some(0), Some(10), 144000000),
      ChangeInfo(Some(oldLinkId2), Some(newLinkId), 12345, 2, Some(0), Some(10), Some(10), Some(20), 144000000))

    OracleDatabase.withDynTransaction {
      val (lrm1, lrm2, lrm3) = (Sequences.nextLrmPositionPrimaryKeySeqValue, Sequences.nextLrmPositionPrimaryKeySeqValue, Sequences.nextLrmPositionPrimaryKeySeqValue)
      val (asset1, asset2, asset3) = (Sequences.nextPrimaryKeySeqValue, Sequences.nextPrimaryKeySeqValue, Sequences.nextPrimaryKeySeqValue)
      sqlu"""insert into lrm_position (id, link_id, start_measure, end_measure, side_code) VALUES ($lrm1, $oldLinkId1, 0.0, 10.0, ${SideCode.AgainstDigitizing.value})""".execute
      sqlu"""insert into asset (id, asset_type_id, modified_date, modified_by) values ($asset1,$assetTypeId, TO_TIMESTAMP('2014-02-17 10:03:51.047483', 'YYYY-MM-DD HH24:MI:SS.FF6'),'KX1')""".execute
      sqlu"""insert into asset_link (asset_id, position_id) values ($asset1,$lrm1)""".execute
      sqlu"""insert into number_property_value (id, asset_id, property_id, value) values ($asset1,$asset1,(select id from property where public_id = 'mittarajoitus'),40)""".execute
      sqlu"""insert into lrm_position (id, link_id, start_measure, end_measure, side_code) VALUES ($lrm2, $oldLinkId1, 0, 10.0, ${SideCode.TowardsDigitizing.value})""".execute
      sqlu"""insert into asset (id, asset_type_id, modified_date, modified_by) values ($asset2,$assetTypeId, TO_TIMESTAMP('2016-02-17 10:03:51.047483', 'YYYY-MM-DD HH24:MI:SS.FF6'),'KX2')""".execute
      sqlu"""insert into asset_link (asset_id, position_id) values ($asset2,$lrm2)""".execute
      sqlu"""insert into number_property_value (id, asset_id, property_id, value) values ($asset2,$asset2,(select id from property where public_id = 'mittarajoitus'),50)""".execute
      sqlu"""insert into lrm_position (id, link_id, start_measure, end_measure, side_code) VALUES ($lrm3, $oldLinkId2, 0, 5.0, ${SideCode.BothDirections.value})""".execute
      sqlu"""insert into asset (id, asset_type_id, modified_date, modified_by) values ($asset3,$assetTypeId, TO_TIMESTAMP('2015-02-17 10:03:51.047483', 'YYYY-MM-DD HH24:MI:SS.FF6'),'KX3')""".execute
      sqlu"""insert into asset_link (asset_id, position_id) values ($asset3,$lrm3)""".execute
      sqlu"""insert into number_property_value (id, asset_id, property_id, value) values ($asset3,$asset3,(select id from property where public_id = 'mittarajoitus'),60)""".execute

      when(mockRoadLinkService.getRoadLinksAndChangesFromVVH(any[BoundingRectangle], any[Set[Int]])).thenReturn((oldRoadLinks, Nil))
      val before = service.getByBoundingBox(assetTypeId, boundingBox).toList.flatten

      before.length should be (4)
      before.count(_.value.nonEmpty) should be (3)

      val beforeByLinkId = before.groupBy(_.linkId)
      val linearAssets1 = beforeByLinkId(oldLinkId1)
      linearAssets1.length should be (2)
      linearAssets1.head.startMeasure should be (0)
      linearAssets1.head.endMeasure should be (10)
      val linearAssets2 = beforeByLinkId(oldLinkId2)
      linearAssets2.length should be (2)
      linearAssets2.filter(l => l.id > 0).head.startMeasure should be (0)
      linearAssets2.filter(l => l.id > 0).head.endMeasure should be (5)

      when(mockRoadLinkService.getRoadLinksAndChangesFromVVH(any[BoundingRectangle], any[Set[Int]])).thenReturn((List(newRoadLink), changeInfo))
      val after = service.getByBoundingBox(assetTypeId, boundingBox).toList.flatten
//      after.foreach(println)
      after.length should be(4)
      after.count(_.value.nonEmpty) should be (3)
      after.count(l => l.startMeasure == 0.0 && l.endMeasure == 10.0) should be (2)
      after.count(l => l.startMeasure == 10.0 && l.endMeasure == 15.0 && l.value.get.equals(NumericValue(60))) should be (1)
      after.count(l => l.startMeasure == 15.0 && l.endMeasure == 25.0 && l.value.isEmpty) should be (1)

      dynamicSession.rollback()
    }
  }

<<<<<<< HEAD
  test("Should map hazmat prohibitions of two old links to one new link") {

    // Combined road link (change types 1 and 2)

    val mockRoadLinkService = MockitoSugar.mock[RoadLinkService]
    val service = new LinearAssetService(mockRoadLinkService, new DummyEventBus) {
      override def withDynTransaction[T](f: => T): T = f
    }

    val oldLinkId1 = 5001
    val oldLinkId2 = 5002
    val newLinkId = 6000
    val municipalityCode = 235
    val administrativeClass = Municipality
    val trafficDirection = TrafficDirection.BothDirections
    val functionalClass = 1
    val linkType = Freeway
    val boundingBox = BoundingRectangle(Point(123, 345), Point(567, 678))
    val assetTypeId = 210
    val attributes = Map("MUNICIPALITYCODE" -> BigInt(municipalityCode), "SURFACETYPE" -> BigInt(2))

    val oldRoadLinks = Seq(RoadLink(oldLinkId1, List(Point(0.0, 0.0), Point(10.0, 0.0)), 10.0, administrativeClass, functionalClass, trafficDirection, linkType, None, None, attributes),
      RoadLink(oldLinkId2, List(Point(0.0, 0.0), Point(10.0, 0.0)), 10.0, administrativeClass, functionalClass, trafficDirection, linkType, None, None, attributes))

    val newRoadLink = RoadLink(newLinkId, List(Point(0.0, 0.0), Point(20.0, 0.0)), 20.0, administrativeClass, functionalClass, trafficDirection, linkType, None, None, attributes)

    val changeInfo = Seq(ChangeInfo(Some(oldLinkId1), Some(newLinkId), 12345, 1, Some(0), Some(10), Some(0), Some(10), 144000000),
      ChangeInfo(Some(oldLinkId2), Some(newLinkId), 12345, 2, Some(0), Some(10), Some(10), Some(20), 144000000))

    OracleDatabase.withDynTransaction {
      val (lrm1, lrm2, lrm3) = (Sequences.nextLrmPositionPrimaryKeySeqValue, Sequences.nextLrmPositionPrimaryKeySeqValue, Sequences.nextLrmPositionPrimaryKeySeqValue)
      val (asset1, asset2, asset3) = (Sequences.nextPrimaryKeySeqValue, Sequences.nextPrimaryKeySeqValue, Sequences.nextPrimaryKeySeqValue)
      sqlu"""insert into lrm_position (id, link_id, start_measure, end_measure, side_code) VALUES ($lrm1, $oldLinkId1, 0.0, 10.0, ${SideCode.AgainstDigitizing.value})""".execute
      sqlu"""insert into asset (id, asset_type_id, modified_date, modified_by) values ($asset1,$assetTypeId, TO_TIMESTAMP('2014-02-17 10:03:51.047483', 'YYYY-MM-DD HH24:MI:SS.FF6'),'KX1')""".execute
      sqlu"""insert into asset_link (asset_id, position_id) values ($asset1,$lrm1)""".execute
      sqlu"""insert into prohibition_value (id, asset_id, type) values ($asset1,$asset1,24)""".execute
      sqlu"""insert into prohibition_validity_period (id, prohibition_value_id, type, start_hour, end_hour) values ($asset1,$asset1,1,11,12)""".execute
      sqlu"""insert into lrm_position (id, link_id, start_measure, end_measure, side_code) VALUES ($lrm2, $oldLinkId1, 0, 10.0, ${SideCode.TowardsDigitizing.value})""".execute
      sqlu"""insert into asset (id, asset_type_id, modified_date, modified_by) values ($asset2,$assetTypeId, TO_TIMESTAMP('2016-02-17 10:03:51.047483', 'YYYY-MM-DD HH24:MI:SS.FF6'),'KX2')""".execute
      sqlu"""insert into asset_link (asset_id, position_id) values ($asset2,$lrm2)""".execute
      sqlu"""insert into prohibition_value (id, asset_id, type) values ($asset2,$asset2,25)""".execute
      sqlu"""insert into prohibition_validity_period (id, prohibition_value_id, type, start_hour, end_hour) values ($asset2,$asset2,2,12,13)""".execute
      sqlu"""insert into lrm_position (id, link_id, start_measure, end_measure, side_code) VALUES ($lrm3, $oldLinkId2, 0, 5.0, ${SideCode.BothDirections.value})""".execute
      sqlu"""insert into asset (id, asset_type_id, modified_date, modified_by) values ($asset3,$assetTypeId, TO_TIMESTAMP('2015-02-17 10:03:51.047483', 'YYYY-MM-DD HH24:MI:SS.FF6'),'KX3')""".execute
      sqlu"""insert into asset_link (asset_id, position_id) values ($asset3,$lrm3)""".execute
      sqlu"""insert into prohibition_value (id, asset_id, type) values ($asset3,$asset3,24)""".execute

      when(mockRoadLinkService.getRoadLinksAndChangesFromVVH(any[BoundingRectangle], any[Set[Int]])).thenReturn((oldRoadLinks, Nil))
      val before = service.getByBoundingBox(assetTypeId, boundingBox).toList.flatten

      before.length should be (4)
      before.count(_.value.nonEmpty) should be (3)

      val beforeByLinkId = before.groupBy(_.linkId)
      val linearAssets1 = beforeByLinkId(oldLinkId1)
      linearAssets1.length should be (2)
      linearAssets1.head.startMeasure should be (0)
      linearAssets1.head.endMeasure should be (10)
      val linearAssets2 = beforeByLinkId(oldLinkId2)
      linearAssets2.length should be (2)
      linearAssets2.filter(l => l.id > 0).head.startMeasure should be (0)
      linearAssets2.filter(l => l.id > 0).head.endMeasure should be (5)

      when(mockRoadLinkService.getRoadLinksAndChangesFromVVH(any[BoundingRectangle], any[Set[Int]])).thenReturn((List(newRoadLink), changeInfo))
      val after = service.getByBoundingBox(assetTypeId, boundingBox).toList.flatten

//      after.foreach(println)
      after.length should be(4)
      after.count(_.value.nonEmpty) should be (3)

      val linearAssetBothDirections = after.filter(p => (p.sideCode == SideCode.BothDirections) && p.value.nonEmpty).head
      val prohibitionBothDirections = Prohibitions(Seq(ProhibitionValue(24, Set.empty, Set.empty, null)))
      val linearAssetTowardsDigitizing = after.filter(p => p.sideCode == SideCode.TowardsDigitizing).head
      val prohibitionTowardsDigitizing = Prohibitions(Seq(ProhibitionValue(25, Set(ValidityPeriod(12, 13, Saturday)), Set.empty, null)))
      val linearAssetAgainstDigitizing = after.filter(p => p.sideCode == SideCode.AgainstDigitizing).head
      val prohibitionAgainstDigitizing = Prohibitions(Seq(ProhibitionValue(24, Set(ValidityPeriod(11, 12, Weekday)), Set.empty, null)))

      linearAssetBothDirections.value should be (Some(prohibitionBothDirections))
      linearAssetTowardsDigitizing.value should be (Some(prohibitionTowardsDigitizing))
      linearAssetAgainstDigitizing.value should be (Some(prohibitionAgainstDigitizing))

      dynamicSession.rollback()
    }
  }
  test("Should map vehicle prohibition of two old links to one new link") {

    // Combined road link (change types 1 and 2)

    val mockRoadLinkService = MockitoSugar.mock[RoadLinkService]
    val service = new LinearAssetService(mockRoadLinkService, new DummyEventBus) {
      override def withDynTransaction[T](f: => T): T = f
    }

    val oldLinkId1 = 5001
    val oldLinkId2 = 5002
    val newLinkId = 6000
    val municipalityCode = 235
    val administrativeClass = Municipality
    val trafficDirection = TrafficDirection.BothDirections
    val functionalClass = 1
    val linkType = Freeway
    val boundingBox = BoundingRectangle(Point(123, 345), Point(567, 678))
    val assetTypeId = 190
    val attributes = Map("MUNICIPALITYCODE" -> BigInt(municipalityCode), "SURFACETYPE" -> BigInt(2))

    val oldRoadLinks = Seq(RoadLink(oldLinkId1, List(Point(0.0, 0.0), Point(10.0, 0.0)), 10.0, administrativeClass, functionalClass, trafficDirection, linkType, None, None, attributes),
      RoadLink(oldLinkId2, List(Point(0.0, 0.0), Point(10.0, 0.0)), 10.0, administrativeClass, functionalClass, trafficDirection, linkType, None, None, attributes))

    val newRoadLink = RoadLink(newLinkId, List(Point(0.0, 0.0), Point(20.0, 0.0)), 20.0, administrativeClass, functionalClass, trafficDirection, linkType, None, None, attributes)

    val changeInfo = Seq(ChangeInfo(Some(oldLinkId1), Some(newLinkId), 12345, 1, Some(0), Some(10), Some(0), Some(10), 144000000),
      ChangeInfo(Some(oldLinkId2), Some(newLinkId), 12345, 2, Some(0), Some(10), Some(10), Some(20), 144000000))

    OracleDatabase.withDynTransaction {
      val (lrm1, lrm2, lrm3) = (Sequences.nextLrmPositionPrimaryKeySeqValue, Sequences.nextLrmPositionPrimaryKeySeqValue, Sequences.nextLrmPositionPrimaryKeySeqValue)
      val (asset1, asset2, asset3) = (Sequences.nextPrimaryKeySeqValue, Sequences.nextPrimaryKeySeqValue, Sequences.nextPrimaryKeySeqValue)
      sqlu"""insert into lrm_position (id, link_id, start_measure, end_measure, side_code) VALUES ($lrm1, $oldLinkId1, 0.0, 10.0, ${SideCode.AgainstDigitizing.value})""".execute
      sqlu"""insert into asset (id, asset_type_id, modified_date, modified_by) values ($asset1,$assetTypeId, TO_TIMESTAMP('2014-02-17 10:03:51.047483', 'YYYY-MM-DD HH24:MI:SS.FF6'),'KX1')""".execute
      sqlu"""insert into asset_link (asset_id, position_id) values ($asset1,$lrm1)""".execute
      sqlu"""insert into prohibition_value (id, asset_id, type) values ($asset1,$asset1,24)""".execute
      sqlu"""insert into prohibition_validity_period (id, prohibition_value_id, type, start_hour, end_hour) values ($asset1,$asset1,1,11,12)""".execute
      sqlu"""insert into prohibition_exception (id, prohibition_value_id, type) values (600010, $asset1, 10)""".execute

      sqlu"""insert into lrm_position (id, link_id, start_measure, end_measure, side_code) VALUES ($lrm2, $oldLinkId1, 0, 10.0, ${SideCode.TowardsDigitizing.value})""".execute
      sqlu"""insert into asset (id, asset_type_id, modified_date, modified_by) values ($asset2,$assetTypeId, TO_TIMESTAMP('2016-02-17 10:03:51.047483', 'YYYY-MM-DD HH24:MI:SS.FF6'),'KX2')""".execute
      sqlu"""insert into asset_link (asset_id, position_id) values ($asset2,$lrm2)""".execute
      sqlu"""insert into prohibition_value (id, asset_id, type) values ($asset2,$asset2,25)""".execute
      sqlu"""insert into prohibition_validity_period (id, prohibition_value_id, type, start_hour, end_hour) values ($asset2,$asset2,2,12,13)""".execute
      sqlu"""insert into prohibition_exception (id, prohibition_value_id, type) values (600011, $asset2, 10)""".execute

      sqlu"""insert into lrm_position (id, link_id, start_measure, end_measure, side_code) VALUES ($lrm3, $oldLinkId2, 0, 5.0, ${SideCode.BothDirections.value})""".execute
      sqlu"""insert into asset (id, asset_type_id, modified_date, modified_by) values ($asset3,$assetTypeId, TO_TIMESTAMP('2015-02-17 10:03:51.047483', 'YYYY-MM-DD HH24:MI:SS.FF6'),'KX3')""".execute
      sqlu"""insert into asset_link (asset_id, position_id) values ($asset3,$lrm3)""".execute
      sqlu"""insert into prohibition_value (id, asset_id, type) values ($asset3,$asset3,24)""".execute
      sqlu"""insert into prohibition_exception (id, prohibition_value_id, type) values (600012, $asset3, 10)""".execute


      when(mockRoadLinkService.getRoadLinksAndChangesFromVVH(any[BoundingRectangle], any[Set[Int]])).thenReturn((oldRoadLinks, Nil))
      val before = service.getByBoundingBox(assetTypeId, boundingBox).toList.flatten

      before.length should be (4)
      before.count(_.value.nonEmpty) should be (3)

      val beforeByLinkId = before.groupBy(_.linkId)
      val linearAssets1 = beforeByLinkId(oldLinkId1)
      linearAssets1.length should be (2)
      linearAssets1.head.startMeasure should be (0)
      linearAssets1.head.endMeasure should be (10)

      val linearAssets2 = beforeByLinkId(oldLinkId2)
      linearAssets2.length should be (2)
      linearAssets2.filter(l => l.id > 0).head.startMeasure should be (0)
      linearAssets2.filter(l => l.id > 0).head.endMeasure should be (5)

      when(mockRoadLinkService.getRoadLinksAndChangesFromVVH(any[BoundingRectangle], any[Set[Int]])).thenReturn((List(newRoadLink), changeInfo))
      val after = service.getByBoundingBox(assetTypeId, boundingBox).toList.flatten

      after.length should be(4)
      after.count(_.value.nonEmpty) should be (3)

      val linearAssetBothDirections = after.filter(p => (p.sideCode == SideCode.BothDirections) && p.value.nonEmpty).head
      val prohibitionBothDirections = Prohibitions(Seq(ProhibitionValue(24, Set.empty, Set(10), null)))
      val linearAssetTowardsDigitizing = after.filter(p => p.sideCode == SideCode.TowardsDigitizing).head
      val prohibitionTowardsDigitizing = Prohibitions(Seq(ProhibitionValue(25, Set(ValidityPeriod(12, 13, Saturday)), Set(10), null)))
      val linearAssetAgainstDigitizing = after.filter(p => p.sideCode == SideCode.AgainstDigitizing).head
      val prohibitionAgainstDigitizing = Prohibitions(Seq(ProhibitionValue(24, Set(ValidityPeriod(11, 12, Weekday)), Set(10), null)))

      linearAssetBothDirections.value should be (Some(prohibitionBothDirections))
      linearAssetTowardsDigitizing.value should be (Some(prohibitionTowardsDigitizing))
      linearAssetAgainstDigitizing.value should be (Some(prohibitionAgainstDigitizing))

      dynamicSession.rollback()
    }
  }

=======
>>>>>>> 75abb539
  test("Should not create new assets on update") {
    val mockRoadLinkService = MockitoSugar.mock[RoadLinkService]
    val service = new LinearAssetService(mockRoadLinkService, new DummyEventBus) {
      override def withDynTransaction[T](f: => T): T = f
    }

    val oldLinkId1 = 1234
    val oldLinkId2 = 1235
    val assetTypeId = 100
    val vvhTimeStamp = 14440000
    OracleDatabase.withDynTransaction {
      val (lrm1, lrm2, lrm3) = (Sequences.nextLrmPositionPrimaryKeySeqValue, Sequences.nextLrmPositionPrimaryKeySeqValue, Sequences.nextLrmPositionPrimaryKeySeqValue)
      val (asset1, asset2, asset3) = (Sequences.nextPrimaryKeySeqValue, Sequences.nextPrimaryKeySeqValue, Sequences.nextPrimaryKeySeqValue)
      sqlu"""insert into lrm_position (id, link_id, start_measure, end_measure, side_code) VALUES ($lrm1, $oldLinkId1, 0.0, 10.0, ${SideCode.AgainstDigitizing.value})""".execute
      sqlu"""insert into asset (id, asset_type_id, modified_date, modified_by) values ($asset1,$assetTypeId, TO_TIMESTAMP('2014-02-17 10:03:51.047483', 'YYYY-MM-DD HH24:MI:SS.FF6'),'KX1')""".execute
      sqlu"""insert into asset_link (asset_id, position_id) values ($asset1,$lrm1)""".execute
      sqlu"""insert into number_property_value (id, asset_id, property_id, value) values ($asset1,$asset1,(select id from property where public_id = 'mittarajoitus'),40)""".execute
      sqlu"""insert into lrm_position (id, link_id, start_measure, end_measure, side_code) VALUES ($lrm2, $oldLinkId1, 0, 10.0, ${SideCode.TowardsDigitizing.value})""".execute
      sqlu"""insert into asset (id, asset_type_id, modified_date, modified_by) values ($asset2,$assetTypeId, TO_TIMESTAMP('2016-02-17 10:03:51.047483', 'YYYY-MM-DD HH24:MI:SS.FF6'),'KX2')""".execute
      sqlu"""insert into asset_link (asset_id, position_id) values ($asset2,$lrm2)""".execute
      sqlu"""insert into number_property_value (id, asset_id, property_id, value) values ($asset2,$asset2,(select id from property where public_id = 'mittarajoitus'),50)""".execute
      sqlu"""insert into lrm_position (id, link_id, start_measure, end_measure, side_code) VALUES ($lrm3, $oldLinkId2, 0, 5.0, ${SideCode.BothDirections.value})""".execute
      sqlu"""insert into asset (id, asset_type_id, modified_date, modified_by) values ($asset3,$assetTypeId, TO_TIMESTAMP('2015-02-17 10:03:51.047483', 'YYYY-MM-DD HH24:MI:SS.FF6'),'KX3')""".execute
      sqlu"""insert into asset_link (asset_id, position_id) values ($asset3,$lrm3)""".execute
      sqlu"""insert into number_property_value (id, asset_id, property_id, value) values ($asset3,$asset3,(select id from property where public_id = 'mittarajoitus'),60)""".execute

      val original = service.getPersistedAssetsByIds(assetTypeId, Set(asset1)).head
      val projectedLinearAssets = Seq(original.copy(startMeasure = 0.1, endMeasure = 10.1, sideCode = 1, vvhTimeStamp = vvhTimeStamp))

      service.persistProjectedLinearAssets(projectedLinearAssets)
      val all = service.dao.fetchLinearAssetsByLinkIds(assetTypeId, Seq(oldLinkId1, oldLinkId2), "mittarajoitus")
      all.size should be (3)
      val persisted = service.getPersistedAssetsByIds(assetTypeId, Set(asset1))
      persisted.size should be (1)
      val head = persisted.head
      head.id should be (original.id)
      head.vvhTimeStamp should be (vvhTimeStamp)
      head.startMeasure should be (0.1)
      head.endMeasure should be (10.1)
      head.expired should be (false)
      dynamicSession.rollback()
    }
  }

<<<<<<< HEAD
  test("Should update asset without override verified by or date info ") {
    val mockRoadLinkService = MockitoSugar.mock[RoadLinkService]
    val service = new LinearAssetService(mockRoadLinkService, new DummyEventBus) {
      override def withDynTransaction[T](f: => T): T = f
    }

    val oldLinkId1 = 1234
    val oldLinkId2 = 1235
    val assetTypeId = 100
    val vvhTimeStamp = 14440000
    OracleDatabase.withDynTransaction {
      val (lrm1, lrm2, lrm3) = (Sequences.nextLrmPositionPrimaryKeySeqValue, Sequences.nextLrmPositionPrimaryKeySeqValue, Sequences.nextLrmPositionPrimaryKeySeqValue)
      val asset1 = Sequences.nextPrimaryKeySeqValue
      sqlu"""insert into lrm_position (id, link_id, start_measure, end_measure, side_code) VALUES ($lrm1, $oldLinkId1, 0.0, 10.0, ${SideCode.AgainstDigitizing.value})""".execute
      sqlu"""insert into asset (id, asset_type_id, modified_date, modified_by, verified_by, verified_date) values ($asset1,$assetTypeId, TO_TIMESTAMP('2014-02-17 10:03:51.047483', 'YYYY-MM-DD HH24:MI:SS.FF6'),
            'KX1', 'testeUser', TO_TIMESTAMP('2017-11-30 10:03:51.047483', 'YYYY-MM-DD HH24:MI:SS.FF6'))""".execute
      sqlu"""insert into asset_link (asset_id, position_id) values ($asset1,$lrm1)""".execute
      sqlu"""insert into number_property_value (id, asset_id, property_id, value) values ($asset1,$asset1,(select id from property where public_id = 'mittarajoitus'),40)""".execute

      val original = service.getPersistedAssetsByIds(assetTypeId, Set(asset1)).head
      val projectedLinearAssets = Seq(original.copy(startMeasure = 0.1, endMeasure = 10.1, sideCode = 1, vvhTimeStamp = vvhTimeStamp))
      service.persistProjectedLinearAssets(projectedLinearAssets)
      val persisted = service.getPersistedAssetsByIds(assetTypeId, Set(asset1)).head
      persisted.verifiedDate.get.toString("yyyy-MM-dd") should be ("2017-11-30")
      persisted.verifiedBy.get should be ("testeUser")
      dynamicSession.rollback()
    }
  }

  test("Should not create prohibitions on actor update") {
    val mockRoadLinkService = MockitoSugar.mock[RoadLinkService]
    val service = new LinearAssetService(mockRoadLinkService, new DummyEventBus) {
      override def withDynTransaction[T](f: => T): T = f
    }

    val oldLinkId1 = 1234
    val oldLinkId2 = 1235
    val municipalityCode = 235
    val administrativeClass = Municipality
    val trafficDirection = TrafficDirection.BothDirections
    val functionalClass = 1
    val linkType = Freeway
    val boundingBox = BoundingRectangle(Point(123, 345), Point(567, 678))
    val assetTypeId = 190
    val vvhTimeStamp = 14440000

    OracleDatabase.withDynTransaction {
      val (lrm1, lrm2, lrm3) = (Sequences.nextLrmPositionPrimaryKeySeqValue, Sequences.nextLrmPositionPrimaryKeySeqValue, Sequences.nextLrmPositionPrimaryKeySeqValue)
      val (asset1, asset2, asset3) = (Sequences.nextPrimaryKeySeqValue, Sequences.nextPrimaryKeySeqValue, Sequences.nextPrimaryKeySeqValue)
      sqlu"""insert into lrm_position (id, link_id, start_measure, end_measure, side_code) VALUES ($lrm1, $oldLinkId1, 0.0, 10.0, ${SideCode.AgainstDigitizing.value})""".execute
      sqlu"""insert into asset (id, asset_type_id, modified_date, modified_by) values ($asset1,$assetTypeId, TO_TIMESTAMP('2014-02-17 10:03:51.047483', 'YYYY-MM-DD HH24:MI:SS.FF6'),'KX1')""".execute
      sqlu"""insert into asset_link (asset_id, position_id) values ($asset1,$lrm1)""".execute
      sqlu"""insert into prohibition_value (id, asset_id, type) values ($asset1,$asset1,24)""".execute
      sqlu"""insert into prohibition_validity_period (id, prohibition_value_id, type, start_hour, end_hour) values ($asset1,$asset1,1,11,12)""".execute
      sqlu"""insert into prohibition_exception (id, prohibition_value_id, type) values (600010, $asset1, 10)""".execute

      sqlu"""insert into lrm_position (id, link_id, start_measure, end_measure, side_code) VALUES ($lrm2, $oldLinkId1, 0, 10.0, ${SideCode.TowardsDigitizing.value})""".execute
      sqlu"""insert into asset (id, asset_type_id, modified_date, modified_by) values ($asset2,$assetTypeId, TO_TIMESTAMP('2016-02-17 10:03:51.047483', 'YYYY-MM-DD HH24:MI:SS.FF6'),'KX2')""".execute
      sqlu"""insert into asset_link (asset_id, position_id) values ($asset2,$lrm2)""".execute
      sqlu"""insert into prohibition_value (id, asset_id, type) values ($asset2,$asset2,25)""".execute
      sqlu"""insert into prohibition_validity_period (id, prohibition_value_id, type, start_hour, end_hour) values ($asset2,$asset2,2,12,13)""".execute
      sqlu"""insert into prohibition_exception (id, prohibition_value_id, type) values (600011, $asset2, 10)""".execute

      sqlu"""insert into lrm_position (id, link_id, start_measure, end_measure, side_code) VALUES ($lrm3, $oldLinkId2, 0, 5.0, ${SideCode.BothDirections.value})""".execute
      sqlu"""insert into asset (id, asset_type_id, modified_date, modified_by) values ($asset3,$assetTypeId, TO_TIMESTAMP('2015-02-17 10:03:51.047483', 'YYYY-MM-DD HH24:MI:SS.FF6'),'KX3')""".execute
      sqlu"""insert into asset_link (asset_id, position_id) values ($asset3,$lrm3)""".execute
      sqlu"""insert into prohibition_value (id, asset_id, type) values ($asset3,$asset3,24)""".execute
      sqlu"""insert into prohibition_exception (id, prohibition_value_id, type) values (600012, $asset3, 10)""".execute


      val original = service.getPersistedAssetsByIds(assetTypeId, Set(asset1)).head
      val projectedProhibitions = Seq(original.copy(startMeasure = 0.1, endMeasure = 10.1, sideCode = 1, vvhTimeStamp = vvhTimeStamp))

      service.persistProjectedLinearAssets(projectedProhibitions)
      val all = service.dao.fetchProhibitionsByIds(assetTypeId, Set(asset1,asset2,asset3), false)
      all.size should be (3)
      val persisted = service.getPersistedAssetsByIds(assetTypeId, Set(asset1))
      persisted.size should be (1)
      val head = persisted.head
      head.id should be (original.id)
      head.vvhTimeStamp should be (vvhTimeStamp)
      head.startMeasure should be (0.1)
      head.endMeasure should be (10.1)
      head.expired should be (false)

      dynamicSession.rollback()
    }
  }

  test("when update on actor shouldn't override the verified by or date") {
    val mockRoadLinkService = MockitoSugar.mock[RoadLinkService]
    val service = new LinearAssetService(mockRoadLinkService, new DummyEventBus) {
      override def withDynTransaction[T](f: => T): T = f
    }

    val oldLinkId1 = 1234
    val assetTypeId = 190
    val vvhTimeStamp = 14440000

    OracleDatabase.withDynTransaction {
      val lrm1 = Sequences.nextLrmPositionPrimaryKeySeqValue
      val asset1 = Sequences.nextPrimaryKeySeqValue
      sqlu"""insert into lrm_position (id, link_id, start_measure, end_measure, side_code) VALUES ($lrm1, $oldLinkId1, 0.0, 10.0, ${SideCode.AgainstDigitizing.value})""".execute
      sqlu"""insert into asset (id, asset_type_id, modified_date, modified_by, verified_date, verified_by)
             values ($asset1,$assetTypeId, TO_TIMESTAMP('2014-02-17 10:03:51.047483', 'YYYY-MM-DD HH24:MI:SS.FF6'),'KX1', TO_TIMESTAMP('2017-11-30 10:03:51.047483', 'YYYY-MM-DD HH24:MI:SS.FF6') ,'testeUser')""".execute
      sqlu"""insert into asset_link (asset_id, position_id) values ($asset1,$lrm1)""".execute
      sqlu"""insert into prohibition_value (id, asset_id, type) values ($asset1,$asset1,24)""".execute
      sqlu"""insert into prohibition_validity_period (id, prohibition_value_id, type, start_hour, end_hour) values ($asset1,$asset1,1,11,12)""".execute
      sqlu"""insert into prohibition_exception (id, prohibition_value_id, type) values (600010, $asset1, 10)""".execute

      val original = service.getPersistedAssetsByIds(assetTypeId, Set(asset1)).head
      val projectedProhibitions = Seq(original.copy(startMeasure = 0.1, endMeasure = 10.1, sideCode = 1, vvhTimeStamp = vvhTimeStamp))

      service.persistProjectedLinearAssets(projectedProhibitions)
      val persisted = service.getPersistedAssetsByIds(assetTypeId, Set(asset1)).head
      persisted.verifiedDate.get.toString("yyyy-MM-dd") should be ("2017-11-30")
      persisted.verifiedBy.get should be ("testeUser")
      dynamicSession.rollback()
    }
  }

  test("Should extend vehicle prohibition on road extension") {

    val mockRoadLinkService = MockitoSugar.mock[RoadLinkService]
    val service = new LinearAssetService(mockRoadLinkService, new DummyEventBus) {
      override def withDynTransaction[T](f: => T): T = f
    }

    val oldLinkId1 = 6000
    val newLinkId = 6000
    val municipalityCode = 235
    val administrativeClass = Municipality
    val trafficDirection = TrafficDirection.BothDirections
    val functionalClass = 1
    val linkType = Freeway
    val boundingBox = BoundingRectangle(Point(123, 345), Point(567, 678))
    val assetTypeId = 190
    val attributes = Map("MUNICIPALITYCODE" -> BigInt(municipalityCode), "SURFACETYPE" -> BigInt(2))

    val oldRoadLinks = Seq(RoadLink(oldLinkId1, List(Point(0.0, 0.0), Point(10.0, 0.0)), 10.0, administrativeClass, functionalClass, trafficDirection, linkType, None, None, attributes))

    val newRoadLink = RoadLink(newLinkId, List(Point(0.0, 0.0), Point(20.0, 0.0)), 20.0, administrativeClass, functionalClass, trafficDirection, linkType, None, None, attributes)

    val changeInfo = Seq(ChangeInfo(Some(oldLinkId1), Some(newLinkId), 12345, 3, Some(0), Some(10), Some(0), Some(10), 144000000),
      ChangeInfo(None, Some(newLinkId), 12345, 4, None, None, Some(10), Some(20), 144000000))

    OracleDatabase.withDynTransaction {
      val (lrm1, lrm2, lrm3) = (Sequences.nextLrmPositionPrimaryKeySeqValue, Sequences.nextLrmPositionPrimaryKeySeqValue, Sequences.nextLrmPositionPrimaryKeySeqValue)
      val (asset1, asset2, asset3) = (Sequences.nextPrimaryKeySeqValue, Sequences.nextPrimaryKeySeqValue, Sequences.nextPrimaryKeySeqValue)
      sqlu"""insert into lrm_position (id, link_id, start_measure, end_measure, side_code) VALUES ($lrm1, $oldLinkId1, 0.0, 10.0, ${SideCode.AgainstDigitizing.value})""".execute
      sqlu"""insert into asset (id, asset_type_id, modified_date, modified_by) values ($asset1,$assetTypeId, TO_TIMESTAMP('2014-02-17 10:03:51.047483', 'YYYY-MM-DD HH24:MI:SS.FF6'),'KX1')""".execute
      sqlu"""insert into asset_link (asset_id, position_id) values ($asset1,$lrm1)""".execute
      sqlu"""insert into prohibition_value (id, asset_id, type) values ($asset1,$asset1,24)""".execute
      sqlu"""insert into prohibition_validity_period (id, prohibition_value_id, type, start_hour, end_hour) values ($asset1,$asset1,1,11,12)""".execute
      sqlu"""insert into prohibition_exception (id, prohibition_value_id, type) values (600010, $asset1, 10)""".execute

      sqlu"""insert into lrm_position (id, link_id, start_measure, end_measure, side_code) VALUES ($lrm2, $oldLinkId1, 0, 9.0, ${SideCode.TowardsDigitizing.value})""".execute
      sqlu"""insert into asset (id, asset_type_id, modified_date, modified_by) values ($asset2,$assetTypeId, TO_TIMESTAMP('2016-02-17 10:03:51.047483', 'YYYY-MM-DD HH24:MI:SS.FF6'),'KX2')""".execute
      sqlu"""insert into asset_link (asset_id, position_id) values ($asset2,$lrm2)""".execute
      sqlu"""insert into prohibition_value (id, asset_id, type) values ($asset2,$asset2,25)""".execute
      sqlu"""insert into prohibition_validity_period (id, prohibition_value_id, type, start_hour, end_hour) values ($asset2,$asset2,2,12,13)""".execute
      sqlu"""insert into prohibition_exception (id, prohibition_value_id, type) values (600011, $asset2, 10)""".execute



      when(mockRoadLinkService.getRoadLinksAndChangesFromVVH(any[BoundingRectangle], any[Set[Int]])).thenReturn((oldRoadLinks, Nil))
      val before = service.getByBoundingBox(assetTypeId, boundingBox).toList.flatten

      val beforeByLinkId = before.groupBy(_.linkId)
      val linearAssets1 = beforeByLinkId(oldLinkId1)
      linearAssets1.length should be (3)

      when(mockRoadLinkService.getRoadLinksAndChangesFromVVH(any[BoundingRectangle], any[Set[Int]])).thenReturn((List(newRoadLink), changeInfo))
      val after = service.getByBoundingBox(assetTypeId, boundingBox).toList.flatten

      after.length should be(3)
      after.count(_.value.nonEmpty) should be (2)

      val linearAssetTowardsDigitizing = after.filter(p => p.sideCode == SideCode.TowardsDigitizing).head
      val prohibitionTowardsDigitizing = Prohibitions(Seq(ProhibitionValue(25, Set(ValidityPeriod(12, 13, Saturday)), Set(10), null)))
      val linearAssetAgainstDigitizing = after.filter(p => p.sideCode == SideCode.AgainstDigitizing).head
      val prohibitionAgainstDigitizing = Prohibitions(Seq(ProhibitionValue(24, Set(ValidityPeriod(11, 12, Weekday)), Set(10), null)))

      linearAssetTowardsDigitizing.value should be (Some(prohibitionTowardsDigitizing))
      linearAssetAgainstDigitizing.value should be (Some(prohibitionAgainstDigitizing))
      linearAssetAgainstDigitizing.startMeasure should be (0.0)
      linearAssetAgainstDigitizing.endMeasure should be (20.0)

      linearAssetTowardsDigitizing.startMeasure should be (0.0)
      linearAssetTowardsDigitizing.endMeasure should be (9.0)

      dynamicSession.rollback()
    }
  }

=======
>>>>>>> 75abb539
  test("pseudo vvh timestamp is correctly created") {
    val vvhClient = new VVHRoadLinkClient("")
    val hours = DateTime.now().getHourOfDay
    val yesterday = vvhClient.createVVHTimeStamp(hours + 1)
    val today = vvhClient.createVVHTimeStamp(hours)

    (today % 24*60*60*1000L) should be (0L)
    (yesterday % 24*60*60*1000L) should be (0L)
    today should be > yesterday
    (yesterday + 24*60*60*1000L) should be (today)
  }

  test("Should extend traffic count on segment") {

    val mockRoadLinkService = MockitoSugar.mock[RoadLinkService]
    val mockVVHClient = MockitoSugar.mock[VVHClient]
    val mockVVHRoadLinkClient = MockitoSugar.mock[VVHRoadLinkClient]
    val timeStamp = new VVHRoadLinkClient("http://localhost:6080").createVVHTimeStamp(-5)
    when(mockRoadLinkService.vvhClient).thenReturn(mockVVHClient)
    when(mockVVHClient.roadLinkData).thenReturn(mockVVHRoadLinkClient)
    when(mockVVHRoadLinkClient.createVVHTimeStamp(any[Int])).thenReturn(timeStamp)
    val service = new LinearAssetService(mockRoadLinkService, new DummyEventBus) {
      override def withDynTransaction[T](f: => T): T = f
    }

    val oldLinkId1 = 3056622
    val municipalityCode = 444
    val administrativeClass = State
    val trafficDirection = TrafficDirection.BothDirections
    val functionalClass = 1
    val linkType = Freeway
    val boundingBox = BoundingRectangle(Point(123, 345), Point(567, 678))
    val assetTypeId = 170
    val geom = List(Point(346005.726,6688024.548),Point(346020.228,6688034.371),Point(346046.054,6688061.11),Point(346067.323,6688080.86))
    val len = GeometryUtils.geometryLength(geom)

    val roadLinks = Seq(RoadLink(oldLinkId1, geom, len, administrativeClass, functionalClass, trafficDirection, linkType, None, None, Map("MUNICIPALITYCODE" -> BigInt(municipalityCode))))
    val changeInfo = Seq(
      ChangeInfo(Some(oldLinkId1), Some(oldLinkId1), 1204467577, 7, Some(81.53683273), Some(164.92962409), Some(0), Some(83.715056320000002), 1461970812000L),
      ChangeInfo(Some(oldLinkId1), None, 1204467577, 8, Some(0), Some(81.53683273), None, None, 1461970812000L),
      ChangeInfo(Some(oldLinkId1), None, 1204467577, 8, Some(164.92962409), Some(165.37927110999999), None, None, 1461970812000L))

    OracleDatabase.withDynTransaction {
      val (lrm, asset) = (Sequences.nextLrmPositionPrimaryKeySeqValue, Sequences.nextPrimaryKeySeqValue)
      sqlu"""DELETE FROM asset_link WHERE position_id in (SELECT id FROM lrm_position where link_id = $oldLinkId1)""".execute
      sqlu"""insert into lrm_position (id, link_id, start_measure, end_measure, side_code, adjusted_timestamp) VALUES ($lrm, $oldLinkId1, 0.0, 83.715, ${SideCode.BothDirections.value}, 1)""".execute
      sqlu"""insert into asset (id, asset_type_id, modified_date, modified_by) values ($asset,$assetTypeId, TO_TIMESTAMP('2014-02-17 10:03:51.047483', 'YYYY-MM-DD HH24:MI:SS.FF6'),'KX1')""".execute
      sqlu"""insert into asset_link (asset_id, position_id) values ($asset,$lrm)""".execute
      sqlu"""insert into number_property_value (id, asset_id, property_id, value) (SELECT $asset, $asset, id, 4779 FROM PROPERTY WHERE PUBLIC_ID = 'mittarajoitus')""".execute

      when(mockRoadLinkService.getRoadLinksAndChangesFromVVH(any[BoundingRectangle], any[Set[Int]])).thenReturn((roadLinks, changeInfo))
      when(mockRoadLinkService.getRoadLinksAndComplementariesFromVVH(any[Set[Long]], any[Boolean])).thenReturn(roadLinks)
      val before = service.getByBoundingBox(assetTypeId, boundingBox, Set(municipalityCode))
      before should have size(2)

      val newAsset = NewLinearAsset(oldLinkId1, 2.187, len, NumericValue(4779), 1, 234567, None)

      val id = service.create(Seq(newAsset), assetTypeId, "KX2")

      id should have size (1)
      id.head should not be (0)

      val assets = service.getPersistedAssetsByIds(assetTypeId, Set(asset, id.head))
      assets should have size (2)
      assets.forall(_.vvhTimeStamp > 0L) should be (true)

      val after = service.getByBoundingBox(assetTypeId, boundingBox, Set(municipalityCode))
      after should have size(1)
      after.flatten.forall(_.id != 0) should be (true)
      dynamicSession.rollback()
    }
  }

  test("Get Municipality Code By Asset Id") {
    val mockRoadLinkService = MockitoSugar.mock[RoadLinkService]
    val mockVVHClient = MockitoSugar.mock[VVHClient]
    val mockVVHRoadLinkClient = MockitoSugar.mock[VVHRoadLinkClient]
    when(mockVVHClient.roadLinkData).thenReturn(mockVVHRoadLinkClient)
    when(mockVVHRoadLinkClient.createVVHTimeStamp(any[Int])).thenCallRealMethod()
    val timeStamp = mockVVHRoadLinkClient.createVVHTimeStamp(-5)
    when(mockVVHRoadLinkClient.createVVHTimeStamp(any[Int])).thenReturn(timeStamp)
    val service = new LinearAssetService(mockRoadLinkService, new DummyEventBus) {
      override def withDynTransaction[T](f: => T): T = f
    }

    OracleDatabase.withDynTransaction {
      val (assetId, assetMunicipalityCode) = sql"""select ID, MUNICIPALITY_CODE from asset where asset_type_id = 10 and valid_to > = sysdate and rownum = 1""".as[(Int, Int)].first
      val municipalityCode = service.getMunicipalityCodeByAssetId(assetId)
      municipalityCode should be(assetMunicipalityCode)
    }
  }

  test("Should filter out linear assets on walkways from TN-ITS message") {
    val mockRoadLinkService = MockitoSugar.mock[RoadLinkService]
    val service = new LinearAssetService(mockRoadLinkService, new DummyEventBus) {
      override def withDynTransaction[T](f: => T): T = f
    }
    val roadLink1 = RoadLink(100, List(Point(0.0, 0.0), Point(1.0, 0.0)), 10.0, Municipality, 8, TrafficDirection.BothDirections, CycleOrPedestrianPath, None, None, Map("MUNICIPALITYCODE" -> BigInt(345)))
    val roadLink2 = RoadLink(200, List(Point(0.0, 0.0), Point(1.0, 0.0)), 10.0, Municipality, 5, TrafficDirection.BothDirections, Freeway, None, None, Map("MUNICIPALITYCODE" -> BigInt(345)))
    val roadLink3 = RoadLink(300, List(Point(0.0, 0.0), Point(1.0, 0.0)), 10.0, Municipality, 7, TrafficDirection.BothDirections, TractorRoad, None, None, Map("MUNICIPALITYCODE" -> BigInt(345)))
    val heightLimitAssetId = 70

    OracleDatabase.withDynTransaction {
      val (lrm1, lrm2, lrm3) = (Sequences.nextLrmPositionPrimaryKeySeqValue, Sequences.nextLrmPositionPrimaryKeySeqValue, Sequences.nextLrmPositionPrimaryKeySeqValue)
      val (asset1, asset2, asset3) = (Sequences.nextPrimaryKeySeqValue, Sequences.nextPrimaryKeySeqValue, Sequences.nextPrimaryKeySeqValue)
      sqlu"""insert into lrm_position (id, link_id) VALUES ($lrm1, 100)""".execute
      sqlu"""insert into asset (id, asset_type_id, modified_date) values ($asset1, ${heightLimitAssetId}, TO_TIMESTAMP('2016-11-01 16:00', 'YYYY-MM-DD HH24:MI'))""".execute
      sqlu"""insert into asset_link (asset_id, position_id) values ($asset1, $lrm1)""".execute
      sqlu"""insert into number_property_value (id, asset_id, property_id, value) values ($asset1, $asset1, (select id from property where public_id = 'mittarajoitus'), 1000)""".execute
      sqlu"""insert into lrm_position (id, link_id) VALUES ($lrm2, 200)""".execute
      sqlu"""insert into asset (id, asset_type_id, modified_date) values ($asset2,  ${heightLimitAssetId}, TO_TIMESTAMP('2016-11-01 16:00', 'YYYY-MM-DD HH24:MI'))""".execute
      sqlu"""insert into asset_link (asset_id, position_id) values ($asset2, $lrm2)""".execute
      sqlu"""insert into number_property_value (id, asset_id, property_id, value) values ($asset2, $asset2, (select id from property where public_id = 'mittarajoitus'), 1000)""".execute
      sqlu"""insert into lrm_position (id, link_id) VALUES ($lrm3, 300)""".execute
      sqlu"""insert into asset (id, asset_type_id, modified_date) values ($asset3,  ${heightLimitAssetId}, TO_TIMESTAMP('2016-11-01 16:00', 'YYYY-MM-DD HH24:MI'))""".execute
      sqlu"""insert into asset_link (asset_id, position_id) values ($asset3, $lrm3)""".execute
      sqlu"""insert into number_property_value (id, asset_id, property_id, value) values ($asset3, $asset3, (select id from property where public_id = 'mittarajoitus'), 1000)""".execute

      when(mockRoadLinkService.getRoadLinksByLinkIdsFromVVH(any[Set[Long]], any[Boolean])).thenReturn(Seq(roadLink1, roadLink2, roadLink3))

      val result = service.getChanged(heightLimitAssetId, DateTime.parse("2016-11-01T12:00Z"), DateTime.parse("2016-11-02T12:00Z"))
      result.length should be(1)
      result.head.link.linkType should not be (TractorRoad)
      result.head.link.linkType should not be (CycleOrPedestrianPath)

      dynamicSession.rollback()
    }
  }

  test("Verify if we have all changes between given date after update a NumericValue Field in OTH") {
    val mockRoadLinkService = MockitoSugar.mock[RoadLinkService]
    val service = new LinearAssetService(mockRoadLinkService, new DummyEventBus) {
      override def withDynTransaction[T](f: => T): T = f
    }
    val roadLink1 = RoadLink(1611374, List(Point(0.0, 0.0), Point(1.0, 0.0)), 10.0, Municipality, 8, TrafficDirection.BothDirections, Motorway, None, None, Map("MUNICIPALITYCODE" -> BigInt(345)))
    val totalWeightLimitAssetId = 30

    OracleDatabase.withDynTransaction {
      when(mockRoadLinkService.getRoadLinksByLinkIdsFromVVH(any[Set[Long]], any[Boolean])).thenReturn(Seq(roadLink1))

      //Linear assets that have been changed in OTH between given date values Before Update
      val resultBeforeUpdate = service.getChanged(totalWeightLimitAssetId, DateTime.parse("2016-11-01T12:00Z"), DateTime.now().plusDays(1))

      //Update Numeric Values
      val assetToUpdate = linearAssetDao.fetchLinearAssetsByIds(Set(11111), "mittarajoitus").head
      val newAssetIdCreatedWithUpdate = ServiceWithDao.update(Seq(11111l), NumericValue(2000), "UnitTestsUser")
      val assetUpdated = linearAssetDao.fetchLinearAssetsByIds(newAssetIdCreatedWithUpdate.toSet, "mittarajoitus").head

      //Linear assets that have been changed in OTH between given date values After Update
      val resultAfterUpdate = service.getChanged(totalWeightLimitAssetId, DateTime.parse("2016-11-01T12:00Z"), DateTime.now().plusDays(1))

      val oldAssetInMessage = resultAfterUpdate.find { changedLinearAsset => changedLinearAsset.linearAsset.id == assetToUpdate.id }
      val newAssetInMessage = resultAfterUpdate.find { changedLinearAsset => changedLinearAsset.linearAsset.id == assetUpdated.id }

      resultAfterUpdate.size should be (resultBeforeUpdate.size + 1)
      oldAssetInMessage.size should be (1)
      newAssetInMessage.size should be (1)

      oldAssetInMessage.head.linearAsset.expired should be (true)
      oldAssetInMessage.head.linearAsset.value should be (assetToUpdate.value)

      dynamicSession.rollback()
    }
  }

  test("Update verified info prohibitions") {
    val mockRoadLinkService = MockitoSugar.mock[RoadLinkService]
    val service = new LinearAssetService(mockRoadLinkService, new DummyEventBus) {
      override def withDynTransaction[T](f: => T): T = f
    }

    OracleDatabase.withDynTransaction {
      val assetNotVerified = service.dao.fetchProhibitionsByIds(LinearAssetTypes.ProhibitionAssetTypeId, Set(600020, 600024), false)
      service.updateVerifiedInfo(Set(600020, 600024), "test", LinearAssetTypes.ProhibitionAssetTypeId)
      val verifiedAsset = service.dao.fetchProhibitionsByIds(LinearAssetTypes.ProhibitionAssetTypeId, Set(600020, 600024), false)
      assetNotVerified.find(_.id == 600020).flatMap(_.verifiedBy) should  be (None)
      assetNotVerified.find(_.id == 600024).flatMap(_.verifiedBy) should be (None)
      verifiedAsset.find(_.id == 600020).flatMap(_.verifiedBy) should be (Some("test"))
      verifiedAsset.find(_.id == 600024).flatMap(_.verifiedBy) should be (Some("test"))
      verifiedAsset.find(_.id == 600020).flatMap(_.verifiedDate).get.toString("yyyy-MM-dd") should be (DateTime.now().toString("yyyy-MM-dd"))
      verifiedAsset.find(_.id == 600024).flatMap(_.verifiedDate).get.toString("yyyy-MM-dd") should be (DateTime.now().toString("yyyy-MM-dd"))

      dynamicSession.rollback()
    }
  }

  test("Update verified info") {
    val mockRoadLinkService = MockitoSugar.mock[RoadLinkService]
    val service = new RoadWidthService(mockRoadLinkService, new DummyEventBus) {
      override def withDynTransaction[T](f: => T): T = f
    }

    OracleDatabase.withDynTransaction {
      val assetNotVerified = service.dao.fetchLinearAssetsByIds(Set(11111), "mittarajoitus")
      service.updateVerifiedInfo(Set(11111), "test", 30)
      val verifiedAsset = service.dao.fetchLinearAssetsByIds(Set(11111), "mittarajoitus")
      assetNotVerified.find(_.id == 11111).flatMap(_.verifiedBy) should be(None)
      verifiedAsset.find(_.id == 11111).flatMap(_.verifiedBy) should be(Some("test"))
      verifiedAsset.find(_.id == 11111).flatMap(_.verifiedDate).get.toString("yyyy-MM-dd") should be(DateTime.now().toString("yyyy-MM-dd"))

      dynamicSession.rollback()
    }
  }

  test("get unVerified linear assets") {
      runWithRollback {
      val newAssets1 = ServiceWithDao.create(Seq(NewLinearAsset(1, 0, 30, NumericValue(1000), 1, 0, None)), 40, "dr1_conversion")
      val newAssets2 = ServiceWithDao.create(Seq(NewLinearAsset(1, 30, 60, NumericValue(800), 1, 0, None)), 40, "testuser")

      val unVerifiedAssets = ServiceWithDao.getUnverifiedLinearAssets(40)
      unVerifiedAssets.flatMap(_._2).keys.head should be ("235")
      unVerifiedAssets.flatMap(_._2).values.head should be (newAssets1)
    }
  }

  test("get unVerified prohibition assets") {
    runWithRollback {
      val prohibition = Prohibitions(Seq(ProhibitionValue(4, Set.empty, Set.empty, null)))
      val newAssets1 = ServiceWithDao.create(Seq(NewLinearAsset(1, 0, 20, prohibition, 1, 0, None)), 190, "dr1_conversion")
      val newAssets2 = ServiceWithDao.create(Seq(NewLinearAsset(1, 20, 60, prohibition, 1, 0, None)), 190, "testuser")

      val unVerifiedAssets = ServiceWithDao.getUnverifiedLinearAssets(190)
      unVerifiedAssets.flatMap(_._2).keys.head should be ("235")
      unVerifiedAssets.flatMap(_._2).values.head should be (newAssets1)
    }
  }
}<|MERGE_RESOLUTION|>--- conflicted
+++ resolved
@@ -136,19 +136,6 @@
     }
   }
 
-<<<<<<< HEAD
-  test("Update prohibition") {
-    when(mockVVHRoadLinkClient.fetchByLinkId(1610349)).thenReturn(Some(VVHRoadlink(1610349, 235, Seq(Point(0, 0), Point(10, 0)), Municipality, TrafficDirection.UnknownDirection, FeatureClass.AllOthers)))
-
-    runWithRollback {
-      ServiceWithDao.update(Seq(600020l), Prohibitions(Seq(ProhibitionValue(4, Set.empty, Set.empty))), "lol")
-      val limit = linearAssetDao.fetchProhibitionsByLinkIds(190, Seq(1610349)).head
-
-      limit.value should be (Some(Prohibitions(Seq(ProhibitionValue(4, Set.empty, Set.empty, null)))))
-      limit.expired should be (false)
-    }
-  }
-
   test("Update numerical limit and verify asset") {
     runWithRollback {
       //Update Numeric Values By Expiring the Old Asset (asset type 30)
@@ -184,8 +171,6 @@
     //TODO merge with branch 365 DROTH-365 Saving of light history: manoeuvres, hazmat prohibitions, vehicle prohibitions, this test should be OK
   }
 
-=======
->>>>>>> 75abb539
   test("Create new linear asset") {
     runWithRollback {
       val newAssets = ServiceWithDao.create(Seq(NewLinearAsset(388562360l, 0, 40, NumericValue(1000), 1, 0, None)), 30, "testuser")
@@ -197,7 +182,6 @@
     }
   }
 
-<<<<<<< HEAD
   test("Create new linear asset with verified info") {
     runWithRollback {
       val newAssets = ServiceWithDao.create(Seq(NewLinearAsset(388562360l, 0, 40, NumericValue(1000), 1, 0, None)), 30, "testuser")
@@ -210,18 +194,7 @@
     }
   }
 
-  test("Create new prohibition") {
-    val prohibition = Prohibitions(Seq(ProhibitionValue(4, Set.empty, Set.empty, null)))
-    runWithRollback {
-      val newAssets = ServiceWithDao.create(Seq(NewLinearAsset(388562360l, 0, 20, prohibition, 1, 0, None)), 190, "testuser")
-      newAssets.length should be(1)
-      val asset = linearAssetDao.fetchProhibitionsByLinkIds(190, Seq(388562360l)).head
-      asset.value should be (Some(prohibition))
-      asset.expired should be (false)
-    }
-  }
-
-  test("Create  new prohibition with verified info") {
+  test("Create new prohibition with verified info") {
     runWithRollback {
       val newAssets = ServiceWithDao.create(Seq(NewLinearAsset(388562360l, 0, 40, NumericValue(1000), 1, 0, None)), 30, "testuser")
       newAssets.length should be(1)
@@ -233,8 +206,6 @@
     }
   }
 
-=======
->>>>>>> 75abb539
   test("adjust linear asset to cover whole link when the difference in asset length and link length is less than maximum allowed error") {
     val linearAssets = PassThroughService.getByBoundingBox(30, BoundingRectangle(Point(0.0, 0.0), Point(1.0, 1.0))).head
     linearAssets should have size 1
@@ -799,7 +770,6 @@
     }
   }
 
-<<<<<<< HEAD
   test("Should map hazmat prohibitions of two old links to one new link") {
 
     // Combined road link (change types 1 and 2)
@@ -975,8 +945,6 @@
     }
   }
 
-=======
->>>>>>> 75abb539
   test("Should not create new assets on update") {
     val mockRoadLinkService = MockitoSugar.mock[RoadLinkService]
     val service = new LinearAssetService(mockRoadLinkService, new DummyEventBus) {
@@ -1021,7 +989,6 @@
     }
   }
 
-<<<<<<< HEAD
   test("Should update asset without override verified by or date info ") {
     val mockRoadLinkService = MockitoSugar.mock[RoadLinkService]
     val service = new LinearAssetService(mockRoadLinkService, new DummyEventBus) {
@@ -1217,8 +1184,6 @@
     }
   }
 
-=======
->>>>>>> 75abb539
   test("pseudo vvh timestamp is correctly created") {
     val vvhClient = new VVHRoadLinkClient("")
     val hours = DateTime.now().getHourOfDay
