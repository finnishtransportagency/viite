package fi.liikennevirasto.digiroad2

import fi.liikennevirasto.digiroad2.asset._
import fi.liikennevirasto.digiroad2.linearasset.VVHRoadLinkWithProperties
import fi.liikennevirasto.digiroad2.oracle.OracleDatabase
import org.mockito.Matchers._
import org.mockito.Mockito._
import org.scalatest.mock.MockitoSugar
import org.scalatest.{BeforeAndAfter, FunSuite, Matchers}
import slick.driver.JdbcDriver.backend.Database.dynamicSession
import slick.jdbc.StaticQuery.interpolation
import slick.jdbc.{StaticQuery => Q}


class ManoeuvreServiceSpec extends FunSuite with Matchers with BeforeAndAfter {
  private def vvhRoadLink(mmlId: Long, municipalityCode: Int, geometry: Seq[Point] = Seq(Point(0, 0), Point(10, 0))) = {
    VVHRoadLinkWithProperties(mmlId, geometry, 10.0, Municipality, 5, TrafficDirection.UnknownDirection, SingleCarriageway, None, None)
  }

  val mockRoadLinkService = MockitoSugar.mock[RoadLinkService]
  when(mockRoadLinkService.getRoadLinksFromVVH(any[BoundingRectangle], any[Set[Int]]))
    .thenReturn(Seq(vvhRoadLink(388562342, 235), vvhRoadLink(388569430, 235), vvhRoadLink(388569418, 235)) )
  when(mockRoadLinkService.getRoadLinksFromVVH(municipality = 235))
    .thenReturn(Seq(vvhRoadLink(123, 235), vvhRoadLink(124, 235), vvhRoadLink(233, 235), vvhRoadLink(234, 235,  Seq(Point(15, 0), Point(20, 0)))))
  when(mockRoadLinkService.getRoadLinkFromVVH(mmlId = 388569406))
    .thenReturn(Some(vvhRoadLink(388569406, 235)))
  when(mockRoadLinkService.getRoadLinkFromVVH(mmlId = 388570174))
    .thenReturn(Some(vvhRoadLink(388570174, 235)))


  val manoeuvreService = new ManoeuvreService(mockRoadLinkService)

  after {
    OracleDatabase.withDynTransaction {
      sqlu"""delete from manoeuvre_element where manoeuvre_id in (select id from manoeuvre where modified_by = 'unittest')""".execute
      sqlu"""delete from manoeuvre where modified_by = 'unittest'""".execute
    }
  }

  test("Get all manoeuvres partially or completely in bounding box") {
    val bounds = BoundingRectangle(Point(373880.25, 6677085), Point(374133, 6677382))
    val manoeuvres = manoeuvreService.getByBoundingBox(bounds, Set(235))
    manoeuvres.length should equal(3)
    val partiallyContainedManoeuvre = manoeuvres.find(_.id == 39561).get
    partiallyContainedManoeuvre.sourceMmlId should equal(388562342)
    partiallyContainedManoeuvre.destMmlId should equal(388569406)
    val completelyContainedManoeuvre = manoeuvres.find(_.id == 97666).get
    completelyContainedManoeuvre.sourceMmlId should equal(388569430)
    completelyContainedManoeuvre.destMmlId should equal(388569418)
  }

<<<<<<< HEAD
  test("Filters out manoeuvres with non-adjacent source and destination links") {
    val manoeuvreId = manoeuvreService.createManoeuvre("unittest", NewManoeuvre(Nil, None, 123, 124))
    val manoeuvreId2 = manoeuvreService.createManoeuvre("unittest", NewManoeuvre(Nil, None, 233, 234))

    val manoeuvres = manoeuvreService.getByMunicipality(235)

    manoeuvres.exists(_.id == manoeuvreId) should be(true)
    manoeuvres.exists(_.id == manoeuvreId2) should be(false)
  }

=======
>>>>>>> 92410fa0
  def createManouvre: Manoeuvre = {
    val manoeuvreId = manoeuvreService.createManoeuvre("unittest", NewManoeuvre(Nil, None, 123, 124))

    manoeuvreService.getByMunicipality(235)
      .find(_.id == manoeuvreId)
      .get
  }

  test("Create manoeuvre") {
    val manoeuvre: Manoeuvre = createManouvre

    manoeuvre.sourceMmlId should equal(123)
    manoeuvre.destMmlId should equal(124)
  }

  test("Delete manoeuvre") {
    val manoeuvre: Manoeuvre = createManouvre

    manoeuvreService.deleteManoeuvre("unittest", manoeuvre.id)

    val deletedManouver = manoeuvreService.getByMunicipality(235).find { m =>
      m.id == manoeuvre.id
    }
    deletedManouver should equal(None)
  }

  test("Get source road link id with manoeuvre id") {
    val manoeuvre: Manoeuvre = createManouvre

    val roadLinkId = manoeuvreService.getSourceRoadLinkMmlIdById(manoeuvre.id)

    roadLinkId should equal(123)
  }
}<|MERGE_RESOLUTION|>--- conflicted
+++ resolved
@@ -1,7 +1,7 @@
 package fi.liikennevirasto.digiroad2
 
 import fi.liikennevirasto.digiroad2.asset._
-import fi.liikennevirasto.digiroad2.linearasset.VVHRoadLinkWithProperties
+import fi.liikennevirasto.digiroad2.linearasset.RoadLink
 import fi.liikennevirasto.digiroad2.oracle.OracleDatabase
 import org.mockito.Matchers._
 import org.mockito.Mockito._
@@ -14,7 +14,7 @@
 
 class ManoeuvreServiceSpec extends FunSuite with Matchers with BeforeAndAfter {
   private def vvhRoadLink(mmlId: Long, municipalityCode: Int, geometry: Seq[Point] = Seq(Point(0, 0), Point(10, 0))) = {
-    VVHRoadLinkWithProperties(mmlId, geometry, 10.0, Municipality, 5, TrafficDirection.UnknownDirection, SingleCarriageway, None, None)
+    RoadLink(mmlId, geometry, 10.0, Municipality, 5, TrafficDirection.UnknownDirection, SingleCarriageway, None, None)
   }
 
   val mockRoadLinkService = MockitoSugar.mock[RoadLinkService]
@@ -49,7 +49,6 @@
     completelyContainedManoeuvre.destMmlId should equal(388569418)
   }
 
-<<<<<<< HEAD
   test("Filters out manoeuvres with non-adjacent source and destination links") {
     val manoeuvreId = manoeuvreService.createManoeuvre("unittest", NewManoeuvre(Nil, None, 123, 124))
     val manoeuvreId2 = manoeuvreService.createManoeuvre("unittest", NewManoeuvre(Nil, None, 233, 234))
@@ -60,8 +59,6 @@
     manoeuvres.exists(_.id == manoeuvreId2) should be(false)
   }
 
-=======
->>>>>>> 92410fa0
   def createManouvre: Manoeuvre = {
     val manoeuvreId = manoeuvreService.createManoeuvre("unittest", NewManoeuvre(Nil, None, 123, 124))
 
