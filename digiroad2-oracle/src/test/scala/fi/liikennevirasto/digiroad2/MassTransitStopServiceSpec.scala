package fi.liikennevirasto.digiroad2

import java.text.SimpleDateFormat
import java.util.Date

import fi.liikennevirasto.digiroad2.asset._
import fi.liikennevirasto.digiroad2.masstransitstop.oracle.MassTransitStopDao
import fi.liikennevirasto.digiroad2.oracle.OracleDatabase
import fi.liikennevirasto.digiroad2.user.{Configuration, User}
import fi.liikennevirasto.digiroad2.util._
import org.joda.time.DateTime
import org.joda.time.format.DateTimeFormat
import org.mockito.Matchers._
import org.mockito.Mockito._
import org.scalatest.mock.MockitoSugar
import org.scalatest.{FunSuite, Matchers}
import slick.driver.JdbcDriver.backend.Database.dynamicSession
import slick.jdbc.StaticQuery.interpolation
import slick.jdbc.{StaticQuery => Q}

class MassTransitStopServiceSpec extends FunSuite with Matchers {
  val boundingBoxWithKauniainenAssets = BoundingRectangle(Point(374000,6677000), Point(374800,6677600))
  val userWithKauniainenAuthorization = User(
    id = 1,
    username = "Hannu",
    configuration = Configuration(authorizedMunicipalities = Set(235)))
  val mockTierekisteriClient = MockitoSugar.mock[TierekisteriClient]
  when(mockTierekisteriClient.fetchMassTransitStop(any[String])).thenReturn(Some(
    TierekisteriMassTransitStop(2, "2", RoadAddress(None, 1, 1, Track.Combined, 1, None), TRRoadSide.Unknown, StopType.Combined,
      false, equipments = Map(), None, None, None, "KX12356", None, None, None, new Date))
  )

  val vvhRoadLinks = List(
    VVHRoadlink(1611353, 90, Nil, Municipality, TrafficDirection.UnknownDirection, FeatureClass.AllOthers),
    VVHRoadlink(1021227, 90, Nil, Municipality, TrafficDirection.UnknownDirection, FeatureClass.AllOthers),
    VVHRoadlink(1021226, 90, Nil, Private, TrafficDirection.UnknownDirection, FeatureClass.AllOthers),
    VVHRoadlink(123l, 91, List(Point(0.0,0.0), Point(120.0, 0.0)), Municipality, TrafficDirection.UnknownDirection, FeatureClass.AllOthers),
    VVHRoadlink(131573L, 235, List(Point(0.0,0.0), Point(120.0, 0.0)), Municipality, TrafficDirection.UnknownDirection, FeatureClass.AllOthers),
    VVHRoadlink(6488445, 235, List(Point(0.0,0.0), Point(120.0, 0.0)), Municipality, TrafficDirection.UnknownDirection, FeatureClass.AllOthers),
    VVHRoadlink(1611353, 235, Seq(Point(374603.57,6677262.009), Point(374684.567, 6677277.323)), Municipality, TrafficDirection.UnknownDirection, FeatureClass.AllOthers),
    VVHRoadlink(1611341l, 91, Seq(Point(374375.156,6677244.904), Point(374567.632, 6677255.6)), Municipality, TrafficDirection.UnknownDirection, FeatureClass.AllOthers),
    VVHRoadlink(1l, 235, Seq(Point(0.0, 0.0), Point(10.0, 0.0)), Municipality, TrafficDirection.BothDirections, FeatureClass.AllOthers),
    VVHRoadlink(1611601L, 235, Seq(Point(374668.195,6676884.282), Point(374805.498, 6676906.051)), Municipality, TrafficDirection.BothDirections, FeatureClass.AllOthers))

  val mockVVHClient = MockitoSugar.mock[VVHClient]
  when(mockVVHClient.fetchVVHRoadlinks(any[BoundingRectangle], any[Set[Int]])).thenReturn(vvhRoadLinks)
  vvhRoadLinks.foreach(rl =>
    when(mockVVHClient.fetchVVHRoadlink(rl.linkId))
    .thenReturn(Some(rl)))
  when(mockVVHClient.fetchVVHRoadlinks(any[Set[Long]])).thenReturn(vvhRoadLinks)
  val mockGeometryTransform = MockitoSugar.mock[GeometryTransform]
  when(mockGeometryTransform.coordToAddress(any[Point], any[Option[Int]], any[Option[Int]], any[Option[Int]], any[Option[Track]], any[Option[Double]], any[Option[Boolean]])).thenReturn(
    RoadAddress(Option("235"), 1, 1, Track.Combined, 0, None)
  )
  when(mockGeometryTransform.resolveAddressAndLocation(any[Point], any[Int], any[Option[Int]], any[Option[Int]], any[Option[Boolean]])).thenReturn(
    (RoadAddress(Option("235"), 1, 1, Track.Combined, 0, None), RoadSide.Right)
  )
  class TestMassTransitStopService(val eventbus: DigiroadEventBus) extends MassTransitStopService {
    override def withDynSession[T](f: => T): T = f
    override def withDynTransaction[T](f: => T): T = f
    override def vvhClient: VVHClient = mockVVHClient
    override val tierekisteriClient: TierekisteriClient = mockTierekisteriClient
    override val massTransitStopDao: MassTransitStopDao = new MassTransitStopDao
    override val tierekisteriEnabled = false
    override val geometryTransform: GeometryTransform = mockGeometryTransform
  }

  class TestMassTransitStopServiceWithTierekisteri(val eventbus: DigiroadEventBus) extends MassTransitStopService {
    override def withDynSession[T](f: => T): T = f
    override def withDynTransaction[T](f: => T): T = f
    override def vvhClient: VVHClient = mockVVHClient
    override val tierekisteriClient: TierekisteriClient = mockTierekisteriClient
    override val massTransitStopDao: MassTransitStopDao = new MassTransitStopDao
    override val tierekisteriEnabled = true
    override val geometryTransform: GeometryTransform = mockGeometryTransform
  }

  class TestMassTransitStopServiceWithDynTransaction(val eventbus: DigiroadEventBus) extends MassTransitStopService {
    override def withDynSession[T](f: => T): T = TestTransactions.withDynSession()(f)
    override def withDynTransaction[T](f: => T): T = TestTransactions.withDynTransaction()(f)
    override def vvhClient: VVHClient = mockVVHClient
    override val tierekisteriClient: TierekisteriClient = mockTierekisteriClient
    override val massTransitStopDao: MassTransitStopDao = new MassTransitStopDao
    override val tierekisteriEnabled = true
    override val geometryTransform: GeometryTransform = mockGeometryTransform
  }

  object RollbackMassTransitStopService extends TestMassTransitStopService(new DummyEventBus)

  object RollbackMassTransitStopServiceWithTierekisteri extends TestMassTransitStopServiceWithTierekisteri(new DummyEventBus)

  class TestMassTransitStopServiceWithDynTransaction(val eventbus: DigiroadEventBus) extends MassTransitStopService {
    override def withDynSession[T](f: => T): T = TestTransactions.withDynSession()(f)
    override def withDynTransaction[T](f: => T): T = TestTransactions.withDynTransaction()(f)
    override def vvhClient: VVHClient = mockVVHClient
    override val tierekisteriClient: TierekisteriClient = mockTierekisteriClient
    override val massTransitStopDao: MassTransitStopDao = new MassTransitStopDao
    override val tierekisteriEnabled = true
    override val geometryTransform: GeometryTransform = mockGeometryTransform
  }

  class MassTransitStopServiceWithTierekisteri(val eventbus: DigiroadEventBus) extends MassTransitStopService {
    override def vvhClient: VVHClient = mockVVHClient
    override val tierekisteriClient: TierekisteriClient = mockTierekisteriClient
    override val massTransitStopDao: MassTransitStopDao = new MassTransitStopDao
    override val tierekisteriEnabled = true
    override val geometryTransform: GeometryTransform = mockGeometryTransform
  }

  def runWithRollback(test: => Unit): Unit = TestTransactions.runWithRollback()(test)

  test("update inventory date") {
    val props = Seq(SimpleProperty("foo", Seq()))
    val after = RollbackMassTransitStopService.updatedProperties(props)
    after should have size (2)
    val after2 = RollbackMassTransitStopService.updatedProperties(after)
    after2 should have size (2)
  }

  test("update empty inventory date") {
    val props = Seq(SimpleProperty("inventointipaiva", Seq()))
    val after = RollbackMassTransitStopService.updatedProperties(props)
    after should have size (1)
    after.head.values should have size(1)
    after.head.values.head.propertyValue should be ( DateTimeFormat.forPattern("yyyy-MM-dd").print(DateTime.now))
  }

  test("do not update existing inventory date") {
    val props = Seq(SimpleProperty("inventointipaiva", Seq(PropertyValue("2015-12-30"))))
    val after = RollbackMassTransitStopService.updatedProperties(props)
    after should have size (1)
    after.head.values should have size(1)
    after.head.values.head.propertyValue should be ( "2015-12-30")
  }

  test("Calculate mass transit stop validity periods") {
    runWithRollback {
      val massTransitStops = RollbackMassTransitStopService.getByBoundingBox(userWithKauniainenAuthorization, boundingBoxWithKauniainenAssets)
      massTransitStops.find(_.id == 300000).flatMap(_.validityPeriod) should be(Some(MassTransitStopValidityPeriod.Current))
      massTransitStops.find(_.id == 300001).flatMap(_.validityPeriod) should be(Some(MassTransitStopValidityPeriod.Past))
      massTransitStops.find(_.id == 300003).flatMap(_.validityPeriod) should be(Some(MassTransitStopValidityPeriod.Future))
    }
  }

  test("Return mass transit stop types") {
    runWithRollback {
      val massTransitStops = RollbackMassTransitStopService.getByBoundingBox(userWithKauniainenAuthorization, boundingBoxWithKauniainenAssets)
      massTransitStops.find(_.id == 300000).get.stopTypes should be(Seq(2))
      massTransitStops.find(_.id == 300001).get.stopTypes should be(Stream(2, 3, 4))
      massTransitStops.find(_.id == 300003).get.stopTypes should be(Stream(2, 3))
    }
  }

  test("Get stops by bounding box") {
    runWithRollback {
      val vvhRoadLink = VVHRoadlink(11, 235, List(Point(0.0,0.0), Point(120.0, 0.0)), Municipality, TrafficDirection.UnknownDirection, FeatureClass.AllOthers)
      val id = RollbackMassTransitStopService.create(NewMassTransitStop(5.0, 0.0, 1l, 2, Nil), "masstransitstopservice_spec", vvhRoadLink.geometry, vvhRoadLink.municipalityCode, Some(vvhRoadLink.administrativeClass))
      val stops = RollbackMassTransitStopService.getByBoundingBox(
        userWithKauniainenAuthorization, BoundingRectangle(Point(0.0, 0.0), Point(10.0, 10.0)))
      stops.map(_.id) should be(Seq(id))
    }
  }

  test("Filter stops by authorization") {
    runWithRollback {
      val stops = RollbackMassTransitStopService.getByBoundingBox(User(0, "test", Configuration()), boundingBoxWithKauniainenAssets)
      stops should be(empty)
    }
  }

  test("Stop floats if road link does not exist") {
    runWithRollback {
      val stops = RollbackMassTransitStopService.getByBoundingBox(userWithKauniainenAuthorization, boundingBoxWithKauniainenAssets)
      stops.find(_.id == 300000).map(_.floating) should be(Some(true))
    }
  }

  test("Stop floats if stop and roadlink municipality codes differ") {
    runWithRollback {
      val stops = RollbackMassTransitStopService.getByBoundingBox(userWithKauniainenAuthorization, boundingBoxWithKauniainenAssets)
      stops.find(_.id == 300004).map(_.floating) should be(Some(true))
    }
  }

  test("Stop floats if stop is too far from linearly referenced location") {
    runWithRollback {
      val stops = RollbackMassTransitStopService.getByBoundingBox(userWithKauniainenAuthorization, boundingBoxWithKauniainenAssets)
      stops.find(_.id == 300008).map(_.floating) should be(Some(true))
    }
  }

  test("Stop floats if a State road has got changed to a road owned by municipality"){
    val massTransitStopDao = new MassTransitStopDao
    runWithRollback{
      val assetId = 300006
      val boundingBox = BoundingRectangle(Point(370000,6077000), Point(374800,6677600))
      //Set administration class of the asset with State value
      RollbackMassTransitStopService.updateAdministrativeClassValue(assetId, State)
      val stops = RollbackMassTransitStopService.getByBoundingBox(userWithKauniainenAuthorization, boundingBox)
      stops.find(_.id == assetId).map(_.floating) should be(Some(true))
      massTransitStopDao.getAssetFloatingReason(assetId) should be(Some(FloatingReason.RoadOwnerChanged))
    }
  }

  test("Stop floats if a State road has got changed to a road owned to a private road"){
    val massTransitStopDao = new MassTransitStopDao
    runWithRollback{
      val assetId = 300012
      val boundingBox = BoundingRectangle(Point(370000,6077000), Point(374800,6677600))
      //Set administration class of the asset with State value
      RollbackMassTransitStopService.updateAdministrativeClassValue(assetId, State)
      val stops = RollbackMassTransitStopService.getByBoundingBox(userWithKauniainenAuthorization, boundingBox)
      stops.find(_.id == assetId).map(_.floating) should be(Some(true))
      massTransitStopDao.getAssetFloatingReason(assetId) should be(Some(FloatingReason.RoadOwnerChanged))
    }
  }

  test("Stops working list shouldn't have floating assets with floating reason RoadOwnerChanged if user is not operator"){
    val massTransitStopDao = new MassTransitStopDao
    runWithRollback {
      val assetId = 300012
      val boundingBox = BoundingRectangle(Point(370000,6077000), Point(374800,6677600))
      //Set administration class of the asset with State value
      RollbackMassTransitStopService.updateAdministrativeClassValue(assetId, State)
      //GetBoundingBox will set assets  to floating
      RollbackMassTransitStopService.getByBoundingBox(userWithKauniainenAuthorization, boundingBox)
      val workingList = RollbackMassTransitStopService.getFloatingAssetsWithReason(Some(Set(235)), Some(false))
      //Get all external ids from the working list
      val externalIds = workingList.map(m => m._2.map(a => a._2).flatten).flatten

      //Should not find any external id of the asset with administration class changed
      externalIds.foreach{ externalId =>
        externalId.get("id") should not be (Some(8))
      }
    }
  }

  test("Stops working list should have all floating assets if user is operator"){
    val massTransitStopDao = new MassTransitStopDao
    runWithRollback {
      val assetId = 300012
      val boundingBox = BoundingRectangle(Point(370000,6077000), Point(374800,6677600))
      //Set administration class of the asset with State value
      RollbackMassTransitStopService.updateAdministrativeClassValue(assetId, State)
      //GetBoundingBox will set assets  to floating
      RollbackMassTransitStopService.getByBoundingBox(userWithKauniainenAuthorization, boundingBox)
      val workingList = RollbackMassTransitStopService.getFloatingAssetsWithReason(Some(Set(235)), Some(true))
      //Get all external ids from the working list
      val externalIds = workingList.map(m => m._2.map(a => a._2).flatten).flatten

      //Should have the external id of the asset with administration class changed
      externalIds.map(_.get("id")) should contain (Some(8))
    }
  }

  test("Persist mass transit stop floating status change") {
    runWithRollback {
      RollbackMassTransitStopService.getByBoundingBox(userWithKauniainenAuthorization, boundingBoxWithKauniainenAssets)
      val floating: Option[Boolean] = sql"""select floating from asset where id = 300008""".as[Boolean].firstOption
      floating should be(Some(true))
    }
  }

  test("Fetch mass transit stop by national id") {
    runWithRollback {
      val equipments = Map[Equipment, Existence](
        Equipment.BikeStand -> Existence.Yes,
        Equipment.CarParkForTakingPassengers -> Existence.Unknown,
        Equipment.ElectronicTimetables -> Existence.Yes,
        Equipment.RaisedBusStop -> Existence.No,
        Equipment.Lighting -> Existence.Unknown,
        Equipment.Roof -> Existence.Yes,
        Equipment.Seat -> Existence.Unknown,
        Equipment.Timetable -> Existence.No,
        Equipment.TrashBin -> Existence.Yes,
        Equipment.RoofMaintainedByAdvertiser -> Existence.Yes
      )
      val roadAddress = RoadAddress(None, 0, 0, Track.Unknown, 0, None)
      when(mockTierekisteriClient.fetchMassTransitStop("OTHJ85755")).thenReturn(Some(
        TierekisteriMassTransitStop(85755, "OTHJ85755", roadAddress, TRRoadSide.Unknown, StopType.Unknown, false, equipments, None, Option("TierekisteriFi"), Option("TierekisteriSe"), "test", Option(new Date), Option(new Date), Option(new Date), new Date(2016,8,1))
      ))
      val (stop, showStatusCode) = RollbackMassTransitStopService.getMassTransitStopByNationalIdWithTRWarnings(85755, _ => Unit)
      stop.map(_.floating) should be(Some(true))

      showStatusCode should be (false)
    }
  }

  test("Fetch mass transit stop enriched by tierekisteri by national id"){

    runWithRollback{
      val roadAddress = RoadAddress(None, 0, 0, Track.Unknown, 0, None)
      val equipments = Map[Equipment, Existence](
        Equipment.BikeStand -> Existence.Yes,
        Equipment.CarParkForTakingPassengers -> Existence.Unknown,
        Equipment.ElectronicTimetables -> Existence.Yes,
        Equipment.RaisedBusStop -> Existence.No,
        Equipment.Lighting -> Existence.Unknown,
        Equipment.Roof -> Existence.Yes,
        Equipment.Seat -> Existence.Unknown,
        Equipment.Timetable -> Existence.No,
        Equipment.TrashBin -> Existence.Yes,
        Equipment.RoofMaintainedByAdvertiser -> Existence.Yes
      )
      when(mockTierekisteriClient.fetchMassTransitStop("OTHJ85755")).thenReturn(Some(
        TierekisteriMassTransitStop(85755, "OTHJ85755", roadAddress, TRRoadSide.Unknown, StopType.Unknown, false, equipments, None, Option("TierekisteriFi"), Option("TierekisteriSe"), "test", Option(new Date), Option(new Date), Option(new Date), new Date(2016, 9, 2))
      ))

      val (stop, showStatusCode) = RollbackMassTransitStopServiceWithTierekisteri.getMassTransitStopByNationalIdWithTRWarnings(85755, _ => Unit)
      equipments.foreach{
        case (equipment, existence) if(equipment.isMaster) =>
          val property = stop.map(_.propertyData).get.find(p => p.publicId == equipment.publicId).get
          property.values should have size (1)
          property.values.head.propertyValue should be(existence.propertyValue.toString)
        case _ => ;
      }
      val name_fi = stop.get.propertyData.find(_.publicId == RollbackMassTransitStopService.nameFiPublicId).get.values
      val name_se = stop.get.propertyData.find(_.publicId == RollbackMassTransitStopService.nameSePublicId).get.values
      name_fi should have size (1)
      name_se should have size (1)
      name_fi.head.propertyValue should be ("TierekisteriFi")
      name_se.head.propertyValue should be ("TierekisteriSe")
      showStatusCode should be (false)
    }
  }

  test("Tierekisteri master overrides set values set to Yes"){

    runWithRollback{
      val roadAddress = RoadAddress(None, 0, 0, Track.Unknown, 0, None)
      val equipments = Map[Equipment, Existence](
        Equipment.BikeStand -> Existence.Yes,
        Equipment.CarParkForTakingPassengers -> Existence.Yes,
        Equipment.ElectronicTimetables -> Existence.Yes,
        Equipment.RaisedBusStop -> Existence.Yes,
        Equipment.Lighting -> Existence.Yes,
        Equipment.Roof -> Existence.Yes,
        Equipment.Seat -> Existence.Yes,
        Equipment.Timetable -> Existence.Yes,
        Equipment.TrashBin -> Existence.Yes,
        Equipment.RoofMaintainedByAdvertiser -> Existence.Yes
      )
      when(mockTierekisteriClient.fetchMassTransitStop("OTHJ85755")).thenReturn(Some(
        TierekisteriMassTransitStop(85755, "OTHJ85755", roadAddress, TRRoadSide.Unknown, StopType.Unknown, false, equipments, None, Option("TierekisteriFi"), Option("TierekisteriSe"), "test", Option(new Date), Option(new Date), Option(new Date), new Date(2016, 9, 2)))
      )

      val (stop, showStatusCode) = RollbackMassTransitStopServiceWithTierekisteri.getMassTransitStopByNationalIdWithTRWarnings(85755, _ => Unit)
      equipments.foreach{
        case (equipment, existence) if equipment.isMaster =>
          val property = stop.map(_.propertyData).get.find(p => p.publicId == equipment.publicId).get
          property.values should have size (1)
          property.values.head.propertyValue should be(existence.propertyValue.toString)
        case _ => ;
      }
      showStatusCode should be (false)
    }
  }

  test("Tierekisteri master overrides set values set to No"){

    runWithRollback{
      val roadAddress = RoadAddress(None, 0, 0, Track.Unknown, 0, None)
      val equipments = Map[Equipment, Existence](
        Equipment.BikeStand -> Existence.No,
        Equipment.CarParkForTakingPassengers -> Existence.No,
        Equipment.ElectronicTimetables -> Existence.No,
        Equipment.RaisedBusStop -> Existence.No,
        Equipment.Lighting -> Existence.No,
        Equipment.Roof -> Existence.No,
        Equipment.Seat -> Existence.No,
        Equipment.Timetable -> Existence.No,
        Equipment.TrashBin -> Existence.No,
        Equipment.RoofMaintainedByAdvertiser -> Existence.No
      )
      when(mockTierekisteriClient.fetchMassTransitStop("OTHJ85755")).thenReturn(Some(
        TierekisteriMassTransitStop(85755, "OTHJ85755", roadAddress, TRRoadSide.Unknown, StopType.Unknown, false, equipments, None, Option("TierekisteriFi"), Option("TierekisteriSe"), "test", Option(new Date), Option(new Date), Option(new Date), new Date(2016, 9, 2)))
      )

      val (stop, showStatusCode) = RollbackMassTransitStopServiceWithTierekisteri.getMassTransitStopByNationalIdWithTRWarnings(85755, _ => Unit)
      equipments.foreach{
        case (equipment, existence) if equipment.isMaster =>
          val property = stop.map(_.propertyData).get.find(p => p.publicId == equipment.publicId).get
          property.values should have size (1)
          property.values.head.propertyValue should be(existence.propertyValue.toString)
        case _ => ;
      }
      showStatusCode should be (false)
    }
  }

  test("Tierekisteri master overrides set values set to Unknown"){

    runWithRollback{
      val roadAddress = RoadAddress(None, 0, 0, Track.Unknown, 0, None)
      val equipments = Map[Equipment, Existence](
        Equipment.BikeStand -> Existence.Unknown,
        Equipment.CarParkForTakingPassengers -> Existence.Unknown,
        Equipment.ElectronicTimetables -> Existence.Unknown,
        Equipment.RaisedBusStop -> Existence.Unknown,
        Equipment.Lighting -> Existence.Unknown,
        Equipment.Roof -> Existence.Unknown,
        Equipment.Seat -> Existence.Unknown,
        Equipment.Timetable -> Existence.Unknown,
        Equipment.TrashBin -> Existence.Unknown,
        Equipment.RoofMaintainedByAdvertiser -> Existence.Unknown
      )
      when(mockTierekisteriClient.fetchMassTransitStop("OTHJ85755")).thenReturn(Some(
        TierekisteriMassTransitStop(85755, "OTHJ85755", roadAddress, TRRoadSide.Unknown, StopType.Unknown, false, equipments, None, Option("TierekisteriFi"), Option("TierekisteriSe"), "test", Option(new Date), Option(new Date), Option(new Date), new Date(2016, 9, 2)))
      )

      val (stop, showStatusCode) = RollbackMassTransitStopServiceWithTierekisteri.getMassTransitStopByNationalIdWithTRWarnings(85755, _ => Unit)
      equipments.foreach{
        case (equipment, existence) if equipment.isMaster =>
          val property = stop.map(_.propertyData).get.find(p => p.publicId == equipment.publicId).get
          property.values should have size (1)
          property.values.head.propertyValue should be(existence.propertyValue.toString)
        case _ => ;
      }
      showStatusCode should be (false)
    }
  }

  test("Fetch mass transit stop by national id but does not exist in Tierekisteri"){
    runWithRollback{

      when(mockTierekisteriClient.fetchMassTransitStop("OTHJ85755")).thenReturn(None)
      val (stop, showStatusCode) = RollbackMassTransitStopServiceWithTierekisteri.getMassTransitStopByNationalIdWithTRWarnings(85755, _ => Unit)

      stop.size should be (1)
      stop.map(_.nationalId).get should be (85755)
      showStatusCode should be (true)
    }
  }

  test("Get properties") {
    runWithRollback {
      val massTransitStop = RollbackMassTransitStopService.getMassTransitStopByNationalIdWithTRWarnings(2, Int => Unit)._1.map { stop =>
        Map("id" -> stop.id,
          "nationalId" -> stop.nationalId,
          "stopTypes" -> stop.stopTypes,
          "lat" -> stop.lat,
          "lon" -> stop.lon,
          "validityDirection" -> stop.validityDirection,
          "bearing" -> stop.bearing,
          "validityPeriod" -> stop.validityPeriod,
          "floating" -> stop.floating,
          "propertyData" -> stop.propertyData)
      }
    }
  }

  test("Assert user rights when fetching mass transit stop with id") {
    runWithRollback {
      an [Exception] should be thrownBy RollbackMassTransitStopService.getMassTransitStopByNationalIdWithTRWarnings(85755, { municipalityCode => throw new Exception })
    }
  }

  test("Update mass transit stop road link mml id") {
    runWithRollback {
      val geom = Point(374450, 6677250)
      val position = Some(Position(geom.x, geom.y, 1611601L, Some(85)))
      RollbackMassTransitStopService.updateExistingById(300000, position, Set.empty, "user", _ => Unit)
      val linkId = sql"""
            select lrm.link_id from asset a
            join asset_link al on al.asset_id = a.id
            join lrm_position lrm on lrm.id = al.position_id
            where a.id = 300000
      """.as[Long].firstOption
      linkId should be(Some(1611601L))
    }
  }

  test("Update mass transit stop bearing") {
    runWithRollback {
      val geom = Point(374450, 6677250)
      val position = Some(Position(geom.x, geom.y, 1611341l, Some(90)))
      RollbackMassTransitStopService.updateExistingById(300000, position, Set.empty, "user", _ => Unit)
      val bearing = sql"""
            select a.bearing from asset a
            join asset_link al on al.asset_id = a.id
            join lrm_position lrm on lrm.id = al.position_id
            where a.id = 300000
      """.as[Option[Int]].first
      bearing should be(Some(90))
    }
  }

  test("Update mass transit stop municipality") {
    runWithRollback {
      val geom = Point(374450, 6677250)
      val position = Some(Position(geom.x, geom.y, 1611341l, Some(85)))
      RollbackMassTransitStopService.updateExistingById(300000, position, Set.empty, "user", _ => Unit)
      val municipality = sql"""
            select a.municipality_code from asset a
            join asset_link al on al.asset_id = a.id
            join lrm_position lrm on lrm.id = al.position_id
            where a.id = 300000
      """.as[Int].firstOption
      municipality should be(Some(91))
    }
  }

  test("Update asset liVi identifier property when is Central ELY administration"){
    runWithRollback {
      val eventbus = MockitoSugar.mock[DigiroadEventBus]
      val service = new TestMassTransitStopService(eventbus)
      val assetId = 300000
      val properties = List(
        SimpleProperty("tietojen_yllapitaja", List(PropertyValue("2"))),
        SimpleProperty("yllapitajan_koodi", List(PropertyValue("livi"))))
      val position = Some(Position(374450, 6677250, 123l, None))
      RollbackMassTransitStopService.updateExistingById(assetId, position, properties.toSet, "user", _ => Unit)
      val massTransitStop = service.getById(assetId).get

      //The property yllapitajan_koodi should be overridden with OTHJ + NATIONAL ID
      val liviIdentifierProperty = massTransitStop.propertyData.find(p => p.publicId == "yllapitajan_koodi").get
      liviIdentifierProperty.values.head.propertyValue should be("OTHJ%d".format(massTransitStop.nationalId))

    }
  }

  test("Update asset liVi identifier property when is NOT Central ELY administration"){
    runWithRollback {
      val eventbus = MockitoSugar.mock[DigiroadEventBus]
      val service = new TestMassTransitStopService(eventbus)
      val assetId = 300000
      val properties = List(
        SimpleProperty("tietojen_yllapitaja", List(PropertyValue("1"))),
        SimpleProperty("yllapitajan_koodi", List(PropertyValue("livi"))))
      val position = Some(Position(374450, 6677250, 123l, None))
      RollbackMassTransitStopService.updateExistingById(assetId, position, properties.toSet, "user", _ => Unit)
      val massTransitStop = service.getById(assetId).get

      //The property yllapitajan_koodi should not have values
      val liviIdentifierProperty = massTransitStop.propertyData.find(p => p.publicId == "yllapitajan_koodi").get
      liviIdentifierProperty.values.size should be(0)

    }
  }

  test("Update last modified info") {
    runWithRollback {
      val geom = Point(374450, 6677250)
      val pos = Position(geom.x, geom.y, 131573L, Some(85))
      RollbackMassTransitStopService.updateExistingById(300000, Some(pos), Set.empty, "user", _ => Unit)
      val modifier = sql"""
            select a.modified_by from asset a
            where a.id = 300000
      """.as[String].firstOption
      modifier should be(Some("user"))
    }
  }

  test("Update properties") {
    runWithRollback {
      val values = List(PropertyValue("New name"))
      val properties = Set(SimpleProperty("nimi_suomeksi", values))
      RollbackMassTransitStopService.updateExistingById(300000, None, properties, "user", _ => Unit)
      val modifier = sql"""
            select v.value_fi from text_property_value v
            join property p on v.property_id = p.id
            where v.asset_id = 300000 and p.public_id = 'nimi_suomeksi'
      """.as[String].firstOption
      modifier should be(Some("New name"))
    }
  }

  test("Persist floating on update") {
    // This asset is actually supposed to be floating, but updateExisting shouldn't do a floating check
    runWithRollback {
      val position = Some(Position(60.0, 0.0, 123l, None))
      sql"""
            update asset a
            set floating = '0'
            where a.id = 300002
      """.asUpdate.execute
      RollbackMassTransitStopService.updateExistingById(300002, position, Set.empty, "user", _ => Unit)
      val floating = sql"""
            select a.floating from asset a
            where a.id = 300002
      """.as[Int].firstOption
      floating should be(Some(0))
    }
  }

  test("Send event to event bus in update") {
    runWithRollback {
      val eventbus = MockitoSugar.mock[DigiroadEventBus]
      val service = new TestMassTransitStopService(eventbus)
      val position = Some(Position(60.0, 0.0, 123l, None))
      service.updateExistingById(300002, position, Set.empty, "user", _ => Unit)
      verify(eventbus).publish(org.mockito.Matchers.eq("asset:saved"), any[EventBusMassTransitStop]())
    }
  }

  test("Assert user rights when updating a mass transit stop") {
    runWithRollback {
      val position = Some(Position(60.0, 0.0, 123l, None))
      an [Exception] should be thrownBy RollbackMassTransitStopService.updateExistingById(300002, position, Set.empty, "user", { municipalityCode => throw new Exception })
    }
  }

  test("Create new mass transit stop") {
    runWithRollback {
      val eventbus = MockitoSugar.mock[DigiroadEventBus]
      val service = new TestMassTransitStopService(eventbus)
      val values = List(PropertyValue("1"))
      val properties = List(
        SimpleProperty("pysakin_tyyppi", List(PropertyValue("1"))),
        SimpleProperty("tietojen_yllapitaja", List(PropertyValue("1"))),
        SimpleProperty("yllapitajan_koodi", List(PropertyValue("livi"))))
      val vvhRoadLink = VVHRoadlink(123l, 91, List(Point(0.0,0.0), Point(120.0, 0.0)), Municipality, TrafficDirection.UnknownDirection, FeatureClass.AllOthers)
      val id = service.create(NewMassTransitStop(60.0, 0.0, 123l, 100, properties), "test", vvhRoadLink.geometry, vvhRoadLink.municipalityCode, Some(vvhRoadLink.administrativeClass))
      val massTransitStop = service.getById(id).get
      massTransitStop.bearing should be(Some(100))
      massTransitStop.floating should be(false)
      massTransitStop.stopTypes should be(List(1))
      massTransitStop.validityPeriod should be(Some(MassTransitStopValidityPeriod.Current))

      //The property yllapitajan_koodi should not have values
      val liviIdentifierProperty = massTransitStop.propertyData.find(p => p.publicId == "yllapitajan_koodi").get
      liviIdentifierProperty.values.size should be(0)

      verify(eventbus).publish(org.mockito.Matchers.eq("asset:saved"), any[EventBusMassTransitStop]())
    }
  }

  test("Create new virtual mass transit stop with Central ELY administration") {
    runWithRollback {
      val massTransitStopDao = new MassTransitStopDao
      val eventbus = MockitoSugar.mock[DigiroadEventBus]
      val service = new TestMassTransitStopService(eventbus)
      val properties = List(
        SimpleProperty("pysakin_tyyppi", List(PropertyValue("5"))),
        SimpleProperty("tietojen_yllapitaja", List(PropertyValue("2"))),
        SimpleProperty("yllapitajan_koodi", List(PropertyValue("livi"))))
      val vvhRoadLink = VVHRoadlink(123l, 91, List(Point(0.0,0.0), Point(120.0, 0.0)), Municipality, TrafficDirection.UnknownDirection, FeatureClass.AllOthers)
      val id = service.create(NewMassTransitStop(60.0, 0.0, 123l, 100, properties), "test", vvhRoadLink.geometry, vvhRoadLink.municipalityCode, Some(vvhRoadLink.administrativeClass))
      val massTransitStop = service.getById(id).get
      massTransitStop.bearing should be(Some(100))
      massTransitStop.floating should be(false)
      massTransitStop.stopTypes should be(List(5))
      massTransitStop.validityPeriod should be(Some(MassTransitStopValidityPeriod.Current))

      //The property yllapitajan_koodi should not have values
      val liviIdentifierProperty = massTransitStop.propertyData.find(p => p.publicId == "yllapitajan_koodi").get
      liviIdentifierProperty.values.size should be(0)

      verify(eventbus).publish(org.mockito.Matchers.eq("asset:saved"), any[EventBusMassTransitStop]())
    }
  }

  test("Create new mass transit stop with Central ELY administration") {
    runWithRollback {
      val massTransitStopDao = new MassTransitStopDao
      val eventbus = MockitoSugar.mock[DigiroadEventBus]
      val service = new TestMassTransitStopServiceWithTierekisteri(eventbus)
      val properties = List(
        SimpleProperty("pysakin_tyyppi", List(PropertyValue("1"))),
        SimpleProperty("tietojen_yllapitaja", List(PropertyValue("2"))),
        SimpleProperty("yllapitajan_koodi", List(PropertyValue("livi"))),
        SimpleProperty("ensimmainen_voimassaolopaiva", List(PropertyValue("2013-01-01"))),
        SimpleProperty("viimeinen_voimassaolopaiva", List(PropertyValue("2017-01-01"))))
      val vvhRoadLink = VVHRoadlink(123l, 91, List(Point(0.0,0.0), Point(120.0, 0.0)), Municipality, TrafficDirection.UnknownDirection, FeatureClass.AllOthers)
      val id = service.create(NewMassTransitStop(60.0, 0.0, 123l, 100, properties), "test", vvhRoadLink.geometry, vvhRoadLink.municipalityCode, Some(vvhRoadLink.administrativeClass))
      val massTransitStop = service.getById(id).get
      massTransitStop.bearing should be(Some(100))
      massTransitStop.floating should be(false)
      massTransitStop.stopTypes should be(List(1))
      massTransitStop.validityPeriod should be(Some(MassTransitStopValidityPeriod.Current))

      //The property yllapitajan_koodi should be overridden with OTHJ + NATIONAL ID
      val liviIdentifierProperty = massTransitStop.propertyData.find(p => p.publicId == "yllapitajan_koodi").get
      liviIdentifierProperty.values.head.propertyValue should be("OTHJ%d".format(massTransitStop.nationalId))

      verify(eventbus).publish(org.mockito.Matchers.eq("asset:saved"), any[EventBusMassTransitStop]())
    }
  }

  test("Project stop location on two-point geometry") {
    val linkGeometry: Seq[Point] = List(Point(0.0, 0.0), Point(1.0, 0.0))
    val location: Point = Point(0.5, 0.5)
    val mValue: Double = RollbackMassTransitStopService.calculateLinearReferenceFromPoint(location, linkGeometry)
    mValue should be(0.5)
  }

  test("Project stop location on three-point geometry") {
    val linkGeometry: Seq[Point] = List(Point(0.0, 0.0), Point(1.0, 0.0), Point(1.0, 0.5))
    val location: Point = Point(1.2, 0.25)
    val mValue: Double = RollbackMassTransitStopService.calculateLinearReferenceFromPoint(location, linkGeometry)
    mValue should be(1.25)
  }

  test("Project stop location to beginning of geometry if point lies behind geometry") {
    val linkGeometry: Seq[Point] = List(Point(0.0, 0.0), Point(1.0, 0.0))
    val location: Point = Point(-0.5, 0.0)
    val mValue: Double = RollbackMassTransitStopService.calculateLinearReferenceFromPoint(location, linkGeometry)
    mValue should be(0.0)
  }

  test("Project stop location to the end of geometry if point lies beyond geometry") {
    val linkGeometry: Seq[Point] = List(Point(0.0, 0.0), Point(1.0, 0.0))
    val location: Point = Point(1.5, 0.5)
    val mValue: Double = RollbackMassTransitStopService.calculateLinearReferenceFromPoint(location, linkGeometry)
    mValue should be(1.0)
  }

  test ("Convert PersistedMassTransitStop into TierekisteriMassTransitStop") {
    def massTransitStopTransformation(stop: PersistedMassTransitStop): (PersistedMassTransitStop, Option[FloatingReason]) = {
      (stop, None)
    }
    val dateFormatter = new SimpleDateFormat("yyyy-MM-dd")
    runWithRollback {
      val mockGeometryTransform = MockitoSugar.mock[GeometryTransform]
      when(mockGeometryTransform.coordToAddress(any[Point], any[Option[Int]], any[Option[Int]], any[Option[Int]], any[Option[Track]], any[Option[Double]], any[Option[Boolean]])).thenReturn(
        RoadAddress(Option("235"), 1, 1, Track.Combined, 0, None)
      )
      when(mockGeometryTransform.resolveAddressAndLocation(any[Point], any[Int], any[Option[Int]], any[Option[Int]], any[Option[Boolean]])).thenReturn(
        (RoadAddress(Option("235"), 1, 1, Track.Combined, 0, None), RoadSide.Left)
      )
      val assetId = 300006
      val stopOption = RollbackMassTransitStopService.fetchPointAssets((s:String) => s"""$s where a.id = $assetId""").headOption
      stopOption.isEmpty should be (false)
      val stop = stopOption.get
      val geom = Point(375621, 6676556)
      val (address, roadSide) = mockGeometryTransform.resolveAddressAndLocation(geom, stop.bearing.get)
      val trStop = TierekisteriBusStopMarshaller.toTierekisteriMassTransitStop(stop, address, Option(roadSide))
      roadSide should be (RoadSide.Left)
      trStop.nationalId should be (stop.nationalId)
      trStop.stopType should be (StopType.LongDistance)
      trStop.equipments.get(Equipment.Roof).get should be (Existence.Yes)
      trStop.equipments.filterNot( x => x._1 == Equipment.Roof).forall(_._2 == Existence.Unknown) should be (true)
      trStop.operatingFrom.isEmpty should be (false)
      trStop.operatingTo.isEmpty should be (false)
      val opFrom = stop.propertyData.find(_.publicId=="ensimmainen_voimassaolopaiva").flatMap(_.values.headOption.map(_.propertyValue))
      val opTo = stop.propertyData.find(_.publicId=="viimeinen_voimassaolopaiva").flatMap(_.values.headOption.map(_.propertyValue))
      opFrom shouldNot be (None)
      opTo shouldNot be (None)
      dateFormatter.format(trStop.operatingFrom.get) should be (opFrom.get)
      dateFormatter.format(trStop.operatingTo.get) should be (opTo.get)
    }
  }

<<<<<<< HEAD
  test ("Test date conversions in Marshaller") {
    def massTransitStopTransformation(stop: PersistedMassTransitStop): (PersistedMassTransitStop, Option[FloatingReason]) = {
      (stop, None)
    }
    val dateFormatter = new SimpleDateFormat("yyyy-MM-dd")
    runWithRollback {
      val mockGeometryTransform = MockitoSugar.mock[GeometryTransform]
      when(mockGeometryTransform.coordToAddress(any[Point], any[Option[Int]], any[Option[Int]], any[Option[Int]], any[Option[Track]], any[Option[Double]], any[Option[Boolean]])).thenReturn(
        RoadAddress(Option("235"), 1, 1, Track.Combined, 0, None)
      )
      when(mockGeometryTransform.resolveAddressAndLocation(any[Point], any[Int], any[Option[Int]], any[Option[Int]], any[Option[Boolean]])).thenReturn(
        (RoadAddress(Option("235"), 1, 1, Track.Combined, 0, None), RoadSide.Left)
      )
      val assetId = 300006
      val stopOption = RollbackMassTransitStopService.fetchPointAssets((s:String) => s"""$s where a.id = $assetId""").headOption
      stopOption.isEmpty should be (false)
      val stop = stopOption.get
      val geom = Point(375621, 6676556)
      val (address, roadSide) = mockGeometryTransform.resolveAddressAndLocation(geom, stop.bearing.get)
      val expireDate = new Date(10487450L)
      val trStop = TierekisteriBusStopMarshaller.toTierekisteriMassTransitStop(stop, address, Option(roadSide), Some(expireDate))
      trStop.operatingTo.isEmpty should be (false)
      trStop.operatingTo.get should be (expireDate)
      val trStopNoExpireDate = TierekisteriBusStopMarshaller.toTierekisteriMassTransitStop(stop, address, Option(roadSide), None)
      trStopNoExpireDate.operatingTo.isEmpty should be (false)
      trStopNoExpireDate.operatingTo.get shouldNot be (expireDate)
    }
  }

  test("Update existing masstransitstop if the new distance is greater than 50 meters"){
    runWithRollback {
      val eventbus = MockitoSugar.mock[DigiroadEventBus]
      val service = new TestMassTransitStopService(eventbus)
      val properties = List(
        SimpleProperty("pysakin_tyyppi", List(PropertyValue("1"))),
        SimpleProperty("tietojen_yllapitaja", List(PropertyValue("2"))),
        SimpleProperty("yllapitajan_koodi", List(PropertyValue("livi"))))
      val linkId = 123l
      val municipalityCode = 91
      val geometry = Seq(Point(0.0,0.0), Point(120.0, 0.0))

      when(mockVVHClient.fetchVVHRoadlink(linkId))
        .thenReturn(Some(VVHRoadlink(linkId, municipalityCode, geometry, Municipality, TrafficDirection.UnknownDirection, FeatureClass.AllOthers)))

      val oldAssetId = service.create(NewMassTransitStop(0, 0, linkId, 0, properties), "test", geometry, municipalityCode, Some(Municipality))
      val oldAsset = sql"""select id, municipality_code, valid_from, valid_to from asset where id = $oldAssetId""".as[(Long, Int, String, String)].firstOption
      oldAsset should be (Some(oldAssetId, municipalityCode, null, null))

      val updatedAssetId = service.updateExistingById(oldAssetId, Some(Position(0, 51, linkId, Some(0))), Set(), "test",  _ => Unit).id

      val newAsset = sql"""select id, municipality_code, valid_from, valid_to from asset where id = $updatedAssetId""".as[(Long, Int, String, String)].firstOption
      newAsset should be (Some(updatedAssetId, municipalityCode, null, null))

      val expired = sql"""select case when a.valid_to <= sysdate then 1 else 0 end as expired from asset a where id = $oldAssetId""".as[(Boolean)].firstOption
      expired should be(Some(true))
    }
  }

  test("Should not copy existing masstransitstop if the new distance is less or equal than 50 meters"){
    runWithRollback {
      val eventbus = MockitoSugar.mock[DigiroadEventBus]
      val service = new TestMassTransitStopService(eventbus)
      val properties = List(
        SimpleProperty("pysakin_tyyppi", List(PropertyValue("1"))),
        SimpleProperty("tietojen_yllapitaja", List(PropertyValue("2"))),
        SimpleProperty("yllapitajan_koodi", List(PropertyValue("livi"))))
      val linkId = 123l
      val municipalityCode = 91
      val geometry = Seq(Point(0.0,0.0), Point(120.0, 0.0))

      when(mockVVHClient.fetchVVHRoadlink(linkId))
        .thenReturn(Some(VVHRoadlink(linkId, municipalityCode, geometry, Municipality, TrafficDirection.UnknownDirection, FeatureClass.AllOthers)))

      val assetId = service.create(NewMassTransitStop(0, 0, linkId, 0, properties), "test", geometry , municipalityCode, Some(Municipality))
      val asset = sql"""select id, municipality_code, valid_from, valid_to from asset where id = $assetId""".as[(Long, Int, String, String)].firstOption
      asset should be (Some(assetId, municipalityCode, null, null))

      val updatedAssetId = service.updateExistingById(assetId, Some(Position(0, 50, linkId, Some(0))), Set(), "test",  _ => Unit).id
      updatedAssetId should be(assetId)

      val expired = sql"""select case when a.valid_to <= sysdate then 1 else 0 end as expired from asset a where id = $assetId""".as[(Boolean)].firstOption
      expired should be(Some(false))
    }
  }

  test("Should rollback bus stop if tierekisteri throw exception") {
    val assetId = 300000
    val geom = Point(374550, 6677350)
    val pos = Position(geom.x, geom.y, 131573L, Some(85))
    val properties = List(
      SimpleProperty("pysakin_tyyppi", List(PropertyValue("1"))),
      SimpleProperty("tietojen_yllapitaja", List(PropertyValue("2"))),
      SimpleProperty("yllapitajan_koodi", List(PropertyValue("livi"))))

    val service = new TestMassTransitStopServiceWithDynTransaction(new DummyEventBus)
    when(mockTierekisteriClient.isTREnabled).thenReturn(true)
    when(mockTierekisteriClient.updateMassTransitStop(any[TierekisteriMassTransitStop])).thenThrow(new TierekisteriClientException("TR-test exception"))
    when(mockGeometryTransform.resolveAddressAndLocation(any[Point], any[Int], any[Option[Int]], any[Option[Int]], any[Option[Boolean]])).thenReturn(
      (RoadAddress(Option("235"), 1, 1, Track.Combined, 0, None), RoadSide.Left)
    )

    intercept[TierekisteriClientException] {
      service.updateExistingById(300000, Some(pos), properties.toSet, "user", _ => Unit)
    }

    val asset = service.getById(300000).get
    asset.validityPeriod should be(Some(MassTransitStopValidityPeriod.Current))
=======
  test("delete a TR kept mass transit stop") {
    runWithRollback {
      val eventbus = MockitoSugar.mock[DigiroadEventBus]
      val service = new TestMassTransitStopServiceWithTierekisteri(eventbus)
      when(mockTierekisteriClient.isTREnabled).thenReturn(true)
      val (stop, showStatusCode) = service.getMassTransitStopByNationalIdWithTRWarnings(85755, Int => Unit)
      service.deleteAllMassTransitStopData(stop.head.id)
      verify(mockTierekisteriClient).deleteMassTransitStop("OTHJ85755")
      service.getMassTransitStopByNationalIdWithTRWarnings(85755, Int => Unit)._1.isEmpty should be(true)
      service.getMassTransitStopByNationalIdWithTRWarnings(85755, Int => Unit)._2 should be (false)
    }
  }

  test("delete fails if a TR kept mass transit stop is not found") {
    val eventbus = MockitoSugar.mock[DigiroadEventBus]
    val service = new TestMassTransitStopServiceWithDynTransaction(eventbus)
    val (stop, showStatusCode) = service.getMassTransitStopByNationalIdWithTRWarnings(85755, Int => Unit)
    when(mockTierekisteriClient.deleteMassTransitStop(any[String])).thenThrow(new TierekisteriClientException("foo"))
    intercept[TierekisteriClientException] {
      when(mockTierekisteriClient.isTREnabled).thenReturn(true)
      service.deleteAllMassTransitStopData(stop.head.id)
    }
    service.getMassTransitStopByNationalIdWithTRWarnings(85755, Int => Unit)._1.isEmpty should be(false)
  }

  test("Updating the mass transit stop from others -> ELY should create a stop in TR") {
    runWithRollback {
      reset(mockTierekisteriClient)
      val vvhRoadLink = VVHRoadlink(11, 235, List(Point(0.0,0.0), Point(120.0, 0.0)), State, TrafficDirection.UnknownDirection, FeatureClass.AllOthers)
      val id = RollbackMassTransitStopService.create(NewMassTransitStop(5.0, 0.0, 1l, 2,
        Seq(
          SimpleProperty("tietojen_yllapitaja", Seq(PropertyValue("1"))),
          SimpleProperty("pysakin_tyyppi", Seq(PropertyValue("2"))),
          SimpleProperty("vaikutussuunta", Seq(PropertyValue("2")))
        )), "masstransitstopservice_spec",
        vvhRoadLink.geometry, vvhRoadLink.municipalityCode, Some(vvhRoadLink.administrativeClass))
      when(mockGeometryTransform.resolveAddressAndLocation(any[Point], any[Int], any[Option[Int]], any[Option[Int]],
        any[Option[Boolean]])).thenReturn((new RoadAddress(Some("235"), 110, 10, Track.Combined, 108, None), RoadSide.Right))
      val service = RollbackMassTransitStopServiceWithTierekisteri
      val stop = service.getById(id).get
      val props = stop.propertyData
      val admin = props.find(_.publicId == "tietojen_yllapitaja").get
      val newAdmin = admin.copy(values = List(PropertyValue("2")))
      val types = props.find(_.publicId == "pysakin_tyyppi").get
      val newTypes = types.copy(values = List(PropertyValue("2"), PropertyValue("3")))
      admin.values.exists(_.propertyValue == "1") should be (true)
      types.values.exists(_.propertyValue == "2") should be (true)
      types.values.exists(_.propertyValue == "3") should be (false)
      val newStop = stop.copy(stopTypes = Seq(2, 3),
        propertyData = props.filterNot(_.publicId == "tietojen_yllapitaja").filterNot(_.publicId == "pysakin_tyyppi") ++
          Seq(newAdmin, newTypes))
      val newProps = newStop.propertyData.map(prop => SimpleProperty(prop.publicId, prop.values)).toSet
      service.updateExistingById(stop.id, None, newProps, "seppo", { (Int) => Unit })
      verify(mockTierekisteriClient, times(1)).createMassTransitStop(any[TierekisteriMassTransitStop])
      verify(mockTierekisteriClient, times(0)).updateMassTransitStop(any[TierekisteriMassTransitStop])
    }
  }

  test("Saving a mass transit stop should not create a stop in TR") {
    runWithRollback {
      reset(mockTierekisteriClient)
      val vvhRoadLink = VVHRoadlink(11, 235, List(Point(0.0,0.0), Point(120.0, 0.0)), State, TrafficDirection.UnknownDirection, FeatureClass.AllOthers)
      val id = RollbackMassTransitStopService.create(NewMassTransitStop(5.0, 0.0, 1l, 2,
        Seq(
          SimpleProperty("tietojen_yllapitaja", Seq(PropertyValue("1"))),
          SimpleProperty("pysakin_tyyppi", Seq(PropertyValue("2"))),
          SimpleProperty("vaikutussuunta", Seq(PropertyValue("2")))
        )), "masstransitstopservice_spec",
        vvhRoadLink.geometry, vvhRoadLink.municipalityCode, Some(vvhRoadLink.administrativeClass))
      verify(mockTierekisteriClient, times(0)).updateMassTransitStop(any[TierekisteriMassTransitStop])
      verify(mockTierekisteriClient, times(0)).createMassTransitStop(any[TierekisteriMassTransitStop])
    }
  }
  test("Updating the mass transit stop from ELY -> others should expire a stop in TR") {
    runWithRollback {
      reset(mockTierekisteriClient)
      val vvhRoadLink = VVHRoadlink(11, 235, List(Point(0.0,0.0), Point(120.0, 0.0)), State, TrafficDirection.UnknownDirection, FeatureClass.AllOthers)
      val id = RollbackMassTransitStopService.create(NewMassTransitStop(5.0, 0.0, 1l, 2,
        Seq(
          SimpleProperty("tietojen_yllapitaja", Seq(PropertyValue("2"))),
          SimpleProperty("pysakin_tyyppi", Seq(PropertyValue("2"), PropertyValue("3"))),
          SimpleProperty("vaikutussuunta", Seq(PropertyValue("2")))
        )), "masstransitstopservice_spec",
        vvhRoadLink.geometry, vvhRoadLink.municipalityCode, Some(vvhRoadLink.administrativeClass))
      when(mockGeometryTransform.resolveAddressAndLocation(any[Point], any[Int], any[Option[Int]], any[Option[Int]],
        any[Option[Boolean]])).thenReturn((new RoadAddress(Some("235"), 110, 10, Track.Combined, 108, None), RoadSide.Right))
      val service = RollbackMassTransitStopServiceWithTierekisteri
      val stop = service.getById(id).get
      val props = stop.propertyData
      val admin = props.find(_.publicId == "tietojen_yllapitaja").get.copy(values = List(PropertyValue("1")))
      val newStop = stop.copy(stopTypes = Seq(2, 3), propertyData = props.filterNot(_.publicId == "tietojen_yllapitaja") ++ Seq(admin))
      val newProps = newStop.propertyData.map(prop => SimpleProperty(prop.publicId, prop.values)).toSet
      service.updateExistingById(stop.id, None, newProps, "seppo", { (Int) => Unit })
      verify(mockTierekisteriClient, times(1)).createMassTransitStop(any[TierekisteriMassTransitStop])
      verify(mockTierekisteriClient, times(1)).updateMassTransitStop(any[TierekisteriMassTransitStop])
    }
  }

  test ("Get enumerated property values") {
    runWithRollback {
      val propertyValues = RollbackMassTransitStopService.massTransitStopEnumeratedPropertyValues
      propertyValues.nonEmpty should be (true)
      propertyValues.forall(x => x._2.nonEmpty) should be (true)
      propertyValues.forall(x => x._1 != "") should be (true)
    }
>>>>>>> 09c93415
  }
}
<|MERGE_RESOLUTION|>--- conflicted
+++ resolved
@@ -1,960 +1,959 @@
-package fi.liikennevirasto.digiroad2
-
-import java.text.SimpleDateFormat
-import java.util.Date
-
-import fi.liikennevirasto.digiroad2.asset._
-import fi.liikennevirasto.digiroad2.masstransitstop.oracle.MassTransitStopDao
-import fi.liikennevirasto.digiroad2.oracle.OracleDatabase
-import fi.liikennevirasto.digiroad2.user.{Configuration, User}
-import fi.liikennevirasto.digiroad2.util._
-import org.joda.time.DateTime
-import org.joda.time.format.DateTimeFormat
-import org.mockito.Matchers._
-import org.mockito.Mockito._
-import org.scalatest.mock.MockitoSugar
-import org.scalatest.{FunSuite, Matchers}
-import slick.driver.JdbcDriver.backend.Database.dynamicSession
-import slick.jdbc.StaticQuery.interpolation
-import slick.jdbc.{StaticQuery => Q}
-
-class MassTransitStopServiceSpec extends FunSuite with Matchers {
-  val boundingBoxWithKauniainenAssets = BoundingRectangle(Point(374000,6677000), Point(374800,6677600))
-  val userWithKauniainenAuthorization = User(
-    id = 1,
-    username = "Hannu",
-    configuration = Configuration(authorizedMunicipalities = Set(235)))
-  val mockTierekisteriClient = MockitoSugar.mock[TierekisteriClient]
-  when(mockTierekisteriClient.fetchMassTransitStop(any[String])).thenReturn(Some(
-    TierekisteriMassTransitStop(2, "2", RoadAddress(None, 1, 1, Track.Combined, 1, None), TRRoadSide.Unknown, StopType.Combined,
-      false, equipments = Map(), None, None, None, "KX12356", None, None, None, new Date))
-  )
-
-  val vvhRoadLinks = List(
-    VVHRoadlink(1611353, 90, Nil, Municipality, TrafficDirection.UnknownDirection, FeatureClass.AllOthers),
-    VVHRoadlink(1021227, 90, Nil, Municipality, TrafficDirection.UnknownDirection, FeatureClass.AllOthers),
-    VVHRoadlink(1021226, 90, Nil, Private, TrafficDirection.UnknownDirection, FeatureClass.AllOthers),
-    VVHRoadlink(123l, 91, List(Point(0.0,0.0), Point(120.0, 0.0)), Municipality, TrafficDirection.UnknownDirection, FeatureClass.AllOthers),
-    VVHRoadlink(131573L, 235, List(Point(0.0,0.0), Point(120.0, 0.0)), Municipality, TrafficDirection.UnknownDirection, FeatureClass.AllOthers),
-    VVHRoadlink(6488445, 235, List(Point(0.0,0.0), Point(120.0, 0.0)), Municipality, TrafficDirection.UnknownDirection, FeatureClass.AllOthers),
-    VVHRoadlink(1611353, 235, Seq(Point(374603.57,6677262.009), Point(374684.567, 6677277.323)), Municipality, TrafficDirection.UnknownDirection, FeatureClass.AllOthers),
-    VVHRoadlink(1611341l, 91, Seq(Point(374375.156,6677244.904), Point(374567.632, 6677255.6)), Municipality, TrafficDirection.UnknownDirection, FeatureClass.AllOthers),
-    VVHRoadlink(1l, 235, Seq(Point(0.0, 0.0), Point(10.0, 0.0)), Municipality, TrafficDirection.BothDirections, FeatureClass.AllOthers),
-    VVHRoadlink(1611601L, 235, Seq(Point(374668.195,6676884.282), Point(374805.498, 6676906.051)), Municipality, TrafficDirection.BothDirections, FeatureClass.AllOthers))
-
-  val mockVVHClient = MockitoSugar.mock[VVHClient]
-  when(mockVVHClient.fetchVVHRoadlinks(any[BoundingRectangle], any[Set[Int]])).thenReturn(vvhRoadLinks)
-  vvhRoadLinks.foreach(rl =>
-    when(mockVVHClient.fetchVVHRoadlink(rl.linkId))
-    .thenReturn(Some(rl)))
-  when(mockVVHClient.fetchVVHRoadlinks(any[Set[Long]])).thenReturn(vvhRoadLinks)
-  val mockGeometryTransform = MockitoSugar.mock[GeometryTransform]
-  when(mockGeometryTransform.coordToAddress(any[Point], any[Option[Int]], any[Option[Int]], any[Option[Int]], any[Option[Track]], any[Option[Double]], any[Option[Boolean]])).thenReturn(
-    RoadAddress(Option("235"), 1, 1, Track.Combined, 0, None)
-  )
-  when(mockGeometryTransform.resolveAddressAndLocation(any[Point], any[Int], any[Option[Int]], any[Option[Int]], any[Option[Boolean]])).thenReturn(
-    (RoadAddress(Option("235"), 1, 1, Track.Combined, 0, None), RoadSide.Right)
-  )
-  class TestMassTransitStopService(val eventbus: DigiroadEventBus) extends MassTransitStopService {
-    override def withDynSession[T](f: => T): T = f
-    override def withDynTransaction[T](f: => T): T = f
-    override def vvhClient: VVHClient = mockVVHClient
-    override val tierekisteriClient: TierekisteriClient = mockTierekisteriClient
-    override val massTransitStopDao: MassTransitStopDao = new MassTransitStopDao
-    override val tierekisteriEnabled = false
-    override val geometryTransform: GeometryTransform = mockGeometryTransform
-  }
-
-  class TestMassTransitStopServiceWithTierekisteri(val eventbus: DigiroadEventBus) extends MassTransitStopService {
-    override def withDynSession[T](f: => T): T = f
-    override def withDynTransaction[T](f: => T): T = f
-    override def vvhClient: VVHClient = mockVVHClient
-    override val tierekisteriClient: TierekisteriClient = mockTierekisteriClient
-    override val massTransitStopDao: MassTransitStopDao = new MassTransitStopDao
-    override val tierekisteriEnabled = true
-    override val geometryTransform: GeometryTransform = mockGeometryTransform
-  }
-
-  class TestMassTransitStopServiceWithDynTransaction(val eventbus: DigiroadEventBus) extends MassTransitStopService {
-    override def withDynSession[T](f: => T): T = TestTransactions.withDynSession()(f)
-    override def withDynTransaction[T](f: => T): T = TestTransactions.withDynTransaction()(f)
-    override def vvhClient: VVHClient = mockVVHClient
-    override val tierekisteriClient: TierekisteriClient = mockTierekisteriClient
-    override val massTransitStopDao: MassTransitStopDao = new MassTransitStopDao
-    override val tierekisteriEnabled = true
-    override val geometryTransform: GeometryTransform = mockGeometryTransform
-  }
-
-  object RollbackMassTransitStopService extends TestMassTransitStopService(new DummyEventBus)
-
-  object RollbackMassTransitStopServiceWithTierekisteri extends TestMassTransitStopServiceWithTierekisteri(new DummyEventBus)
-
-  class TestMassTransitStopServiceWithDynTransaction(val eventbus: DigiroadEventBus) extends MassTransitStopService {
-    override def withDynSession[T](f: => T): T = TestTransactions.withDynSession()(f)
-    override def withDynTransaction[T](f: => T): T = TestTransactions.withDynTransaction()(f)
-    override def vvhClient: VVHClient = mockVVHClient
-    override val tierekisteriClient: TierekisteriClient = mockTierekisteriClient
-    override val massTransitStopDao: MassTransitStopDao = new MassTransitStopDao
-    override val tierekisteriEnabled = true
-    override val geometryTransform: GeometryTransform = mockGeometryTransform
-  }
-
-  class MassTransitStopServiceWithTierekisteri(val eventbus: DigiroadEventBus) extends MassTransitStopService {
-    override def vvhClient: VVHClient = mockVVHClient
-    override val tierekisteriClient: TierekisteriClient = mockTierekisteriClient
-    override val massTransitStopDao: MassTransitStopDao = new MassTransitStopDao
-    override val tierekisteriEnabled = true
-    override val geometryTransform: GeometryTransform = mockGeometryTransform
-  }
-
-  def runWithRollback(test: => Unit): Unit = TestTransactions.runWithRollback()(test)
-
-  test("update inventory date") {
-    val props = Seq(SimpleProperty("foo", Seq()))
-    val after = RollbackMassTransitStopService.updatedProperties(props)
-    after should have size (2)
-    val after2 = RollbackMassTransitStopService.updatedProperties(after)
-    after2 should have size (2)
-  }
-
-  test("update empty inventory date") {
-    val props = Seq(SimpleProperty("inventointipaiva", Seq()))
-    val after = RollbackMassTransitStopService.updatedProperties(props)
-    after should have size (1)
-    after.head.values should have size(1)
-    after.head.values.head.propertyValue should be ( DateTimeFormat.forPattern("yyyy-MM-dd").print(DateTime.now))
-  }
-
-  test("do not update existing inventory date") {
-    val props = Seq(SimpleProperty("inventointipaiva", Seq(PropertyValue("2015-12-30"))))
-    val after = RollbackMassTransitStopService.updatedProperties(props)
-    after should have size (1)
-    after.head.values should have size(1)
-    after.head.values.head.propertyValue should be ( "2015-12-30")
-  }
-
-  test("Calculate mass transit stop validity periods") {
-    runWithRollback {
-      val massTransitStops = RollbackMassTransitStopService.getByBoundingBox(userWithKauniainenAuthorization, boundingBoxWithKauniainenAssets)
-      massTransitStops.find(_.id == 300000).flatMap(_.validityPeriod) should be(Some(MassTransitStopValidityPeriod.Current))
-      massTransitStops.find(_.id == 300001).flatMap(_.validityPeriod) should be(Some(MassTransitStopValidityPeriod.Past))
-      massTransitStops.find(_.id == 300003).flatMap(_.validityPeriod) should be(Some(MassTransitStopValidityPeriod.Future))
-    }
-  }
-
-  test("Return mass transit stop types") {
-    runWithRollback {
-      val massTransitStops = RollbackMassTransitStopService.getByBoundingBox(userWithKauniainenAuthorization, boundingBoxWithKauniainenAssets)
-      massTransitStops.find(_.id == 300000).get.stopTypes should be(Seq(2))
-      massTransitStops.find(_.id == 300001).get.stopTypes should be(Stream(2, 3, 4))
-      massTransitStops.find(_.id == 300003).get.stopTypes should be(Stream(2, 3))
-    }
-  }
-
-  test("Get stops by bounding box") {
-    runWithRollback {
-      val vvhRoadLink = VVHRoadlink(11, 235, List(Point(0.0,0.0), Point(120.0, 0.0)), Municipality, TrafficDirection.UnknownDirection, FeatureClass.AllOthers)
-      val id = RollbackMassTransitStopService.create(NewMassTransitStop(5.0, 0.0, 1l, 2, Nil), "masstransitstopservice_spec", vvhRoadLink.geometry, vvhRoadLink.municipalityCode, Some(vvhRoadLink.administrativeClass))
-      val stops = RollbackMassTransitStopService.getByBoundingBox(
-        userWithKauniainenAuthorization, BoundingRectangle(Point(0.0, 0.0), Point(10.0, 10.0)))
-      stops.map(_.id) should be(Seq(id))
-    }
-  }
-
-  test("Filter stops by authorization") {
-    runWithRollback {
-      val stops = RollbackMassTransitStopService.getByBoundingBox(User(0, "test", Configuration()), boundingBoxWithKauniainenAssets)
-      stops should be(empty)
-    }
-  }
-
-  test("Stop floats if road link does not exist") {
-    runWithRollback {
-      val stops = RollbackMassTransitStopService.getByBoundingBox(userWithKauniainenAuthorization, boundingBoxWithKauniainenAssets)
-      stops.find(_.id == 300000).map(_.floating) should be(Some(true))
-    }
-  }
-
-  test("Stop floats if stop and roadlink municipality codes differ") {
-    runWithRollback {
-      val stops = RollbackMassTransitStopService.getByBoundingBox(userWithKauniainenAuthorization, boundingBoxWithKauniainenAssets)
-      stops.find(_.id == 300004).map(_.floating) should be(Some(true))
-    }
-  }
-
-  test("Stop floats if stop is too far from linearly referenced location") {
-    runWithRollback {
-      val stops = RollbackMassTransitStopService.getByBoundingBox(userWithKauniainenAuthorization, boundingBoxWithKauniainenAssets)
-      stops.find(_.id == 300008).map(_.floating) should be(Some(true))
-    }
-  }
-
-  test("Stop floats if a State road has got changed to a road owned by municipality"){
-    val massTransitStopDao = new MassTransitStopDao
-    runWithRollback{
-      val assetId = 300006
-      val boundingBox = BoundingRectangle(Point(370000,6077000), Point(374800,6677600))
-      //Set administration class of the asset with State value
-      RollbackMassTransitStopService.updateAdministrativeClassValue(assetId, State)
-      val stops = RollbackMassTransitStopService.getByBoundingBox(userWithKauniainenAuthorization, boundingBox)
-      stops.find(_.id == assetId).map(_.floating) should be(Some(true))
-      massTransitStopDao.getAssetFloatingReason(assetId) should be(Some(FloatingReason.RoadOwnerChanged))
-    }
-  }
-
-  test("Stop floats if a State road has got changed to a road owned to a private road"){
-    val massTransitStopDao = new MassTransitStopDao
-    runWithRollback{
-      val assetId = 300012
-      val boundingBox = BoundingRectangle(Point(370000,6077000), Point(374800,6677600))
-      //Set administration class of the asset with State value
-      RollbackMassTransitStopService.updateAdministrativeClassValue(assetId, State)
-      val stops = RollbackMassTransitStopService.getByBoundingBox(userWithKauniainenAuthorization, boundingBox)
-      stops.find(_.id == assetId).map(_.floating) should be(Some(true))
-      massTransitStopDao.getAssetFloatingReason(assetId) should be(Some(FloatingReason.RoadOwnerChanged))
-    }
-  }
-
-  test("Stops working list shouldn't have floating assets with floating reason RoadOwnerChanged if user is not operator"){
-    val massTransitStopDao = new MassTransitStopDao
-    runWithRollback {
-      val assetId = 300012
-      val boundingBox = BoundingRectangle(Point(370000,6077000), Point(374800,6677600))
-      //Set administration class of the asset with State value
-      RollbackMassTransitStopService.updateAdministrativeClassValue(assetId, State)
-      //GetBoundingBox will set assets  to floating
-      RollbackMassTransitStopService.getByBoundingBox(userWithKauniainenAuthorization, boundingBox)
-      val workingList = RollbackMassTransitStopService.getFloatingAssetsWithReason(Some(Set(235)), Some(false))
-      //Get all external ids from the working list
-      val externalIds = workingList.map(m => m._2.map(a => a._2).flatten).flatten
-
-      //Should not find any external id of the asset with administration class changed
-      externalIds.foreach{ externalId =>
-        externalId.get("id") should not be (Some(8))
-      }
-    }
-  }
-
-  test("Stops working list should have all floating assets if user is operator"){
-    val massTransitStopDao = new MassTransitStopDao
-    runWithRollback {
-      val assetId = 300012
-      val boundingBox = BoundingRectangle(Point(370000,6077000), Point(374800,6677600))
-      //Set administration class of the asset with State value
-      RollbackMassTransitStopService.updateAdministrativeClassValue(assetId, State)
-      //GetBoundingBox will set assets  to floating
-      RollbackMassTransitStopService.getByBoundingBox(userWithKauniainenAuthorization, boundingBox)
-      val workingList = RollbackMassTransitStopService.getFloatingAssetsWithReason(Some(Set(235)), Some(true))
-      //Get all external ids from the working list
-      val externalIds = workingList.map(m => m._2.map(a => a._2).flatten).flatten
-
-      //Should have the external id of the asset with administration class changed
-      externalIds.map(_.get("id")) should contain (Some(8))
-    }
-  }
-
-  test("Persist mass transit stop floating status change") {
-    runWithRollback {
-      RollbackMassTransitStopService.getByBoundingBox(userWithKauniainenAuthorization, boundingBoxWithKauniainenAssets)
-      val floating: Option[Boolean] = sql"""select floating from asset where id = 300008""".as[Boolean].firstOption
-      floating should be(Some(true))
-    }
-  }
-
-  test("Fetch mass transit stop by national id") {
-    runWithRollback {
-      val equipments = Map[Equipment, Existence](
-        Equipment.BikeStand -> Existence.Yes,
-        Equipment.CarParkForTakingPassengers -> Existence.Unknown,
-        Equipment.ElectronicTimetables -> Existence.Yes,
-        Equipment.RaisedBusStop -> Existence.No,
-        Equipment.Lighting -> Existence.Unknown,
-        Equipment.Roof -> Existence.Yes,
-        Equipment.Seat -> Existence.Unknown,
-        Equipment.Timetable -> Existence.No,
-        Equipment.TrashBin -> Existence.Yes,
-        Equipment.RoofMaintainedByAdvertiser -> Existence.Yes
-      )
-      val roadAddress = RoadAddress(None, 0, 0, Track.Unknown, 0, None)
-      when(mockTierekisteriClient.fetchMassTransitStop("OTHJ85755")).thenReturn(Some(
-        TierekisteriMassTransitStop(85755, "OTHJ85755", roadAddress, TRRoadSide.Unknown, StopType.Unknown, false, equipments, None, Option("TierekisteriFi"), Option("TierekisteriSe"), "test", Option(new Date), Option(new Date), Option(new Date), new Date(2016,8,1))
-      ))
-      val (stop, showStatusCode) = RollbackMassTransitStopService.getMassTransitStopByNationalIdWithTRWarnings(85755, _ => Unit)
-      stop.map(_.floating) should be(Some(true))
-
-      showStatusCode should be (false)
-    }
-  }
-
-  test("Fetch mass transit stop enriched by tierekisteri by national id"){
-
-    runWithRollback{
-      val roadAddress = RoadAddress(None, 0, 0, Track.Unknown, 0, None)
-      val equipments = Map[Equipment, Existence](
-        Equipment.BikeStand -> Existence.Yes,
-        Equipment.CarParkForTakingPassengers -> Existence.Unknown,
-        Equipment.ElectronicTimetables -> Existence.Yes,
-        Equipment.RaisedBusStop -> Existence.No,
-        Equipment.Lighting -> Existence.Unknown,
-        Equipment.Roof -> Existence.Yes,
-        Equipment.Seat -> Existence.Unknown,
-        Equipment.Timetable -> Existence.No,
-        Equipment.TrashBin -> Existence.Yes,
-        Equipment.RoofMaintainedByAdvertiser -> Existence.Yes
-      )
-      when(mockTierekisteriClient.fetchMassTransitStop("OTHJ85755")).thenReturn(Some(
-        TierekisteriMassTransitStop(85755, "OTHJ85755", roadAddress, TRRoadSide.Unknown, StopType.Unknown, false, equipments, None, Option("TierekisteriFi"), Option("TierekisteriSe"), "test", Option(new Date), Option(new Date), Option(new Date), new Date(2016, 9, 2))
-      ))
-
-      val (stop, showStatusCode) = RollbackMassTransitStopServiceWithTierekisteri.getMassTransitStopByNationalIdWithTRWarnings(85755, _ => Unit)
-      equipments.foreach{
-        case (equipment, existence) if(equipment.isMaster) =>
-          val property = stop.map(_.propertyData).get.find(p => p.publicId == equipment.publicId).get
-          property.values should have size (1)
-          property.values.head.propertyValue should be(existence.propertyValue.toString)
-        case _ => ;
-      }
-      val name_fi = stop.get.propertyData.find(_.publicId == RollbackMassTransitStopService.nameFiPublicId).get.values
-      val name_se = stop.get.propertyData.find(_.publicId == RollbackMassTransitStopService.nameSePublicId).get.values
-      name_fi should have size (1)
-      name_se should have size (1)
-      name_fi.head.propertyValue should be ("TierekisteriFi")
-      name_se.head.propertyValue should be ("TierekisteriSe")
-      showStatusCode should be (false)
-    }
-  }
-
-  test("Tierekisteri master overrides set values set to Yes"){
-
-    runWithRollback{
-      val roadAddress = RoadAddress(None, 0, 0, Track.Unknown, 0, None)
-      val equipments = Map[Equipment, Existence](
-        Equipment.BikeStand -> Existence.Yes,
-        Equipment.CarParkForTakingPassengers -> Existence.Yes,
-        Equipment.ElectronicTimetables -> Existence.Yes,
-        Equipment.RaisedBusStop -> Existence.Yes,
-        Equipment.Lighting -> Existence.Yes,
-        Equipment.Roof -> Existence.Yes,
-        Equipment.Seat -> Existence.Yes,
-        Equipment.Timetable -> Existence.Yes,
-        Equipment.TrashBin -> Existence.Yes,
-        Equipment.RoofMaintainedByAdvertiser -> Existence.Yes
-      )
-      when(mockTierekisteriClient.fetchMassTransitStop("OTHJ85755")).thenReturn(Some(
-        TierekisteriMassTransitStop(85755, "OTHJ85755", roadAddress, TRRoadSide.Unknown, StopType.Unknown, false, equipments, None, Option("TierekisteriFi"), Option("TierekisteriSe"), "test", Option(new Date), Option(new Date), Option(new Date), new Date(2016, 9, 2)))
-      )
-
-      val (stop, showStatusCode) = RollbackMassTransitStopServiceWithTierekisteri.getMassTransitStopByNationalIdWithTRWarnings(85755, _ => Unit)
-      equipments.foreach{
-        case (equipment, existence) if equipment.isMaster =>
-          val property = stop.map(_.propertyData).get.find(p => p.publicId == equipment.publicId).get
-          property.values should have size (1)
-          property.values.head.propertyValue should be(existence.propertyValue.toString)
-        case _ => ;
-      }
-      showStatusCode should be (false)
-    }
-  }
-
-  test("Tierekisteri master overrides set values set to No"){
-
-    runWithRollback{
-      val roadAddress = RoadAddress(None, 0, 0, Track.Unknown, 0, None)
-      val equipments = Map[Equipment, Existence](
-        Equipment.BikeStand -> Existence.No,
-        Equipment.CarParkForTakingPassengers -> Existence.No,
-        Equipment.ElectronicTimetables -> Existence.No,
-        Equipment.RaisedBusStop -> Existence.No,
-        Equipment.Lighting -> Existence.No,
-        Equipment.Roof -> Existence.No,
-        Equipment.Seat -> Existence.No,
-        Equipment.Timetable -> Existence.No,
-        Equipment.TrashBin -> Existence.No,
-        Equipment.RoofMaintainedByAdvertiser -> Existence.No
-      )
-      when(mockTierekisteriClient.fetchMassTransitStop("OTHJ85755")).thenReturn(Some(
-        TierekisteriMassTransitStop(85755, "OTHJ85755", roadAddress, TRRoadSide.Unknown, StopType.Unknown, false, equipments, None, Option("TierekisteriFi"), Option("TierekisteriSe"), "test", Option(new Date), Option(new Date), Option(new Date), new Date(2016, 9, 2)))
-      )
-
-      val (stop, showStatusCode) = RollbackMassTransitStopServiceWithTierekisteri.getMassTransitStopByNationalIdWithTRWarnings(85755, _ => Unit)
-      equipments.foreach{
-        case (equipment, existence) if equipment.isMaster =>
-          val property = stop.map(_.propertyData).get.find(p => p.publicId == equipment.publicId).get
-          property.values should have size (1)
-          property.values.head.propertyValue should be(existence.propertyValue.toString)
-        case _ => ;
-      }
-      showStatusCode should be (false)
-    }
-  }
-
-  test("Tierekisteri master overrides set values set to Unknown"){
-
-    runWithRollback{
-      val roadAddress = RoadAddress(None, 0, 0, Track.Unknown, 0, None)
-      val equipments = Map[Equipment, Existence](
-        Equipment.BikeStand -> Existence.Unknown,
-        Equipment.CarParkForTakingPassengers -> Existence.Unknown,
-        Equipment.ElectronicTimetables -> Existence.Unknown,
-        Equipment.RaisedBusStop -> Existence.Unknown,
-        Equipment.Lighting -> Existence.Unknown,
-        Equipment.Roof -> Existence.Unknown,
-        Equipment.Seat -> Existence.Unknown,
-        Equipment.Timetable -> Existence.Unknown,
-        Equipment.TrashBin -> Existence.Unknown,
-        Equipment.RoofMaintainedByAdvertiser -> Existence.Unknown
-      )
-      when(mockTierekisteriClient.fetchMassTransitStop("OTHJ85755")).thenReturn(Some(
-        TierekisteriMassTransitStop(85755, "OTHJ85755", roadAddress, TRRoadSide.Unknown, StopType.Unknown, false, equipments, None, Option("TierekisteriFi"), Option("TierekisteriSe"), "test", Option(new Date), Option(new Date), Option(new Date), new Date(2016, 9, 2)))
-      )
-
-      val (stop, showStatusCode) = RollbackMassTransitStopServiceWithTierekisteri.getMassTransitStopByNationalIdWithTRWarnings(85755, _ => Unit)
-      equipments.foreach{
-        case (equipment, existence) if equipment.isMaster =>
-          val property = stop.map(_.propertyData).get.find(p => p.publicId == equipment.publicId).get
-          property.values should have size (1)
-          property.values.head.propertyValue should be(existence.propertyValue.toString)
-        case _ => ;
-      }
-      showStatusCode should be (false)
-    }
-  }
-
-  test("Fetch mass transit stop by national id but does not exist in Tierekisteri"){
-    runWithRollback{
-
-      when(mockTierekisteriClient.fetchMassTransitStop("OTHJ85755")).thenReturn(None)
-      val (stop, showStatusCode) = RollbackMassTransitStopServiceWithTierekisteri.getMassTransitStopByNationalIdWithTRWarnings(85755, _ => Unit)
-
-      stop.size should be (1)
-      stop.map(_.nationalId).get should be (85755)
-      showStatusCode should be (true)
-    }
-  }
-
-  test("Get properties") {
-    runWithRollback {
-      val massTransitStop = RollbackMassTransitStopService.getMassTransitStopByNationalIdWithTRWarnings(2, Int => Unit)._1.map { stop =>
-        Map("id" -> stop.id,
-          "nationalId" -> stop.nationalId,
-          "stopTypes" -> stop.stopTypes,
-          "lat" -> stop.lat,
-          "lon" -> stop.lon,
-          "validityDirection" -> stop.validityDirection,
-          "bearing" -> stop.bearing,
-          "validityPeriod" -> stop.validityPeriod,
-          "floating" -> stop.floating,
-          "propertyData" -> stop.propertyData)
-      }
-    }
-  }
-
-  test("Assert user rights when fetching mass transit stop with id") {
-    runWithRollback {
-      an [Exception] should be thrownBy RollbackMassTransitStopService.getMassTransitStopByNationalIdWithTRWarnings(85755, { municipalityCode => throw new Exception })
-    }
-  }
-
-  test("Update mass transit stop road link mml id") {
-    runWithRollback {
-      val geom = Point(374450, 6677250)
-      val position = Some(Position(geom.x, geom.y, 1611601L, Some(85)))
-      RollbackMassTransitStopService.updateExistingById(300000, position, Set.empty, "user", _ => Unit)
-      val linkId = sql"""
-            select lrm.link_id from asset a
-            join asset_link al on al.asset_id = a.id
-            join lrm_position lrm on lrm.id = al.position_id
-            where a.id = 300000
-      """.as[Long].firstOption
-      linkId should be(Some(1611601L))
-    }
-  }
-
-  test("Update mass transit stop bearing") {
-    runWithRollback {
-      val geom = Point(374450, 6677250)
-      val position = Some(Position(geom.x, geom.y, 1611341l, Some(90)))
-      RollbackMassTransitStopService.updateExistingById(300000, position, Set.empty, "user", _ => Unit)
-      val bearing = sql"""
-            select a.bearing from asset a
-            join asset_link al on al.asset_id = a.id
-            join lrm_position lrm on lrm.id = al.position_id
-            where a.id = 300000
-      """.as[Option[Int]].first
-      bearing should be(Some(90))
-    }
-  }
-
-  test("Update mass transit stop municipality") {
-    runWithRollback {
-      val geom = Point(374450, 6677250)
-      val position = Some(Position(geom.x, geom.y, 1611341l, Some(85)))
-      RollbackMassTransitStopService.updateExistingById(300000, position, Set.empty, "user", _ => Unit)
-      val municipality = sql"""
-            select a.municipality_code from asset a
-            join asset_link al on al.asset_id = a.id
-            join lrm_position lrm on lrm.id = al.position_id
-            where a.id = 300000
-      """.as[Int].firstOption
-      municipality should be(Some(91))
-    }
-  }
-
-  test("Update asset liVi identifier property when is Central ELY administration"){
-    runWithRollback {
-      val eventbus = MockitoSugar.mock[DigiroadEventBus]
-      val service = new TestMassTransitStopService(eventbus)
-      val assetId = 300000
-      val properties = List(
-        SimpleProperty("tietojen_yllapitaja", List(PropertyValue("2"))),
-        SimpleProperty("yllapitajan_koodi", List(PropertyValue("livi"))))
-      val position = Some(Position(374450, 6677250, 123l, None))
-      RollbackMassTransitStopService.updateExistingById(assetId, position, properties.toSet, "user", _ => Unit)
-      val massTransitStop = service.getById(assetId).get
-
-      //The property yllapitajan_koodi should be overridden with OTHJ + NATIONAL ID
-      val liviIdentifierProperty = massTransitStop.propertyData.find(p => p.publicId == "yllapitajan_koodi").get
-      liviIdentifierProperty.values.head.propertyValue should be("OTHJ%d".format(massTransitStop.nationalId))
-
-    }
-  }
-
-  test("Update asset liVi identifier property when is NOT Central ELY administration"){
-    runWithRollback {
-      val eventbus = MockitoSugar.mock[DigiroadEventBus]
-      val service = new TestMassTransitStopService(eventbus)
-      val assetId = 300000
-      val properties = List(
-        SimpleProperty("tietojen_yllapitaja", List(PropertyValue("1"))),
-        SimpleProperty("yllapitajan_koodi", List(PropertyValue("livi"))))
-      val position = Some(Position(374450, 6677250, 123l, None))
-      RollbackMassTransitStopService.updateExistingById(assetId, position, properties.toSet, "user", _ => Unit)
-      val massTransitStop = service.getById(assetId).get
-
-      //The property yllapitajan_koodi should not have values
-      val liviIdentifierProperty = massTransitStop.propertyData.find(p => p.publicId == "yllapitajan_koodi").get
-      liviIdentifierProperty.values.size should be(0)
-
-    }
-  }
-
-  test("Update last modified info") {
-    runWithRollback {
-      val geom = Point(374450, 6677250)
-      val pos = Position(geom.x, geom.y, 131573L, Some(85))
-      RollbackMassTransitStopService.updateExistingById(300000, Some(pos), Set.empty, "user", _ => Unit)
-      val modifier = sql"""
-            select a.modified_by from asset a
-            where a.id = 300000
-      """.as[String].firstOption
-      modifier should be(Some("user"))
-    }
-  }
-
-  test("Update properties") {
-    runWithRollback {
-      val values = List(PropertyValue("New name"))
-      val properties = Set(SimpleProperty("nimi_suomeksi", values))
-      RollbackMassTransitStopService.updateExistingById(300000, None, properties, "user", _ => Unit)
-      val modifier = sql"""
-            select v.value_fi from text_property_value v
-            join property p on v.property_id = p.id
-            where v.asset_id = 300000 and p.public_id = 'nimi_suomeksi'
-      """.as[String].firstOption
-      modifier should be(Some("New name"))
-    }
-  }
-
-  test("Persist floating on update") {
-    // This asset is actually supposed to be floating, but updateExisting shouldn't do a floating check
-    runWithRollback {
-      val position = Some(Position(60.0, 0.0, 123l, None))
-      sql"""
-            update asset a
-            set floating = '0'
-            where a.id = 300002
-      """.asUpdate.execute
-      RollbackMassTransitStopService.updateExistingById(300002, position, Set.empty, "user", _ => Unit)
-      val floating = sql"""
-            select a.floating from asset a
-            where a.id = 300002
-      """.as[Int].firstOption
-      floating should be(Some(0))
-    }
-  }
-
-  test("Send event to event bus in update") {
-    runWithRollback {
-      val eventbus = MockitoSugar.mock[DigiroadEventBus]
-      val service = new TestMassTransitStopService(eventbus)
-      val position = Some(Position(60.0, 0.0, 123l, None))
-      service.updateExistingById(300002, position, Set.empty, "user", _ => Unit)
-      verify(eventbus).publish(org.mockito.Matchers.eq("asset:saved"), any[EventBusMassTransitStop]())
-    }
-  }
-
-  test("Assert user rights when updating a mass transit stop") {
-    runWithRollback {
-      val position = Some(Position(60.0, 0.0, 123l, None))
-      an [Exception] should be thrownBy RollbackMassTransitStopService.updateExistingById(300002, position, Set.empty, "user", { municipalityCode => throw new Exception })
-    }
-  }
-
-  test("Create new mass transit stop") {
-    runWithRollback {
-      val eventbus = MockitoSugar.mock[DigiroadEventBus]
-      val service = new TestMassTransitStopService(eventbus)
-      val values = List(PropertyValue("1"))
-      val properties = List(
-        SimpleProperty("pysakin_tyyppi", List(PropertyValue("1"))),
-        SimpleProperty("tietojen_yllapitaja", List(PropertyValue("1"))),
-        SimpleProperty("yllapitajan_koodi", List(PropertyValue("livi"))))
-      val vvhRoadLink = VVHRoadlink(123l, 91, List(Point(0.0,0.0), Point(120.0, 0.0)), Municipality, TrafficDirection.UnknownDirection, FeatureClass.AllOthers)
-      val id = service.create(NewMassTransitStop(60.0, 0.0, 123l, 100, properties), "test", vvhRoadLink.geometry, vvhRoadLink.municipalityCode, Some(vvhRoadLink.administrativeClass))
-      val massTransitStop = service.getById(id).get
-      massTransitStop.bearing should be(Some(100))
-      massTransitStop.floating should be(false)
-      massTransitStop.stopTypes should be(List(1))
-      massTransitStop.validityPeriod should be(Some(MassTransitStopValidityPeriod.Current))
-
-      //The property yllapitajan_koodi should not have values
-      val liviIdentifierProperty = massTransitStop.propertyData.find(p => p.publicId == "yllapitajan_koodi").get
-      liviIdentifierProperty.values.size should be(0)
-
-      verify(eventbus).publish(org.mockito.Matchers.eq("asset:saved"), any[EventBusMassTransitStop]())
-    }
-  }
-
-  test("Create new virtual mass transit stop with Central ELY administration") {
-    runWithRollback {
-      val massTransitStopDao = new MassTransitStopDao
-      val eventbus = MockitoSugar.mock[DigiroadEventBus]
-      val service = new TestMassTransitStopService(eventbus)
-      val properties = List(
-        SimpleProperty("pysakin_tyyppi", List(PropertyValue("5"))),
-        SimpleProperty("tietojen_yllapitaja", List(PropertyValue("2"))),
-        SimpleProperty("yllapitajan_koodi", List(PropertyValue("livi"))))
-      val vvhRoadLink = VVHRoadlink(123l, 91, List(Point(0.0,0.0), Point(120.0, 0.0)), Municipality, TrafficDirection.UnknownDirection, FeatureClass.AllOthers)
-      val id = service.create(NewMassTransitStop(60.0, 0.0, 123l, 100, properties), "test", vvhRoadLink.geometry, vvhRoadLink.municipalityCode, Some(vvhRoadLink.administrativeClass))
-      val massTransitStop = service.getById(id).get
-      massTransitStop.bearing should be(Some(100))
-      massTransitStop.floating should be(false)
-      massTransitStop.stopTypes should be(List(5))
-      massTransitStop.validityPeriod should be(Some(MassTransitStopValidityPeriod.Current))
-
-      //The property yllapitajan_koodi should not have values
-      val liviIdentifierProperty = massTransitStop.propertyData.find(p => p.publicId == "yllapitajan_koodi").get
-      liviIdentifierProperty.values.size should be(0)
-
-      verify(eventbus).publish(org.mockito.Matchers.eq("asset:saved"), any[EventBusMassTransitStop]())
-    }
-  }
-
-  test("Create new mass transit stop with Central ELY administration") {
-    runWithRollback {
-      val massTransitStopDao = new MassTransitStopDao
-      val eventbus = MockitoSugar.mock[DigiroadEventBus]
-      val service = new TestMassTransitStopServiceWithTierekisteri(eventbus)
-      val properties = List(
-        SimpleProperty("pysakin_tyyppi", List(PropertyValue("1"))),
-        SimpleProperty("tietojen_yllapitaja", List(PropertyValue("2"))),
-        SimpleProperty("yllapitajan_koodi", List(PropertyValue("livi"))),
-        SimpleProperty("ensimmainen_voimassaolopaiva", List(PropertyValue("2013-01-01"))),
-        SimpleProperty("viimeinen_voimassaolopaiva", List(PropertyValue("2017-01-01"))))
-      val vvhRoadLink = VVHRoadlink(123l, 91, List(Point(0.0,0.0), Point(120.0, 0.0)), Municipality, TrafficDirection.UnknownDirection, FeatureClass.AllOthers)
-      val id = service.create(NewMassTransitStop(60.0, 0.0, 123l, 100, properties), "test", vvhRoadLink.geometry, vvhRoadLink.municipalityCode, Some(vvhRoadLink.administrativeClass))
-      val massTransitStop = service.getById(id).get
-      massTransitStop.bearing should be(Some(100))
-      massTransitStop.floating should be(false)
-      massTransitStop.stopTypes should be(List(1))
-      massTransitStop.validityPeriod should be(Some(MassTransitStopValidityPeriod.Current))
-
-      //The property yllapitajan_koodi should be overridden with OTHJ + NATIONAL ID
-      val liviIdentifierProperty = massTransitStop.propertyData.find(p => p.publicId == "yllapitajan_koodi").get
-      liviIdentifierProperty.values.head.propertyValue should be("OTHJ%d".format(massTransitStop.nationalId))
-
-      verify(eventbus).publish(org.mockito.Matchers.eq("asset:saved"), any[EventBusMassTransitStop]())
-    }
-  }
-
-  test("Project stop location on two-point geometry") {
-    val linkGeometry: Seq[Point] = List(Point(0.0, 0.0), Point(1.0, 0.0))
-    val location: Point = Point(0.5, 0.5)
-    val mValue: Double = RollbackMassTransitStopService.calculateLinearReferenceFromPoint(location, linkGeometry)
-    mValue should be(0.5)
-  }
-
-  test("Project stop location on three-point geometry") {
-    val linkGeometry: Seq[Point] = List(Point(0.0, 0.0), Point(1.0, 0.0), Point(1.0, 0.5))
-    val location: Point = Point(1.2, 0.25)
-    val mValue: Double = RollbackMassTransitStopService.calculateLinearReferenceFromPoint(location, linkGeometry)
-    mValue should be(1.25)
-  }
-
-  test("Project stop location to beginning of geometry if point lies behind geometry") {
-    val linkGeometry: Seq[Point] = List(Point(0.0, 0.0), Point(1.0, 0.0))
-    val location: Point = Point(-0.5, 0.0)
-    val mValue: Double = RollbackMassTransitStopService.calculateLinearReferenceFromPoint(location, linkGeometry)
-    mValue should be(0.0)
-  }
-
-  test("Project stop location to the end of geometry if point lies beyond geometry") {
-    val linkGeometry: Seq[Point] = List(Point(0.0, 0.0), Point(1.0, 0.0))
-    val location: Point = Point(1.5, 0.5)
-    val mValue: Double = RollbackMassTransitStopService.calculateLinearReferenceFromPoint(location, linkGeometry)
-    mValue should be(1.0)
-  }
-
-  test ("Convert PersistedMassTransitStop into TierekisteriMassTransitStop") {
-    def massTransitStopTransformation(stop: PersistedMassTransitStop): (PersistedMassTransitStop, Option[FloatingReason]) = {
-      (stop, None)
-    }
-    val dateFormatter = new SimpleDateFormat("yyyy-MM-dd")
-    runWithRollback {
-      val mockGeometryTransform = MockitoSugar.mock[GeometryTransform]
-      when(mockGeometryTransform.coordToAddress(any[Point], any[Option[Int]], any[Option[Int]], any[Option[Int]], any[Option[Track]], any[Option[Double]], any[Option[Boolean]])).thenReturn(
-        RoadAddress(Option("235"), 1, 1, Track.Combined, 0, None)
-      )
-      when(mockGeometryTransform.resolveAddressAndLocation(any[Point], any[Int], any[Option[Int]], any[Option[Int]], any[Option[Boolean]])).thenReturn(
-        (RoadAddress(Option("235"), 1, 1, Track.Combined, 0, None), RoadSide.Left)
-      )
-      val assetId = 300006
-      val stopOption = RollbackMassTransitStopService.fetchPointAssets((s:String) => s"""$s where a.id = $assetId""").headOption
-      stopOption.isEmpty should be (false)
-      val stop = stopOption.get
-      val geom = Point(375621, 6676556)
-      val (address, roadSide) = mockGeometryTransform.resolveAddressAndLocation(geom, stop.bearing.get)
-      val trStop = TierekisteriBusStopMarshaller.toTierekisteriMassTransitStop(stop, address, Option(roadSide))
-      roadSide should be (RoadSide.Left)
-      trStop.nationalId should be (stop.nationalId)
-      trStop.stopType should be (StopType.LongDistance)
-      trStop.equipments.get(Equipment.Roof).get should be (Existence.Yes)
-      trStop.equipments.filterNot( x => x._1 == Equipment.Roof).forall(_._2 == Existence.Unknown) should be (true)
-      trStop.operatingFrom.isEmpty should be (false)
-      trStop.operatingTo.isEmpty should be (false)
-      val opFrom = stop.propertyData.find(_.publicId=="ensimmainen_voimassaolopaiva").flatMap(_.values.headOption.map(_.propertyValue))
-      val opTo = stop.propertyData.find(_.publicId=="viimeinen_voimassaolopaiva").flatMap(_.values.headOption.map(_.propertyValue))
-      opFrom shouldNot be (None)
-      opTo shouldNot be (None)
-      dateFormatter.format(trStop.operatingFrom.get) should be (opFrom.get)
-      dateFormatter.format(trStop.operatingTo.get) should be (opTo.get)
-    }
-  }
-
-<<<<<<< HEAD
-  test ("Test date conversions in Marshaller") {
-    def massTransitStopTransformation(stop: PersistedMassTransitStop): (PersistedMassTransitStop, Option[FloatingReason]) = {
-      (stop, None)
-    }
-    val dateFormatter = new SimpleDateFormat("yyyy-MM-dd")
-    runWithRollback {
-      val mockGeometryTransform = MockitoSugar.mock[GeometryTransform]
-      when(mockGeometryTransform.coordToAddress(any[Point], any[Option[Int]], any[Option[Int]], any[Option[Int]], any[Option[Track]], any[Option[Double]], any[Option[Boolean]])).thenReturn(
-        RoadAddress(Option("235"), 1, 1, Track.Combined, 0, None)
-      )
-      when(mockGeometryTransform.resolveAddressAndLocation(any[Point], any[Int], any[Option[Int]], any[Option[Int]], any[Option[Boolean]])).thenReturn(
-        (RoadAddress(Option("235"), 1, 1, Track.Combined, 0, None), RoadSide.Left)
-      )
-      val assetId = 300006
-      val stopOption = RollbackMassTransitStopService.fetchPointAssets((s:String) => s"""$s where a.id = $assetId""").headOption
-      stopOption.isEmpty should be (false)
-      val stop = stopOption.get
-      val geom = Point(375621, 6676556)
-      val (address, roadSide) = mockGeometryTransform.resolveAddressAndLocation(geom, stop.bearing.get)
-      val expireDate = new Date(10487450L)
-      val trStop = TierekisteriBusStopMarshaller.toTierekisteriMassTransitStop(stop, address, Option(roadSide), Some(expireDate))
-      trStop.operatingTo.isEmpty should be (false)
-      trStop.operatingTo.get should be (expireDate)
-      val trStopNoExpireDate = TierekisteriBusStopMarshaller.toTierekisteriMassTransitStop(stop, address, Option(roadSide), None)
-      trStopNoExpireDate.operatingTo.isEmpty should be (false)
-      trStopNoExpireDate.operatingTo.get shouldNot be (expireDate)
-    }
-  }
-
-  test("Update existing masstransitstop if the new distance is greater than 50 meters"){
-    runWithRollback {
-      val eventbus = MockitoSugar.mock[DigiroadEventBus]
-      val service = new TestMassTransitStopService(eventbus)
-      val properties = List(
-        SimpleProperty("pysakin_tyyppi", List(PropertyValue("1"))),
-        SimpleProperty("tietojen_yllapitaja", List(PropertyValue("2"))),
-        SimpleProperty("yllapitajan_koodi", List(PropertyValue("livi"))))
-      val linkId = 123l
-      val municipalityCode = 91
-      val geometry = Seq(Point(0.0,0.0), Point(120.0, 0.0))
-
-      when(mockVVHClient.fetchVVHRoadlink(linkId))
-        .thenReturn(Some(VVHRoadlink(linkId, municipalityCode, geometry, Municipality, TrafficDirection.UnknownDirection, FeatureClass.AllOthers)))
-
-      val oldAssetId = service.create(NewMassTransitStop(0, 0, linkId, 0, properties), "test", geometry, municipalityCode, Some(Municipality))
-      val oldAsset = sql"""select id, municipality_code, valid_from, valid_to from asset where id = $oldAssetId""".as[(Long, Int, String, String)].firstOption
-      oldAsset should be (Some(oldAssetId, municipalityCode, null, null))
-
-      val updatedAssetId = service.updateExistingById(oldAssetId, Some(Position(0, 51, linkId, Some(0))), Set(), "test",  _ => Unit).id
-
-      val newAsset = sql"""select id, municipality_code, valid_from, valid_to from asset where id = $updatedAssetId""".as[(Long, Int, String, String)].firstOption
-      newAsset should be (Some(updatedAssetId, municipalityCode, null, null))
-
-      val expired = sql"""select case when a.valid_to <= sysdate then 1 else 0 end as expired from asset a where id = $oldAssetId""".as[(Boolean)].firstOption
-      expired should be(Some(true))
-    }
-  }
-
-  test("Should not copy existing masstransitstop if the new distance is less or equal than 50 meters"){
-    runWithRollback {
-      val eventbus = MockitoSugar.mock[DigiroadEventBus]
-      val service = new TestMassTransitStopService(eventbus)
-      val properties = List(
-        SimpleProperty("pysakin_tyyppi", List(PropertyValue("1"))),
-        SimpleProperty("tietojen_yllapitaja", List(PropertyValue("2"))),
-        SimpleProperty("yllapitajan_koodi", List(PropertyValue("livi"))))
-      val linkId = 123l
-      val municipalityCode = 91
-      val geometry = Seq(Point(0.0,0.0), Point(120.0, 0.0))
-
-      when(mockVVHClient.fetchVVHRoadlink(linkId))
-        .thenReturn(Some(VVHRoadlink(linkId, municipalityCode, geometry, Municipality, TrafficDirection.UnknownDirection, FeatureClass.AllOthers)))
-
-      val assetId = service.create(NewMassTransitStop(0, 0, linkId, 0, properties), "test", geometry , municipalityCode, Some(Municipality))
-      val asset = sql"""select id, municipality_code, valid_from, valid_to from asset where id = $assetId""".as[(Long, Int, String, String)].firstOption
-      asset should be (Some(assetId, municipalityCode, null, null))
-
-      val updatedAssetId = service.updateExistingById(assetId, Some(Position(0, 50, linkId, Some(0))), Set(), "test",  _ => Unit).id
-      updatedAssetId should be(assetId)
-
-      val expired = sql"""select case when a.valid_to <= sysdate then 1 else 0 end as expired from asset a where id = $assetId""".as[(Boolean)].firstOption
-      expired should be(Some(false))
-    }
-  }
-
-  test("Should rollback bus stop if tierekisteri throw exception") {
-    val assetId = 300000
-    val geom = Point(374550, 6677350)
-    val pos = Position(geom.x, geom.y, 131573L, Some(85))
-    val properties = List(
-      SimpleProperty("pysakin_tyyppi", List(PropertyValue("1"))),
-      SimpleProperty("tietojen_yllapitaja", List(PropertyValue("2"))),
-      SimpleProperty("yllapitajan_koodi", List(PropertyValue("livi"))))
-
-    val service = new TestMassTransitStopServiceWithDynTransaction(new DummyEventBus)
-    when(mockTierekisteriClient.isTREnabled).thenReturn(true)
-    when(mockTierekisteriClient.updateMassTransitStop(any[TierekisteriMassTransitStop])).thenThrow(new TierekisteriClientException("TR-test exception"))
-    when(mockGeometryTransform.resolveAddressAndLocation(any[Point], any[Int], any[Option[Int]], any[Option[Int]], any[Option[Boolean]])).thenReturn(
-      (RoadAddress(Option("235"), 1, 1, Track.Combined, 0, None), RoadSide.Left)
-    )
-
-    intercept[TierekisteriClientException] {
-      service.updateExistingById(300000, Some(pos), properties.toSet, "user", _ => Unit)
-    }
-
-    val asset = service.getById(300000).get
-    asset.validityPeriod should be(Some(MassTransitStopValidityPeriod.Current))
-=======
-  test("delete a TR kept mass transit stop") {
-    runWithRollback {
-      val eventbus = MockitoSugar.mock[DigiroadEventBus]
-      val service = new TestMassTransitStopServiceWithTierekisteri(eventbus)
-      when(mockTierekisteriClient.isTREnabled).thenReturn(true)
-      val (stop, showStatusCode) = service.getMassTransitStopByNationalIdWithTRWarnings(85755, Int => Unit)
-      service.deleteAllMassTransitStopData(stop.head.id)
-      verify(mockTierekisteriClient).deleteMassTransitStop("OTHJ85755")
-      service.getMassTransitStopByNationalIdWithTRWarnings(85755, Int => Unit)._1.isEmpty should be(true)
-      service.getMassTransitStopByNationalIdWithTRWarnings(85755, Int => Unit)._2 should be (false)
-    }
-  }
-
-  test("delete fails if a TR kept mass transit stop is not found") {
-    val eventbus = MockitoSugar.mock[DigiroadEventBus]
-    val service = new TestMassTransitStopServiceWithDynTransaction(eventbus)
-    val (stop, showStatusCode) = service.getMassTransitStopByNationalIdWithTRWarnings(85755, Int => Unit)
-    when(mockTierekisteriClient.deleteMassTransitStop(any[String])).thenThrow(new TierekisteriClientException("foo"))
-    intercept[TierekisteriClientException] {
-      when(mockTierekisteriClient.isTREnabled).thenReturn(true)
-      service.deleteAllMassTransitStopData(stop.head.id)
-    }
-    service.getMassTransitStopByNationalIdWithTRWarnings(85755, Int => Unit)._1.isEmpty should be(false)
-  }
-
-  test("Updating the mass transit stop from others -> ELY should create a stop in TR") {
-    runWithRollback {
-      reset(mockTierekisteriClient)
-      val vvhRoadLink = VVHRoadlink(11, 235, List(Point(0.0,0.0), Point(120.0, 0.0)), State, TrafficDirection.UnknownDirection, FeatureClass.AllOthers)
-      val id = RollbackMassTransitStopService.create(NewMassTransitStop(5.0, 0.0, 1l, 2,
-        Seq(
-          SimpleProperty("tietojen_yllapitaja", Seq(PropertyValue("1"))),
-          SimpleProperty("pysakin_tyyppi", Seq(PropertyValue("2"))),
-          SimpleProperty("vaikutussuunta", Seq(PropertyValue("2")))
-        )), "masstransitstopservice_spec",
-        vvhRoadLink.geometry, vvhRoadLink.municipalityCode, Some(vvhRoadLink.administrativeClass))
-      when(mockGeometryTransform.resolveAddressAndLocation(any[Point], any[Int], any[Option[Int]], any[Option[Int]],
-        any[Option[Boolean]])).thenReturn((new RoadAddress(Some("235"), 110, 10, Track.Combined, 108, None), RoadSide.Right))
-      val service = RollbackMassTransitStopServiceWithTierekisteri
-      val stop = service.getById(id).get
-      val props = stop.propertyData
-      val admin = props.find(_.publicId == "tietojen_yllapitaja").get
-      val newAdmin = admin.copy(values = List(PropertyValue("2")))
-      val types = props.find(_.publicId == "pysakin_tyyppi").get
-      val newTypes = types.copy(values = List(PropertyValue("2"), PropertyValue("3")))
-      admin.values.exists(_.propertyValue == "1") should be (true)
-      types.values.exists(_.propertyValue == "2") should be (true)
-      types.values.exists(_.propertyValue == "3") should be (false)
-      val newStop = stop.copy(stopTypes = Seq(2, 3),
-        propertyData = props.filterNot(_.publicId == "tietojen_yllapitaja").filterNot(_.publicId == "pysakin_tyyppi") ++
-          Seq(newAdmin, newTypes))
-      val newProps = newStop.propertyData.map(prop => SimpleProperty(prop.publicId, prop.values)).toSet
-      service.updateExistingById(stop.id, None, newProps, "seppo", { (Int) => Unit })
-      verify(mockTierekisteriClient, times(1)).createMassTransitStop(any[TierekisteriMassTransitStop])
-      verify(mockTierekisteriClient, times(0)).updateMassTransitStop(any[TierekisteriMassTransitStop])
-    }
-  }
-
-  test("Saving a mass transit stop should not create a stop in TR") {
-    runWithRollback {
-      reset(mockTierekisteriClient)
-      val vvhRoadLink = VVHRoadlink(11, 235, List(Point(0.0,0.0), Point(120.0, 0.0)), State, TrafficDirection.UnknownDirection, FeatureClass.AllOthers)
-      val id = RollbackMassTransitStopService.create(NewMassTransitStop(5.0, 0.0, 1l, 2,
-        Seq(
-          SimpleProperty("tietojen_yllapitaja", Seq(PropertyValue("1"))),
-          SimpleProperty("pysakin_tyyppi", Seq(PropertyValue("2"))),
-          SimpleProperty("vaikutussuunta", Seq(PropertyValue("2")))
-        )), "masstransitstopservice_spec",
-        vvhRoadLink.geometry, vvhRoadLink.municipalityCode, Some(vvhRoadLink.administrativeClass))
-      verify(mockTierekisteriClient, times(0)).updateMassTransitStop(any[TierekisteriMassTransitStop])
-      verify(mockTierekisteriClient, times(0)).createMassTransitStop(any[TierekisteriMassTransitStop])
-    }
-  }
-  test("Updating the mass transit stop from ELY -> others should expire a stop in TR") {
-    runWithRollback {
-      reset(mockTierekisteriClient)
-      val vvhRoadLink = VVHRoadlink(11, 235, List(Point(0.0,0.0), Point(120.0, 0.0)), State, TrafficDirection.UnknownDirection, FeatureClass.AllOthers)
-      val id = RollbackMassTransitStopService.create(NewMassTransitStop(5.0, 0.0, 1l, 2,
-        Seq(
-          SimpleProperty("tietojen_yllapitaja", Seq(PropertyValue("2"))),
-          SimpleProperty("pysakin_tyyppi", Seq(PropertyValue("2"), PropertyValue("3"))),
-          SimpleProperty("vaikutussuunta", Seq(PropertyValue("2")))
-        )), "masstransitstopservice_spec",
-        vvhRoadLink.geometry, vvhRoadLink.municipalityCode, Some(vvhRoadLink.administrativeClass))
-      when(mockGeometryTransform.resolveAddressAndLocation(any[Point], any[Int], any[Option[Int]], any[Option[Int]],
-        any[Option[Boolean]])).thenReturn((new RoadAddress(Some("235"), 110, 10, Track.Combined, 108, None), RoadSide.Right))
-      val service = RollbackMassTransitStopServiceWithTierekisteri
-      val stop = service.getById(id).get
-      val props = stop.propertyData
-      val admin = props.find(_.publicId == "tietojen_yllapitaja").get.copy(values = List(PropertyValue("1")))
-      val newStop = stop.copy(stopTypes = Seq(2, 3), propertyData = props.filterNot(_.publicId == "tietojen_yllapitaja") ++ Seq(admin))
-      val newProps = newStop.propertyData.map(prop => SimpleProperty(prop.publicId, prop.values)).toSet
-      service.updateExistingById(stop.id, None, newProps, "seppo", { (Int) => Unit })
-      verify(mockTierekisteriClient, times(1)).createMassTransitStop(any[TierekisteriMassTransitStop])
-      verify(mockTierekisteriClient, times(1)).updateMassTransitStop(any[TierekisteriMassTransitStop])
-    }
-  }
-
-  test ("Get enumerated property values") {
-    runWithRollback {
-      val propertyValues = RollbackMassTransitStopService.massTransitStopEnumeratedPropertyValues
-      propertyValues.nonEmpty should be (true)
-      propertyValues.forall(x => x._2.nonEmpty) should be (true)
-      propertyValues.forall(x => x._1 != "") should be (true)
-    }
->>>>>>> 09c93415
-  }
-}
+package fi.liikennevirasto.digiroad2
+
+import java.text.SimpleDateFormat
+import java.util.Date
+
+import fi.liikennevirasto.digiroad2.asset._
+import fi.liikennevirasto.digiroad2.masstransitstop.oracle.MassTransitStopDao
+import fi.liikennevirasto.digiroad2.oracle.OracleDatabase
+import fi.liikennevirasto.digiroad2.user.{Configuration, User}
+import fi.liikennevirasto.digiroad2.util._
+import org.joda.time.DateTime
+import org.joda.time.format.DateTimeFormat
+import org.mockito.Matchers._
+import org.mockito.Mockito._
+import org.scalatest.mock.MockitoSugar
+import org.scalatest.{FunSuite, Matchers}
+import slick.driver.JdbcDriver.backend.Database.dynamicSession
+import slick.jdbc.StaticQuery.interpolation
+import slick.jdbc.{StaticQuery => Q}
+
+class MassTransitStopServiceSpec extends FunSuite with Matchers {
+  val boundingBoxWithKauniainenAssets = BoundingRectangle(Point(374000,6677000), Point(374800,6677600))
+  val userWithKauniainenAuthorization = User(
+    id = 1,
+    username = "Hannu",
+    configuration = Configuration(authorizedMunicipalities = Set(235)))
+  val mockTierekisteriClient = MockitoSugar.mock[TierekisteriClient]
+  when(mockTierekisteriClient.fetchMassTransitStop(any[String])).thenReturn(Some(
+    TierekisteriMassTransitStop(2, "2", RoadAddress(None, 1, 1, Track.Combined, 1, None), TRRoadSide.Unknown, StopType.Combined,
+      false, equipments = Map(), None, None, None, "KX12356", None, None, None, new Date))
+  )
+
+  val vvhRoadLinks = List(
+    VVHRoadlink(1611353, 90, Nil, Municipality, TrafficDirection.UnknownDirection, FeatureClass.AllOthers),
+    VVHRoadlink(1021227, 90, Nil, Municipality, TrafficDirection.UnknownDirection, FeatureClass.AllOthers),
+    VVHRoadlink(1021226, 90, Nil, Private, TrafficDirection.UnknownDirection, FeatureClass.AllOthers),
+    VVHRoadlink(123l, 91, List(Point(0.0,0.0), Point(120.0, 0.0)), Municipality, TrafficDirection.UnknownDirection, FeatureClass.AllOthers),
+    VVHRoadlink(131573L, 235, List(Point(0.0,0.0), Point(120.0, 0.0)), Municipality, TrafficDirection.UnknownDirection, FeatureClass.AllOthers),
+    VVHRoadlink(6488445, 235, List(Point(0.0,0.0), Point(120.0, 0.0)), Municipality, TrafficDirection.UnknownDirection, FeatureClass.AllOthers),
+    VVHRoadlink(1611353, 235, Seq(Point(374603.57,6677262.009), Point(374684.567, 6677277.323)), Municipality, TrafficDirection.UnknownDirection, FeatureClass.AllOthers),
+    VVHRoadlink(1611341l, 91, Seq(Point(374375.156,6677244.904), Point(374567.632, 6677255.6)), Municipality, TrafficDirection.UnknownDirection, FeatureClass.AllOthers),
+    VVHRoadlink(1l, 235, Seq(Point(0.0, 0.0), Point(10.0, 0.0)), Municipality, TrafficDirection.BothDirections, FeatureClass.AllOthers),
+    VVHRoadlink(1611601L, 235, Seq(Point(374668.195,6676884.282), Point(374805.498, 6676906.051)), Municipality, TrafficDirection.BothDirections, FeatureClass.AllOthers))
+
+  val mockVVHClient = MockitoSugar.mock[VVHClient]
+  when(mockVVHClient.fetchVVHRoadlinks(any[BoundingRectangle], any[Set[Int]])).thenReturn(vvhRoadLinks)
+  vvhRoadLinks.foreach(rl =>
+    when(mockVVHClient.fetchVVHRoadlink(rl.linkId))
+    .thenReturn(Some(rl)))
+  when(mockVVHClient.fetchVVHRoadlinks(any[Set[Long]])).thenReturn(vvhRoadLinks)
+  val mockGeometryTransform = MockitoSugar.mock[GeometryTransform]
+  when(mockGeometryTransform.coordToAddress(any[Point], any[Option[Int]], any[Option[Int]], any[Option[Int]], any[Option[Track]], any[Option[Double]], any[Option[Boolean]])).thenReturn(
+    RoadAddress(Option("235"), 1, 1, Track.Combined, 0, None)
+  )
+  when(mockGeometryTransform.resolveAddressAndLocation(any[Point], any[Int], any[Option[Int]], any[Option[Int]], any[Option[Boolean]])).thenReturn(
+    (RoadAddress(Option("235"), 1, 1, Track.Combined, 0, None), RoadSide.Right)
+  )
+  class TestMassTransitStopService(val eventbus: DigiroadEventBus) extends MassTransitStopService {
+    override def withDynSession[T](f: => T): T = f
+    override def withDynTransaction[T](f: => T): T = f
+    override def vvhClient: VVHClient = mockVVHClient
+    override val tierekisteriClient: TierekisteriClient = mockTierekisteriClient
+    override val massTransitStopDao: MassTransitStopDao = new MassTransitStopDao
+    override val tierekisteriEnabled = false
+    override val geometryTransform: GeometryTransform = mockGeometryTransform
+  }
+
+  class TestMassTransitStopServiceWithTierekisteri(val eventbus: DigiroadEventBus) extends MassTransitStopService {
+    override def withDynSession[T](f: => T): T = f
+    override def withDynTransaction[T](f: => T): T = f
+    override def vvhClient: VVHClient = mockVVHClient
+    override val tierekisteriClient: TierekisteriClient = mockTierekisteriClient
+    override val massTransitStopDao: MassTransitStopDao = new MassTransitStopDao
+    override val tierekisteriEnabled = true
+    override val geometryTransform: GeometryTransform = mockGeometryTransform
+  }
+
+  class TestMassTransitStopServiceWithDynTransaction(val eventbus: DigiroadEventBus) extends MassTransitStopService {
+    override def withDynSession[T](f: => T): T = TestTransactions.withDynSession()(f)
+    override def withDynTransaction[T](f: => T): T = TestTransactions.withDynTransaction()(f)
+    override def vvhClient: VVHClient = mockVVHClient
+    override val tierekisteriClient: TierekisteriClient = mockTierekisteriClient
+    override val massTransitStopDao: MassTransitStopDao = new MassTransitStopDao
+    override val tierekisteriEnabled = true
+    override val geometryTransform: GeometryTransform = mockGeometryTransform
+  }
+
+  object RollbackMassTransitStopService extends TestMassTransitStopService(new DummyEventBus)
+
+  object RollbackMassTransitStopServiceWithTierekisteri extends TestMassTransitStopServiceWithTierekisteri(new DummyEventBus)
+
+  class TestMassTransitStopServiceWithDynTransaction(val eventbus: DigiroadEventBus) extends MassTransitStopService {
+    override def withDynSession[T](f: => T): T = TestTransactions.withDynSession()(f)
+    override def withDynTransaction[T](f: => T): T = TestTransactions.withDynTransaction()(f)
+    override def vvhClient: VVHClient = mockVVHClient
+    override val tierekisteriClient: TierekisteriClient = mockTierekisteriClient
+    override val massTransitStopDao: MassTransitStopDao = new MassTransitStopDao
+    override val tierekisteriEnabled = true
+    override val geometryTransform: GeometryTransform = mockGeometryTransform
+  }
+
+  class MassTransitStopServiceWithTierekisteri(val eventbus: DigiroadEventBus) extends MassTransitStopService {
+    override def vvhClient: VVHClient = mockVVHClient
+    override val tierekisteriClient: TierekisteriClient = mockTierekisteriClient
+    override val massTransitStopDao: MassTransitStopDao = new MassTransitStopDao
+    override val tierekisteriEnabled = true
+    override val geometryTransform: GeometryTransform = mockGeometryTransform
+  }
+
+  def runWithRollback(test: => Unit): Unit = TestTransactions.runWithRollback()(test)
+
+  test("update inventory date") {
+    val props = Seq(SimpleProperty("foo", Seq()))
+    val after = RollbackMassTransitStopService.updatedProperties(props)
+    after should have size (2)
+    val after2 = RollbackMassTransitStopService.updatedProperties(after)
+    after2 should have size (2)
+  }
+
+  test("update empty inventory date") {
+    val props = Seq(SimpleProperty("inventointipaiva", Seq()))
+    val after = RollbackMassTransitStopService.updatedProperties(props)
+    after should have size (1)
+    after.head.values should have size(1)
+    after.head.values.head.propertyValue should be ( DateTimeFormat.forPattern("yyyy-MM-dd").print(DateTime.now))
+  }
+
+  test("do not update existing inventory date") {
+    val props = Seq(SimpleProperty("inventointipaiva", Seq(PropertyValue("2015-12-30"))))
+    val after = RollbackMassTransitStopService.updatedProperties(props)
+    after should have size (1)
+    after.head.values should have size(1)
+    after.head.values.head.propertyValue should be ( "2015-12-30")
+  }
+
+  test("Calculate mass transit stop validity periods") {
+    runWithRollback {
+      val massTransitStops = RollbackMassTransitStopService.getByBoundingBox(userWithKauniainenAuthorization, boundingBoxWithKauniainenAssets)
+      massTransitStops.find(_.id == 300000).flatMap(_.validityPeriod) should be(Some(MassTransitStopValidityPeriod.Current))
+      massTransitStops.find(_.id == 300001).flatMap(_.validityPeriod) should be(Some(MassTransitStopValidityPeriod.Past))
+      massTransitStops.find(_.id == 300003).flatMap(_.validityPeriod) should be(Some(MassTransitStopValidityPeriod.Future))
+    }
+  }
+
+  test("Return mass transit stop types") {
+    runWithRollback {
+      val massTransitStops = RollbackMassTransitStopService.getByBoundingBox(userWithKauniainenAuthorization, boundingBoxWithKauniainenAssets)
+      massTransitStops.find(_.id == 300000).get.stopTypes should be(Seq(2))
+      massTransitStops.find(_.id == 300001).get.stopTypes should be(Stream(2, 3, 4))
+      massTransitStops.find(_.id == 300003).get.stopTypes should be(Stream(2, 3))
+    }
+  }
+
+  test("Get stops by bounding box") {
+    runWithRollback {
+      val vvhRoadLink = VVHRoadlink(11, 235, List(Point(0.0,0.0), Point(120.0, 0.0)), Municipality, TrafficDirection.UnknownDirection, FeatureClass.AllOthers)
+      val id = RollbackMassTransitStopService.create(NewMassTransitStop(5.0, 0.0, 1l, 2, Nil), "masstransitstopservice_spec", vvhRoadLink.geometry, vvhRoadLink.municipalityCode, Some(vvhRoadLink.administrativeClass))
+      val stops = RollbackMassTransitStopService.getByBoundingBox(
+        userWithKauniainenAuthorization, BoundingRectangle(Point(0.0, 0.0), Point(10.0, 10.0)))
+      stops.map(_.id) should be(Seq(id))
+    }
+  }
+
+  test("Filter stops by authorization") {
+    runWithRollback {
+      val stops = RollbackMassTransitStopService.getByBoundingBox(User(0, "test", Configuration()), boundingBoxWithKauniainenAssets)
+      stops should be(empty)
+    }
+  }
+
+  test("Stop floats if road link does not exist") {
+    runWithRollback {
+      val stops = RollbackMassTransitStopService.getByBoundingBox(userWithKauniainenAuthorization, boundingBoxWithKauniainenAssets)
+      stops.find(_.id == 300000).map(_.floating) should be(Some(true))
+    }
+  }
+
+  test("Stop floats if stop and roadlink municipality codes differ") {
+    runWithRollback {
+      val stops = RollbackMassTransitStopService.getByBoundingBox(userWithKauniainenAuthorization, boundingBoxWithKauniainenAssets)
+      stops.find(_.id == 300004).map(_.floating) should be(Some(true))
+    }
+  }
+
+  test("Stop floats if stop is too far from linearly referenced location") {
+    runWithRollback {
+      val stops = RollbackMassTransitStopService.getByBoundingBox(userWithKauniainenAuthorization, boundingBoxWithKauniainenAssets)
+      stops.find(_.id == 300008).map(_.floating) should be(Some(true))
+    }
+  }
+
+  test("Stop floats if a State road has got changed to a road owned by municipality"){
+    val massTransitStopDao = new MassTransitStopDao
+    runWithRollback{
+      val assetId = 300006
+      val boundingBox = BoundingRectangle(Point(370000,6077000), Point(374800,6677600))
+      //Set administration class of the asset with State value
+      RollbackMassTransitStopService.updateAdministrativeClassValue(assetId, State)
+      val stops = RollbackMassTransitStopService.getByBoundingBox(userWithKauniainenAuthorization, boundingBox)
+      stops.find(_.id == assetId).map(_.floating) should be(Some(true))
+      massTransitStopDao.getAssetFloatingReason(assetId) should be(Some(FloatingReason.RoadOwnerChanged))
+    }
+  }
+
+  test("Stop floats if a State road has got changed to a road owned to a private road"){
+    val massTransitStopDao = new MassTransitStopDao
+    runWithRollback{
+      val assetId = 300012
+      val boundingBox = BoundingRectangle(Point(370000,6077000), Point(374800,6677600))
+      //Set administration class of the asset with State value
+      RollbackMassTransitStopService.updateAdministrativeClassValue(assetId, State)
+      val stops = RollbackMassTransitStopService.getByBoundingBox(userWithKauniainenAuthorization, boundingBox)
+      stops.find(_.id == assetId).map(_.floating) should be(Some(true))
+      massTransitStopDao.getAssetFloatingReason(assetId) should be(Some(FloatingReason.RoadOwnerChanged))
+    }
+  }
+
+  test("Stops working list shouldn't have floating assets with floating reason RoadOwnerChanged if user is not operator"){
+    val massTransitStopDao = new MassTransitStopDao
+    runWithRollback {
+      val assetId = 300012
+      val boundingBox = BoundingRectangle(Point(370000,6077000), Point(374800,6677600))
+      //Set administration class of the asset with State value
+      RollbackMassTransitStopService.updateAdministrativeClassValue(assetId, State)
+      //GetBoundingBox will set assets  to floating
+      RollbackMassTransitStopService.getByBoundingBox(userWithKauniainenAuthorization, boundingBox)
+      val workingList = RollbackMassTransitStopService.getFloatingAssetsWithReason(Some(Set(235)), Some(false))
+      //Get all external ids from the working list
+      val externalIds = workingList.map(m => m._2.map(a => a._2).flatten).flatten
+
+      //Should not find any external id of the asset with administration class changed
+      externalIds.foreach{ externalId =>
+        externalId.get("id") should not be (Some(8))
+      }
+    }
+  }
+
+  test("Stops working list should have all floating assets if user is operator"){
+    val massTransitStopDao = new MassTransitStopDao
+    runWithRollback {
+      val assetId = 300012
+      val boundingBox = BoundingRectangle(Point(370000,6077000), Point(374800,6677600))
+      //Set administration class of the asset with State value
+      RollbackMassTransitStopService.updateAdministrativeClassValue(assetId, State)
+      //GetBoundingBox will set assets  to floating
+      RollbackMassTransitStopService.getByBoundingBox(userWithKauniainenAuthorization, boundingBox)
+      val workingList = RollbackMassTransitStopService.getFloatingAssetsWithReason(Some(Set(235)), Some(true))
+      //Get all external ids from the working list
+      val externalIds = workingList.map(m => m._2.map(a => a._2).flatten).flatten
+
+      //Should have the external id of the asset with administration class changed
+      externalIds.map(_.get("id")) should contain (Some(8))
+    }
+  }
+
+  test("Persist mass transit stop floating status change") {
+    runWithRollback {
+      RollbackMassTransitStopService.getByBoundingBox(userWithKauniainenAuthorization, boundingBoxWithKauniainenAssets)
+      val floating: Option[Boolean] = sql"""select floating from asset where id = 300008""".as[Boolean].firstOption
+      floating should be(Some(true))
+    }
+  }
+
+  test("Fetch mass transit stop by national id") {
+    runWithRollback {
+      val equipments = Map[Equipment, Existence](
+        Equipment.BikeStand -> Existence.Yes,
+        Equipment.CarParkForTakingPassengers -> Existence.Unknown,
+        Equipment.ElectronicTimetables -> Existence.Yes,
+        Equipment.RaisedBusStop -> Existence.No,
+        Equipment.Lighting -> Existence.Unknown,
+        Equipment.Roof -> Existence.Yes,
+        Equipment.Seat -> Existence.Unknown,
+        Equipment.Timetable -> Existence.No,
+        Equipment.TrashBin -> Existence.Yes,
+        Equipment.RoofMaintainedByAdvertiser -> Existence.Yes
+      )
+      val roadAddress = RoadAddress(None, 0, 0, Track.Unknown, 0, None)
+      when(mockTierekisteriClient.fetchMassTransitStop("OTHJ85755")).thenReturn(Some(
+        TierekisteriMassTransitStop(85755, "OTHJ85755", roadAddress, TRRoadSide.Unknown, StopType.Unknown, false, equipments, None, Option("TierekisteriFi"), Option("TierekisteriSe"), "test", Option(new Date), Option(new Date), Option(new Date), new Date(2016,8,1))
+      ))
+      val (stop, showStatusCode) = RollbackMassTransitStopService.getMassTransitStopByNationalIdWithTRWarnings(85755, _ => Unit)
+      stop.map(_.floating) should be(Some(true))
+
+      showStatusCode should be (false)
+    }
+  }
+
+  test("Fetch mass transit stop enriched by tierekisteri by national id"){
+
+    runWithRollback{
+      val roadAddress = RoadAddress(None, 0, 0, Track.Unknown, 0, None)
+      val equipments = Map[Equipment, Existence](
+        Equipment.BikeStand -> Existence.Yes,
+        Equipment.CarParkForTakingPassengers -> Existence.Unknown,
+        Equipment.ElectronicTimetables -> Existence.Yes,
+        Equipment.RaisedBusStop -> Existence.No,
+        Equipment.Lighting -> Existence.Unknown,
+        Equipment.Roof -> Existence.Yes,
+        Equipment.Seat -> Existence.Unknown,
+        Equipment.Timetable -> Existence.No,
+        Equipment.TrashBin -> Existence.Yes,
+        Equipment.RoofMaintainedByAdvertiser -> Existence.Yes
+      )
+      when(mockTierekisteriClient.fetchMassTransitStop("OTHJ85755")).thenReturn(Some(
+        TierekisteriMassTransitStop(85755, "OTHJ85755", roadAddress, TRRoadSide.Unknown, StopType.Unknown, false, equipments, None, Option("TierekisteriFi"), Option("TierekisteriSe"), "test", Option(new Date), Option(new Date), Option(new Date), new Date(2016, 9, 2))
+      ))
+
+      val (stop, showStatusCode) = RollbackMassTransitStopServiceWithTierekisteri.getMassTransitStopByNationalIdWithTRWarnings(85755, _ => Unit)
+      equipments.foreach{
+        case (equipment, existence) if(equipment.isMaster) =>
+          val property = stop.map(_.propertyData).get.find(p => p.publicId == equipment.publicId).get
+          property.values should have size (1)
+          property.values.head.propertyValue should be(existence.propertyValue.toString)
+        case _ => ;
+      }
+      val name_fi = stop.get.propertyData.find(_.publicId == RollbackMassTransitStopService.nameFiPublicId).get.values
+      val name_se = stop.get.propertyData.find(_.publicId == RollbackMassTransitStopService.nameSePublicId).get.values
+      name_fi should have size (1)
+      name_se should have size (1)
+      name_fi.head.propertyValue should be ("TierekisteriFi")
+      name_se.head.propertyValue should be ("TierekisteriSe")
+      showStatusCode should be (false)
+    }
+  }
+
+  test("Tierekisteri master overrides set values set to Yes"){
+
+    runWithRollback{
+      val roadAddress = RoadAddress(None, 0, 0, Track.Unknown, 0, None)
+      val equipments = Map[Equipment, Existence](
+        Equipment.BikeStand -> Existence.Yes,
+        Equipment.CarParkForTakingPassengers -> Existence.Yes,
+        Equipment.ElectronicTimetables -> Existence.Yes,
+        Equipment.RaisedBusStop -> Existence.Yes,
+        Equipment.Lighting -> Existence.Yes,
+        Equipment.Roof -> Existence.Yes,
+        Equipment.Seat -> Existence.Yes,
+        Equipment.Timetable -> Existence.Yes,
+        Equipment.TrashBin -> Existence.Yes,
+        Equipment.RoofMaintainedByAdvertiser -> Existence.Yes
+      )
+      when(mockTierekisteriClient.fetchMassTransitStop("OTHJ85755")).thenReturn(Some(
+        TierekisteriMassTransitStop(85755, "OTHJ85755", roadAddress, TRRoadSide.Unknown, StopType.Unknown, false, equipments, None, Option("TierekisteriFi"), Option("TierekisteriSe"), "test", Option(new Date), Option(new Date), Option(new Date), new Date(2016, 9, 2)))
+      )
+
+      val (stop, showStatusCode) = RollbackMassTransitStopServiceWithTierekisteri.getMassTransitStopByNationalIdWithTRWarnings(85755, _ => Unit)
+      equipments.foreach{
+        case (equipment, existence) if equipment.isMaster =>
+          val property = stop.map(_.propertyData).get.find(p => p.publicId == equipment.publicId).get
+          property.values should have size (1)
+          property.values.head.propertyValue should be(existence.propertyValue.toString)
+        case _ => ;
+      }
+      showStatusCode should be (false)
+    }
+  }
+
+  test("Tierekisteri master overrides set values set to No"){
+
+    runWithRollback{
+      val roadAddress = RoadAddress(None, 0, 0, Track.Unknown, 0, None)
+      val equipments = Map[Equipment, Existence](
+        Equipment.BikeStand -> Existence.No,
+        Equipment.CarParkForTakingPassengers -> Existence.No,
+        Equipment.ElectronicTimetables -> Existence.No,
+        Equipment.RaisedBusStop -> Existence.No,
+        Equipment.Lighting -> Existence.No,
+        Equipment.Roof -> Existence.No,
+        Equipment.Seat -> Existence.No,
+        Equipment.Timetable -> Existence.No,
+        Equipment.TrashBin -> Existence.No,
+        Equipment.RoofMaintainedByAdvertiser -> Existence.No
+      )
+      when(mockTierekisteriClient.fetchMassTransitStop("OTHJ85755")).thenReturn(Some(
+        TierekisteriMassTransitStop(85755, "OTHJ85755", roadAddress, TRRoadSide.Unknown, StopType.Unknown, false, equipments, None, Option("TierekisteriFi"), Option("TierekisteriSe"), "test", Option(new Date), Option(new Date), Option(new Date), new Date(2016, 9, 2)))
+      )
+
+      val (stop, showStatusCode) = RollbackMassTransitStopServiceWithTierekisteri.getMassTransitStopByNationalIdWithTRWarnings(85755, _ => Unit)
+      equipments.foreach{
+        case (equipment, existence) if equipment.isMaster =>
+          val property = stop.map(_.propertyData).get.find(p => p.publicId == equipment.publicId).get
+          property.values should have size (1)
+          property.values.head.propertyValue should be(existence.propertyValue.toString)
+        case _ => ;
+      }
+      showStatusCode should be (false)
+    }
+  }
+
+  test("Tierekisteri master overrides set values set to Unknown"){
+
+    runWithRollback{
+      val roadAddress = RoadAddress(None, 0, 0, Track.Unknown, 0, None)
+      val equipments = Map[Equipment, Existence](
+        Equipment.BikeStand -> Existence.Unknown,
+        Equipment.CarParkForTakingPassengers -> Existence.Unknown,
+        Equipment.ElectronicTimetables -> Existence.Unknown,
+        Equipment.RaisedBusStop -> Existence.Unknown,
+        Equipment.Lighting -> Existence.Unknown,
+        Equipment.Roof -> Existence.Unknown,
+        Equipment.Seat -> Existence.Unknown,
+        Equipment.Timetable -> Existence.Unknown,
+        Equipment.TrashBin -> Existence.Unknown,
+        Equipment.RoofMaintainedByAdvertiser -> Existence.Unknown
+      )
+      when(mockTierekisteriClient.fetchMassTransitStop("OTHJ85755")).thenReturn(Some(
+        TierekisteriMassTransitStop(85755, "OTHJ85755", roadAddress, TRRoadSide.Unknown, StopType.Unknown, false, equipments, None, Option("TierekisteriFi"), Option("TierekisteriSe"), "test", Option(new Date), Option(new Date), Option(new Date), new Date(2016, 9, 2)))
+      )
+
+      val (stop, showStatusCode) = RollbackMassTransitStopServiceWithTierekisteri.getMassTransitStopByNationalIdWithTRWarnings(85755, _ => Unit)
+      equipments.foreach{
+        case (equipment, existence) if equipment.isMaster =>
+          val property = stop.map(_.propertyData).get.find(p => p.publicId == equipment.publicId).get
+          property.values should have size (1)
+          property.values.head.propertyValue should be(existence.propertyValue.toString)
+        case _ => ;
+      }
+      showStatusCode should be (false)
+    }
+  }
+
+  test("Fetch mass transit stop by national id but does not exist in Tierekisteri"){
+    runWithRollback{
+
+      when(mockTierekisteriClient.fetchMassTransitStop("OTHJ85755")).thenReturn(None)
+      val (stop, showStatusCode) = RollbackMassTransitStopServiceWithTierekisteri.getMassTransitStopByNationalIdWithTRWarnings(85755, _ => Unit)
+
+      stop.size should be (1)
+      stop.map(_.nationalId).get should be (85755)
+      showStatusCode should be (true)
+    }
+  }
+
+  test("Get properties") {
+    runWithRollback {
+      val massTransitStop = RollbackMassTransitStopService.getMassTransitStopByNationalIdWithTRWarnings(2, Int => Unit)._1.map { stop =>
+        Map("id" -> stop.id,
+          "nationalId" -> stop.nationalId,
+          "stopTypes" -> stop.stopTypes,
+          "lat" -> stop.lat,
+          "lon" -> stop.lon,
+          "validityDirection" -> stop.validityDirection,
+          "bearing" -> stop.bearing,
+          "validityPeriod" -> stop.validityPeriod,
+          "floating" -> stop.floating,
+          "propertyData" -> stop.propertyData)
+      }
+    }
+  }
+
+  test("Assert user rights when fetching mass transit stop with id") {
+    runWithRollback {
+      an [Exception] should be thrownBy RollbackMassTransitStopService.getMassTransitStopByNationalIdWithTRWarnings(85755, { municipalityCode => throw new Exception })
+    }
+  }
+
+  test("Update mass transit stop road link mml id") {
+    runWithRollback {
+      val geom = Point(374450, 6677250)
+      val position = Some(Position(geom.x, geom.y, 1611601L, Some(85)))
+      RollbackMassTransitStopService.updateExistingById(300000, position, Set.empty, "user", _ => Unit)
+      val linkId = sql"""
+            select lrm.link_id from asset a
+            join asset_link al on al.asset_id = a.id
+            join lrm_position lrm on lrm.id = al.position_id
+            where a.id = 300000
+      """.as[Long].firstOption
+      linkId should be(Some(1611601L))
+    }
+  }
+
+  test("Update mass transit stop bearing") {
+    runWithRollback {
+      val geom = Point(374450, 6677250)
+      val position = Some(Position(geom.x, geom.y, 1611341l, Some(90)))
+      RollbackMassTransitStopService.updateExistingById(300000, position, Set.empty, "user", _ => Unit)
+      val bearing = sql"""
+            select a.bearing from asset a
+            join asset_link al on al.asset_id = a.id
+            join lrm_position lrm on lrm.id = al.position_id
+            where a.id = 300000
+      """.as[Option[Int]].first
+      bearing should be(Some(90))
+    }
+  }
+
+  test("Update mass transit stop municipality") {
+    runWithRollback {
+      val geom = Point(374450, 6677250)
+      val position = Some(Position(geom.x, geom.y, 1611341l, Some(85)))
+      RollbackMassTransitStopService.updateExistingById(300000, position, Set.empty, "user", _ => Unit)
+      val municipality = sql"""
+            select a.municipality_code from asset a
+            join asset_link al on al.asset_id = a.id
+            join lrm_position lrm on lrm.id = al.position_id
+            where a.id = 300000
+      """.as[Int].firstOption
+      municipality should be(Some(91))
+    }
+  }
+
+  test("Update asset liVi identifier property when is Central ELY administration"){
+    runWithRollback {
+      val eventbus = MockitoSugar.mock[DigiroadEventBus]
+      val service = new TestMassTransitStopService(eventbus)
+      val assetId = 300000
+      val properties = List(
+        SimpleProperty("tietojen_yllapitaja", List(PropertyValue("2"))),
+        SimpleProperty("yllapitajan_koodi", List(PropertyValue("livi"))))
+      val position = Some(Position(374450, 6677250, 123l, None))
+      RollbackMassTransitStopService.updateExistingById(assetId, position, properties.toSet, "user", _ => Unit)
+      val massTransitStop = service.getById(assetId).get
+
+      //The property yllapitajan_koodi should be overridden with OTHJ + NATIONAL ID
+      val liviIdentifierProperty = massTransitStop.propertyData.find(p => p.publicId == "yllapitajan_koodi").get
+      liviIdentifierProperty.values.head.propertyValue should be("OTHJ%d".format(massTransitStop.nationalId))
+
+    }
+  }
+
+  test("Update asset liVi identifier property when is NOT Central ELY administration"){
+    runWithRollback {
+      val eventbus = MockitoSugar.mock[DigiroadEventBus]
+      val service = new TestMassTransitStopService(eventbus)
+      val assetId = 300000
+      val properties = List(
+        SimpleProperty("tietojen_yllapitaja", List(PropertyValue("1"))),
+        SimpleProperty("yllapitajan_koodi", List(PropertyValue("livi"))))
+      val position = Some(Position(374450, 6677250, 123l, None))
+      RollbackMassTransitStopService.updateExistingById(assetId, position, properties.toSet, "user", _ => Unit)
+      val massTransitStop = service.getById(assetId).get
+
+      //The property yllapitajan_koodi should not have values
+      val liviIdentifierProperty = massTransitStop.propertyData.find(p => p.publicId == "yllapitajan_koodi").get
+      liviIdentifierProperty.values.size should be(0)
+
+    }
+  }
+
+  test("Update last modified info") {
+    runWithRollback {
+      val geom = Point(374450, 6677250)
+      val pos = Position(geom.x, geom.y, 131573L, Some(85))
+      RollbackMassTransitStopService.updateExistingById(300000, Some(pos), Set.empty, "user", _ => Unit)
+      val modifier = sql"""
+            select a.modified_by from asset a
+            where a.id = 300000
+      """.as[String].firstOption
+      modifier should be(Some("user"))
+    }
+  }
+
+  test("Update properties") {
+    runWithRollback {
+      val values = List(PropertyValue("New name"))
+      val properties = Set(SimpleProperty("nimi_suomeksi", values))
+      RollbackMassTransitStopService.updateExistingById(300000, None, properties, "user", _ => Unit)
+      val modifier = sql"""
+            select v.value_fi from text_property_value v
+            join property p on v.property_id = p.id
+            where v.asset_id = 300000 and p.public_id = 'nimi_suomeksi'
+      """.as[String].firstOption
+      modifier should be(Some("New name"))
+    }
+  }
+
+  test("Persist floating on update") {
+    // This asset is actually supposed to be floating, but updateExisting shouldn't do a floating check
+    runWithRollback {
+      val position = Some(Position(60.0, 0.0, 123l, None))
+      sql"""
+            update asset a
+            set floating = '0'
+            where a.id = 300002
+      """.asUpdate.execute
+      RollbackMassTransitStopService.updateExistingById(300002, position, Set.empty, "user", _ => Unit)
+      val floating = sql"""
+            select a.floating from asset a
+            where a.id = 300002
+      """.as[Int].firstOption
+      floating should be(Some(0))
+    }
+  }
+
+  test("Send event to event bus in update") {
+    runWithRollback {
+      val eventbus = MockitoSugar.mock[DigiroadEventBus]
+      val service = new TestMassTransitStopService(eventbus)
+      val position = Some(Position(60.0, 0.0, 123l, None))
+      service.updateExistingById(300002, position, Set.empty, "user", _ => Unit)
+      verify(eventbus).publish(org.mockito.Matchers.eq("asset:saved"), any[EventBusMassTransitStop]())
+    }
+  }
+
+  test("Assert user rights when updating a mass transit stop") {
+    runWithRollback {
+      val position = Some(Position(60.0, 0.0, 123l, None))
+      an [Exception] should be thrownBy RollbackMassTransitStopService.updateExistingById(300002, position, Set.empty, "user", { municipalityCode => throw new Exception })
+    }
+  }
+
+  test("Create new mass transit stop") {
+    runWithRollback {
+      val eventbus = MockitoSugar.mock[DigiroadEventBus]
+      val service = new TestMassTransitStopService(eventbus)
+      val values = List(PropertyValue("1"))
+      val properties = List(
+        SimpleProperty("pysakin_tyyppi", List(PropertyValue("1"))),
+        SimpleProperty("tietojen_yllapitaja", List(PropertyValue("1"))),
+        SimpleProperty("yllapitajan_koodi", List(PropertyValue("livi"))))
+      val vvhRoadLink = VVHRoadlink(123l, 91, List(Point(0.0,0.0), Point(120.0, 0.0)), Municipality, TrafficDirection.UnknownDirection, FeatureClass.AllOthers)
+      val id = service.create(NewMassTransitStop(60.0, 0.0, 123l, 100, properties), "test", vvhRoadLink.geometry, vvhRoadLink.municipalityCode, Some(vvhRoadLink.administrativeClass))
+      val massTransitStop = service.getById(id).get
+      massTransitStop.bearing should be(Some(100))
+      massTransitStop.floating should be(false)
+      massTransitStop.stopTypes should be(List(1))
+      massTransitStop.validityPeriod should be(Some(MassTransitStopValidityPeriod.Current))
+
+      //The property yllapitajan_koodi should not have values
+      val liviIdentifierProperty = massTransitStop.propertyData.find(p => p.publicId == "yllapitajan_koodi").get
+      liviIdentifierProperty.values.size should be(0)
+
+      verify(eventbus).publish(org.mockito.Matchers.eq("asset:saved"), any[EventBusMassTransitStop]())
+    }
+  }
+
+  test("Create new virtual mass transit stop with Central ELY administration") {
+    runWithRollback {
+      val massTransitStopDao = new MassTransitStopDao
+      val eventbus = MockitoSugar.mock[DigiroadEventBus]
+      val service = new TestMassTransitStopService(eventbus)
+      val properties = List(
+        SimpleProperty("pysakin_tyyppi", List(PropertyValue("5"))),
+        SimpleProperty("tietojen_yllapitaja", List(PropertyValue("2"))),
+        SimpleProperty("yllapitajan_koodi", List(PropertyValue("livi"))))
+      val vvhRoadLink = VVHRoadlink(123l, 91, List(Point(0.0,0.0), Point(120.0, 0.0)), Municipality, TrafficDirection.UnknownDirection, FeatureClass.AllOthers)
+      val id = service.create(NewMassTransitStop(60.0, 0.0, 123l, 100, properties), "test", vvhRoadLink.geometry, vvhRoadLink.municipalityCode, Some(vvhRoadLink.administrativeClass))
+      val massTransitStop = service.getById(id).get
+      massTransitStop.bearing should be(Some(100))
+      massTransitStop.floating should be(false)
+      massTransitStop.stopTypes should be(List(5))
+      massTransitStop.validityPeriod should be(Some(MassTransitStopValidityPeriod.Current))
+
+      //The property yllapitajan_koodi should not have values
+      val liviIdentifierProperty = massTransitStop.propertyData.find(p => p.publicId == "yllapitajan_koodi").get
+      liviIdentifierProperty.values.size should be(0)
+
+      verify(eventbus).publish(org.mockito.Matchers.eq("asset:saved"), any[EventBusMassTransitStop]())
+    }
+  }
+
+  test("Create new mass transit stop with Central ELY administration") {
+    runWithRollback {
+      val massTransitStopDao = new MassTransitStopDao
+      val eventbus = MockitoSugar.mock[DigiroadEventBus]
+      val service = new TestMassTransitStopServiceWithTierekisteri(eventbus)
+      val properties = List(
+        SimpleProperty("pysakin_tyyppi", List(PropertyValue("1"))),
+        SimpleProperty("tietojen_yllapitaja", List(PropertyValue("2"))),
+        SimpleProperty("yllapitajan_koodi", List(PropertyValue("livi"))),
+        SimpleProperty("ensimmainen_voimassaolopaiva", List(PropertyValue("2013-01-01"))),
+        SimpleProperty("viimeinen_voimassaolopaiva", List(PropertyValue("2017-01-01"))))
+      val vvhRoadLink = VVHRoadlink(123l, 91, List(Point(0.0,0.0), Point(120.0, 0.0)), Municipality, TrafficDirection.UnknownDirection, FeatureClass.AllOthers)
+      val id = service.create(NewMassTransitStop(60.0, 0.0, 123l, 100, properties), "test", vvhRoadLink.geometry, vvhRoadLink.municipalityCode, Some(vvhRoadLink.administrativeClass))
+      val massTransitStop = service.getById(id).get
+      massTransitStop.bearing should be(Some(100))
+      massTransitStop.floating should be(false)
+      massTransitStop.stopTypes should be(List(1))
+      massTransitStop.validityPeriod should be(Some(MassTransitStopValidityPeriod.Current))
+
+      //The property yllapitajan_koodi should be overridden with OTHJ + NATIONAL ID
+      val liviIdentifierProperty = massTransitStop.propertyData.find(p => p.publicId == "yllapitajan_koodi").get
+      liviIdentifierProperty.values.head.propertyValue should be("OTHJ%d".format(massTransitStop.nationalId))
+
+      verify(eventbus).publish(org.mockito.Matchers.eq("asset:saved"), any[EventBusMassTransitStop]())
+    }
+  }
+
+  test("Project stop location on two-point geometry") {
+    val linkGeometry: Seq[Point] = List(Point(0.0, 0.0), Point(1.0, 0.0))
+    val location: Point = Point(0.5, 0.5)
+    val mValue: Double = RollbackMassTransitStopService.calculateLinearReferenceFromPoint(location, linkGeometry)
+    mValue should be(0.5)
+  }
+
+  test("Project stop location on three-point geometry") {
+    val linkGeometry: Seq[Point] = List(Point(0.0, 0.0), Point(1.0, 0.0), Point(1.0, 0.5))
+    val location: Point = Point(1.2, 0.25)
+    val mValue: Double = RollbackMassTransitStopService.calculateLinearReferenceFromPoint(location, linkGeometry)
+    mValue should be(1.25)
+  }
+
+  test("Project stop location to beginning of geometry if point lies behind geometry") {
+    val linkGeometry: Seq[Point] = List(Point(0.0, 0.0), Point(1.0, 0.0))
+    val location: Point = Point(-0.5, 0.0)
+    val mValue: Double = RollbackMassTransitStopService.calculateLinearReferenceFromPoint(location, linkGeometry)
+    mValue should be(0.0)
+  }
+
+  test("Project stop location to the end of geometry if point lies beyond geometry") {
+    val linkGeometry: Seq[Point] = List(Point(0.0, 0.0), Point(1.0, 0.0))
+    val location: Point = Point(1.5, 0.5)
+    val mValue: Double = RollbackMassTransitStopService.calculateLinearReferenceFromPoint(location, linkGeometry)
+    mValue should be(1.0)
+  }
+
+  test ("Convert PersistedMassTransitStop into TierekisteriMassTransitStop") {
+    def massTransitStopTransformation(stop: PersistedMassTransitStop): (PersistedMassTransitStop, Option[FloatingReason]) = {
+      (stop, None)
+    }
+    val dateFormatter = new SimpleDateFormat("yyyy-MM-dd")
+    runWithRollback {
+      val mockGeometryTransform = MockitoSugar.mock[GeometryTransform]
+      when(mockGeometryTransform.coordToAddress(any[Point], any[Option[Int]], any[Option[Int]], any[Option[Int]], any[Option[Track]], any[Option[Double]], any[Option[Boolean]])).thenReturn(
+        RoadAddress(Option("235"), 1, 1, Track.Combined, 0, None)
+      )
+      when(mockGeometryTransform.resolveAddressAndLocation(any[Point], any[Int], any[Option[Int]], any[Option[Int]], any[Option[Boolean]])).thenReturn(
+        (RoadAddress(Option("235"), 1, 1, Track.Combined, 0, None), RoadSide.Left)
+      )
+      val assetId = 300006
+      val stopOption = RollbackMassTransitStopService.fetchPointAssets((s:String) => s"""$s where a.id = $assetId""").headOption
+      stopOption.isEmpty should be (false)
+      val stop = stopOption.get
+      val geom = Point(375621, 6676556)
+      val (address, roadSide) = mockGeometryTransform.resolveAddressAndLocation(geom, stop.bearing.get)
+      val trStop = TierekisteriBusStopMarshaller.toTierekisteriMassTransitStop(stop, address, Option(roadSide))
+      roadSide should be (RoadSide.Left)
+      trStop.nationalId should be (stop.nationalId)
+      trStop.stopType should be (StopType.LongDistance)
+      trStop.equipments.get(Equipment.Roof).get should be (Existence.Yes)
+      trStop.equipments.filterNot( x => x._1 == Equipment.Roof).forall(_._2 == Existence.Unknown) should be (true)
+      trStop.operatingFrom.isEmpty should be (false)
+      trStop.operatingTo.isEmpty should be (false)
+      val opFrom = stop.propertyData.find(_.publicId=="ensimmainen_voimassaolopaiva").flatMap(_.values.headOption.map(_.propertyValue))
+      val opTo = stop.propertyData.find(_.publicId=="viimeinen_voimassaolopaiva").flatMap(_.values.headOption.map(_.propertyValue))
+      opFrom shouldNot be (None)
+      opTo shouldNot be (None)
+      dateFormatter.format(trStop.operatingFrom.get) should be (opFrom.get)
+      dateFormatter.format(trStop.operatingTo.get) should be (opTo.get)
+    }
+  }
+
+  test ("Test date conversions in Marshaller") {
+    def massTransitStopTransformation(stop: PersistedMassTransitStop): (PersistedMassTransitStop, Option[FloatingReason]) = {
+      (stop, None)
+    }
+    val dateFormatter = new SimpleDateFormat("yyyy-MM-dd")
+    runWithRollback {
+      val mockGeometryTransform = MockitoSugar.mock[GeometryTransform]
+      when(mockGeometryTransform.coordToAddress(any[Point], any[Option[Int]], any[Option[Int]], any[Option[Int]], any[Option[Track]], any[Option[Double]], any[Option[Boolean]])).thenReturn(
+        RoadAddress(Option("235"), 1, 1, Track.Combined, 0, None)
+      )
+      when(mockGeometryTransform.resolveAddressAndLocation(any[Point], any[Int], any[Option[Int]], any[Option[Int]], any[Option[Boolean]])).thenReturn(
+        (RoadAddress(Option("235"), 1, 1, Track.Combined, 0, None), RoadSide.Left)
+      )
+      val assetId = 300006
+      val stopOption = RollbackMassTransitStopService.fetchPointAssets((s:String) => s"""$s where a.id = $assetId""").headOption
+      stopOption.isEmpty should be (false)
+      val stop = stopOption.get
+      val geom = Point(375621, 6676556)
+      val (address, roadSide) = mockGeometryTransform.resolveAddressAndLocation(geom, stop.bearing.get)
+      val expireDate = new Date(10487450L)
+      val trStop = TierekisteriBusStopMarshaller.toTierekisteriMassTransitStop(stop, address, Option(roadSide), Some(expireDate))
+      trStop.operatingTo.isEmpty should be (false)
+      trStop.operatingTo.get should be (expireDate)
+      val trStopNoExpireDate = TierekisteriBusStopMarshaller.toTierekisteriMassTransitStop(stop, address, Option(roadSide), None)
+      trStopNoExpireDate.operatingTo.isEmpty should be (false)
+      trStopNoExpireDate.operatingTo.get shouldNot be (expireDate)
+    }
+  }
+
+  test("Update existing masstransitstop if the new distance is greater than 50 meters"){
+    runWithRollback {
+      val eventbus = MockitoSugar.mock[DigiroadEventBus]
+      val service = new TestMassTransitStopService(eventbus)
+      val properties = List(
+        SimpleProperty("pysakin_tyyppi", List(PropertyValue("1"))),
+        SimpleProperty("tietojen_yllapitaja", List(PropertyValue("2"))),
+        SimpleProperty("yllapitajan_koodi", List(PropertyValue("livi"))))
+      val linkId = 123l
+      val municipalityCode = 91
+      val geometry = Seq(Point(0.0,0.0), Point(120.0, 0.0))
+
+      when(mockVVHClient.fetchVVHRoadlink(linkId))
+        .thenReturn(Some(VVHRoadlink(linkId, municipalityCode, geometry, Municipality, TrafficDirection.UnknownDirection, FeatureClass.AllOthers)))
+
+      val oldAssetId = service.create(NewMassTransitStop(0, 0, linkId, 0, properties), "test", geometry, municipalityCode, Some(Municipality))
+      val oldAsset = sql"""select id, municipality_code, valid_from, valid_to from asset where id = $oldAssetId""".as[(Long, Int, String, String)].firstOption
+      oldAsset should be (Some(oldAssetId, municipalityCode, null, null))
+
+      val updatedAssetId = service.updateExistingById(oldAssetId, Some(Position(0, 51, linkId, Some(0))), Set(), "test",  _ => Unit).id
+
+      val newAsset = sql"""select id, municipality_code, valid_from, valid_to from asset where id = $updatedAssetId""".as[(Long, Int, String, String)].firstOption
+      newAsset should be (Some(updatedAssetId, municipalityCode, null, null))
+
+      val expired = sql"""select case when a.valid_to <= sysdate then 1 else 0 end as expired from asset a where id = $oldAssetId""".as[(Boolean)].firstOption
+      expired should be(Some(true))
+    }
+  }
+
+  test("Should not copy existing masstransitstop if the new distance is less or equal than 50 meters"){
+    runWithRollback {
+      val eventbus = MockitoSugar.mock[DigiroadEventBus]
+      val service = new TestMassTransitStopService(eventbus)
+      val properties = List(
+        SimpleProperty("pysakin_tyyppi", List(PropertyValue("1"))),
+        SimpleProperty("tietojen_yllapitaja", List(PropertyValue("2"))),
+        SimpleProperty("yllapitajan_koodi", List(PropertyValue("livi"))))
+      val linkId = 123l
+      val municipalityCode = 91
+      val geometry = Seq(Point(0.0,0.0), Point(120.0, 0.0))
+
+      when(mockVVHClient.fetchVVHRoadlink(linkId))
+        .thenReturn(Some(VVHRoadlink(linkId, municipalityCode, geometry, Municipality, TrafficDirection.UnknownDirection, FeatureClass.AllOthers)))
+
+      val assetId = service.create(NewMassTransitStop(0, 0, linkId, 0, properties), "test", geometry , municipalityCode, Some(Municipality))
+      val asset = sql"""select id, municipality_code, valid_from, valid_to from asset where id = $assetId""".as[(Long, Int, String, String)].firstOption
+      asset should be (Some(assetId, municipalityCode, null, null))
+
+      val updatedAssetId = service.updateExistingById(assetId, Some(Position(0, 50, linkId, Some(0))), Set(), "test",  _ => Unit).id
+      updatedAssetId should be(assetId)
+
+      val expired = sql"""select case when a.valid_to <= sysdate then 1 else 0 end as expired from asset a where id = $assetId""".as[(Boolean)].firstOption
+      expired should be(Some(false))
+    }
+  }
+
+  test("Should rollback bus stop if tierekisteri throw exception") {
+    val assetId = 300000
+    val geom = Point(374550, 6677350)
+    val pos = Position(geom.x, geom.y, 131573L, Some(85))
+    val properties = List(
+      SimpleProperty("pysakin_tyyppi", List(PropertyValue("1"))),
+      SimpleProperty("tietojen_yllapitaja", List(PropertyValue("2"))),
+      SimpleProperty("yllapitajan_koodi", List(PropertyValue("livi"))))
+
+    val service = new TestMassTransitStopServiceWithDynTransaction(new DummyEventBus)
+    when(mockTierekisteriClient.isTREnabled).thenReturn(true)
+    when(mockTierekisteriClient.updateMassTransitStop(any[TierekisteriMassTransitStop])).thenThrow(new TierekisteriClientException("TR-test exception"))
+    when(mockGeometryTransform.resolveAddressAndLocation(any[Point], any[Int], any[Option[Int]], any[Option[Int]], any[Option[Boolean]])).thenReturn(
+      (RoadAddress(Option("235"), 1, 1, Track.Combined, 0, None), RoadSide.Left)
+    )
+
+    intercept[TierekisteriClientException] {
+      service.updateExistingById(300000, Some(pos), properties.toSet, "user", _ => Unit)
+    }
+
+    val asset = service.getById(300000).get
+    asset.validityPeriod should be(Some(MassTransitStopValidityPeriod.Current))
+  }
+
+  test("delete a TR kept mass transit stop") {
+    runWithRollback {
+      val eventbus = MockitoSugar.mock[DigiroadEventBus]
+      val service = new TestMassTransitStopServiceWithTierekisteri(eventbus)
+      when(mockTierekisteriClient.isTREnabled).thenReturn(true)
+      val (stop, showStatusCode) = service.getMassTransitStopByNationalIdWithTRWarnings(85755, Int => Unit)
+      service.deleteAllMassTransitStopData(stop.head.id)
+      verify(mockTierekisteriClient).deleteMassTransitStop("OTHJ85755")
+      service.getMassTransitStopByNationalIdWithTRWarnings(85755, Int => Unit)._1.isEmpty should be(true)
+      service.getMassTransitStopByNationalIdWithTRWarnings(85755, Int => Unit)._2 should be (false)
+    }
+  }
+
+  test("delete fails if a TR kept mass transit stop is not found") {
+    val eventbus = MockitoSugar.mock[DigiroadEventBus]
+    val service = new TestMassTransitStopServiceWithDynTransaction(eventbus)
+    val (stop, showStatusCode) = service.getMassTransitStopByNationalIdWithTRWarnings(85755, Int => Unit)
+    when(mockTierekisteriClient.deleteMassTransitStop(any[String])).thenThrow(new TierekisteriClientException("foo"))
+    intercept[TierekisteriClientException] {
+      when(mockTierekisteriClient.isTREnabled).thenReturn(true)
+      service.deleteAllMassTransitStopData(stop.head.id)
+    }
+    service.getMassTransitStopByNationalIdWithTRWarnings(85755, Int => Unit)._1.isEmpty should be(false)
+  }
+
+  test("Updating the mass transit stop from others -> ELY should create a stop in TR") {
+    runWithRollback {
+      reset(mockTierekisteriClient)
+      val vvhRoadLink = VVHRoadlink(11, 235, List(Point(0.0,0.0), Point(120.0, 0.0)), State, TrafficDirection.UnknownDirection, FeatureClass.AllOthers)
+      val id = RollbackMassTransitStopService.create(NewMassTransitStop(5.0, 0.0, 1l, 2,
+        Seq(
+          SimpleProperty("tietojen_yllapitaja", Seq(PropertyValue("1"))),
+          SimpleProperty("pysakin_tyyppi", Seq(PropertyValue("2"))),
+          SimpleProperty("vaikutussuunta", Seq(PropertyValue("2")))
+        )), "masstransitstopservice_spec",
+        vvhRoadLink.geometry, vvhRoadLink.municipalityCode, Some(vvhRoadLink.administrativeClass))
+      when(mockGeometryTransform.resolveAddressAndLocation(any[Point], any[Int], any[Option[Int]], any[Option[Int]],
+        any[Option[Boolean]])).thenReturn((new RoadAddress(Some("235"), 110, 10, Track.Combined, 108, None), RoadSide.Right))
+      val service = RollbackMassTransitStopServiceWithTierekisteri
+      val stop = service.getById(id).get
+      val props = stop.propertyData
+      val admin = props.find(_.publicId == "tietojen_yllapitaja").get
+      val newAdmin = admin.copy(values = List(PropertyValue("2")))
+      val types = props.find(_.publicId == "pysakin_tyyppi").get
+      val newTypes = types.copy(values = List(PropertyValue("2"), PropertyValue("3")))
+      admin.values.exists(_.propertyValue == "1") should be (true)
+      types.values.exists(_.propertyValue == "2") should be (true)
+      types.values.exists(_.propertyValue == "3") should be (false)
+      val newStop = stop.copy(stopTypes = Seq(2, 3),
+        propertyData = props.filterNot(_.publicId == "tietojen_yllapitaja").filterNot(_.publicId == "pysakin_tyyppi") ++
+          Seq(newAdmin, newTypes))
+      val newProps = newStop.propertyData.map(prop => SimpleProperty(prop.publicId, prop.values)).toSet
+      service.updateExistingById(stop.id, None, newProps, "seppo", { (Int) => Unit })
+      verify(mockTierekisteriClient, times(1)).createMassTransitStop(any[TierekisteriMassTransitStop])
+      verify(mockTierekisteriClient, times(0)).updateMassTransitStop(any[TierekisteriMassTransitStop])
+    }
+  }
+
+  test("Saving a mass transit stop should not create a stop in TR") {
+    runWithRollback {
+      reset(mockTierekisteriClient)
+      val vvhRoadLink = VVHRoadlink(11, 235, List(Point(0.0,0.0), Point(120.0, 0.0)), State, TrafficDirection.UnknownDirection, FeatureClass.AllOthers)
+      val id = RollbackMassTransitStopService.create(NewMassTransitStop(5.0, 0.0, 1l, 2,
+        Seq(
+          SimpleProperty("tietojen_yllapitaja", Seq(PropertyValue("1"))),
+          SimpleProperty("pysakin_tyyppi", Seq(PropertyValue("2"))),
+          SimpleProperty("vaikutussuunta", Seq(PropertyValue("2")))
+        )), "masstransitstopservice_spec",
+        vvhRoadLink.geometry, vvhRoadLink.municipalityCode, Some(vvhRoadLink.administrativeClass))
+      verify(mockTierekisteriClient, times(0)).updateMassTransitStop(any[TierekisteriMassTransitStop])
+      verify(mockTierekisteriClient, times(0)).createMassTransitStop(any[TierekisteriMassTransitStop])
+    }
+  }
+  test("Updating the mass transit stop from ELY -> others should expire a stop in TR") {
+    runWithRollback {
+      reset(mockTierekisteriClient)
+      val vvhRoadLink = VVHRoadlink(11, 235, List(Point(0.0,0.0), Point(120.0, 0.0)), State, TrafficDirection.UnknownDirection, FeatureClass.AllOthers)
+      val id = RollbackMassTransitStopService.create(NewMassTransitStop(5.0, 0.0, 1l, 2,
+        Seq(
+          SimpleProperty("tietojen_yllapitaja", Seq(PropertyValue("2"))),
+          SimpleProperty("pysakin_tyyppi", Seq(PropertyValue("2"), PropertyValue("3"))),
+          SimpleProperty("vaikutussuunta", Seq(PropertyValue("2")))
+        )), "masstransitstopservice_spec",
+        vvhRoadLink.geometry, vvhRoadLink.municipalityCode, Some(vvhRoadLink.administrativeClass))
+      when(mockGeometryTransform.resolveAddressAndLocation(any[Point], any[Int], any[Option[Int]], any[Option[Int]],
+        any[Option[Boolean]])).thenReturn((new RoadAddress(Some("235"), 110, 10, Track.Combined, 108, None), RoadSide.Right))
+      val service = RollbackMassTransitStopServiceWithTierekisteri
+      val stop = service.getById(id).get
+      val props = stop.propertyData
+      val admin = props.find(_.publicId == "tietojen_yllapitaja").get.copy(values = List(PropertyValue("1")))
+      val newStop = stop.copy(stopTypes = Seq(2, 3), propertyData = props.filterNot(_.publicId == "tietojen_yllapitaja") ++ Seq(admin))
+      val newProps = newStop.propertyData.map(prop => SimpleProperty(prop.publicId, prop.values)).toSet
+      service.updateExistingById(stop.id, None, newProps, "seppo", { (Int) => Unit })
+      verify(mockTierekisteriClient, times(1)).createMassTransitStop(any[TierekisteriMassTransitStop])
+      verify(mockTierekisteriClient, times(1)).updateMassTransitStop(any[TierekisteriMassTransitStop])
+    }
+  }
+
+  test ("Get enumerated property values") {
+    runWithRollback {
+      val propertyValues = RollbackMassTransitStopService.massTransitStopEnumeratedPropertyValues
+      propertyValues.nonEmpty should be (true)
+      propertyValues.forall(x => x._2.nonEmpty) should be (true)
+      propertyValues.forall(x => x._1 != "") should be (true)
+    }
+  }
+}