--- conflicted
+++ resolved
@@ -10,16 +10,6 @@
     "tests"
   ],
   "dependencies": {
-<<<<<<< HEAD
-    "requirejs": "2.1.13",
-    "lodash": "3.10.0",
-    "jquery": "1.11.0",
-    "jquery-migrate": "1.2.1",
-    "momentjs": "2.5.0",
-    "pikaday": "1.2.0",
-    "backbone": "1.1.2",
-    "proj4": "2.3.3",
-=======
     "requirejs": "2.3.2",
     "lodash": "3.10.1",
     "jquery": "1.12.4",
@@ -29,7 +19,6 @@
     "openlayers": "3.20.1",
     "backbone": "1.3.3",
     "proj4": "2.3.15",
->>>>>>> d5b4107a
     "bacon.jquery": "~0.4.12",
     "bacon": "~0.7.89"
   },
