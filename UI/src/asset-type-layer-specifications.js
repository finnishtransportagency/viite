(function(root) {
  root.assetType = {
    totalWeightLimit: 30,
    trailerTruckWeightLimit: 40,
    axleWeightLimit: 50,
    bogieWeightLimit: 60,
    heightLimit: 70,
    lengthLimit: 80,
    widthLimit: 90,
    litRoad: 100,
    pavedRoad: 110,
    width: 120,
    damagedByThaw: 130,
    numberOfLanes: 140,
    congestionTendency: 150,
    massTransitLane: 160,
    trafficVolume: 170,
    winterSpeedLimit: 180,
    prohibition: 190,
    pedestrianCrossings: 200,
    hazardousMaterialTransportProhibition: 210,
    obstacles: 220,
    railwayCrossings: 230,
    directionalTrafficSigns: 240,
    servicePoints: 250,
    europeanRoads: 260,
    exitNumbers: 270,
    trafficLights: 280,
    maintenanceRoad: 290,
    trafficSigns: 300,
    trSpeedLimits: 310
  };

  root.linearAssetSpecs = [
    {
      typeId: assetType.totalWeightLimit,
      singleElementEventCategory: 'totalWeightLimit',
      multiElementEventCategory: 'totalWeightLimits',
      layerName: 'totalWeightLimit',
      title: 'Suurin sallittu massa',
      newTitle: 'Uusi suurin sallittu massa',
      className: 'total-weight-limit',
      unit: 'kg',
      isSeparable: false,
      allowComplementaryLinks: true,
      editControlLabels: {
        title: 'Rajoitus',
        enabled: 'Rajoitus',
        disabled: 'Ei rajoitusta',
        massLimitations : 'Muut massarajoitukset',
        showUnit: true
      },
<<<<<<< HEAD
      label: new LinearAssetLabel(),
      hasTrafficSignReadOnlyLayer: true,
      isVerifiable: true
=======
      hasTrafficSignReadOnlyLayer: true
>>>>>>> 9e27f480
    },
    {
      typeId: assetType.trailerTruckWeightLimit,
      singleElementEventCategory: 'trailerTruckWeightLimit',
      multiElementEventCategory: 'trailerTruckWeightLimits',
      layerName: 'trailerTruckWeightLimit',
      title: 'Yhdistelmän suurin sallittu massa',
      newTitle: 'Uusi yhdistelmän suurin sallittu massa',
      className: 'trailer-truck-weight-limit',
      unit: 'kg',
      isSeparable: false,
      allowComplementaryLinks: true,
      editControlLabels: { title: 'Rajoitus',
        enabled: 'Rajoitus',
        disabled: 'Ei rajoitusta',
        massLimitations : 'Muut massarajoitukset',
        showUnit: true
      },
<<<<<<< HEAD
      label: new LinearAssetLabel(),
      hasTrafficSignReadOnlyLayer: true,
      isVerifiable: true
=======
      hasTrafficSignReadOnlyLayer: true
>>>>>>> 9e27f480
    },
    {
      typeId: assetType.axleWeightLimit,
      singleElementEventCategory: 'axleWeightLimit',
      multiElementEventCategory: 'axleWeightLimits',
      layerName: 'axleWeightLimit',
      title: 'Suurin sallittu akselimassa',
      newTitle: 'Uusi suurin sallittu akselimassa',
      className: 'axle-weight-limit',
      unit: 'kg',
      isSeparable: false,
      allowComplementaryLinks: true,
      editControlLabels: { title: 'Rajoitus',
        enabled: 'Rajoitus',
        disabled: 'Ei rajoitusta',
        massLimitations : 'Muut massarajoitukset',
        showUnit: true
      },
<<<<<<< HEAD
      label: new LinearAssetLabel(),
      hasTrafficSignReadOnlyLayer: true,
      isVerifiable: true
=======
      hasTrafficSignReadOnlyLayer: true
>>>>>>> 9e27f480
    },
    {
      typeId: assetType.bogieWeightLimit,
      singleElementEventCategory: 'bogieWeightLimit',
      multiElementEventCategory: 'bogieWeightlLimits',
      layerName: 'bogieWeightLimit',
      title: 'Suurin sallittu telimassa',
      newTitle: 'Uusi suurin sallittu telimassa',
      className: 'bogie-weight-limit',
      unit: 'kg',
      isSeparable: false,
      allowComplementaryLinks: true,
      editControlLabels: { title: 'Rajoitus',
        enabled: 'Rajoitus',
        disabled: 'Ei rajoitusta',
        massLimitations : 'Muut massarajoitukset',
        showUnit: true
      },
<<<<<<< HEAD
      label: new LinearAssetLabel(),
      hasTrafficSignReadOnlyLayer: true,
      isVerifiable: true
=======
      hasTrafficSignReadOnlyLayer: true
>>>>>>> 9e27f480
    },
    {
      typeId: assetType.heightLimit,
      singleElementEventCategory: 'heightLimit',
      multiElementEventCategory: 'heightLimits',
      layerName: 'heightLimit',
      title: 'Suurin sallittu korkeus',
      newTitle: 'Uusi suurin sallittu korkeus',
      className: 'height-limit',
      unit: 'cm',
      isSeparable: false,
      allowComplementaryLinks: true,
      editControlLabels: { title: 'Rajoitus',
        enabled: 'Rajoitus',
        disabled: 'Ei rajoitusta',
        showUnit: true
      },
      label: new LinearAssetLabel(),
      hasTrafficSignReadOnlyLayer: true,
      isVerifiable: true
    },
    {
      typeId: assetType.lengthLimit,
      singleElementEventCategory: 'lengthLimit',
      multiElementEventCategory: 'lengthLimits',
      layerName: 'lengthLimit',
      title: 'Suurin sallittu pituus',
      newTitle: 'Uusi pituusrajoitus',
      className: 'length-limit',
      unit: 'cm',
      isSeparable: false,
      allowComplementaryLinks: true,
      editControlLabels: { title: 'Rajoitus',
        enabled: 'Rajoitus',
        disabled: 'Ei rajoitusta',
        showUnit: true
      },
      label: new LinearAssetLabel(),
      hasTrafficSignReadOnlyLayer: true,
      isVerifiable: true
    },
    {
      typeId: assetType.widthLimit,
      singleElementEventCategory: 'widthLimit',
      multiElementEventCategory: 'widthLimits',
      layerName: 'widthLimit',
      title: 'Suurin sallittu leveys',
      newTitle: 'Uusi suurin sallittu leveys',
      className: 'width-limit',
      unit: 'cm',
      isSeparable: false,
      allowComplementaryLinks: true,
      editControlLabels: {
        title: 'Rajoitus',
        enabled: 'Rajoitus',
        disabled: 'Ei rajoitusta',
        showUnit: true
      },
      label: new LinearAssetLabel(),
      hasTrafficSignReadOnlyLayer: true,
      isVerifiable: true
    },
    {
      typeId: assetType.litRoad,
      defaultValue: 1,
      singleElementEventCategory: 'litRoad',
      multiElementEventCategory: 'litRoads',
      layerName: 'litRoad',
      title: 'Valaistus',
      newTitle: 'Uusi valaistus',
      className: 'lit-road',
      isSeparable: false,
      allowComplementaryLinks: true,
      editControlLabels: {
        title: 'Valaistus',
        enabled: 'Valaistus',
        disabled: 'Ei valaistusta'
      },
      editConstrains : function(selectedAsset) {
        //check if administrative class is State
        return selectedAsset.administrativeClass === 1;
      },
      isVerifiable: true
    },
    {
      typeId: assetType.damagedByThaw,
      defaultValue: 1,
      singleElementEventCategory: 'roadDamagedByThaw',
      multiElementEventCategory: 'roadsDamagedByThaw',
      layerName: 'roadDamagedByThaw',
      title: 'Kelirikko',
      newTitle: 'Uusi kelirikko',
      className: 'road-damaged-by-thaw',
      isSeparable: false,
      allowComplementaryLinks: true,
      editControlLabels: {
        title: 'Kelirikko',
        enabled: 'Kelirikko',
        disabled: 'Ei kelirikkoa'
      },
      editConstrains : function(selectedAsset) {
        //check if administrative class is State
        return selectedAsset.administrativeClass === 1;
      },
      isVerifiable: false
    },
    {
      typeId: assetType.width,
      singleElementEventCategory: 'roadWidth',
      multiElementEventCategory: 'roadWidth',
      layerName: 'roadWidth',
      title: 'Leveys',
      newTitle: 'Uusi leveys',
      className: 'road-width',
      unit: 'cm',
      isSeparable: false,
      allowComplementaryLinks: true,
      editControlLabels: {
        title: 'Leveys',
        enabled: 'Leveys tiedossa',
        disabled: 'Leveys ei tiedossa',
        showUnit: true
      },
      label: new LinearAssetLabel(),
      editConstrains : function(selectedAsset) {
        //check if administrative class is State
        return selectedAsset.administrativeClass === 1;
      },
      isVerifiable: true
    },
    {
      typeId: assetType.congestionTendency,
      defaultValue: 1,
      singleElementEventCategory: 'congestionTendency',
      multiElementEventCategory: 'congestionTendencies',
      layerName: 'congestionTendency',
      title: 'Ruuhkaantumisherkkyys',
      newTitle: 'Uusi ruuhkautumisherkkä tie',
      className: 'congestion-tendency',
      isSeparable: false,
      allowComplementaryLinks: false,
      editControlLabels: {
        title: 'Herkkyys',
        enabled: 'Ruuhkaantumisherkkä',
        disabled: 'Ei ruuhkaantumisherkkä'
      },
      isVerifiable: false
    },
    {
      typeId: assetType.pavedRoad,
      defaultValue: 1,
      singleElementEventCategory: 'pavedRoad',
      multiElementEventCategory: 'pavedRoads',
      layerName: 'pavedRoad',
      title: 'Päällyste',
      newTitle: 'Uusi päällyste',
      className: 'paved-road',
      isSeparable: false,
      allowComplementaryLinks: true,
      editControlLabels: {
        title: 'Päällyste',
        enabled: 'Päällyste',
        disabled: 'Ei päällystettä'
      },
      editConstrains : function(selectedAsset) {
        //check if administrative class is State
        return selectedAsset.administrativeClass === 1;
      },
      isVerifiable: false
    },
    {
      typeId: assetType.trafficVolume,
      singleElementEventCategory: 'trafficVolume',
      multiElementEventCategory: 'trafficVolumes',
      layerName: 'trafficVolume',
      title: 'Liikennemäärä',
      newTitle: 'Uusi liikennemäärä',
      className: 'traffic-volume',
      unit: 'ajoneuvoa/vuorokausi',
      isSeparable: false,
      allowComplementaryLinks: false,
      editControlLabels: {
        title: '',
        enabled: 'Liikennemäärä',
        disabled: 'Ei tiedossa',
        showUnit: true
      },
      label: new LinearAssetLabel(),
      isVerifiable: false
    },
    {
      typeId: assetType.massTransitLane,
      defaultValue: 1,
      singleElementEventCategory: 'massTransitLane',
      multiElementEventCategory: 'massTransitLanes',
      layerName: 'massTransitLanes',
      title: 'Joukkoliikennekaista',
      newTitle: 'Uusi joukkoliikennekaista',
      className: 'mass-transit-lane',
      isSeparable: true,
      allowComplementaryLinks: true,
      editControlLabels: {
        title: 'Kaista',
        enabled: 'Joukkoliikennekaista',
        disabled: 'Ei joukkoliikennekaistaa'
      },
      editConstrains : function(selectedAsset) {
        //check if administrative class is State
        return selectedAsset.administrativeClass === 1;
      },
      isVerifiable: true
    },
    {
      typeId: assetType.winterSpeedLimit,
      singleElementEventCategory: 'winterSpeedLimit',
      multiElementEventCategory: 'winterSpeedLimits',
      layerName: 'winterSpeedLimits',
      title: 'Talvinopeusrajoitus',
      newTitle: 'Uusi talvinopeusrajoitus',
      className: 'winter-speed-limits',
      unit: 'km/h',
      isSeparable: true,
      allowComplementaryLinks: true,
      editControlLabels: {
        title: 'Rajoitus',
        enabled: 'Talvinopeusrajoitus',
        disabled: 'Ei talvinopeusrajoitusta',
        showUnit: true
      },
      possibleValues: [100, 80, 70, 60],
      style : new WinterSpeedLimitStyle(),
      isVerifiable: false
    },
    {
      typeId: assetType.prohibition,
      singleElementEventCategory: 'prohibition',
      multiElementEventCategory: 'prohibitions',
      layerName: 'prohibition',
      title: 'Ajoneuvokohtaiset rajoitukset',
      newTitle: 'Uusi ajoneuvokohtainen rajoitus',
      className: 'prohibition',
      isSeparable: true,
      allowComplementaryLinks: true,
      editControlLabels: {
        title: 'Rajoitus',
        enabled: 'Rajoitus',
        disabled: 'Ei rajoitusta'
      },
      isVerifiable: true
    },
    {
      typeId: assetType.hazardousMaterialTransportProhibition,
      singleElementEventCategory: 'hazardousMaterialTransportProhibition',
      multiElementEventCategory: 'hazardousMaterialTransportProhibitions',
      layerName: 'hazardousMaterialTransportProhibition',
      title: 'VAK-rajoitus',
      newTitle: 'Uusi VAK-rajoitus',
      className: 'hazardousMaterialTransportProhibition',
      isSeparable: true,
      allowComplementaryLinks: true,
      editControlLabels: {
        title: 'VAK-rajoitus',
        enabled: 'Rajoitus',
        disabled: 'Ei rajoitusta'
      },
      isVerifiable: true
    },
    {
      typeId: assetType.europeanRoads,
      singleElementEventCategory: 'europeanRoad',
      multiElementEventCategory: 'europeanRoads',
      layerName: 'europeanRoads',
      title: 'Eurooppatienumero',
      newTitle: 'Uusi eurooppatienumero',
      className: 'european-road',
      unit: '',
      isSeparable: false,
      allowComplementaryLinks: false,
      editControlLabels: {
        title: '',
        enabled: 'Eurooppatienumero(t)',
        disabled: 'Ei eurooppatienumeroa'
      },
      editConstrains : function(selectedAsset) {
        //check if administrative class is State
        return selectedAsset.administrativeClass === 1;
      },
      label: new LinearAssetLabelMultiValues(),
      isVerifiable: false
    },
    {
      typeId: assetType.exitNumbers,
      singleElementEventCategory: 'exitNumber',
      multiElementEventCategory: 'exitNumbers',
      layerName: 'exitNumbers',
      title: 'Liittymänumero',
      newTitle: 'Uusi liittymänumero',
      className: 'exit-number',
      unit: '',
      isSeparable: false,
      allowComplementaryLinks: false,
      editControlLabels: {
        title: '',
        enabled: 'Liittymänumero(t)',
        disabled: 'Ei liittymänumeroa'
      },
      label: new LinearAssetLabelMultiValues(),
      isVerifiable: false
    },
    {
      typeId: assetType.maintenanceRoad,
      singleElementEventCategory: 'maintenanceRoad',
      multiElementEventCategory: 'maintenanceRoads',
      layerName: 'maintenanceRoad',
      title: 'Rautateiden huoltotie',
      newTitle: 'Uusi rautateiden huoltotie',
      className: 'maintenanceRoad',
      isSeparable: false,
      unit: '',
      allowComplementaryLinks: true,
      editControlLabels: {
        title: '',
        enabled: 'Huoltotie',
        disabled: 'Ei huoltotietä'
      },
      possibleValues: [
        {'name': 'Käyttöoikeus', 'propType': 'single_choice', 'id': "huoltotie_kayttooikeus", value: [{typeId: 1, title: 'Tieoikeus'},{typeId: 2, title: 'Tiekunnan osakkuus'},{typeId: 3, title: 'LiVin hallinnoimalla maa-alueella'},{typeId: 4, title: 'Kevyen liikenteen väylä'},{typeId: 99, title: 'Tuntematon'}]},
        {'name': 'Huoltovastuu', 'propType': 'single_choice', 'id': "huoltotie_huoltovastuu", value: [{typeId: 1, title: 'LiVi'}, {typeId: 2, title: 'Muu'}, {typeId: 99, title: 'Ei tietoa'}]},
        {'name': "Tiehoitokunta", 'propType': 'text', 'id': "huoltotie_tiehoitokunta" },
        {'name': "Yhteyshenkilö", 'propType': 'header' },
        {'name': "Nimi", 'propType': 'text', 'id': "huoltotie_nimi" },
        {'name': "Osoite", 'propType': 'text', 'id': "huoltotie_osoite"},
        {'name': "Postinumero", 'propType': 'text', 'id': "huoltotie_postinumero"},
        {'name': "Postitoimipaikka", 'propType': 'text', 'id': "huoltotie_postitoimipaikka"},
        {'name': "Puhelin 1", 'propType': 'text', 'id': "huoltotie_puh1"},
        {'name': "Puhelin 2", 'propType': 'text', 'id': "huoltotie_puh2"},
        {'name': "Lisätietoa", 'propType': 'text', 'id': "huoltotie_lisatieto"},
        {'name': "Tarkistettu", 'propType': 'checkbox', 'id': "huoltotie_tarkistettu", value: [{typeId: 0, title: 'Ei tarkistettu'}, {typeId: 1, title: 'Tarkistettu'}]}],
      style: new MaintenanceRoadStyle(),
      label : new ServiceRoadLabel(),
      isVerifiable: true
    },
    {
      typeId: assetType.numberOfLanes,
      singleElementEventCategory: 'laneCount',
      multiElementEventCategory: 'laneCounts',
      layerName: 'numberOfLanes',
      title: 'Kaistojen lukumäärä',
      newTitle: 'Uusi kaistojen lukumäärä',
      className: 'lane-count',
      unit: 'kpl / suunta',
      isSeparable: true,
      allowComplementaryLinks: true,
      editControlLabels: {
        title: 'Lukumäärä',
        enabled: 'Kaistojen lukumäärä / suunta',
        disabled: 'Ei tietoa'
      },
      label: new LinearAssetLabel(),
      isVerifiable: true
    }
  ];

  root.experimentalLinearAssetSpecs = [
    {
      typeId: assetType.trSpeedLimits,
      singleElementEventCategory: 'trSpeedLimit',
      multiElementEventCategory: 'trSpeedLimits',
      layerName: 'trSpeedLimits',
      title: 'Tierekisteri nopeusrajoitus',
      newTitle: 'Uusi nopeusrajoitus',
      className: 'tr-speed-limits',
      unit: 'km/h',
      isSeparable: true,
      allowComplementaryLinks: false,
      editControlLabels: {
        title: '',
        enabled: 'Nopeusrajoitus',
        disabled: 'Tuntematon'
      },
      label: new SpeedLimitAssetLabel(),
      hasTrafficSignReadOnlyLayer: true
    }
  ];

  root.pointAssetSpecs = [
    {
      typeId: assetType.pedestrianCrossings,
      layerName: 'pedestrianCrossings',
      title: 'Suojatie',
      allowComplementaryLinks: true,
      newAsset: {  },
      legendValues: [
        {symbolUrl: 'images/point-assets/point_blue.svg', label: 'Suojatie'},
        {symbolUrl: 'images/point-assets/point_red.svg', label: 'Geometrian ulkopuolella'}
      ],
      formLabels: {
        singleFloatingAssetLabel: 'suojatien',
        manyFloatingAssetsLabel: 'suojatiet',
        newAssetLabel: 'suojatie'
      }
    },
    {
      typeId: assetType.obstacles,
      layerName: 'obstacles',
      title: 'Esterakennelma',
      allowComplementaryLinks: true,
      newAsset: { obstacleType: 1 },
      legendValues: [
        {symbolUrl: 'images/point-assets/point_blue.svg', label: 'Suljettu yhteys'},
        {symbolUrl: 'images/point-assets/point_green.svg', label: 'Avattava puomi'},
        {symbolUrl: 'images/point-assets/point_red.svg', label: 'Geometrian ulkopuolella'}
      ],
      formLabels: {
        singleFloatingAssetLabel: 'esterakennelman',
        manyFloatingAssetsLabel: 'esterakennelmat',
        newAssetLabel: 'esterakennelma'
      }
    },
    {
      typeId: assetType.railwayCrossings,
      layerName: 'railwayCrossings',
      title: 'Rautatien tasoristeys',
      allowComplementaryLinks: true,
      newAsset: { safetyEquipment: 1 },
      legendValues: [
        {symbolUrl: 'images/point-assets/point_blue.svg', label: 'Rautatien tasoristeys'},
        {symbolUrl: 'images/point-assets/point_red.svg', label: 'Geometrian ulkopuolella'}
      ],
      formLabels: {
        singleFloatingAssetLabel: 'tasoristeyksen',
        manyFloatingAssetsLabel: 'tasoristeykset',
        newAssetLabel: 'tasoristeys'
      }
    },
    {
      typeId: assetType.directionalTrafficSigns,
      layerName: 'directionalTrafficSigns',
      title: 'Opastustaulu',
      allowComplementaryLinks: false,
      newAsset: { validityDirection: 2 },
      legendValues: [
        {symbolUrl: 'src/resources/digiroad2/bundle/assetlayer/images/direction-arrow-directional-traffic-sign.svg', label: 'Opastustaulu'},
        {symbolUrl: 'src/resources/digiroad2/bundle/assetlayer/images/direction-arrow-warning-directional-traffic-sign.svg', label: 'Geometrian ulkopuolella'}
      ],
      formLabels: {
        singleFloatingAssetLabel: 'opastustaulun',
        manyFloatingAssetsLabel: 'opastustaulut',
        newAssetLabel: 'opastustaulu'
      }
    },
    {
      typeId: assetType.servicePoints,
      layerName: 'servicePoints',
      title: 'Palvelupiste',
      allowComplementaryLinks: false,
      newAsset: { services: [] },
      legendValues: [
        {symbolUrl: 'images/point-assets/point_blue.svg', label: 'Palvelupiste'}
      ],
      formLabels: {
        singleFloatingAssetLabel: 'palvelupisteen',
        manyFloatingAssetsLabel: 'palvelupisteet',
        newAssetLabel: 'palvelupiste'
      }
    },
    {
      typeId: assetType.trafficLights,
      layerName: 'trafficLights',
      title: 'Liikennevalo',
      allowComplementaryLinks: true,
      newAsset: {  },
      legendValues: [
        {symbolUrl: 'images/point-assets/point_blue.svg', label: 'Liikennevalo'},
        {symbolUrl: 'images/point-assets/point_red.svg', label: 'Geometrian ulkopuolella'}
      ],
      formLabels: {
        singleFloatingAssetLabel: 'liikennevalojen',
        manyFloatingAssetsLabel: 'liikennevalot',
        newAssetLabel: 'liikennevalo'
      }
    },
    {
      typeId: assetType.trafficSigns,
      layerName: 'trafficSigns',
      title: 'Liikennemerkit',
      allowComplementaryLinks: true,
      newAsset: { validityDirection: 2, propertyData: [
        {'name': 'Tyyppi', 'propertyType': 'single_choice', 'publicId': "trafficSigns_type", values: [ [ {propertyValue: 1} ] ] },
        {'name': "Arvo", 'propertyType': 'text', 'publicId': "trafficSigns_value", values: []},
        {'name': "Lisatieto", 'propertyType': 'text', 'publicId': "trafficSigns_info", values: []}
      ]},
      label: new TrafficSignLabel(),
      collection: TrafficSignsCollection,
      allowGrouping: true,
      groupingDistance: 9,
      formLabels: {
        singleFloatingAssetLabel: 'liikennemerkin',
        manyFloatingAssetsLabel: 'liikennemerkit',
        newAssetLabel: 'liikennemerkki'
      },
      editConstrains : function(selectedAsset, linkId) {
       // check if administrative class is State
          return selectedAsset.getAdministrativeClass(linkId) === "State";
     }
    }
  ];
})(this);<|MERGE_RESOLUTION|>--- conflicted
+++ resolved
@@ -50,13 +50,9 @@
         massLimitations : 'Muut massarajoitukset',
         showUnit: true
       },
-<<<<<<< HEAD
       label: new LinearAssetLabel(),
       hasTrafficSignReadOnlyLayer: true,
       isVerifiable: true
-=======
-      hasTrafficSignReadOnlyLayer: true
->>>>>>> 9e27f480
     },
     {
       typeId: assetType.trailerTruckWeightLimit,
@@ -75,13 +71,9 @@
         massLimitations : 'Muut massarajoitukset',
         showUnit: true
       },
-<<<<<<< HEAD
       label: new LinearAssetLabel(),
       hasTrafficSignReadOnlyLayer: true,
       isVerifiable: true
-=======
-      hasTrafficSignReadOnlyLayer: true
->>>>>>> 9e27f480
     },
     {
       typeId: assetType.axleWeightLimit,
@@ -100,13 +92,9 @@
         massLimitations : 'Muut massarajoitukset',
         showUnit: true
       },
-<<<<<<< HEAD
       label: new LinearAssetLabel(),
       hasTrafficSignReadOnlyLayer: true,
       isVerifiable: true
-=======
-      hasTrafficSignReadOnlyLayer: true
->>>>>>> 9e27f480
     },
     {
       typeId: assetType.bogieWeightLimit,
@@ -125,13 +113,9 @@
         massLimitations : 'Muut massarajoitukset',
         showUnit: true
       },
-<<<<<<< HEAD
       label: new LinearAssetLabel(),
       hasTrafficSignReadOnlyLayer: true,
       isVerifiable: true
-=======
-      hasTrafficSignReadOnlyLayer: true
->>>>>>> 9e27f480
     },
     {
       typeId: assetType.heightLimit,
