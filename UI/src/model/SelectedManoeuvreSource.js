(function(root) {
  root.SelectedManoeuvreSource = function(collection) {
    var current = null;

    var close = function() {
      if (current) {
        current.unselect();
        current = null;
        eventbus.trigger('manoeuvres:unselected');
      }
    };

    var open = function(mmlId) {
      if (!current || current.mmlId !== mmlId) {
        close();
        collection.get(mmlId, function(roadLink){
          current = roadLink;
          current.select();
          eventbus.trigger('manoeuvres:selected', roadLink);
        });
      }
    };

    var get = function() {
      return current;
    };

    var refresh = function() {
      if (current) {
        var mmlId = current.mmlId;
        current = null;
        open(mmlId);
      }
    };

    var getMmlId = function() {
      return current.mmlId;
    };

    var exists = function() {
      return current !== null;
    };

    var addManoeuvre = function(manoeuvre) {
<<<<<<< HEAD
      var newManoeuvre = _.merge({}, { sourceRoadLinkId: current.roadLinkId, sourceMmlId: current.mmlId }, manoeuvre);
=======
      var newManoeuvre = _.merge({}, { sourceMmlId: current.mmlId }, manoeuvre);
>>>>>>> d9c46a68
      collection.addManoeuvre(newManoeuvre);
    };

    var removeManoeuvre = function(manoeuvre) {
      var manoeuvreToBeRemoved = _.merge({}, { sourceMmlId: current.mmlId }, manoeuvre);
      collection.removeManoeuvre(manoeuvreToBeRemoved);
    };

    var setExceptions = function(manoeuvreId, exceptions) {
      collection.setExceptions(manoeuvreId, exceptions);
    };

    var setAdditionalInfo = function(manoeuvreId, additionalInfo) {
      collection.setAdditionalInfo(manoeuvreId, additionalInfo);
    };

    var save = function() {
      collection.save(function() {
        eventbus.trigger('manoeuvres:saved', current);
      });
    };

    var cancel = function() {
      collection.cancelModifications();
      eventbus.trigger('manoeuvres:cancelled', current);
    };

    var isDirty = function() {
      return collection.isDirty();
    };

    return {
      close: close,
      open: open,
      get: get,
      getMmlId: getMmlId,
      exists: exists,
      addManoeuvre: addManoeuvre,
      removeManoeuvre: removeManoeuvre,
      setExceptions: setExceptions,
      setAdditionalInfo: setAdditionalInfo,
      save: save,
      cancel: cancel,
      isDirty: isDirty,
      refresh: refresh
    };
  };
})(this);<|MERGE_RESOLUTION|>--- conflicted
+++ resolved
@@ -42,11 +42,7 @@
     };
 
     var addManoeuvre = function(manoeuvre) {
-<<<<<<< HEAD
-      var newManoeuvre = _.merge({}, { sourceRoadLinkId: current.roadLinkId, sourceMmlId: current.mmlId }, manoeuvre);
-=======
       var newManoeuvre = _.merge({}, { sourceMmlId: current.mmlId }, manoeuvre);
->>>>>>> d9c46a68
       collection.addManoeuvre(newManoeuvre);
     };
 
