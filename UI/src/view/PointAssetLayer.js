--- conflicted
+++ resolved
@@ -10,12 +10,9 @@
       mapOverlay = params.mapOverlay,
       layerName = params.layerName,
       newAsset = params.newAsset,
-<<<<<<< HEAD
+      roadAddressInfoPopup = params.roadAddressInfoPopup,
       editConstrains = params.editConstrains,
       assetLabel = params.assetLabel;
-=======
-      roadAddressInfoPopup = params.roadAddressInfoPopup;
->>>>>>> c5229eb8
 
     Layer.call(this, layerName, roadLayer);
     var me = this;
