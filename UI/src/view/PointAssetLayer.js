--- conflicted
+++ resolved
@@ -310,11 +310,8 @@
     function hide() {
       selectedAsset.close();
       vectorLayer.setVisible(false);
-<<<<<<< HEAD
       roadAddressInfoPopup.stop();
-=======
       stopListeningExtraEvents();
->>>>>>> 3c3fb322
       me.stop();
       me.hide();
     }
