--- conflicted
+++ resolved
@@ -6,7 +6,6 @@
     this.minZoomForContent = zoomlevels.minZoomForAssets;
     var indicatorLayer = new OpenLayers.Layer.Boxes('adjacentLinkIndicators');
     roadLayer.setLayerSpecificMinContentZoomLevel(layerName, me.minZoomForContent);
-<<<<<<< HEAD
     var featureTypeRules = [
       new OpenLayersRule().where('type').is('normal').and('zoomLevel', roadLayer.uiState).is(9).use({ strokeWidth: 3 }),
       new OpenLayersRule().where('type').is('normal').and('zoomLevel', roadLayer.uiState).is(10).use({ strokeWidth: 5 }),
@@ -28,7 +27,7 @@
     ];
     var signSizeRules = [
       new OpenLayersRule().where('zoomLevel', roadLayer.uiState).is(9).use({ pointRadius: 0 }),
-      new OpenLayersRule().where('zoomLevel', roadLayer.uiState).is(10).use({ pointRadius: 12 }),
+      new OpenLayersRule().where('zoomLevel', roadLayer.uiState).is(10).use({ pointRadius: 10 }),
       new OpenLayersRule().where('zoomLevel', roadLayer.uiState).is(11).use({ pointRadius: 14 }),
       new OpenLayersRule().where('zoomLevel', roadLayer.uiState).is(12).use({ pointRadius: 16 }),
       new OpenLayersRule().where('zoomLevel', roadLayer.uiState).is(13).use({ pointRadius: 20 }),
@@ -42,8 +41,8 @@
       graphicOpacity: 1.0
     }));
     defaultStyle.addRules([
-      new OpenLayersRule().where('manoeuvreSource').is(1).use({ strokeColor: '#0000ff', externalGraphic: 'images/link-properties/arrow-blue.svg' }),
-      new OpenLayersRule().where('manoeuvreSource').is(0).use({ strokeColor: '#a4a4a2', externalGraphic: 'images/link-properties/arrow-grey.svg' })
+      new OpenLayersRule().where('manoeuvreSource').is(1).use({ strokeColor: '#0000ff', externalGraphic: 'images/link-properties/arrow-drop-green.svg' }),
+      new OpenLayersRule().where('manoeuvreSource').is(0).use({ strokeColor: '#a4a4a2', externalGraphic: 'images/link-properties/arrow-drop-grey.svg' })
     ]);
     defaultStyle.addRules(featureTypeRules);
     defaultStyle.addRules([
@@ -56,31 +55,6 @@
       new OpenLayersRule().where('zoomLevel', roadLayer.uiState).is(15).use({ pointRadius: 24 })
     ]);
     var defaultStyleMap = new OpenLayers.StyleMap({ default: defaultStyle });
-=======
-    var manoeuvreSourceLookup = {
-      0: { strokeColor: '#a4a4a2', externalGraphic: 'images/link-properties/arrow-drop-grey.svg' },
-      1: { strokeColor: '#0000ff', externalGraphic: 'images/link-properties/arrow-drop-green.svg' }
-    };
-    var featureTypeLookup = {
-      normal: { strokeWidth: 8},
-      overlay: { strokeColor: '#be0000', strokeLinecap: 'square', strokeWidth: 6, strokeDashstyle: '1 10'  }
-    };
-    var oneWaySignSizeLookup = {
-      9: { pointRadius: 0 },
-      10: { pointRadius: 10 },
-      11: { pointRadius: 14 },
-      12: { pointRadius: 16 },
-      13: { pointRadius: 20 },
-      14: { pointRadius: 24 },
-      15: { pointRadius: 24 }
-    };
-    var defaultStyleMap = new OpenLayers.StyleMap({
-      'default': new OpenLayers.Style(OpenLayers.Util.applyDefaults({ strokeOpacity: 0.65, pointRadius: 12, rotation: '${rotation}' }))
-    });
-    defaultStyleMap.addUniqueValueRules('default', 'manoeuvreSource', manoeuvreSourceLookup);
-    defaultStyleMap.addUniqueValueRules('default', 'type', featureTypeLookup);
-    roadLayer.addUIStateDependentLookupToStyleMap(defaultStyleMap, 'default', 'zoomLevel', oneWaySignSizeLookup);
->>>>>>> ed097fd1
     roadLayer.setLayerSpecificStyleMap(layerName, defaultStyleMap);
 
     var selectionSelectStyle = new OpenLayers.Style(OpenLayers.Util.applyDefaults({
