(function (root) {
  root.ManoeuvreForm = function(selectedManoeuvreSource) {
    var buttons = '' +
      '<div class="manoeuvres form-controls">' +
        '<button class="save btn btn-primary" disabled>Tallenna</button>' +
        '<button class="cancel btn btn-secondary" disabled>Peruuta</button>' +
      '</div>';
    var template = '' +
      '<header>' +
        '<span>Linkin MML ID: <%= mmlId %></span>' +
        buttons +
      '</header>' +
      '<div class="wrapper read-only">' +
        '<div class="form form-horizontal form-dark form-manoeuvre">' +
          '<div class="form-group">' +
            '<p class="form-control-static asset-log-info">Muokattu viimeksi: <%- modifiedBy %> <%- modifiedAt %> </p>' +
          '</div>' +
          '<label>Kääntyminen kielletty linkeille</label>' +
          '<div></div>' +
        '</div>' +
      '</div>' +
      '<footer>' + buttons + '</footer>';
    var manouvreTemplate = '' +
      '<div class="form-group manoeuvre">' +
        '<p class="form-control-static">MML ID: <%= destMmlId %></p>' +
        '<% if(localizedExceptions.length > 0) { %>' +
        '<div class="form-group">' +
          '<label>Rajoitus ei koske seuraavia ajoneuvoja</label>' +
          '<ul>' +
            '<% _.forEach(localizedExceptions, function(e) { %> <li><%- e %></li> <% }) %>' +
          '</ul>' +
        '</div>' +
        '<% } %>' +
        '<% if(!_.isEmpty(additionalInfo)) { %> <label>Tarkenne: <%- additionalInfo %></label> <% } %>' +
      '</div>';
    var adjacentLinkTemplate = '' +
      '<div class="form-group adjacent-link" manoeuvreId="<%= manoeuvreId %>" mmlId="<%= mmlId %>" style="display: none">' +
        '<div class="form-group">' +
          '<div class="checkbox" >' +
            '<input type="checkbox" <% print(checked ? "checked" : "") %>/>' +
          '</div>' +
          '<p class="form-control-static">MML ID <%= mmlId %> <span class="marker"><%= marker %></span></p>' +
        '</div>' +
        '<div class="exception-group <% print(checked ? "" : "exception-hidden") %>">' +
          '<label>Rajoitus ei koske seuraavia ajoneuvoja</label>' +

          '<% _.forEach(localizedExceptions, function(selectedException) { %>' +
            '<div class="form-group exception">' +
              '<%= deleteButtonTemplate %>' +
              '<select class="form-control select">' +
                '<% _.forEach(exceptionOptions, function(e, key) { %> ' +
                  '<option value="<%- key %>" <% if(selectedException === e) { print(selected="selected")} %> ><%- e %></option> ' +
                '<% }) %>' +
              '</select>' +
            '</div>' +
          '<% }) %>' +
          '<%= newExceptionSelect %>' +
          '<div class="form-group">' +
            '<input type="text" class="form-control additional-info" ' +
                               'placeholder="Muu tarkenne, esim. aika." <% print(checked ? "" : "disabled") %> ' +
                               '<% if(additionalInfo) { %> value="<%- additionalInfo %>" <% } %>/>' +
          '</div>' +
        '<div>' +
      '</div>';
    var newExceptionTemplate = '' +
      '<div class="form-group exception">' +
        '<select class="form-control select new-exception" <% print(checked ? "" : "disabled") %> >' +
          '<option class="empty" disabled selected>Valitse tyyppi</option>' +
          '<% _.forEach(exceptionOptions, function(e, key) { %> <option value="<%- key %>"><%- e %></option> <% }) %>' +
        '</select>' +
      '</div>';
    var deleteButtonTemplate = '<button class="btn-delete delete">x</button>';

    var exceptions = {
      4: 'Kuorma-auto',
      5: 'Linja-auto',
      6: 'Pakettiauto',
      7: 'Henkilöauto',
      8: 'Taksi',
      13: 'Ajoneuvoyhdistelmä',
      14: 'Traktori tai maatalousajoneuvo',
      15: 'Matkailuajoneuvo',
      16: 'Jakeluauto',
      18: 'Kimppakyytiajoneuvo',
      19: 'Sotilasajoneuvo',
      20: 'Vaarallista lastia kuljettava ajoneuvo',
      21: 'Huoltoajo',
      22: 'Tontille ajo'
    };
    var localizeException = function(e) {
      return exceptions[e];
    };
    var bindEvents = function() {
      var rootElement = $('#feature-attributes');

      function toggleMode(readOnly) {
        rootElement.find('.adjacent-link').toggle(!readOnly);
        rootElement.find('.manoeuvre').toggle(readOnly);
        rootElement.find('.form-controls').toggle(!readOnly);
        if(readOnly){
          rootElement.find('.wrapper').addClass('read-only');
        } else {
          rootElement.find('.wrapper').removeClass('read-only');
        }
      }
      eventbus.on('application:readOnly', toggleMode);

      var sortExceptions = function(exceptions) {
        return exceptions ? exceptions.sort(function (x, y) {
          return x - y;
        }) : [];
      };

      eventbus.on('manoeuvres:selected manoeuvres:cancelled', function(roadLink) {
        roadLink.modifiedBy = roadLink.modifiedBy || '-';
        roadLink.modifiedAt = roadLink.modifiedAt || '';
        rootElement.html(_.template(template)(roadLink));
        _.each(roadLink.manoeuvres, function(manoeuvre) {
          var attributes = _.merge({}, manoeuvre, {
            localizedExceptions: _.map(sortExceptions(manoeuvre.exceptions), function(e) { return localizeException(e); })
          });
          rootElement.find('.form').append(_.template(manouvreTemplate)(attributes));
        });
        _.each(roadLink.adjacent, function(adjacentLink) {
          var manoeuvre = _.find(roadLink.manoeuvres, function(manoeuvre) { return adjacentLink.mmlId === manoeuvre.destMmlId; });
          var checked = manoeuvre ? true : false;
          var manoeuvreId = manoeuvre ? manoeuvre.id.toString(10) : "";
          var localizedExceptions = manoeuvre ? _.map(sortExceptions(manoeuvre.exceptions), function(e) { return localizeException(e); }) : [];
          var additionalInfo = (manoeuvre && !_.isEmpty(manoeuvre.additionalInfo)) ? manoeuvre.additionalInfo : null;
          var attributes = _.merge({}, adjacentLink, {
            checked: checked,
            manoeuvreId: manoeuvreId,
            exceptionOptions: exceptions,
            localizedExceptions: localizedExceptions,
            additionalInfo: additionalInfo,
            newExceptionSelect: _.template(newExceptionTemplate)({ exceptionOptions: exceptions, checked: checked }),
            deleteButtonTemplate: deleteButtonTemplate
          });

          rootElement.find('.form').append(_.template(adjacentLinkTemplate)(attributes));
        });

        toggleMode(applicationModel.isReadOnly());

        var manoeuvreData = function(formGroupElement) {
<<<<<<< HEAD
          var destRoadLinkId = parseInt(formGroupElement.attr('roadLinkId'), 10);
=======
>>>>>>> d9c46a68
          var destMmlId = parseInt(formGroupElement.attr('mmlId'), 10);
          var manoeuvreId = !_.isEmpty(formGroupElement.attr('manoeuvreId')) ? parseInt(formGroupElement.attr('manoeuvreId'), 10) : null;
          var additionalInfo = !_.isEmpty(formGroupElement.find('.additional-info').val()) ? formGroupElement.find('.additional-info').val() : null;
          return {
<<<<<<< HEAD
            destRoadLinkId: destRoadLinkId,
=======
>>>>>>> d9c46a68
            manoeuvreId: manoeuvreId,
            destMmlId: destMmlId,
            exceptions: manoeuvreExceptions(formGroupElement),
            additionalInfo: additionalInfo
          };
        };

        var manoeuvreExceptions = function(formGroupElement) {
          var selectedOptions = formGroupElement.find('select option:selected');
          return _.chain(selectedOptions)
            .map(function(option) { return parseInt($(option).val(), 10); })
            .reject(function(val) { return _.isNaN(val); })
            .value();
        };

        var throttledAdditionalInfoHandler = _.throttle(function(event) {
          var manoeuvre = manoeuvreData($(event.delegateTarget));
          var manoeuvreId = manoeuvre.manoeuvreId;
          if (_.isNull(manoeuvreId)) {
            selectedManoeuvreSource.addManoeuvre(manoeuvre);
          } else {
            selectedManoeuvreSource.setAdditionalInfo(manoeuvreId, manoeuvre.additionalInfo || "");
          }
        }, 1000);
        rootElement.find('.adjacent-link').on('input', 'input[type="text"]', throttledAdditionalInfoHandler);
        rootElement.find('.adjacent-link').on('change', 'input[type="checkbox"]', function(event) {
          var eventTarget = $(event.currentTarget);
          var manoeuvre = manoeuvreData($(event.delegateTarget));
          if (eventTarget.attr('checked') === 'checked') {
            selectedManoeuvreSource.addManoeuvre(manoeuvre);
          } else {
            selectedManoeuvreSource.removeManoeuvre(manoeuvre);
          }
        });
        rootElement.find('.adjacent-link').on('change', '.exception .select', function(event) {
          var manoeuvre = manoeuvreData($(event.delegateTarget));
          var manoeuvreId = manoeuvre.manoeuvreId;
          if (_.isNull(manoeuvreId)) {
            selectedManoeuvreSource.addManoeuvre(manoeuvre);
          } else {
            selectedManoeuvreSource.setExceptions(manoeuvreId, manoeuvre.exceptions);
          }
        });
        rootElement.find('.adjacent-link').on('change', '.new-exception', function(event) {
          var selectElement = $(event.target);
          var formGroupElement = $(event.delegateTarget);
          selectElement.parent().after(_.template(newExceptionTemplate)({
            exceptionOptions: exceptions,
            checked: true
          }));
          selectElement.removeClass('new-exception');
          selectElement.find('option.empty').remove();
          selectElement.before(deleteButtonTemplate);
          selectElement.parent().on('click', 'button.delete', function(event) {
            deleteException($(event.target).parent(), formGroupElement);
          });
        });
        rootElement.find('.adjacent-link').on('click', '.checkbox :checkbox', function(event) {
          var isChecked = $(event.target).is(':checked');
          var selects = $(event.delegateTarget).find('select');
          var button = $(event.delegateTarget).find('button');
          var text = $(event.delegateTarget).find('input[type="text"]');
          var group = $(event.delegateTarget).find('.exception-group');
          if(isChecked){
            selects.prop('disabled', false);
            button.prop('disabled', false);
            text.prop('disabled', false);
            group.slideDown('fast');
          } else {
            selects.prop('disabled', 'disabled');
            button.prop('disabled', 'disabled');
            text.prop('disabled', 'disabled');
            group.slideUp('fast');
          }
        });
        rootElement.find('.adjacent-link').on('click', '.exception button.delete', function(event) {
          deleteException($(event.target).parent(), $(event.delegateTarget));
        });
        var deleteException = function(exceptionRow, formGroupElement) {
          exceptionRow.remove();
          var manoeuvre = manoeuvreData(formGroupElement);
          if (_.isNull(manoeuvre.manoeuvreId)) {
            selectedManoeuvreSource.addManoeuvre(manoeuvre);
          } else {
            selectedManoeuvreSource.setExceptions(manoeuvre.manoeuvreId, manoeuvre.exceptions);
          }
        };
      });
      eventbus.on('manoeuvres:unselected', function() {
        rootElement.empty();
      });
      eventbus.on('manoeuvres:saved', function() {
        rootElement.find('.form-controls button').attr('disabled', true);
      });
      eventbus.on('manoeuvre:changed', function() {
        rootElement.find('.form-controls button').attr('disabled', false);
      });
      rootElement.on('click', '.manoeuvres button.save', function() {
        selectedManoeuvreSource.save();
      });
      rootElement.on('click', '.manoeuvres button.cancel', function() {
        selectedManoeuvreSource.cancel();
      });
    };

    bindEvents();
  };
})(this);<|MERGE_RESOLUTION|>--- conflicted
+++ resolved
@@ -143,18 +143,10 @@
         toggleMode(applicationModel.isReadOnly());
 
         var manoeuvreData = function(formGroupElement) {
-<<<<<<< HEAD
-          var destRoadLinkId = parseInt(formGroupElement.attr('roadLinkId'), 10);
-=======
->>>>>>> d9c46a68
           var destMmlId = parseInt(formGroupElement.attr('mmlId'), 10);
           var manoeuvreId = !_.isEmpty(formGroupElement.attr('manoeuvreId')) ? parseInt(formGroupElement.attr('manoeuvreId'), 10) : null;
           var additionalInfo = !_.isEmpty(formGroupElement.find('.additional-info').val()) ? formGroupElement.find('.additional-info').val() : null;
           return {
-<<<<<<< HEAD
-            destRoadLinkId: destRoadLinkId,
-=======
->>>>>>> d9c46a68
             manoeuvreId: manoeuvreId,
             destMmlId: destMmlId,
             exceptions: manoeuvreExceptions(formGroupElement),
