--- conflicted
+++ resolved
@@ -9,11 +9,8 @@
       style = params.style,
       layerName = params.layerName,
       assetLabel = params.assetLabel,
-<<<<<<< HEAD
+      roadAddressInfoPopup = params.roadAddressInfoPopup,
       editConstrains = params.editConstrains;
-=======
-      roadAddressInfoPopup = params.roadAddressInfoPopup;
->>>>>>> 458d1780
 
 
   Layer.call(this, layerName, roadLayer);
