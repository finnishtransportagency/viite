--- conflicted
+++ resolved
@@ -21,13 +21,7 @@
 
     var isShowingForLayer = {
       speedLimit: false,
-      trSpeedLimits: false,
-      totalWeightLimit: false,
-      trailerTruckWeightLimit: false,
-      axleWeightLimit: false,
-      bogieWeightLimit: false,
-      heightLimit: false,
-      lengthLimit: false
+      trSpeedLimits: false
     };
 
     var setLayerToShow = function(layerName, isShowing){
@@ -42,14 +36,14 @@
 
     var showReadOnlyTrafficSigns = function(){
       setLayerToShow(parentLayerName, true);
-      collection.setTrafficSigns(parentLayerName, true);
+      collection.setTrafficSigns('speedLimits', true);
       me.show();
       me.refreshView();
     };
 
     var hideReadOnlyTrafficSigns = function(){
       setLayerToShow(parentLayerName, false);
-      collection.setTrafficSigns(parentLayerName, false);
+      collection.setTrafficSigns('speedLimits', false);
       me.hide();
     };
 
@@ -61,14 +55,11 @@
       vectorLayer.setOpacity(1);
     };
 
-<<<<<<< HEAD
-=======
     var mapMovedHandler = function(mapState) {
       if(mapState.selectedLayer === parentLayerName && mapState.zoom < minZoomForContent)
         me.removeLayerFeatures();
     };
 
->>>>>>> 3b45e242
     eventbus.on(parentLayerName + ':hideReadOnlyTrafficSigns', hideReadOnlyTrafficSigns);
     eventbus.on(parentLayerName + ':showReadOnlyTrafficSigns', showReadOnlyTrafficSigns);
     eventbus.on('readOnlyLayer:' + parentLayerName + ':shown', function (layerName) {
