--- conflicted
+++ resolved
@@ -406,22 +406,16 @@
     };
 
     var show = function(map) {
-<<<<<<< HEAD
       roadAddressInfoPopup.start();
-=======
       startListeningExtraEvents();
->>>>>>> 3c3fb322
       me.show(map);
     };
 
     var hideLayer = function() {
       unselectRoadLink();
       historyLayer.clear();
-<<<<<<< HEAD
       roadAddressInfoPopup.stop();
-=======
       stopListeningExtraEvents();
->>>>>>> 3c3fb322
       me.stop();
       me.hide();
     };
