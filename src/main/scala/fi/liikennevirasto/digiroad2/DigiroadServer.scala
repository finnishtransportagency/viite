--- conflicted
+++ resolved
@@ -1,155 +1,151 @@
-package fi.liikennevirasto.digiroad2
-
-import java.util.Properties
-import java.util.logging.Logger
-import javax.servlet.http.{HttpServletRequest, HttpServletResponse}
-
-import org.eclipse.jetty.client.{HttpClient, HttpProxy, ProxyConfiguration}
-
-import scala.collection.JavaConversions._
-import org.eclipse.jetty.http.{HttpURI, MimeTypes}
-import org.eclipse.jetty.proxy.ProxyServlet
-import org.eclipse.jetty.server.{Handler, Server}
-import org.eclipse.jetty.webapp.WebAppContext
-import org.eclipse.jetty.client.api.Request
-import org.eclipse.jetty.server.handler.{ContextHandler, ContextHandlerCollection}
-import org.slf4j.LoggerFactory
-
-
-trait DigiroadServer {
-  val contextPath : String
-  val viiteContextPath: String
-
-  protected def setupWebContext(): WebAppContext ={
-    val context = new WebAppContext()
-    context.setDescriptor("src/main/webapp/WEB-INF/web.xml")
-    context.setResourceBase("src/main/webapp")
-    context.setContextPath(contextPath)
-    context.setParentLoaderPriority(true)
-    context.setInitParameter("org.eclipse.jetty.servlet.Default.dirAllowed", "false")
-    context.addServlet(classOf[NLSProxyServlet], "/maasto/*")
-    context.addServlet(classOf[VKMProxyServlet], "/vkm/*")
-    context.addServlet(classOf[VKMUIProxyServlet], "/viitekehysmuunnin/*")
-    context.getMimeTypes.addMimeMapping("ttf", "application/x-font-ttf")
-    context.getMimeTypes.addMimeMapping("woff", "application/x-font-woff")
-    context.getMimeTypes.addMimeMapping("eot", "application/vnd.ms-fontobject")
-    context.getMimeTypes.addMimeMapping("js", "application/javascript; charset=UTF-8")
-<<<<<<< HEAD
-    context
-  }
-
-  def startServer() {
-    val server = new Server(8080)
-    val context = setupWebContext()
-    server.setHandler(context)
-=======
-    val handler = new ContextHandlerCollection()
-    val handlers = Array(context, createViiteContext())
-    handler.setHandlers(handlers.map(_.asInstanceOf[Handler]))
-    server.setHandler(handler)
->>>>>>> 274cb21f
-    server.start()
-    server.join()
-  }
-
-  def createViiteContext() = {
-    val appContext = new WebAppContext()
-    appContext.setDescriptor("src/main/webapp/WEB-INF/viite_web.xml")
-    appContext.setResourceBase("src/main/webapp/viite")
-    appContext.setContextPath(viiteContextPath)
-    appContext.setParentLoaderPriority(true)
-    appContext.setInitParameter("org.eclipse.jetty.servlet.Default.dirAllowed", "false")
-    appContext.addServlet(classOf[NLSProxyServlet], "/maasto/*")
-    appContext.addServlet(classOf[ArcGisProxyServlet], "/arcgis/*")
-    appContext.getMimeTypes.addMimeMapping("ttf", "application/x-font-ttf")
-    appContext.getMimeTypes.addMimeMapping("woff", "application/x-font-woff")
-    appContext.getMimeTypes.addMimeMapping("eot", "application/vnd.ms-fontobject")
-    appContext.getMimeTypes.addMimeMapping("js", "application/javascript; charset=UTF-8")
-    appContext
-  }
-}
-
-class NLSProxyServlet extends ProxyServlet {
-  override def rewriteURI(req: HttpServletRequest): java.net.URI = {
-    val uri = req.getRequestURI
-    java.net.URI.create("http://karttamoottori.maanmittauslaitos.fi"
-      + uri.replaceFirst("/digiroad", "").replaceFirst("/viite", ""))
-  }
-
-  override def sendProxyRequest(clientRequest: HttpServletRequest, proxyResponse: HttpServletResponse, proxyRequest: Request): Unit = {
-    proxyRequest.header("Referer", "http://www.paikkatietoikkuna.fi/web/fi/kartta")
-    proxyRequest.header("Host", null)
-    super.sendProxyRequest(clientRequest, proxyResponse, proxyRequest)
-  }
-
-  override def getHttpClient: HttpClient = {
-    val client = super.getHttpClient
-    val properties = new Properties()
-    properties.load(getClass.getResourceAsStream("/digiroad2.properties"))
-    if (properties.getProperty("http.proxySet", "false").toBoolean) {
-      val proxy = new HttpProxy(properties.getProperty("http.proxyHost", "localhost"), properties.getProperty("http.proxyPort", "80").toInt)
-      proxy.getExcludedAddresses.addAll(properties.getProperty("http.nonProxyHosts", "").split("|").toList)
-      client.getProxyConfiguration.getProxies.add(proxy)
-      client.setIdleTimeout(60000)
-    }
-    client
-  }
-}
-
-class ArcGisProxyServlet extends ProxyServlet {
-  val logger = LoggerFactory.getLogger(getClass)
-  override def rewriteURI(req: HttpServletRequest): java.net.URI = {
-    val uri = req.getRequestURI
-    java.net.URI.create("https://aineistot.esri.fi"
-      + uri.replaceFirst("/viite", ""))
-  }
-
-  override def sendProxyRequest(clientRequest: HttpServletRequest, proxyResponse: HttpServletResponse, proxyRequest: Request): Unit = {
-    proxyRequest.header("Referer", null)
-    proxyRequest.header("Host", null)
-    proxyRequest.header("Cookie", null)
-    proxyRequest.header("OAM_REMOTE_USER", null)
-    proxyRequest.header("OAM_IDENTITY_DOMAIN", null)
-    proxyRequest.header("OAM_LAST_REAUTHENTICATION_TIME", null)
-    proxyRequest.header("OAM_GROUPS", null)
-    proxyRequest.header("X-Forwarded-Host", null)
-    proxyRequest.header("X-Forwarded-Server", null)
-    proxyRequest.header("Via", null)
-    super.sendProxyRequest(clientRequest, proxyResponse, proxyRequest)
-  }
-
-  override def getHttpClient: HttpClient = {
-    val client = super.getHttpClient
-    val properties = new Properties()
-    properties.load(getClass.getResourceAsStream("/digiroad2.properties"))
-    if (properties.getProperty("http.proxySet", "false").toBoolean) {
-      val proxy = new HttpProxy("172.17.208.16", 8085)
-      proxy.getExcludedAddresses.addAll(properties.getProperty("http.nonProxyHosts", "").split("|").toList)
-      client.getProxyConfiguration.getProxies.add(proxy)
-      client.setIdleTimeout(60000)
-    }
-    client
-  }
-}
-class VKMProxyServlet extends ProxyServlet {
-  override def rewriteURI(req: HttpServletRequest): java.net.URI = {
-    val properties = new Properties()
-    properties.load(getClass.getResourceAsStream("/digiroad2.properties"))
-    val vkmUrl: String = properties.getProperty("digiroad2.VKMUrl")
-    java.net.URI.create(vkmUrl + req.getRequestURI.replaceFirst("/digiroad", ""))
-  }
-
-  override def sendProxyRequest(clientRequest: HttpServletRequest, proxyResponse: HttpServletResponse, proxyRequest: Request): Unit = {
-    val parameters = clientRequest.getParameterMap
-    parameters.foreach { case(key, value) =>
-      proxyRequest.param(key, value.mkString(""))
-    }
-    super.sendProxyRequest(clientRequest, proxyResponse, proxyRequest)
-  }
-}
-
-class VKMUIProxyServlet extends ProxyServlet {
-  override def rewriteURI(req: HttpServletRequest): java.net.URI = {
-    java.net.URI.create("http://localhost:3000" + req.getRequestURI.replaceFirst("/digiroad/viitekehysmuunnin/", "/"))
-  }
-}+package fi.liikennevirasto.digiroad2
+
+import java.util.Properties
+import java.util.logging.Logger
+import javax.servlet.http.{HttpServletRequest, HttpServletResponse}
+
+import org.eclipse.jetty.client.{HttpClient, HttpProxy, ProxyConfiguration}
+
+import scala.collection.JavaConversions._
+import org.eclipse.jetty.http.{HttpURI, MimeTypes}
+import org.eclipse.jetty.proxy.ProxyServlet
+import org.eclipse.jetty.server.{Handler, Server}
+import org.eclipse.jetty.webapp.WebAppContext
+import org.eclipse.jetty.client.api.Request
+import org.eclipse.jetty.server.handler.{ContextHandler, ContextHandlerCollection}
+import org.slf4j.LoggerFactory
+
+
+trait DigiroadServer {
+  val contextPath : String
+  val viiteContextPath: String
+
+  protected def setupWebContext(): WebAppContext ={
+    val context = new WebAppContext()
+    context.setDescriptor("src/main/webapp/WEB-INF/web.xml")
+    context.setResourceBase("src/main/webapp")
+    context.setContextPath(contextPath)
+    context.setParentLoaderPriority(true)
+    context.setInitParameter("org.eclipse.jetty.servlet.Default.dirAllowed", "false")
+    context.addServlet(classOf[NLSProxyServlet], "/maasto/*")
+    context.addServlet(classOf[VKMProxyServlet], "/vkm/*")
+    context.addServlet(classOf[VKMUIProxyServlet], "/viitekehysmuunnin/*")
+    context.getMimeTypes.addMimeMapping("ttf", "application/x-font-ttf")
+    context.getMimeTypes.addMimeMapping("woff", "application/x-font-woff")
+    context.getMimeTypes.addMimeMapping("eot", "application/vnd.ms-fontobject")
+    context.getMimeTypes.addMimeMapping("js", "application/javascript; charset=UTF-8")
+    context
+  }
+
+  def startServer() {
+    val server = new Server(8080)
+    val context = setupWebContext()
+    val handler = new ContextHandlerCollection()
+    val handlers = Array(context, createViiteContext())
+    handler.setHandlers(handlers.map(_.asInstanceOf[Handler]))
+    server.setHandler(handler)
+    server.start()
+    server.join()
+  }
+
+  def createViiteContext() = {
+    val appContext = new WebAppContext()
+    appContext.setDescriptor("src/main/webapp/WEB-INF/viite_web.xml")
+    appContext.setResourceBase("src/main/webapp/viite")
+    appContext.setContextPath(viiteContextPath)
+    appContext.setParentLoaderPriority(true)
+    appContext.setInitParameter("org.eclipse.jetty.servlet.Default.dirAllowed", "false")
+    appContext.addServlet(classOf[NLSProxyServlet], "/maasto/*")
+    appContext.addServlet(classOf[ArcGisProxyServlet], "/arcgis/*")
+    appContext.getMimeTypes.addMimeMapping("ttf", "application/x-font-ttf")
+    appContext.getMimeTypes.addMimeMapping("woff", "application/x-font-woff")
+    appContext.getMimeTypes.addMimeMapping("eot", "application/vnd.ms-fontobject")
+    appContext.getMimeTypes.addMimeMapping("js", "application/javascript; charset=UTF-8")
+    appContext
+  }
+}
+
+class NLSProxyServlet extends ProxyServlet {
+  override def rewriteURI(req: HttpServletRequest): java.net.URI = {
+    val uri = req.getRequestURI
+    java.net.URI.create("http://karttamoottori.maanmittauslaitos.fi"
+      + uri.replaceFirst("/digiroad", "").replaceFirst("/viite", ""))
+  }
+
+  override def sendProxyRequest(clientRequest: HttpServletRequest, proxyResponse: HttpServletResponse, proxyRequest: Request): Unit = {
+    proxyRequest.header("Referer", "http://www.paikkatietoikkuna.fi/web/fi/kartta")
+    proxyRequest.header("Host", null)
+    super.sendProxyRequest(clientRequest, proxyResponse, proxyRequest)
+  }
+
+  override def getHttpClient: HttpClient = {
+    val client = super.getHttpClient
+    val properties = new Properties()
+    properties.load(getClass.getResourceAsStream("/digiroad2.properties"))
+    if (properties.getProperty("http.proxySet", "false").toBoolean) {
+      val proxy = new HttpProxy(properties.getProperty("http.proxyHost", "localhost"), properties.getProperty("http.proxyPort", "80").toInt)
+      proxy.getExcludedAddresses.addAll(properties.getProperty("http.nonProxyHosts", "").split("|").toList)
+      client.getProxyConfiguration.getProxies.add(proxy)
+      client.setIdleTimeout(60000)
+    }
+    client
+  }
+}
+
+class ArcGisProxyServlet extends ProxyServlet {
+  val logger = LoggerFactory.getLogger(getClass)
+  override def rewriteURI(req: HttpServletRequest): java.net.URI = {
+    val uri = req.getRequestURI
+    java.net.URI.create("https://aineistot.esri.fi"
+      + uri.replaceFirst("/viite", ""))
+  }
+
+  override def sendProxyRequest(clientRequest: HttpServletRequest, proxyResponse: HttpServletResponse, proxyRequest: Request): Unit = {
+    proxyRequest.header("Referer", null)
+    proxyRequest.header("Host", null)
+    proxyRequest.header("Cookie", null)
+    proxyRequest.header("OAM_REMOTE_USER", null)
+    proxyRequest.header("OAM_IDENTITY_DOMAIN", null)
+    proxyRequest.header("OAM_LAST_REAUTHENTICATION_TIME", null)
+    proxyRequest.header("OAM_GROUPS", null)
+    proxyRequest.header("X-Forwarded-Host", null)
+    proxyRequest.header("X-Forwarded-Server", null)
+    proxyRequest.header("Via", null)
+    super.sendProxyRequest(clientRequest, proxyResponse, proxyRequest)
+  }
+
+  override def getHttpClient: HttpClient = {
+    val client = super.getHttpClient
+    val properties = new Properties()
+    properties.load(getClass.getResourceAsStream("/digiroad2.properties"))
+    if (properties.getProperty("http.proxySet", "false").toBoolean) {
+      val proxy = new HttpProxy("172.17.208.16", 8085)
+      proxy.getExcludedAddresses.addAll(properties.getProperty("http.nonProxyHosts", "").split("|").toList)
+      client.getProxyConfiguration.getProxies.add(proxy)
+      client.setIdleTimeout(60000)
+    }
+    client
+  }
+}
+class VKMProxyServlet extends ProxyServlet {
+  override def rewriteURI(req: HttpServletRequest): java.net.URI = {
+    val properties = new Properties()
+    properties.load(getClass.getResourceAsStream("/digiroad2.properties"))
+    val vkmUrl: String = properties.getProperty("digiroad2.VKMUrl")
+    java.net.URI.create(vkmUrl + req.getRequestURI.replaceFirst("/digiroad", ""))
+  }
+
+  override def sendProxyRequest(clientRequest: HttpServletRequest, proxyResponse: HttpServletResponse, proxyRequest: Request): Unit = {
+    val parameters = clientRequest.getParameterMap
+    parameters.foreach { case(key, value) =>
+      proxyRequest.param(key, value.mkString(""))
+    }
+    super.sendProxyRequest(clientRequest, proxyResponse, proxyRequest)
+  }
+}
+
+class VKMUIProxyServlet extends ProxyServlet {
+  override def rewriteURI(req: HttpServletRequest): java.net.URI = {
+    java.net.URI.create("http://localhost:3000" + req.getRequestURI.replaceFirst("/digiroad/viitekehysmuunnin/", "/"))
+  }
+}