--- conflicted
+++ resolved
@@ -121,13 +121,8 @@
              "id":235,
              "minScale":5000,
              "wmsUrl":"/data/dummy/busstops.json",
-<<<<<<< HEAD
-             "url":"api/assets?assetTypeId=10&${municipalitiesOfUserParams}&validityPeriod=current",
-             "roadLinesUrl" :"api/roadlinks?municipalityNumber=${municipalityNumber}",
-=======
-             "url":"api/assets?assetTypeId=10&",
+             "url":"api/assets?assetTypeId=10&validityPeriod=current",
              "roadLinesUrl" :"api/roadlinks",
->>>>>>> 66534dc1
              "maxScale":1 ,
              "orgName":"LiVi",
              "inspire":"Ominaisuustiedot",
