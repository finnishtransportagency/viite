--- conflicted
+++ resolved
@@ -97,14 +97,12 @@
 
   // TODO: Remove once frontend uses: `post("/asset") { ... }`
   put("/asset") {
+    val user = userProvider.getCurrentUser()
     assetProvider.createAsset(
       (parsedBody \ "assetTypeId").extract[Long],
       (parsedBody \ "lon").extract[Int].toDouble,
       (parsedBody \ "lat").extract[Int].toDouble,
       (parsedBody \ "roadLinkId").extract[Long],
-<<<<<<< HEAD
-      (parsedBody \ "bearing").extract[Int])
-=======
       (parsedBody \ "bearing").extract[Int],
       user.username,
       Nil)
@@ -120,7 +118,6 @@
       (parsedBody \ "bearing").extract[Int],
       user.username,
       (parsedBody \ "properties").extract[Seq[SimpleProperty]])
->>>>>>> 95e54475
   }
 
   get("/roadlinks") {
