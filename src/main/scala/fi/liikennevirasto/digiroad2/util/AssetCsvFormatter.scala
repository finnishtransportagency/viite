--- conflicted
+++ resolved
@@ -187,11 +187,7 @@
     (asset, virtual :: nonStopExpress :: express :: local :: result)
   }
 
-<<<<<<< HEAD
-  private def getItemsFromPropertyByPublicId(name: String, property: Seq[Property]) = {
-=======
-  def getItemsFromPropertyByName(name: String, property: Seq[Property]) = {
->>>>>>> b0540ea5
+  def getItemsFromPropertyByPublicId(name: String, property: Seq[Property]) = {
     try {
       property.find(x => x.publicId == name).get.values
     }
