import fi.liikennevirasto.digiroad2._
import fi.liikennevirasto.digiroad2.authentication.SessionApi
import fi.liikennevirasto.digiroad2.dataimport.MassTransitStopImportApi
import fi.liikennevirasto.digiroad2.user.UserConfigurationApi
import org.scalatra._
import javax.servlet.ServletContext

class ScalatraBootstrap extends LifeCycle {
  override def init(context: ServletContext) {
    context.mount(new Digiroad2Api(Digiroad2Context.roadLinkService,
      Digiroad2Context.speedLimitService,
      Digiroad2Context.obstacleService,
      Digiroad2Context.railwayCrossingService,
      Digiroad2Context.directionalTrafficSignService,
      Digiroad2Context.servicePointService,
      Digiroad2Context.vvhClient,
      Digiroad2Context.massTransitStopService,
      Digiroad2Context.linearAssetService
    ), "/api/*")
    context.mount(new SessionApi, "/api/auth/*")
    context.mount(new UserConfigurationApi, "/api/userconfig/*")
    context.mount(new PingApi, "/api/ping/*")
    context.mount(new MassTransitStopImportApi, "/api/import/*")
    context.mount(new IntegrationApi(Digiroad2Context.massTransitStopService), "/api/integration/*")
    context.mount(new ChangeApi(), "/api/changes/*")
<<<<<<< HEAD
    if (!Digiroad2Context.getProperty("digiroad2.tierekisteri.enabled").toBoolean) {
      context.mount(new TierekisteriTestApi, "/api/tierekisteri/*")
    }
=======
    context.mount(new ViiteApi(Digiroad2Context.roadLinkService, Digiroad2Context.vvhClient, Digiroad2Context.roadAddressService), "/api/viite/*")
>>>>>>> 274cb21f
  }
}<|MERGE_RESOLUTION|>--- conflicted
+++ resolved
@@ -1,34 +1,31 @@
-import fi.liikennevirasto.digiroad2._
-import fi.liikennevirasto.digiroad2.authentication.SessionApi
-import fi.liikennevirasto.digiroad2.dataimport.MassTransitStopImportApi
-import fi.liikennevirasto.digiroad2.user.UserConfigurationApi
-import org.scalatra._
-import javax.servlet.ServletContext
-
-class ScalatraBootstrap extends LifeCycle {
-  override def init(context: ServletContext) {
-    context.mount(new Digiroad2Api(Digiroad2Context.roadLinkService,
-      Digiroad2Context.speedLimitService,
-      Digiroad2Context.obstacleService,
-      Digiroad2Context.railwayCrossingService,
-      Digiroad2Context.directionalTrafficSignService,
-      Digiroad2Context.servicePointService,
-      Digiroad2Context.vvhClient,
-      Digiroad2Context.massTransitStopService,
-      Digiroad2Context.linearAssetService
-    ), "/api/*")
-    context.mount(new SessionApi, "/api/auth/*")
-    context.mount(new UserConfigurationApi, "/api/userconfig/*")
-    context.mount(new PingApi, "/api/ping/*")
-    context.mount(new MassTransitStopImportApi, "/api/import/*")
-    context.mount(new IntegrationApi(Digiroad2Context.massTransitStopService), "/api/integration/*")
-    context.mount(new ChangeApi(), "/api/changes/*")
-<<<<<<< HEAD
-    if (!Digiroad2Context.getProperty("digiroad2.tierekisteri.enabled").toBoolean) {
-      context.mount(new TierekisteriTestApi, "/api/tierekisteri/*")
-    }
-=======
-    context.mount(new ViiteApi(Digiroad2Context.roadLinkService, Digiroad2Context.vvhClient, Digiroad2Context.roadAddressService), "/api/viite/*")
->>>>>>> 274cb21f
-  }
-}+import fi.liikennevirasto.digiroad2._
+import fi.liikennevirasto.digiroad2.authentication.SessionApi
+import fi.liikennevirasto.digiroad2.dataimport.MassTransitStopImportApi
+import fi.liikennevirasto.digiroad2.user.UserConfigurationApi
+import org.scalatra._
+import javax.servlet.ServletContext
+
+class ScalatraBootstrap extends LifeCycle {
+  override def init(context: ServletContext) {
+    context.mount(new Digiroad2Api(Digiroad2Context.roadLinkService,
+      Digiroad2Context.speedLimitService,
+      Digiroad2Context.obstacleService,
+      Digiroad2Context.railwayCrossingService,
+      Digiroad2Context.directionalTrafficSignService,
+      Digiroad2Context.servicePointService,
+      Digiroad2Context.vvhClient,
+      Digiroad2Context.massTransitStopService,
+      Digiroad2Context.linearAssetService
+    ), "/api/*")
+    context.mount(new SessionApi, "/api/auth/*")
+    context.mount(new UserConfigurationApi, "/api/userconfig/*")
+    context.mount(new PingApi, "/api/ping/*")
+    context.mount(new MassTransitStopImportApi, "/api/import/*")
+    context.mount(new IntegrationApi(Digiroad2Context.massTransitStopService), "/api/integration/*")
+    context.mount(new ChangeApi(), "/api/changes/*")
+    context.mount(new ViiteApi(Digiroad2Context.roadLinkService, Digiroad2Context.vvhClient, Digiroad2Context.roadAddressService), "/api/viite/*")
+    if (!Digiroad2Context.getProperty("digiroad2.tierekisteri.enabled").toBoolean) {
+      context.mount(new TierekisteriTestApi, "/api/tierekisteri/*")
+    }
+  }
+}