import fi.liikennevirasto.digiroad2._
import fi.liikennevirasto.digiroad2.authentication.SessionApi
import fi.liikennevirasto.digiroad2.dataimport.{ImportDataApi, MassTransitStopImportApi}
import fi.liikennevirasto.digiroad2.user.UserConfigurationApi
import org.scalatra._
import javax.servlet.ServletContext


class
ScalatraBootstrap extends LifeCycle {
  override def init(context: ServletContext) {
    context.mount(new Digiroad2Api(Digiroad2Context.roadLinkService,
      Digiroad2Context.speedLimitService,
      Digiroad2Context.obstacleService,
      Digiroad2Context.railwayCrossingService,
      Digiroad2Context.directionalTrafficSignService,
      Digiroad2Context.servicePointService,
      Digiroad2Context.vvhClient,
      Digiroad2Context.massTransitStopService,
      Digiroad2Context.linearAssetService,
<<<<<<< HEAD
      Digiroad2Context.linearMassLimitationService,
      Digiroad2Context.maintenanceRoadService
=======
      Digiroad2Context.maintenanceRoadService,
      Digiroad2Context.pavingService,
      Digiroad2Context.roadWidthService
>>>>>>> 86d821d2
    ), "/api/*")
    context.mount(new SessionApi, "/api/auth/*")
    context.mount(new UserConfigurationApi, "/api/userconfig/*")
    context.mount(new PingApi, "/api/ping/*")
    context.mount(new MassTransitStopImportApi, "/api/import/*")
    context.mount(new ImportDataApi, "/api/import/data/*")
    Digiroad2Context.massTransitStopService.massTransitStopEnumeratedPropertyValues
    context.mount(new IntegrationApi(Digiroad2Context.massTransitStopService), "/api/integration/*")
    context.mount(new ViiteIntegrationApi(Digiroad2Context.roadAddressService), "/api/viite/integration/*")
    context.mount(new ChangeApi(), "/api/changes/*")
    context.mount(new MunicipalityApi(Digiroad2Context.onOffLinearAssetService, Digiroad2Context.roadLinkService), "/api/municipality/*")
    context.mount(new ViiteApi(Digiroad2Context.roadLinkService, Digiroad2Context.vvhClient,
      Digiroad2Context.roadAddressService, Digiroad2Context.projectService), "/api/viite/*")
    context.mount(new ServiceRoadAPI(Digiroad2Context.maintenanceRoadService, Digiroad2Context.roadLinkService ), "/api/livi/*")
    if (Digiroad2Context.getProperty("digiroad2.tierekisteri.enabled").toBoolean) {
      val url = Digiroad2Context.getProperty("digiroad2.tierekisteriViiteRestApiEndPoint")
      if ("http://localhost.*/api/trrest/".r.findFirstIn(url).nonEmpty) {
        println("Using local tierekisteri mock at /api/trrest/")
        context.mount(new ViiteTierekisteriMockApi, "/api/trrest/*")
      } else {
        println("!!!!!!!!!!!!!!!!!!!!!!!!!!!!!!!!!!!!!!!!!!!!!!!!!!!!!!!!!!!!!!!")
        println("NOTE! Tierekisteri integration enabled but not using local mock")
        println("!!!!!!!!!!!!!!!!!!!!!!!!!!!!!!!!!!!!!!!!!!!!!!!!!!!!!!!!!!!!!!!")
      }
    } else {
      // Mount for manual testing purposes but do not use them
      context.mount(new TierekisteriTestApi, "/api/tierekisteri/*")
      context.mount(new ViiteTierekisteriMockApi, "/api/trrest/*")
    }
  }
}
<|MERGE_RESOLUTION|>--- conflicted
+++ resolved
@@ -1,59 +1,55 @@
-import fi.liikennevirasto.digiroad2._
-import fi.liikennevirasto.digiroad2.authentication.SessionApi
-import fi.liikennevirasto.digiroad2.dataimport.{ImportDataApi, MassTransitStopImportApi}
-import fi.liikennevirasto.digiroad2.user.UserConfigurationApi
-import org.scalatra._
-import javax.servlet.ServletContext
-
-
-class
-ScalatraBootstrap extends LifeCycle {
-  override def init(context: ServletContext) {
-    context.mount(new Digiroad2Api(Digiroad2Context.roadLinkService,
-      Digiroad2Context.speedLimitService,
-      Digiroad2Context.obstacleService,
-      Digiroad2Context.railwayCrossingService,
-      Digiroad2Context.directionalTrafficSignService,
-      Digiroad2Context.servicePointService,
-      Digiroad2Context.vvhClient,
-      Digiroad2Context.massTransitStopService,
-      Digiroad2Context.linearAssetService,
-<<<<<<< HEAD
-      Digiroad2Context.linearMassLimitationService,
-      Digiroad2Context.maintenanceRoadService
-=======
-      Digiroad2Context.maintenanceRoadService,
-      Digiroad2Context.pavingService,
-      Digiroad2Context.roadWidthService
->>>>>>> 86d821d2
-    ), "/api/*")
-    context.mount(new SessionApi, "/api/auth/*")
-    context.mount(new UserConfigurationApi, "/api/userconfig/*")
-    context.mount(new PingApi, "/api/ping/*")
-    context.mount(new MassTransitStopImportApi, "/api/import/*")
-    context.mount(new ImportDataApi, "/api/import/data/*")
-    Digiroad2Context.massTransitStopService.massTransitStopEnumeratedPropertyValues
-    context.mount(new IntegrationApi(Digiroad2Context.massTransitStopService), "/api/integration/*")
-    context.mount(new ViiteIntegrationApi(Digiroad2Context.roadAddressService), "/api/viite/integration/*")
-    context.mount(new ChangeApi(), "/api/changes/*")
-    context.mount(new MunicipalityApi(Digiroad2Context.onOffLinearAssetService, Digiroad2Context.roadLinkService), "/api/municipality/*")
-    context.mount(new ViiteApi(Digiroad2Context.roadLinkService, Digiroad2Context.vvhClient,
-      Digiroad2Context.roadAddressService, Digiroad2Context.projectService), "/api/viite/*")
-    context.mount(new ServiceRoadAPI(Digiroad2Context.maintenanceRoadService, Digiroad2Context.roadLinkService ), "/api/livi/*")
-    if (Digiroad2Context.getProperty("digiroad2.tierekisteri.enabled").toBoolean) {
-      val url = Digiroad2Context.getProperty("digiroad2.tierekisteriViiteRestApiEndPoint")
-      if ("http://localhost.*/api/trrest/".r.findFirstIn(url).nonEmpty) {
-        println("Using local tierekisteri mock at /api/trrest/")
-        context.mount(new ViiteTierekisteriMockApi, "/api/trrest/*")
-      } else {
-        println("!!!!!!!!!!!!!!!!!!!!!!!!!!!!!!!!!!!!!!!!!!!!!!!!!!!!!!!!!!!!!!!")
-        println("NOTE! Tierekisteri integration enabled but not using local mock")
-        println("!!!!!!!!!!!!!!!!!!!!!!!!!!!!!!!!!!!!!!!!!!!!!!!!!!!!!!!!!!!!!!!")
-      }
-    } else {
-      // Mount for manual testing purposes but do not use them
-      context.mount(new TierekisteriTestApi, "/api/tierekisteri/*")
-      context.mount(new ViiteTierekisteriMockApi, "/api/trrest/*")
-    }
-  }
-}
+import fi.liikennevirasto.digiroad2._
+import fi.liikennevirasto.digiroad2.authentication.SessionApi
+import fi.liikennevirasto.digiroad2.dataimport.{ImportDataApi, MassTransitStopImportApi}
+import fi.liikennevirasto.digiroad2.user.UserConfigurationApi
+import org.scalatra._
+import javax.servlet.ServletContext
+
+
+class
+ScalatraBootstrap extends LifeCycle {
+  override def init(context: ServletContext) {
+    context.mount(new Digiroad2Api(Digiroad2Context.roadLinkService,
+      Digiroad2Context.speedLimitService,
+      Digiroad2Context.obstacleService,
+      Digiroad2Context.railwayCrossingService,
+      Digiroad2Context.directionalTrafficSignService,
+      Digiroad2Context.servicePointService,
+      Digiroad2Context.vvhClient,
+      Digiroad2Context.massTransitStopService,
+      Digiroad2Context.linearAssetService,
+      Digiroad2Context.linearMassLimitationService,
+      Digiroad2Context.maintenanceRoadService,
+      Digiroad2Context.pavingService,
+      Digiroad2Context.roadWidthService
+    ), "/api/*")
+    context.mount(new SessionApi, "/api/auth/*")
+    context.mount(new UserConfigurationApi, "/api/userconfig/*")
+    context.mount(new PingApi, "/api/ping/*")
+    context.mount(new MassTransitStopImportApi, "/api/import/*")
+    context.mount(new ImportDataApi, "/api/import/data/*")
+    Digiroad2Context.massTransitStopService.massTransitStopEnumeratedPropertyValues
+    context.mount(new IntegrationApi(Digiroad2Context.massTransitStopService), "/api/integration/*")
+    context.mount(new ViiteIntegrationApi(Digiroad2Context.roadAddressService), "/api/viite/integration/*")
+    context.mount(new ChangeApi(), "/api/changes/*")
+    context.mount(new MunicipalityApi(Digiroad2Context.onOffLinearAssetService, Digiroad2Context.roadLinkService), "/api/municipality/*")
+    context.mount(new ViiteApi(Digiroad2Context.roadLinkService, Digiroad2Context.vvhClient,
+      Digiroad2Context.roadAddressService, Digiroad2Context.projectService), "/api/viite/*")
+    context.mount(new ServiceRoadAPI(Digiroad2Context.maintenanceRoadService, Digiroad2Context.roadLinkService ), "/api/livi/*")
+    if (Digiroad2Context.getProperty("digiroad2.tierekisteri.enabled").toBoolean) {
+      val url = Digiroad2Context.getProperty("digiroad2.tierekisteriViiteRestApiEndPoint")
+      if ("http://localhost.*/api/trrest/".r.findFirstIn(url).nonEmpty) {
+        println("Using local tierekisteri mock at /api/trrest/")
+        context.mount(new ViiteTierekisteriMockApi, "/api/trrest/*")
+      } else {
+        println("!!!!!!!!!!!!!!!!!!!!!!!!!!!!!!!!!!!!!!!!!!!!!!!!!!!!!!!!!!!!!!!")
+        println("NOTE! Tierekisteri integration enabled but not using local mock")
+        println("!!!!!!!!!!!!!!!!!!!!!!!!!!!!!!!!!!!!!!!!!!!!!!!!!!!!!!!!!!!!!!!")
+      }
+    } else {
+      // Mount for manual testing purposes but do not use them
+      context.mount(new TierekisteriTestApi, "/api/tierekisteri/*")
+      context.mount(new ViiteTierekisteriMockApi, "/api/trrest/*")
+    }
+  }
+}