package fi.liikennevirasto.digiroad2

import org.scalatra.test.scalatest._
import org.scalatest.{FunSuite, Tag}
import org.json4s._
import org.json4s.jackson.JsonMethods._
import org.json4s.jackson.Serialization.write
import fi.liikennevirasto.digiroad2.asset._
import fi.liikennevirasto.digiroad2.asset.AssetStatus._
import fi.liikennevirasto.digiroad2.authentication.SessionApi
import fi.liikennevirasto.digiroad2.asset.EnumeratedPropertyValue
import fi.liikennevirasto.digiroad2.asset.Asset
import scala.Some
import fi.liikennevirasto.digiroad2.asset.AssetType
import fi.liikennevirasto.digiroad2.asset.PropertyValue

class Digiroad2ApiSpec extends FunSuite with ScalatraSuite {
  protected implicit val jsonFormats: Formats = DefaultFormats
  val TestAssetId = 100
  val TestPropertyId = "1"
  val TestPropertyId2 = "2"

  addServlet(classOf[Digiroad2Api], "/*")
  addServlet(classOf[SessionApi], "/auth/*")

  test("require authentication", Tag("db")) {
    get("/assets?assetTypeId=10&municipalityNumber=235") {
      status should equal(401)
    }
    getWithUserAuth("/assets?assetTypeId=10&municipalityNumber=235", username = "nonexistent") {
      status should equal(401)
    }
    getWithUserAuth("/assets?assetTypeId=10&municipalityNumber=235", username = "test") {
      status should equal(200)
    }
  }

  test("get assets", Tag("db")) {
<<<<<<< HEAD
    getWithUserAuth("/assets?assetTypeId=10&municipalityNumber=235&bbox=374702,6677462,374870,6677780&validityPeriod=current") {
=======
    getWithUserAuth("/assets?assetTypeId=10&bbox=374702,6677462,374870,6677780") {
>>>>>>> 66534dc1
      status should equal(200)
      parse(body).extract[List[Asset]].size should be(1)
    }
  }

  test("get assets without bounding box", Tag("db")) {
<<<<<<< HEAD
    getWithUserAuth("/assets?assetTypeId=10&municipalityNumber=235&validityPeriod=current") {
=======
    getWithUserAuth("/assets?assetTypeId=10") {
>>>>>>> 66534dc1
      status should equal(200)
      parse(body).extract[List[Asset]].size should be(3)
    }
  }

  test("get assets without bounding box for multiple municipalities", Tag("db")) {
<<<<<<< HEAD
    getWithUserAuth("/assets?assetTypeId=10&municipalityNumber=235&municipalityNumber=49&validityPeriod=current") {
=======
    getWithUserAuth("/assets?assetTypeId=10", "test2") {
>>>>>>> 66534dc1
      status should equal(200)
      parse(body).extract[List[Asset]].size should be(4)
    }
  }

  test("get asset by id", Tag("db")) {
    getWithUserAuth("/assets/" + TestAssetId) {
      status should equal(200)
      parse(body).extract[Asset].id should be (TestAssetId)
    }
    getWithUserAuth("/assets/9999999999999999") {
      status should equal(404)
    }
  }

  test("get asset types", Tag("db")) {
    getWithUserAuth("/assetTypes") {
      status should equal(200)
      parse(body).extract[List[AssetType]].size should be(1)
    }
  }

  test("get enumerated property values", Tag("db")) {
    getWithUserAuth("/enumeratedPropertyValues/10") {
      status should equal(200)
      parse(body).extract[List[EnumeratedPropertyValue]].size should be(4)
    }
  }

  test("get map configuration", Tag("db")) {
    getWithUserAuth("/config") {
      status should equal(200)
      val responseJson = parse(body)
      (responseJson \ "mapfull" \ "state" \ "zoom").values should equal(8)
      (responseJson \ "mapfull" \ "state" \ "east").values should equal("373560")
      (responseJson \ "mapfull" \ "state" \ "north").values should equal("6677676")
    }
  }

  test("get map layer", Tag("db")) {
    getWithUserAuth("/layers") {
      status should equal(200)
      val responseJson = parse(body)
      (responseJson \ "layers" \ "url").children should have length 2
      (responseJson \ "layers" \ "url").children.head.values should equal("api/assets?assetTypeId=10&validityPeriod=future")
    }
  }

  test("get road links", Tag("db")) {
    getWithUserAuth("/roadlinks?bbox=374702,6677462,374870,6677780") {
      status should equal(200)
      val roadLinksJson = parse(body)
      (roadLinksJson \ "features" \ "geometry" \ "coordinates").children.size should be (6)
    }
  }

  test("update asset property", Tag("db")) {
    val body1 = write(List(PropertyValue(3, "Linja-autojen kaukoliikenne")))
    val body2 = write(List(PropertyValue(2, "Linja-autojen paikallisliikenne")))
    putWithUserAuth("/assets/" + TestAssetId + "/properties/" + TestPropertyId2 + "/values", body1.getBytes, Map("Content-type" -> "application/json")) {
      status should equal(200)
      getWithUserAuth("/assets/" + TestAssetId) {
        val asset = parse(body).extract[Asset]
        val prop = asset.propertyData.find(_.propertyId == TestPropertyId2).get
        prop.values.size should be (1)
        prop.values.head.propertyValue should be (3)
        putWithUserAuth("/assets/" + TestAssetId + "/properties/" + TestPropertyId2 + "/values", body2.getBytes, Map("Content-type" -> "application/json")) {
          status should equal(200)
          getWithUserAuth("/assets/" + TestAssetId) {
            parse(body).extract[Asset].propertyData.find(_.propertyId == TestPropertyId2).get.values.head.propertyValue should be (2)
          }
        }
      }
    }
  }

  test("delete and create asset property", Tag("db")) {
    val propBody = write(List(PropertyValue(2, "")))
    deleteWithUserAuth("/assets/" + TestAssetId + "/properties/" + TestPropertyId + "/values") {
      status should equal(200)
      getWithUserAuth("/assets/" + TestAssetId) {
        val asset = parse(body).extract[Asset]
        asset.propertyData.find(_.propertyId == TestPropertyId).get.values.size should be (0)
        putWithUserAuth("/assets/" + TestAssetId + "/properties/" + TestPropertyId + "/values", propBody.getBytes, Map("Content-type" -> "application/json")) {
          status should equal(200)
          getWithUserAuth("/assets/" + TestAssetId) {
            parse(body).extract[Asset].propertyData.find(_.propertyId == TestPropertyId).get.values.head.propertyValue should be (2)
          }
        }
      }
    }
  }

  test("get past assets", Tag("db")) {
    getWithUserAuth("/assets?assetTypeId=10&validityPeriod=past") {
      status should equal(200)
      parse(body).extract[List[Asset]].size should be(1)
    }
  }

  test("get future assets", Tag("db")) {
    getWithUserAuth("/assets?assetTypeId=10&validityPeriod=future") {
      status should equal(200)
      parse(body).extract[List[Asset]].size should be(1)
    }
  }

  test("mark asset on expired link as floating", Tag("db")) {
<<<<<<< HEAD
    getWithUserAuth("/assets?assetTypeId=10&municipalityNumber=49&validityDate=2014-06-01&validityPeriod=current") {
=======
    getWithUserAuth("/assets?assetTypeId=10&validityDate=2014-06-01", "test49") {
>>>>>>> 66534dc1
      status should equal(200)
      val assets = parse(body).extract[List[Asset]]
      assets should have length(1)
      assets.head.status should be(Some(Floating))
     }
  }

  test("load image by id", Tag("db")) {
    getWithUserAuth("/images/2") {
      status should equal(200)
      body.length should(be > 0)
    }
  }

  test("load image by id and timestamp", Tag("db")) {
    getWithUserAuth("/images/1_123456789") {
      status should equal(200)
      body.length should(be > 0)
    }
  }

  test("get available properties for asset type", Tag("db")) {
    getWithUserAuth("/assetTypeProperties/10") {
      status should equal(200)
      val ps = parse(body).extract[List[Property]]
      ps.size should equal(9)
      val p1 = ps.find(_.propertyId == "1").get
      p1.propertyName should be ("Pysäkin katos")
      p1.propertyType should be ("single_choice")
      p1.required should be (true)
      ps.find(_.propertyName == "Vaikutussuunta") should be ('defined)
    }
  }

  private[this] def getWithUserAuth[A](uri: String, username: String = "test")(f: => A): A = {
    val authHeader = authenticateAndGetHeader(username)
    get(uri, headers = authHeader)(f)
  }

  private[this] def putWithUserAuth[A](uri: String, body: Array[Byte], headers: Map[String, String] = Map(), username: String = "test")(f: => A): A = {
    put(uri, body, headers = headers ++ authenticateAndGetHeader(username))(f)
  }

  private[this] def deleteWithUserAuth[A](uri: String, username: String = "test")(f: => A): A = {
    delete(uri, headers = authenticateAndGetHeader(username))(f)
  }

  private[this] def authenticateAndGetHeader(username: String): Map[String, String] = {
    Map("OAM_REMOTE_USER" -> username)
  }
}<|MERGE_RESOLUTION|>--- conflicted
+++ resolved
@@ -36,33 +36,21 @@
   }
 
   test("get assets", Tag("db")) {
-<<<<<<< HEAD
-    getWithUserAuth("/assets?assetTypeId=10&municipalityNumber=235&bbox=374702,6677462,374870,6677780&validityPeriod=current") {
-=======
-    getWithUserAuth("/assets?assetTypeId=10&bbox=374702,6677462,374870,6677780") {
->>>>>>> 66534dc1
+    getWithUserAuth("/assets?assetTypeId=10&bbox=374702,6677462,374870,6677780&validityPeriod=current") {
       status should equal(200)
       parse(body).extract[List[Asset]].size should be(1)
     }
   }
 
   test("get assets without bounding box", Tag("db")) {
-<<<<<<< HEAD
-    getWithUserAuth("/assets?assetTypeId=10&municipalityNumber=235&validityPeriod=current") {
-=======
-    getWithUserAuth("/assets?assetTypeId=10") {
->>>>>>> 66534dc1
+    getWithUserAuth("/assets?assetTypeId=10&validityPeriod=current") {
       status should equal(200)
       parse(body).extract[List[Asset]].size should be(3)
     }
   }
 
   test("get assets without bounding box for multiple municipalities", Tag("db")) {
-<<<<<<< HEAD
-    getWithUserAuth("/assets?assetTypeId=10&municipalityNumber=235&municipalityNumber=49&validityPeriod=current") {
-=======
-    getWithUserAuth("/assets?assetTypeId=10", "test2") {
->>>>>>> 66534dc1
+    getWithUserAuth("/assets?assetTypeId=10&validityPeriod=current", "test2") {
       status should equal(200)
       parse(body).extract[List[Asset]].size should be(4)
     }
@@ -171,11 +159,7 @@
   }
 
   test("mark asset on expired link as floating", Tag("db")) {
-<<<<<<< HEAD
-    getWithUserAuth("/assets?assetTypeId=10&municipalityNumber=49&validityDate=2014-06-01&validityPeriod=current") {
-=======
-    getWithUserAuth("/assets?assetTypeId=10&validityDate=2014-06-01", "test49") {
->>>>>>> 66534dc1
+    getWithUserAuth("/assets?assetTypeId=10&validityDate=2014-06-01&validityPeriod=current", "test49") {
       status should equal(200)
       val assets = parse(body).extract[List[Asset]]
       assets should have length(1)
