--- conflicted
+++ resolved
@@ -1,263 +1,259 @@
-package fi.liikennevirasto.digiroad2
-
-import fi.liikennevirasto.digiroad2.asset._
-import fi.liikennevirasto.digiroad2.masstransitstop.oracle.MassTransitStopDao
-import fi.liikennevirasto.digiroad2.authentication.SessionApi
-import fi.liikennevirasto.digiroad2.oracle.OracleDatabase
-import fi.liikennevirasto.digiroad2.pointasset.oracle.DirectionalTrafficSign
-import org.json4s._
-import org.json4s.jackson.JsonMethods._
-import org.json4s.jackson.Serialization.write
-import org.mockito.Matchers._
-import org.mockito.Mockito._
-import org.scalatest.mock.MockitoSugar
-import org.scalatest.{BeforeAndAfter, Tag}
-
-import scala.concurrent.Promise
-
-case class LinearAssetFromApi(id: Option[Long], linkId: Long, sideCode: Int, value: Option[Int], points: Seq[Point], expired: Boolean = false)
-
-class Digiroad2ApiSpec extends AuthenticatedApiSpec with BeforeAndAfter {
-  protected implicit val jsonFormats: Formats = DefaultFormats
-  val TestPropertyId = "katos"
-  val TestPropertyId2 = "pysakin_tyyppi"
-  val CreatedTestAssetId = 300004
-  val roadLinkGeometry = List(Point(374567.632,6677255.6,0.0), Point(374603.57,6677262.009,0.0), Point(374631.683,6677267.545,0.0), Point(374651.471,6677270.245,0.0), Point(374669.739,6677273.332,0.0), Point(374684.567,6677277.323,0.0))
-  val mockVVHClient = MockitoSugar.mock[VVHClient]
-  when(mockVVHClient.fetchVVHRoadlink(1l))
-    .thenReturn(Some(VVHRoadlink(1l, 91, Nil, Municipality, TrafficDirection.UnknownDirection, FeatureClass.AllOthers)))
-  when(mockVVHClient.fetchVVHRoadlink(2l))
-    .thenReturn(Some(VVHRoadlink(2l, 235, Nil, Municipality, TrafficDirection.UnknownDirection, FeatureClass.AllOthers)))
-  when(mockVVHClient.fetchVVHRoadlink(7478l))
-    .thenReturn(Some(VVHRoadlink(7478l, 235, Nil, Municipality, TrafficDirection.UnknownDirection, FeatureClass.AllOthers)))
-  private val vvhRoadlinksForBoundingBox = List(
-    VVHRoadlink(7478l, 235, Seq(Point(0, 0), Point(0, 10)), Municipality, TrafficDirection.UnknownDirection, FeatureClass.AllOthers),
-    VVHRoadlink(1611374l, 235, Seq(Point(0, 0), Point(120, 0)), Municipality, TrafficDirection.UnknownDirection, FeatureClass.AllOthers))
-  when(mockVVHClient.fetchVVHRoadlinks(any[BoundingRectangle], any[Set[Int]]))
-    .thenReturn(vvhRoadlinksForBoundingBox)
-  when(mockVVHClient.fetchVVHRoadlinksF(any[BoundingRectangle], any[Set[Int]]))
-    .thenReturn(Promise.successful(vvhRoadlinksForBoundingBox).future)
-  when(mockVVHClient.fetchChangesF(any[BoundingRectangle], any[Set[Int]])).thenReturn(Promise.successful(Nil).future)
-  when(mockVVHClient.fetchVVHRoadlink(1611071l))
-    .thenReturn(Some(VVHRoadlink(1611071l, 91,  List(Point(0.0, 0.0), Point(117.318, 0.0)), Municipality, TrafficDirection.UnknownDirection, FeatureClass.AllOthers)))
-  when(mockVVHClient.fetchVVHRoadlink(1611353))
-    .thenReturn(Some(VVHRoadlink(1611353, 235, roadLinkGeometry, Municipality, TrafficDirection.UnknownDirection, FeatureClass.AllOthers)))
-  when(mockVVHClient.fetchVVHRoadlinks(Set(1611071l, 1611070l, 1611069l)))
-    .thenReturn(Seq(VVHRoadlink(1611071l, 91,  List(Point(0.0, 0.0), Point(117.318, 0.0)), Municipality, TrafficDirection.UnknownDirection, FeatureClass.AllOthers),
-                    VVHRoadlink(1611070l, 91,  List(Point(117.318, 0.0), Point(127.239, 0.0)), Municipality, TrafficDirection.UnknownDirection, FeatureClass.AllOthers),
-                    VVHRoadlink(1611069l, 91,  List(Point(127.239, 0.0), Point(146.9, 0.0)), Municipality, TrafficDirection.UnknownDirection, FeatureClass.AllOthers)))
-  when(mockVVHClient.fetchVVHRoadlinks(Set(1611374l)))
-    .thenReturn(List(VVHRoadlink(1611374l, 235, Seq(Point(0, 0), Point(120, 0)), Municipality, TrafficDirection.UnknownDirection, FeatureClass.AllOthers)))
-
-
-
-//  1621077551  1611374
-
-  val testRoadLinkService = new RoadLinkService(mockVVHClient, new DummyEventBus, new DummySerializer)
-  val testObstacleService = new ObstacleService(mockVVHClient)
-  val testRailwayCrossingService = new RailwayCrossingService(mockVVHClient)
-  val testDirectionalTrafficSignService = new DirectionalTrafficSignService(mockVVHClient)
-  val testSpeedLimitProvider = new SpeedLimitService(new DummyEventBus, mockVVHClient, testRoadLinkService)
-  val testMassTransitStopService: MassTransitStopService = new MassTransitStopService {
-    override def eventbus: DigiroadEventBus = new DummyEventBus
-    override def withDynTransaction[T](f: => T): T = OracleDatabase.withDynTransaction(f)
-    override def withDynSession[T](f: => T): T = OracleDatabase.withDynSession(f)
-    override val massTransitStopDao: MassTransitStopDao = new MassTransitStopDao
-    override def vvhClient: VVHClient = mockVVHClient
-  }
-  val testLinearAssetService = new LinearAssetService(testRoadLinkService, new DummyEventBus)
-  val testServicePointService = new ServicePointService
-
-  addServlet(new Digiroad2Api(testRoadLinkService, testSpeedLimitProvider, testObstacleService, testRailwayCrossingService, testDirectionalTrafficSignService, testServicePointService, mockVVHClient, testMassTransitStopService, testLinearAssetService), "/*")
-  addServlet(classOf[SessionApi], "/auth/*")
-
-  test("provide header to indicate session still active", Tag("db")) {
-    getWithUserAuth("/massTransitStops?bbox=374702,6677462,374870,6677780") {
-      status should equal(200)
-      response.getHeader(Digiroad2Context.Digiroad2ServerOriginatedResponseHeader) should be ("true")
-    }
-  }
-
-  test("get mass transit stops", Tag("db")) {
-    getWithUserAuth("/massTransitStops?bbox=374650,6677400,374920,6677820") {
-      status should equal(200)
-      val stops: List[MassTransitStop] = parse(body).extract[List[MassTransitStop]]
-      stops.count(_.validityPeriod == "current") should be(1)
-    }
-  }
-
-  test("get mass transit stops with bounding box for multiple municipalities", Tag("db")) {
-    getWithUserAuth("/massTransitStops?bbox=373305,6676648,375755,6678084", "test2") {
-      status should equal(200)
-      parse(body).extract[List[MassTransitStop]].filterNot(_.id == 300000).size should be(5)
-    }
-  }
-
-  test("get asset by id", Tag("db")) {
-    getWithUserAuth("/massTransitStops/2") {
-      status should equal(200)
-      val parsedBody = parse(body)
-      (parsedBody \ "id").extract[Int] should be(CreatedTestAssetId)
-    }
-    getWithUserAuth("/massTransitStops/9999999999999999") {
-      status should equal(404)
-    }
-  }
-
-  test("get enumerated property values", Tag("db")) {
-    getWithUserAuth("/enumeratedPropertyValues/10") {
-      status should equal(200)
-      parse(body).extract[List[EnumeratedPropertyValue]].size should be(14)
-    }
-  }
-
-  test("get startup parameters", Tag("db")) {
-    getWithUserAuth("/startupParameters") {
-      status should equal(200)
-      val responseJson = parse(body)
-      (responseJson \ "zoom").values should equal(8)
-      (responseJson \ "lon").values should equal(373560)
-      (responseJson \ "lat").values should equal(6677676)
-    }
-  }
-
-  test("update operation requires authentication") {
-    val body = propertiesToJson(SimpleProperty(TestPropertyId2, Seq(PropertyValue("3"))))
-    putJsonWithUserAuth("/assets/" + CreatedTestAssetId, body.getBytes, username = "nonexistent") {
-      status should equal(401)
-    }
-    putJsonWithUserAuth("/assets/" + CreatedTestAssetId, body.getBytes, username = "testviewer") {
-      status should equal(401)
-    }
-  }
-
-  test("validate request parameters when creating a new mass transit stop", Tag("db")) {
-    val requestPayload = """{"lon": 0, "lat": 0, "linkId": 2, "bearing": 0}"""
-    postJsonWithUserAuth("/massTransitStops", requestPayload.getBytes) {
-      status should equal(400)
-    }
-  }
-
-  test("validate user rights when creating a new mass transit stop", Tag("db")) {
-    val requestPayload = """{"lon": 0, "lat": 0, "linkId": 1, "bearing": 0}"""
-    postJsonWithUserAuth("/massTransitStops", requestPayload.getBytes) {
-      status should equal(401)
-    }
-  }
-
-  test("mass transit stops cannot be retrieved without bounding box", Tag("db")) {
-    getWithUserAuth("/massTransitStops") {
-      status should equal(400)
-    }
-  }
-
-  test("mass transit stops cannot be retrieved with massive bounding box", Tag("db")) {
-    getWithUserAuth("/massTransitStops?bbox=324702,6677462,374870,6697780") {
-      status should equal(400)
-    }
-  }
-
-  test("write requests pass only if user is not in viewer role", Tag("db")) {
-    postJsonWithUserAuth("/massTransitStops/", Array(), username = "testviewer") {
-      status should equal(401)
-    }
-    postJsonWithUserAuth("/massTransitStops/", Array()) {
-      // no asset id given, returning 404 is legal
-      status should equal(404)
-    }
-  }
-
-  test("get available properties for asset type", Tag("db")) {
-    getWithUserAuth("/assetTypeProperties/10") {
-      status should equal(200)
-      val ps = parse(body).extract[List[Property]]
-<<<<<<< HEAD
-      ps.size should equal(33)
-=======
-      ps.size should equal(35)
->>>>>>> 72632227
-      val p1 = ps.find(_.publicId == TestPropertyId).get
-      p1.publicId should be ("katos")
-      p1.propertyType should be ("single_choice")
-      p1.required should be (false)
-      ps.find(_.publicId == "vaikutussuunta") should be ('defined)
-    }
-  }
-
-  test("get localized property names for language") {
-    // propertyID -> value
-    getWithUserAuth("/assetPropertyNames/fi") {
-      status should equal(200)
-      val propertyNames = parse(body).extract[Map[String, String]]
-      propertyNames("ensimmainen_voimassaolopaiva") should be("Ensimmäinen voimassaolopäivä")
-      propertyNames("matkustajatunnus") should be("Matkustajatunnus")
-    }
-  }
-
-  test("mass transit stop has properties defined in asset type properties", Tag("db")) {
-    val propIds = getWithUserAuth("/assetTypeProperties/10") {
-      parse(body).extract[List[Property]].map(p => p.publicId).toSet
-    }
-    val assetPropNames = getWithUserAuth("/massTransitStops/2") {
-      parse(body).extract[MassTransitStopWithProperties].propertyData.map(p => p.publicId).toSet
-    }
-    propIds should be(assetPropNames)
-  }
-
-  test("updating speed limits requires an operator role") {
-    putJsonWithUserAuth("/speedlimits", """{"value":60, "ids":[200114]}""".getBytes, username = "test") {
-      status should equal(401)
-    }
-  }
-
-  test("creating speed limit requires an operator role") {
-    postJsonWithUserAuth("/speedlimits", """{"linkId":1611071, "startMeasure":0.0, "endMeasure":50.0, "value":40}""".getBytes, username = "test") {
-      status should equal(401)
-    }
-  }
-
-  case class RoadLinkHelper(linkId: Long, points: Seq[Point],
-                            administrativeClass: String, functionalClass: Int, trafficDirection: String,
-                            modifiedAt: Option[String], modifiedBy: Option[String], linkType: Int)
-
-  test("split speed limits requires an operator role") {
-    postJsonWithUserAuth("/speedlimits/200114/split", """{"existingValue":30, "createdValue":40 , "splitMeasure":5 , "value":120}""".getBytes, username = "test") {
-      status should equal(401)
-    }
-  }
-
-  test("get numerical limits with bounding box", Tag("db")) {
-    getWithUserAuth("/linearassets?typeId=30&bbox=374037,6677013,374540,6677675") {
-      status should equal(200)
-      val parsedBody = parse(body).extract[Seq[LinearAssetFromApi]]
-      parsedBody.size should be(3)
-      parsedBody.count(_.id.isEmpty) should be(1)
-      parsedBody.count(_.id.isDefined) should be(2)
-    }
-  }
-
-  test("get numerical limits with bounding box should return bad request if typeId missing", Tag("db")) {
-    getWithUserAuth("/linearassets?bbox=374037,6677013,374540,6677675") {
-      status should equal(400)
-    }
-  }
-
-  test("updating numerical limits should require an operator role") {
-    postJsonWithUserAuth("/linearassets", """{"value":6000, "typeId": 30, "ids": [11112]}""".getBytes, username = "test") {
-      status should equal(401)
-    }
-  }
-
-  test("get directional traffic signs with bounding box") {
-    getWithUserAuth("/directionalTrafficSigns?bbox=374419,6677198,374467,6677281") {
-      status should equal(200)
-      val trafficSigns = parse(body).extract[Seq[DirectionalTrafficSign]]
-      trafficSigns.size should be(1)
-    }
-  }
-
-  private[this] def propertiesToJson(prop: SimpleProperty): String = {
-    val json = write(Seq(prop))
-    s"""{"properties":$json}"""
-  }
-}+package fi.liikennevirasto.digiroad2
+
+import fi.liikennevirasto.digiroad2.asset._
+import fi.liikennevirasto.digiroad2.masstransitstop.oracle.MassTransitStopDao
+import fi.liikennevirasto.digiroad2.authentication.SessionApi
+import fi.liikennevirasto.digiroad2.oracle.OracleDatabase
+import fi.liikennevirasto.digiroad2.pointasset.oracle.DirectionalTrafficSign
+import org.json4s._
+import org.json4s.jackson.JsonMethods._
+import org.json4s.jackson.Serialization.write
+import org.mockito.Matchers._
+import org.mockito.Mockito._
+import org.scalatest.mock.MockitoSugar
+import org.scalatest.{BeforeAndAfter, Tag}
+
+import scala.concurrent.Promise
+
+case class LinearAssetFromApi(id: Option[Long], linkId: Long, sideCode: Int, value: Option[Int], points: Seq[Point], expired: Boolean = false)
+
+class Digiroad2ApiSpec extends AuthenticatedApiSpec with BeforeAndAfter {
+  protected implicit val jsonFormats: Formats = DefaultFormats
+  val TestPropertyId = "katos"
+  val TestPropertyId2 = "pysakin_tyyppi"
+  val CreatedTestAssetId = 300004
+  val roadLinkGeometry = List(Point(374567.632,6677255.6,0.0), Point(374603.57,6677262.009,0.0), Point(374631.683,6677267.545,0.0), Point(374651.471,6677270.245,0.0), Point(374669.739,6677273.332,0.0), Point(374684.567,6677277.323,0.0))
+  val mockVVHClient = MockitoSugar.mock[VVHClient]
+  when(mockVVHClient.fetchVVHRoadlink(1l))
+    .thenReturn(Some(VVHRoadlink(1l, 91, Nil, Municipality, TrafficDirection.UnknownDirection, FeatureClass.AllOthers)))
+  when(mockVVHClient.fetchVVHRoadlink(2l))
+    .thenReturn(Some(VVHRoadlink(2l, 235, Nil, Municipality, TrafficDirection.UnknownDirection, FeatureClass.AllOthers)))
+  when(mockVVHClient.fetchVVHRoadlink(7478l))
+    .thenReturn(Some(VVHRoadlink(7478l, 235, Nil, Municipality, TrafficDirection.UnknownDirection, FeatureClass.AllOthers)))
+  private val vvhRoadlinksForBoundingBox = List(
+    VVHRoadlink(7478l, 235, Seq(Point(0, 0), Point(0, 10)), Municipality, TrafficDirection.UnknownDirection, FeatureClass.AllOthers),
+    VVHRoadlink(1611374l, 235, Seq(Point(0, 0), Point(120, 0)), Municipality, TrafficDirection.UnknownDirection, FeatureClass.AllOthers))
+  when(mockVVHClient.fetchVVHRoadlinks(any[BoundingRectangle], any[Set[Int]]))
+    .thenReturn(vvhRoadlinksForBoundingBox)
+  when(mockVVHClient.fetchVVHRoadlinksF(any[BoundingRectangle], any[Set[Int]]))
+    .thenReturn(Promise.successful(vvhRoadlinksForBoundingBox).future)
+  when(mockVVHClient.fetchChangesF(any[BoundingRectangle], any[Set[Int]])).thenReturn(Promise.successful(Nil).future)
+  when(mockVVHClient.fetchVVHRoadlink(1611071l))
+    .thenReturn(Some(VVHRoadlink(1611071l, 91,  List(Point(0.0, 0.0), Point(117.318, 0.0)), Municipality, TrafficDirection.UnknownDirection, FeatureClass.AllOthers)))
+  when(mockVVHClient.fetchVVHRoadlink(1611353))
+    .thenReturn(Some(VVHRoadlink(1611353, 235, roadLinkGeometry, Municipality, TrafficDirection.UnknownDirection, FeatureClass.AllOthers)))
+  when(mockVVHClient.fetchVVHRoadlinks(Set(1611071l, 1611070l, 1611069l)))
+    .thenReturn(Seq(VVHRoadlink(1611071l, 91,  List(Point(0.0, 0.0), Point(117.318, 0.0)), Municipality, TrafficDirection.UnknownDirection, FeatureClass.AllOthers),
+                    VVHRoadlink(1611070l, 91,  List(Point(117.318, 0.0), Point(127.239, 0.0)), Municipality, TrafficDirection.UnknownDirection, FeatureClass.AllOthers),
+                    VVHRoadlink(1611069l, 91,  List(Point(127.239, 0.0), Point(146.9, 0.0)), Municipality, TrafficDirection.UnknownDirection, FeatureClass.AllOthers)))
+  when(mockVVHClient.fetchVVHRoadlinks(Set(1611374l)))
+    .thenReturn(List(VVHRoadlink(1611374l, 235, Seq(Point(0, 0), Point(120, 0)), Municipality, TrafficDirection.UnknownDirection, FeatureClass.AllOthers)))
+
+
+
+//  1621077551  1611374
+
+  val testRoadLinkService = new RoadLinkService(mockVVHClient, new DummyEventBus, new DummySerializer)
+  val testObstacleService = new ObstacleService(mockVVHClient)
+  val testRailwayCrossingService = new RailwayCrossingService(mockVVHClient)
+  val testDirectionalTrafficSignService = new DirectionalTrafficSignService(mockVVHClient)
+  val testSpeedLimitProvider = new SpeedLimitService(new DummyEventBus, mockVVHClient, testRoadLinkService)
+  val testMassTransitStopService: MassTransitStopService = new MassTransitStopService {
+    override def eventbus: DigiroadEventBus = new DummyEventBus
+    override def withDynTransaction[T](f: => T): T = OracleDatabase.withDynTransaction(f)
+    override def withDynSession[T](f: => T): T = OracleDatabase.withDynSession(f)
+    override val massTransitStopDao: MassTransitStopDao = new MassTransitStopDao
+    override def vvhClient: VVHClient = mockVVHClient
+  }
+  val testLinearAssetService = new LinearAssetService(testRoadLinkService, new DummyEventBus)
+  val testServicePointService = new ServicePointService
+
+  addServlet(new Digiroad2Api(testRoadLinkService, testSpeedLimitProvider, testObstacleService, testRailwayCrossingService, testDirectionalTrafficSignService, testServicePointService, mockVVHClient, testMassTransitStopService, testLinearAssetService), "/*")
+  addServlet(classOf[SessionApi], "/auth/*")
+
+  test("provide header to indicate session still active", Tag("db")) {
+    getWithUserAuth("/massTransitStops?bbox=374702,6677462,374870,6677780") {
+      status should equal(200)
+      response.getHeader(Digiroad2Context.Digiroad2ServerOriginatedResponseHeader) should be ("true")
+    }
+  }
+
+  test("get mass transit stops", Tag("db")) {
+    getWithUserAuth("/massTransitStops?bbox=374650,6677400,374920,6677820") {
+      status should equal(200)
+      val stops: List[MassTransitStop] = parse(body).extract[List[MassTransitStop]]
+      stops.count(_.validityPeriod == "current") should be(1)
+    }
+  }
+
+  test("get mass transit stops with bounding box for multiple municipalities", Tag("db")) {
+    getWithUserAuth("/massTransitStops?bbox=373305,6676648,375755,6678084", "test2") {
+      status should equal(200)
+      parse(body).extract[List[MassTransitStop]].filterNot(_.id == 300000).size should be(5)
+    }
+  }
+
+  test("get asset by id", Tag("db")) {
+    getWithUserAuth("/massTransitStops/2") {
+      status should equal(200)
+      val parsedBody = parse(body)
+      (parsedBody \ "id").extract[Int] should be(CreatedTestAssetId)
+    }
+    getWithUserAuth("/massTransitStops/9999999999999999") {
+      status should equal(404)
+    }
+  }
+
+  test("get enumerated property values", Tag("db")) {
+    getWithUserAuth("/enumeratedPropertyValues/10") {
+      status should equal(200)
+      parse(body).extract[List[EnumeratedPropertyValue]].size should be(14)
+    }
+  }
+
+  test("get startup parameters", Tag("db")) {
+    getWithUserAuth("/startupParameters") {
+      status should equal(200)
+      val responseJson = parse(body)
+      (responseJson \ "zoom").values should equal(8)
+      (responseJson \ "lon").values should equal(373560)
+      (responseJson \ "lat").values should equal(6677676)
+    }
+  }
+
+  test("update operation requires authentication") {
+    val body = propertiesToJson(SimpleProperty(TestPropertyId2, Seq(PropertyValue("3"))))
+    putJsonWithUserAuth("/assets/" + CreatedTestAssetId, body.getBytes, username = "nonexistent") {
+      status should equal(401)
+    }
+    putJsonWithUserAuth("/assets/" + CreatedTestAssetId, body.getBytes, username = "testviewer") {
+      status should equal(401)
+    }
+  }
+
+  test("validate request parameters when creating a new mass transit stop", Tag("db")) {
+    val requestPayload = """{"lon": 0, "lat": 0, "linkId": 2, "bearing": 0}"""
+    postJsonWithUserAuth("/massTransitStops", requestPayload.getBytes) {
+      status should equal(400)
+    }
+  }
+
+  test("validate user rights when creating a new mass transit stop", Tag("db")) {
+    val requestPayload = """{"lon": 0, "lat": 0, "linkId": 1, "bearing": 0}"""
+    postJsonWithUserAuth("/massTransitStops", requestPayload.getBytes) {
+      status should equal(401)
+    }
+  }
+
+  test("mass transit stops cannot be retrieved without bounding box", Tag("db")) {
+    getWithUserAuth("/massTransitStops") {
+      status should equal(400)
+    }
+  }
+
+  test("mass transit stops cannot be retrieved with massive bounding box", Tag("db")) {
+    getWithUserAuth("/massTransitStops?bbox=324702,6677462,374870,6697780") {
+      status should equal(400)
+    }
+  }
+
+  test("write requests pass only if user is not in viewer role", Tag("db")) {
+    postJsonWithUserAuth("/massTransitStops/", Array(), username = "testviewer") {
+      status should equal(401)
+    }
+    postJsonWithUserAuth("/massTransitStops/", Array()) {
+      // no asset id given, returning 404 is legal
+      status should equal(404)
+    }
+  }
+
+  test("get available properties for asset type", Tag("db")) {
+    getWithUserAuth("/assetTypeProperties/10") {
+      status should equal(200)
+      val ps = parse(body).extract[List[Property]]
+      ps.size should equal(37)
+      val p1 = ps.find(_.publicId == TestPropertyId).get
+      p1.publicId should be ("katos")
+      p1.propertyType should be ("single_choice")
+      p1.required should be (false)
+      ps.find(_.publicId == "vaikutussuunta") should be ('defined)
+    }
+  }
+
+  test("get localized property names for language") {
+    // propertyID -> value
+    getWithUserAuth("/assetPropertyNames/fi") {
+      status should equal(200)
+      val propertyNames = parse(body).extract[Map[String, String]]
+      propertyNames("ensimmainen_voimassaolopaiva") should be("Ensimmäinen voimassaolopäivä")
+      propertyNames("matkustajatunnus") should be("Matkustajatunnus")
+    }
+  }
+
+  test("mass transit stop has properties defined in asset type properties", Tag("db")) {
+    val propIds = getWithUserAuth("/assetTypeProperties/10") {
+      parse(body).extract[List[Property]].map(p => p.publicId).toSet
+    }
+    val assetPropNames = getWithUserAuth("/massTransitStops/2") {
+      parse(body).extract[MassTransitStopWithProperties].propertyData.map(p => p.publicId).toSet
+    }
+    propIds should be(assetPropNames)
+  }
+
+  test("updating speed limits requires an operator role") {
+    putJsonWithUserAuth("/speedlimits", """{"value":60, "ids":[200114]}""".getBytes, username = "test") {
+      status should equal(401)
+    }
+  }
+
+  test("creating speed limit requires an operator role") {
+    postJsonWithUserAuth("/speedlimits", """{"linkId":1611071, "startMeasure":0.0, "endMeasure":50.0, "value":40}""".getBytes, username = "test") {
+      status should equal(401)
+    }
+  }
+
+  case class RoadLinkHelper(linkId: Long, points: Seq[Point],
+                            administrativeClass: String, functionalClass: Int, trafficDirection: String,
+                            modifiedAt: Option[String], modifiedBy: Option[String], linkType: Int)
+
+  test("split speed limits requires an operator role") {
+    postJsonWithUserAuth("/speedlimits/200114/split", """{"existingValue":30, "createdValue":40 , "splitMeasure":5 , "value":120}""".getBytes, username = "test") {
+      status should equal(401)
+    }
+  }
+
+  test("get numerical limits with bounding box", Tag("db")) {
+    getWithUserAuth("/linearassets?typeId=30&bbox=374037,6677013,374540,6677675") {
+      status should equal(200)
+      val parsedBody = parse(body).extract[Seq[LinearAssetFromApi]]
+      parsedBody.size should be(3)
+      parsedBody.count(_.id.isEmpty) should be(1)
+      parsedBody.count(_.id.isDefined) should be(2)
+    }
+  }
+
+  test("get numerical limits with bounding box should return bad request if typeId missing", Tag("db")) {
+    getWithUserAuth("/linearassets?bbox=374037,6677013,374540,6677675") {
+      status should equal(400)
+    }
+  }
+
+  test("updating numerical limits should require an operator role") {
+    postJsonWithUserAuth("/linearassets", """{"value":6000, "typeId": 30, "ids": [11112]}""".getBytes, username = "test") {
+      status should equal(401)
+    }
+  }
+
+  test("get directional traffic signs with bounding box") {
+    getWithUserAuth("/directionalTrafficSigns?bbox=374419,6677198,374467,6677281") {
+      status should equal(200)
+      val trafficSigns = parse(body).extract[Seq[DirectionalTrafficSign]]
+      trafficSigns.size should be(1)
+    }
+  }
+
+  private[this] def propertiesToJson(prop: SimpleProperty): String = {
+    val json = write(Seq(prop))
+    s"""{"properties":$json}"""
+  }
+}